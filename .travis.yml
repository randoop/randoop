sudo: false

language: generic

<<<<<<< HEAD
before_install:
  - cat /etc/hosts
  - sudo hostname "$(hostname | cut -c1-63)"
  - sed -e "s/^\\(127\\.0\\.0\\.1.*\\)/\\1 $(hostname | cut -c1-63)/" /etc/hosts > /tmp/hosts
  - sudo mv /tmp/hosts /etc/hosts
  - cat /etc/hosts
  - sudo -H pip install html5validator
=======
services:
  - docker
>>>>>>> 232462e1

# jdkany contains extra packages that permit it to be used to build the manual
matrix:
env:
  - OS=ubuntu JDKVER=jdk7 GROUP=test
  - OS=ubuntu JDKVER=jdk8 GROUP=test
  - OS=ubuntu JDKVER=jdkany GROUP=misc
#  - OS=fedora JDKVER=jdk8 GROUP=test
#  - OS=centos JDKVER=jdk8 GROUP=test

before_script:
- docker pull mdernst/$OS-for-randoop-$JDKVER

# need gui for running tests of replace call agent with Swing/AWT
before_script:
  - "export DISPLAY=:99.0"
  - "sh -e /etc/init.d/xvfb start"
  - sleep 3 # give xvfb some time to start

# want more info when running tests and building manual
# NOTE: the tasks here should at least be a subset of build task dependency in build.gradle
#       update that task if you change this list
script:
- REMOTE_ORIGIN_URL=`git config --get remote.origin.url`
- echo "JDKVER=${JDKVER}"
- echo "TRAVIS_BRANCH=${TRAVIS_BRANCH}"
- echo "REMOTE_ORIGIN_URL=${REMOTE_ORIGIN_URL}"
- echo "TRAVIS_EVENT_TYPE=${TRAVIS_EVENT_TYPE}"
- echo "TRAVIS_PULL_REQUEST=${TRAVIS_PULL_REQUEST}"
- echo "TRAVIS_PULL_REQUEST_BRANCH=${TRAVIS_PULL_REQUEST_BRANCH}"
- echo "TRAVIS_REPO_SLUG=${TRAVIS_REPO_SLUG}"
- echo "GROUP=${GROUP}"
- echo "BUILDJDK=${BUILDJDK}"
- >-
  docker run mdernst/$OS-for-randoop-$JDKVER /bin/bash -c "true &&
     export JAVA_HOME=\`which javac|xargs readlink -f|xargs dirname|xargs dirname\` &&
     if [ $TRAVIS_EVENT_TYPE = pull_request ] ; then
       git clone --quiet --depth 9 $REMOTE_ORIGIN_URL randoop
       cd randoop
       git fetch origin +refs/pull/$TRAVIS_PULL_REQUEST/merge
       git checkout -qf FETCH_HEAD
       git config user.email noone@cares.com
       git config user.name Noone Cares
       git remote add theupstream https://github.com/$TRAVIS_REPO_SLUG.git
       git pull --depth 9 theupstream $TRAVIS_BRANCH
     else
       git clone --quiet -b $TRAVIS_BRANCH --depth 9 $REMOTE_ORIGIN_URL randoop
       cd randoop
     fi &&
     java -version &&
     javac -version &&
     export TRAVIS_REPO_SLUG=$TRAVIS_REPO_SLUG &&
     export TRAVIS_BUILD_DIR=$TRAVIS_BUILD_DIR &&
     ./.travis-build.sh $GROUP $BUILDJDK"

git:
  depth: 9<|MERGE_RESOLUTION|>--- conflicted
+++ resolved
@@ -2,18 +2,8 @@
 
 language: generic
 
-<<<<<<< HEAD
-before_install:
-  - cat /etc/hosts
-  - sudo hostname "$(hostname | cut -c1-63)"
-  - sed -e "s/^\\(127\\.0\\.0\\.1.*\\)/\\1 $(hostname | cut -c1-63)/" /etc/hosts > /tmp/hosts
-  - sudo mv /tmp/hosts /etc/hosts
-  - cat /etc/hosts
-  - sudo -H pip install html5validator
-=======
 services:
   - docker
->>>>>>> 232462e1
 
 # jdkany contains extra packages that permit it to be used to build the manual
 matrix:
