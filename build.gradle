--- conflicted
+++ resolved
@@ -178,14 +178,10 @@
   implementation group: 'org.apache.commons', name: 'commons-lang3', version: '3.12.0'
   implementation group: 'org.checkerframework.annotatedlib', name: 'commons-io', version: '2.8.0.1'
   implementation group: 'com.google.code.gson', name: 'gson', version: '2.8.6'
-<<<<<<< HEAD
-  implementation group: 'com.github.javaparser', name: 'javaparser-core', version: '3.15.0'
+  implementation group: 'com.github.javaparser', name: 'javaparser-core', version: '3.20.2'
   implementation 'it.unimi.dsi:fastutil-core:8.5.4'
   implementation 'it.unimi.dsi:fastutil-extra:8.5.4'
   implementation 'it.unimi.dsi:fastutil:8.5.4'
-=======
-  implementation group: 'com.github.javaparser', name: 'javaparser-core', version: '3.20.2'
->>>>>>> a126af81
 
   /* Jacoco measures coverage of classes and methods under test. */
   implementation group: 'org.jacoco', name: 'org.jacoco.core', version: "$jacocoVersion"
