--- conflicted
+++ resolved
@@ -200,17 +200,11 @@
 dependencies {
   junit 'junit:junit:4.+'
 
-<<<<<<< HEAD
-  implementation 'org.apache.commons:commons-exec:1.3'
-  implementation group: 'org.apache.commons', name: 'commons-lang3', version: '3.9'
   implementation group: 'org.ow2.asm', name: 'asm', version: '7.3.1'
-  implementation group: 'commons-io', name: 'commons-io', version: '2.6'
   implementation group: 'com.google.code.gson', name: 'gson', version: '2.8.6'
   /* This works with Java 8, but not with Java 11. */
   implementation files("${System.properties['java.home']}/../lib/tools.jar")
-  implementation configurations.junit.dependencies
-=======
->>>>>>> 292b72fd
+
   implementation files(project(':replacecall').sourceSets.main.output)
   implementation 'com.github.javaparser:javaparser-core:3.26.4'
   implementation 'com.google.code.gson:gson:2.13.1'
