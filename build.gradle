/*
 * build.gradle for Randoop
 *
 * Quick instructions: in project directory run with command
 *   ./gradlew build
 */

plugins {
  id 'com.gradleup.shadow' version '8.3.6'
  id 'java'
  id 'eclipse'
  id 'idea'
  id 'jacoco'

  // Version 6.14 and later requires Java 11+
  id 'com.diffplug.spotless' version '6.13.0' apply false

  id('net.ltgt.errorprone') version '4.2.0'

  id 'org.checkerframework' version '0.6.53'

  id 'org.aim42.htmlSanityCheck' version '1.1.6'

  // run: ./gradlew <taskname> taskTree
  id 'com.dorongold.task-tree' version '4.0.1'

  // https://github.com/n0mer/gradle-git-properties ; target is: generateGitProperties
  id 'com.gorylenko.gradle-git-properties' version '2.5.0'
}


/* Common build configuration for Randoop and agents */
allprojects {

  apply plugin: 'java'
  apply plugin: 'com.gradleup.shadow'
  apply plugin: 'net.ltgt.errorprone'

  java {
    sourceCompatibility = 1.8
    targetCompatibility = 1.8
  }

  repositories {
    mavenCentral()
    maven { url = uri('https://oss.sonatype.org/content/repositories/snapshots/') }
    mavenLocal()
  }

  group = 'com.github.randoop'
  /* Randoop version number - added to generated jar files */
  version = '4.3.3'

  configurations {
    // A collection of all plumelib dependencies required, so that all
    // sub-projects use the same versions.
    plumelib
  }

  dependencies {
    // To use a local version: plumelib files("${rootDir}/libs/bcel-util-all.jar")

    // https://mvnrepository.com/artifact/org.plumelib/bcel-util
    // Temporarily use 1.2.1 because 1.2.2 is buggy in that it uses Java 11 bytecodes (classfile version 55.0).
    plumelib 'org.plumelib:bcel-util:1.2.1'
    // https://mvnrepository.com/artifact/org.plumelib/options
    if (JavaVersion.current() == JavaVersion.VERSION_1_8) {
      plumelib 'org.plumelib:options:2.0.3'
    } else {
      plumelib 'org.plumelib:options:2.0.3'
    }
    // https://mvnrepository.com/artifact/org.plumelib/plume-util
    plumelib 'org.plumelib:plume-util:1.10.1'
    // https://mvnrepository.com/artifact/org.plumelib/reflection-util
    plumelib 'org.plumelib:reflection-util:1.1.5'
  }
  java {
    withJavadocJar()
    withSourcesJar()
  }
}

ext {
  versions = [
    checkerFramework : '3.49.3',
    commonsExec : '1.4.0',
    commonsIo : '2.8.0.1',
    errorProne : '2.38.0',
    hamcrestAll :'1.3',
    jacoco: '0.8.13',
  ]
  isJava11orHigher = JavaVersion.current() >= JavaVersion.VERSION_11
  isJava17orHigher = JavaVersion.current() >= JavaVersion.VERSION_17
  isJava21orHigher = JavaVersion.current() >= JavaVersion.VERSION_21
  javadocMemberLevel = JavadocMemberLevel.PROTECTED
}

allprojects { subproject ->
  apply plugin: 'org.checkerframework'

  checkerFramework {
    excludeTests = true
    checkers = [
      // 'org.checkerframework.checker.nullness.NullnessChecker',
      'org.checkerframework.checker.resourceleak.ResourceLeakChecker',
      'org.checkerframework.checker.signedness.SignednessChecker',
      'org.checkerframework.checker.signature.SignatureChecker',
    ]
    extraJavacArgs = [
      // Uncomment -proc:none to disable all annotation processing and speed up the build.
      // '-proc:none',
      '-Werror',
      // '-AcheckPurityAnnotations',
      '-ArequirePrefixInWarningSuppressions',
      '-AwarnUnneededSuppressions',
      '-AwarnRedundantAnnotations',
      '-ApermitStaticOwning',
      // -processing: suppresses "No processor claimed any of these annotations ..."
      // -options: suppresses "target value 8 is obsolete and will be removed in a future release"
      '-Xlint:-processing,-options'
    ]
  }

  dependencies {
    compileOnly "org.checkerframework:checker-qual:${versions.checkerFramework}"
    implementation "org.checkerframework:checker-qual:${versions.checkerFramework}"
    checkerFramework "org.checkerframework:checker:${versions.checkerFramework}"
  }

  dependencies {
    if (project.hasProperty('cfLocal')) {
      def cfHome = String.valueOf(System.getenv('CHECKERFRAMEWORK'))
      compileOnly files(cfHome + '/checker/dist/checker-qual.jar')
      testCompileOnly files(cfHome + '/checker/dist/checker-qual.jar')
      checkerFramework files(cfHome + '/checker/dist/checker.jar')
    }
  }
}

import org.apache.tools.ant.taskdefs.condition.Os

/******
 * Configuration specific to Randoop and not agents.
 * Configuration for agent FOO appears in agents/FOO/FOO.gradle .
 ******/

description = 'Randoop automated test generation'

/* Root for working directories for system test generated files */
def workingDirectories = "$buildDir/working-directories"

sourceSets {
  /* JUnit tests that must be run with -javaagent */
  /* JUnit tests are run in nondeterministic order, but system tests are
   run in deterministic order. */
  coveredTest
  replacecallTest

  /* system tests */
  systemTest {
    resources {
      srcDir 'src/testInput/resources'
    }
    output.dir(workingDirectories, builtBy: 'generateWorkingDirs')
  }

  /* Code sets used by system tests. There are no actual tests here. */
  testInput

  test {
    resources {
      srcDir 'src/testInput/resources'
    }
  }
}

configurations {
  /*
   * Used to manage javaagent jar file
   */
  jacocoagent

  junit

  /*
   * The agent tests are JUnit tests run with the covered-class-agent, so
   * borrow from unit test configurations.
   */
  coveredTestImplementation.extendsFrom testImplementation
  coveredTestRuntimeOnly.extendsFrom testRuntimeOnly
  replacecallTestImplementation.extendsFrom testImplementation
  replacecallTestRuntimeOnly.extendsFrom testRuntimeOnly

  implementation.extendsFrom(plumelib)
  implementation.extendsFrom(junit)

  systemTestImplementation.extendsFrom(plumelib)
  systemTestImplementation.extendsFrom(junit)
}

dependencies {
  junit 'junit:junit:4.+'

  implementation files(project(':replacecall').sourceSets.main.output)
  implementation 'com.github.javaparser:javaparser-core:3.26.4'
  implementation 'com.google.code.gson:gson:2.13.1'
  implementation "org.apache.commons:commons-exec:${versions.commonsExec}"
  implementation 'org.apache.commons:commons-lang3:3.17.0'
  implementation "org.checkerframework.annotatedlib:commons-io:${versions.commonsIo}"

  compileOnly "org.checkerframework:checker-qual:${versions.checkerFramework}"
  implementation "org.checkerframework:checker-qual:${versions.checkerFramework}"
  checkerFramework "org.checkerframework:checker:${versions.checkerFramework}"

  /* Jacoco measures coverage of classes and methods under test. */
  implementation "org.jacoco:org.jacoco.core:${versions.jacoco}"
  implementation group: 'org.jacoco', name: 'org.jacoco.agent', version: "${versions.jacoco}", classifier: 'runtime'

  /* sourceSet test uses JUnit and some use testInput source set */
  testImplementation 'commons-codec:commons-codec:1.18.0'
  testImplementation "org.hamcrest:hamcrest-all:${versions.hamcrestAll}"
  testImplementation configurations.junit.dependencies
  testImplementation sourceSets.testInput.output

  /*
   * sourceSet coveredTest uses output from main sourceSet, and agent projects.
   * (Also, see configuration block.)
   */
  coveredTestImplementation sourceSets.main.output
  coveredTestImplementation sourceSets.test.output
  coveredTestRuntimeOnly project(':covered-class')

  replacecallTestImplementation files(project(':replacecall').sourceSets.main.output)

  jacocoagent "org.jacoco:org.jacoco.agent:${versions.jacoco}"

  /*
   * source set systemTest
   */
  systemTestImplementation "org.checkerframework:checker-qual:${versions.checkerFramework}"
  systemTestImplementation "org.jacoco:org.jacoco.core:${versions.jacoco}"
  systemTestImplementation "org.jacoco:org.jacoco.report:${versions.jacoco}"
  systemTestImplementation "org.apache.commons:commons-exec:${versions.commonsExec}"
  systemTestImplementation "org.checkerframework.annotatedlib:commons-io:${versions.commonsIo}"
  systemTestImplementation "org.hamcrest:hamcrest-all:${versions.hamcrestAll}"
  systemTestRuntimeOnly sourceSets.testInput.output

  /*
   * sourceSet testInput depends on output of main.
   * Also, src/testInput/java/ps1/RatPolyTest.java uses JUnit
   */
  testInputImplementation sourceSets.main.output
  testInputImplementation configurations.junit.dependencies
  testInputCompileOnly "org.checkerframework:checker-qual:${versions.checkerFramework}"

  errorprone "com.google.errorprone:error_prone_core:${versions.errorProne}"
}

/*
 * Configuration for compilation.
 */
compileJava.options.compilerArgs = [
  '-g',
  '-Werror',
  '-Xlint',
  '-Xlint:-classfile,-options'
]
compileTestJava.options.compilerArgs = [
  '-g',
  '-Werror',
  '-Xlint',
  '-Xlint:-classfile,-options'
]
compileCoveredTestJava.options.compilerArgs = [
  '-g',
  '-Werror',
  '-Xlint',
  '-Xlint:-classfile,-options'
]
compileReplacecallTestJava.options.compilerArgs = [
  '-g',
  '-Werror',
  '-Xlint',
  '-Xlint:-classfile,-options'
]
compileSystemTestJava.options.compilerArgs = [
  '-g',
  '-Werror',
  '-Xlint',
  '-Xlint:-classfile,-options'
]
compileTestInputJava.options.compilerArgs = [
  '-g',
  '-nowarn',
  '-Xlint:-classfile,-options'
]

task compileAll() {
  dependsOn compileJava
  dependsOn compileTestJava
  dependsOn ':covered-class:compileJava'
  dependsOn ':covered-class:compileTestJava'
  dependsOn ':replacecall:compileJava'
  dependsOn ':covered-class:compileTestJava'
  dependsOn compileCoveredTestJava
  dependsOn compileReplacecallTestJava
  dependsOn compileSystemTestJava
}

// Get early notification of compilation failures.
assemble.dependsOn compileAll

// This isn't working; maybe I need to make compileAll run first.
// Get early notification of any compilation failures, before running any tests
build.dependsOn compileAll

ext.isJava11orHigher = JavaVersion.current() >= JavaVersion.VERSION_11
if (isJava11orHigher) {
  apply plugin: 'com.diffplug.spotless'
  spotless {
    format 'misc', {
      // define the files to apply `misc` to
      target '*.md', '.gitignore'

      // define the steps to apply to those files
      trimTrailingWhitespace()
      leadingTabsToSpaces(2)
      endWithNewline()
    }
    java {
      // Use fileTree per https://github.com/diffplug/spotless/issues/399
      targetExclude(fileTree("$projectDir/src/testInput") { include('**/*.java') })

      googleJavaFormat()
      formatAnnotations()
    }
    groovyGradle {
      target '**/*.gradle'
      greclipse()  // which formatter Spotless should use to format .gradle files.
      leadingTabsToSpaces(2)
      trimTrailingWhitespace()
      // endWithNewline() // Don't want to end empty files with a newline
    }
  }
}


// Error Prone linter

allprojects {
  dependencies {
    errorprone("com.google.errorprone:error_prone_core:${versions.errorProne}")
  }
}
allprojects { subproject ->
  tasks.withType(JavaCompile).configureEach { t ->
    if (t.name.equals('compileTestInputJava') || t.name.equals('compileTestJava')) {
      options.errorprone.enabled = false
    } else {
      // options.compilerArgs << '-Xlint:all,-processing' << '-Werror'
      options.errorprone {
        enabled = JavaVersion.current() != JavaVersion.VERSION_1_8
        // TODO: uncomment once we run the Interning Checker on Randoop.
        // disable('ReferenceEquality') // Use Interning Checker instead.
        disable('StringSplitter') // Obscure case isn't likely.
        disable('AnnotateFormatMethod') // Error Prone doesn't use Checker Framework @FormatMethod.
        excludedPaths = '.*/testInput/.*'
      }
      options.errorprone.enabled = isJava17orHigher
    }
  }
}


/*
 * Configuration for clean
 */
clean.dependsOn ':replacecall:clean'
clean.dependsOn ':covered-class:clean'

/*
 * Configuration for testing.
 * In terms of build, we have two kinds of tests, both using JUnit.
 *   * Those in src/coveredTest require the covered-class Java agent.
 *   * Those in src/test are run without the agent.
 *     This second group includes tests that run the full Randoop over
 *     classes that (mostly) are located in src/testInput.
 */

boolean testOnJdk8 = project.getProperties().getOrDefault('testOnJdk8', false)
if (testOnJdk8) {
  tasks.withType(Test) { testTask ->
    javaLauncher = javaToolchains.launcherFor {
      languageVersion = JavaLanguageVersion.of(8)
    }
  }
}

/*
 * Configuration of test task from Java plugin.
 * Runs all tests in test sourceSet except those excluded below.
 */
test {

  /*
   * Set the working directory for JUnit tests to the resources directory
   * instead of the project directory.
   */
  workingDir = file("$buildDir/resources")

  /*
   * Show as much as possible to console.
   */
  testLogging {
    events 'started', 'passed'
    showStandardStreams = true
    exceptionFormat = 'full'
  }

  /* Turn off HTML reports -- handled by testReport task */
  reports.html.required = false

  /*
   * Temporary exclusion b/c script file uses generics as raw types and conflicts with
   * other uses of parsing.
   */
  exclude '**/randoop/test/SequenceTests.*'

  /*
   * Temporary exclusion b/c incomplete.
   */
  exclude '**/randoop/output/JUnitCreatorTest.*'

  /*
   * Problematic tests excluded during Gradle setup that need to be evaluated.
   * Unless otherwise noted, these are tests that were not previously run by
   * Makefile. However, some included tests were also not run, but are not
   * failing.
   */
  exclude 'randoop/test/NonterminatingInputTest.*'
  exclude 'randoop/test/EmptyTest.*'
  exclude 'randoop/test/RandoopPerformanceTest.*' /* had target but not run */
  exclude 'randoop/test/ForwardExplorerPerformanceTest.*'
  exclude 'randoop/test/ForwardExplorerTests2.*' /* sporadic heap space issue */
  exclude 'randoop/test/Test_SomeDuplicates.*'
  exclude 'randoop/test/Test_SomePass.*'
  exclude 'randoop/operation/OperationParserTests.*'
}

task coveredTest(type: Test, dependsOn: [
  shadowJar,
  'copyJars',
  'compileTestJava'
]) {
  description = 'Run covered-class tests'

  /*
   * Set the working directory for JUnit tests to the resources directory
   * instead of the project directory.
   */
  workingDir = sourceSets.coveredTest.output.resourcesDir
  testClassesDirs = sourceSets.coveredTest.output.classesDirs
  classpath = sourceSets.coveredTest.runtimeClasspath
  jvmArgs "-javaagent:$buildDir/libs/covered-class-${version}.jar"

  /*
   * Show as much as possible to console.
   */
  testLogging {
    showStandardStreams = true
    exceptionFormat = 'full'
  }

  /* Turn off HTML reports -- handled by testReport task */
  reports.html.required = false
}

/*
 * Link the coveredTest task into project check task. Includes agent tests into
 * the project build task.
 */
check.dependsOn coveredTest

task replacecallTest(type: Test, dependsOn: 'copyJars') {
  description = 'Run replace-call tests'

  workingDir = sourceSets.replacecallTest.output.resourcesDir
  testClassesDirs = sourceSets.replacecallTest.output.classesDirs
  classpath = sourceSets.replacecallTest.runtimeClasspath + files("$buildDir/libs/replacecall-${version}.jar")
  // use the replacecall agent using the exclusions file from replacecallTest/resources
  jvmArgs "-javaagent:$buildDir/libs/replacecall-${version}.jar=--dont-transform=replacecall-exclusions.txt"
  jvmArgs "-Xbootclasspath/a:$buildDir/libs/replacecall-${version}.jar"
  testLogging {
    showStandardStreams = true
    exceptionFormat = 'full'
  }

  /* Turn off HTML reports -- handled by testReport task */
  reports.html.required = false
}
check.dependsOn replacecallTest

jacoco {
  toolVersion = "${versions.jacoco}"
}

jacocoTestReport {
  group = 'Report'
  reports {
    xml.required = true
    html.required = true
  }
}
// Expects these files to exist in build/javcoco/:
//   agentTest.exec
//   coveredTest.exec
//   systemTest.exec
//   test.exec
// What is creating the agentTest.exec files, and how do I create it?
// test.exec is the default, though it is also created by "gradle test".
// jacocoTestReport.dependsOn agentTest
jacocoTestReport.dependsOn coveredTest
jacocoTestReport.dependsOn test

check.dependsOn jacocoTestReport

/*
 * Task to build the root directory of working directories used by the
 * JUnit tests in the systemTest task.
 * If the directory exists then cleans out the contents.
 */
task generateWorkingDirs {
  doLast {
    def generated = file(workingDirectories)
    if (! generated.exists()) {
      generated.mkdir()
    } else {
      def workingFiles = fileTree(workingDirectories) {
        include '**/*.java'
        include '**/*.class'
        include '**/*.exec'
        include '**/*.txt'
      }
      delete workingFiles
    }
  }
}

/*
 * Extracts JaCoCo javaagent into build/jacocoagent
 */
task extractJacocoAgent(type: Copy) {
  from {
    configurations.jacocoagent.collect { zipTree(it) }
  }
  into "$buildDir/jacocoagent/"
  copy {
    from "$buildDir/jacocoagent/jacocoagent.jar"
    into "$buildDir/libs"
  }
}

/*
 * Runs JUnit over all classes in systemTest sourceSet.
 * JUnit tests assume that working directories can be found in the build directory.
 */
task systemTest(type: Test, dependsOn: [
  'extractJacocoAgent',
  'generateWorkingDirs',
  'assemble'
]) {
  group = 'Verification'
  description = 'Run system tests'

  /*
   * Set system properties for jar paths, used by randoop.main.SystemTestEnvironment
   */
  doFirst {
    systemProperty 'jar.randoop', shadowJar.archiveFile.get()
    systemProperty 'jar.replacecall.agent', project(':replacecall').shadowJar.archiveFile.get()
    systemProperty 'jar.covered.class.agent', project(':covered-class').shadowJar.archiveFile.get()
  }

  workingDir = file("$buildDir")
  testClassesDirs = sourceSets.systemTest.output.classesDirs
  classpath = sourceSets.systemTest.runtimeClasspath

  /*
   * Show as much as possible to console.
   */
  testLogging {
    showStandardStreams = true
    exceptionFormat = 'full'
  }

  /* Turn off HTML reports -- handled by testReport task */
  reports.html.required = false
}

systemTest.dependsOn shadowJar

/*
 * Link the systemTest task into the project check task.
 * Includes system tests into the project build task.
 */
check.dependsOn systemTest
jacocoTestReport.dependsOn systemTest

tasks.withType(Test) {
  /*
   * Set the destination directory for JUnit XML output files
   */
  reports.junitXml.outputLocation = file("$buildDir/test-results/${name}")
  /*
   * Set the heap size and GC for running tests.
   */
  jvmArgs '-Xmx3000m'

  /*
   * Pass along any system properties that begin with "randoop."
   * Used by randoop.main.RandoopOptions in systemTest.
   */
  System.properties.each { k,v->
    if (k.startsWith('randoop.')) {
      systemProperty k, v
    }
  }
}

/*
 * Write HTML reports into build/reports/allTests for all tests.
 * [
 *   Note that this may not work correctly if different Test tasks use the same
 *   test classes. Fine here because sourceSets use different packages for test
 *   classes.
 * ]
 */
task testReport(type: TestReport) {
  group = 'Report'
  description = 'Creates HTML reports for tests results'
  destinationDirectory = file("$buildDir/reports/allTests")

  for (Task t:tasks.withType(Test)){
    testResults.from(t.getBinaryResultsDirectory())
  }
}

task printJunitJarPath {
  description = 'Print the path to junit.jar'
  doFirst { println configurations.junit.asPath }
}

//****************** Building distribution *****************

/*
 * Only want the jar file to include class files from main source set.
 * (Task part of build by default.)
 */
jar {
  from sourceSets.main.output
}

task copyJars(type: Copy, dependsOn: [
  ':covered-class:jar',
  ':replacecall:jar'
]) {
  from subprojects.collect { it.tasks.withType(Jar) }
  into "$buildDir/libs"
}

assemble.dependsOn copyJars

shadowJar {
  // The jar file name is randoop-all-$version.jar
  archiveBaseName = 'randoop-all'
  archiveClassifier = ''

  exclude '**/pom.*'
  exclude '**/default-*.txt'

  // don't include either mocks or agent classes
  // otherwise creates problems for replacement creation of replacecall agent
  exclude '**/randoop/mock/*'
  exclude '**/randoop/instrument/*'

  relocate 'com.github.javaparser', 'randoop.com.github.javaparser'
  relocate 'com.google', 'randoop.com.google'
  relocate 'com.jcraft.jsch', 'randoop.com.jcraft.jsch'
  relocate 'com.sun.javadoc', 'randoop.com.sun.javadoc'
  relocate 'com.sun.jna', 'randoop.com.sun.jna'
  relocate 'com.trilead.ssh2', 'randoop.com.trilead.ssh2'
  relocate 'de.regnis.q.sequence', 'randoop.de.regnis.q.sequence'
  relocate 'net.fortuna.ical4j', 'randoop.net.fortuna.ical4j'
  relocate 'nu.xom', 'randoop.nu.xom'
  relocate 'org.antlr', 'randoop.org.antlr'
  relocate 'org.apache', 'randoop.org.apache'
  relocate 'org.ccil.cowan.tagsoup', 'randoop.org.ccil.cowan.tagsoup'
  relocate 'org.checkerframework', 'randoop.org.checkerframework'
  relocate 'org.ini4j', 'randoop.org.ini4j'
  relocate 'org.plumelib', 'randoop.org.plumelib'
  relocate 'org.slf4j', 'randoop.org.slf4j'
  relocate 'org.tigris.subversion', 'randoop.org.tigris.subversion'
  relocate 'org.tmatesoft', 'randoop.org.tmatesoft'
}

assemble.dependsOn shadowJar

task distributionZip (type: Zip , dependsOn: [
  'shadowJar',
  'copyJars',
  'manual',
  'extractJacocoAgent'
]) {
  group = 'Publishing'
  description = 'Assemble a zip file with jar files and user documentation'
  def dirName = "${base.archivesName}-${version}"
  from 'build/libs/'
  from ('src/docs/manual/index.html') {
    into 'doc/manual'
  }
  from ('src/docs/manual/stylesheets') {
    into 'doc/manual/stylesheets'
  }
  from 'src/distribution/resources/README.txt'
  into (dirName)
  exclude { details ->
    details.file.name.contains('randoop') && ! details.file.name.contains('-all-')
  }
}

/********************* Building manual *******************/
/*
 * The "manual" gradle target creates the contents of the manual directory
 * within src/, which will eventually be moved to the gh-pages branch.
 *
 * Has structure:
 * src/
 *   docs/
 *     api/ - contains javadoc for main source set
 *     manual/
 *       dev.html - developer documentation
 *       index.html - user documentation
 *       *example.txt - example configuration files for user manual
 *       stylesheets/ - contains css file for web pages
 */

/*
 * Clone or update repositories containing executable scripts.
 *
 * Grgit has too many limitations.  Use exec instead.
 */
task cloneLibs( dependsOn: [
  'cloneChecklink',
  'cloneHtmlTools',
  'clonePlumeScripts'
]) { }

tasks.register('cloneChecklink', CloneTask) {
  url.set('https://github.com/plume-lib/checklink.git')
  directory.set(file("${layout.buildDirectory.get()}/utils/checklink"))
  outputs.upToDateWhen { false }
}

tasks.register('cloneHtmlTools', CloneTask) {
  url.set('https://github.com/plume-lib/html-tools.git')
  directory.set(file( "${layout.buildDirectory.get()}/utils/html-tools"))
  outputs.upToDateWhen { false }
}

tasks.register('clonePlumeScripts', CloneTask) {
  url.set('https://github.com/plume-lib/plume-scripts.git')
  directory.set(file("${layout.buildDirectory.get()}/utils/plume-scripts"))
  outputs.upToDateWhen { false }
}

/*
 * Set destination directory to build/docs/api, and restrict to classes in
 * main sourceSet.
 */
javadoc {
  destinationDir = file("${buildDir}/docs/api")
  source sourceSets.main.allJava
  options.memberLevel = JavadocMemberLevel.PRIVATE
  // Use of Javadoc's -linkoffline command-line option makes Javadoc generation
  // much faster, especially in CI.
  if (JavaVersion.current().isJava11()) {
    options.with {
      linksOffline 'https://docs.oracle.com/en/java/javase/11/docs/api/', 'https://docs.oracle.com/en/java/javase/11/docs/api/'
    }
  } else if (JavaVersion.current().isCompatibleWith(JavaVersion.VERSION_17)) {
    options.with {
      linksOffline 'https://docs.oracle.com/en/java/javase/17/docs/api/', 'https://docs.oracle.com/en/java/javase/17/docs/api/'
    }
  }

  options.addStringOption('Xdoclint:all', '-quiet')
  options.addStringOption('Xmaxwarns', '99999')
  failOnError = true  // does not fail on warnings
  // "-Xwerror" requires Javadoc everywhere.  Currently, CI jobs require Javadoc only
  // on changed lines.  Enable -Xwerror in the future when all Javadoc exists.
<<<<<<< HEAD
  options.addBooleanOption('Xwerror', true)

=======
  // options.addBooleanOption('Xwerror', true)
>>>>>>> 4fa9db86
  doLast {
    ant.replaceregexp(match:"@import url\\('resources/fonts/dejavu.css'\\);\\s*", replace:'',
    flags:'g', byline:true) {
      fileset(dir: destinationDir)
    }
    if (!Os.isFamily(Os.FAMILY_WINDOWS)) {
      if (!new File("$projectDir/src/docs/api").exists() ) {
        ant.symlink(resource: '../../build/docs/api', link: "$projectDir/src/docs/api")
      }
    }
  }
}

task javadocPrivate(dependsOn: javadoc) {
  doFirst {
    javadocMemberLevel = JavadocMemberLevel.PRIVATE
  }
  doLast {
    javadocMemberLevel = JavadocMemberLevel.PROTECTED
  }
}

check.dependsOn javadoc

// Make Javadoc fail on most warnings
// From https://stackoverflow.com/a/49544352/173852
//
// This used to be
//   tasks.withType(Javadoc) { ... }
// but that passes the options to OptionsDoclet which cannot interpret them.
// How can I apply the options only to Javadoc invocations that use the standard doclet?
javadoc {
  // Add -Werror once Javadoc warnings are resolved.
  options.addStringOption('Xdoclint:all', '-quiet')
  options.addStringOption('Xmaxwarns', '10000')
}

configurations {
  requireJavadoc
}
dependencies {
  requireJavadoc 'org.plumelib:require-javadoc:1.0.9'
}
task requireJavadoc(type: JavaExec, group: 'Documentation') {
  description = 'Ensures that Javadoc documentation exists.'
  mainClass = 'org.plumelib.javadoc.RequireJavadoc'
  classpath = configurations.requireJavadoc
  args 'agent', 'src/main/java', '--exclude=replacecall/src/main/java/randoop/mock'
}
// This doesn't yet pass.  TODO: make it pass.
// check.dependsOn requireJavadoc

// needed for javadoc.doLast
javadoc.dependsOn cloneLibs

tasks.register('preplacePerl', PreplaceTask) {
  outputs.upToDateWhen { false }
}
javadoc {
  finalizedBy(preplacePerl)
}

build.dependsOn javadoc

/* Update the table-of-contents for the user documentation. */
// No group so it doesn't show up in `./gradlew tasks`
task updateUserTOC( type:Exec, dependsOn: ['cloneLibs']) {
  executable file("$buildDir/utils/html-tools/html-update-toc")
  args  file("${projectDir}/src/docs/manual/index.html")
  environment PATH: "$System.env.PATH:$buildDir/utils/html-tools"
}

/* Update table of contents in developer documentation. */
// No group so it doesn't show up in `./gradlew tasks`
task updateDevTOC( type:Exec, dependsOn: ['cloneLibs']) {
  executable file("$buildDir/utils/html-tools/html-update-toc")
  args file("${projectDir}/src/docs/manual/dev.html")
  environment PATH: "$System.env.PATH:$buildDir/utils/html-tools"
}

// No group so it doesn't show up in `./gradlew tasks`
task updateUserOptions(type: Javadoc, dependsOn: 'assemble') {
  description = 'Updates printed documentation of command-line arguments.'

  source = sourceSets.main.allJava.files.sort()
  classpath = project.sourceSets.main.compileClasspath
  options.memberLevel = JavadocMemberLevel.PRIVATE
  options.docletpath = project.sourceSets.main.runtimeClasspath as List
  options.doclet = 'org.plumelib.options.OptionsDoclet'
  options.addStringOption('docfile', "${projectDir}/src/docs/manual/index.html")
  options.addStringOption('i', '-quiet')
  // For compatibility with JDK 8 Javadoc, whose standard doclet has no -noTimestamp option
  options.noTimestamp = false
  title = ''
}
if (JavaVersion.current() == JavaVersion.VERSION_1_8) {
  updateUserOptions.enabled = false
}


/* Requires that the html5validator program is installed */
task html5validatorExists(type: Exec){

  def command = 'command -v html5validator'
  def stdout = new ByteArrayOutputStream()
  def stderr = new ByteArrayOutputStream()
  ignoreExitValue = true
  executable 'bash' args '-l', '-c', command
  standardOutput = stdout
  errorOutput = stderr

  doLast {
    if (executionResult.get().exitValue != 0) {
      println "Command failed: $command";
      println "Standard output: $stdout";
      println "Standard error: $stderr";
      ant.fail('html5validator is not installed.  See https://randoop.github.io/randoop/manual/dev.html#prerequisites .')
    }
  }
}
html5validatorExists.onlyIf { !Os.isFamily(Os.FAMILY_WINDOWS) }
updateUserTOC.onlyIf { !Os.isFamily(Os.FAMILY_WINDOWS) }
updateDevTOC.onlyIf { !Os.isFamily(Os.FAMILY_WINDOWS) }

/*
 * Generate/update and move documentation into build/docs directory.
 */
task manual(type: Exec, dependsOn: [
  'updateUserOptions',
  'updateUserTOC',
  'updateDevTOC',
  'html5validatorExists'
]) {

  group = 'Documentation'
  description = 'Adds options and TOC to documentation in src/docs'
  onlyIf {!Os.isFamily(Os.FAMILY_WINDOWS)}
  environment PATH: "${System.env.PATH}"
  commandLine "html5validator", '--root', file("${projectDir}/src/docs/manual")
}

// This is cross-platform and pulls in all required dependencies.  However,
// it emits false positives and cannot be run in an automated build.
// Output goes in ${buildDir}/reports/htmlSanityCheck/index.html .
htmlSanityCheck {
  // sourceDir = new File( "${projectDir}/src/docs/manual" )
  sourceDir = new File( "${projectDir}/src/docs" )
  sourceDocuments = fileTree(sourceDir) {
    include 'index.html', 'projectideas.html', 'publications.html', 'manual/dev.html', 'manual/index.html'
  }
  failOnErrors = true
}

build.dependsOn manual

/*
 * Applies HTML5 validator to API javadoc.
 */
task validateAPI(type: Exec, dependsOn: [
  'javadoc',
  'html5validatorExists'
]) {
  group = 'Documentation'
  description = 'Run html5validator to find HTML errors in API documentation'
  // Prior to Java 9, javadoc does not comply with HTML5.
  if (JavaVersion.current().isJava9Compatible()) {
    environment PATH: "$System.env.PATH"
    commandLine 'html5validator', '--root', file("${buildDir}/docs/api")
  } else {
    commandLine 'echo', 'WARNING: HTML validation of API is only run in Java 9+.'
  }
}
validateAPI.onlyIf { !Os.isFamily(Os.FAMILY_WINDOWS) }


/*
 * WARNING: do not run this task unless you mean to wipe out the project pages
 * directory. It can be repopulated by publishSite, but the contents will be
 * based on changes to the files in src/docs and the Javadoc in the source.
 */
task cleanSite {
  group=null
  description = 'Removes all files from the project pages directory (CAUTION!)'
  def siteDir = file("${projectDir}/../randoop-branch-gh-pages")
  def oldSiteFiles = fileTree(siteDir) {
    exclude 'README.md'
  }
  doLast {
    delete oldSiteFiles
  }
}

/*
 * Publishes changes to the project documentation to the project pages directory
 * (gh-pages branch). This task ensures that all old site files are removed, new API
 * documentation is generated, the manual is updated, and the HTML has been
 * validated.
 *
 * Note that the contents of any subdirectory of build/docs will be included in
 * the site. Currently, this is only the api directory generated by the javadoc
 * task.
 *
 * All site files will be read-only.
 */
task publishSite (dependsOn: [
  'cleanSite',
  'javadoc',
  'validateAPI',
  'manual'
]) {
  group = 'Publishing'
  description = 'Publish changes to site files and javadoc to the project pages directory'
  def siteDir = file("${projectDir}/../randoop-branch-gh-pages")
  def buildDocsDir = file("${buildDir}/docs") // include any built docs (e.g., api)
  def newSiteFiles = fileTree("${projectDir}/src/docs") {
    exclude 'README.md'
    exclude 'api'
  }
  doLast {
    copy {
      from (buildDocsDir)  //copy api
      from (newSiteFiles)
      into siteDir
      fileMode = Integer.parseInt('444', 8)
    }
  }
}

/*
 * Applies HTML5 validator to project site HTML, including the manual
 */
task validateSite(type: Exec, dependsOn: 'html5validatorExists') {
  description = 'Run html5validator to find HTML errors in site files (excludes manual and api)'
  environment PATH: "$System.env.PATH"
  commandLine 'html5validator', '--root', 'src/docs/'
}
validateSite.onlyIf { !Os.isFamily(Os.FAMILY_WINDOWS) }

def thisIsReleaseFilename = "$projectDir/src/main/resources/this-is-a-randoop-release"
task thisIsReleaseFile()  {
  description = 'Create a file to mark the Randoop .jar file as a release'
  doLast {
    ant.touch(file:"$thisIsReleaseFilename")
  }
}
task assembleRelease(dependsOn: [
  'thisIsReleaseFile',
  'assemble'
]) {
  doLast {
    delete thisIsReleaseFilename
  }
}
// If both tasks run, then run them in the given order.
assemble.mustRunAfter thisIsReleaseFile

task buildRelease(type: DefaultTask, dependsOn: [
  'assembleRelease',
  'check',
  'publishSite',
  'validateSite',
  'distributionZip'
]) {
  group = 'Publishing'
  description = 'Builds system and documentation, validates HTML, and publishes site'
}

/*************** Other tool configs *************/
/* Make Emacs TAGS table */
task tags(type: Exec, group: 'Emacs', dependsOn: 'cloneLibs') {
  description = 'Run etags to create an Emacs TAGS table'
  commandLine 'bash', '-c', "find src/ agent/covered-class/src/ agent/replacecall/src/ -name '*.java' | grep -v src/testInput | $buildDir/utils/plume-scripts/sort-directory-order | xargs etags"
}

/* Make Emacs TAGS table, with only Randoop code (not test code) */
task tagsNoTests(type: Exec, dependsOn: 'cloneLibs') {
  group = 'Emacs'
  description = 'Run etags to create an Emacs TAGS table'
  commandLine 'bash', '-c', "find src/ -name *.java | $buildDir/utils/plume-scripts/sort-directory-order | grep -v /testInput/ | xargs etags"
}

/* Run checklink */
task checklink(type: Exec, group: 'Documentation', dependsOn: 'cloneLibs') {
  description = 'Run checklink on randoop.github.io/randoop/ and write output to checklink-log.txt'
  environment PATH: "$System.env.PATH:$buildDir/utils/checklink"
  commandLine 'bash', '-c', """
     checklink -q -r `grep -v '^#' build/utils/checklink/checklink-args.txt` https://randoop.github.io/randoop/ &> checklink-log.txt
  """
  doLast {
    if (new File('checklink-log.txt').length() > 0) {
      ant.fail('See link-checking failures in file checklink-log.txt')
    }
  }
}

task installGitHooks(type: Copy) {
  description = 'Installs git hooks for pre-commit'
  from 'scripts/'
  into '.git/hooks'
}
/* Always run this task. */
gradle.startParameter.taskNames = [':installGitHooks'] + gradle.startParameter.taskNames
// It's not clear why this dependencies exists, but Gradle issues the following warning:
//   - Gradle detected a problem with the following location:
//   '/Users/smillst/jsr308/checker-framework/.git'.
//   Reason: Task ':checker:generateGitProperties' uses this output of task ':installGitHooks'
//   without declaring an explicit or implicit dependency. This can lead to incorrect results being
//   produced, depending on what order the tasks are executed. Please refer to
//   https://docs.gradle.org/7.1/userguide/validation_problems.html#implicit_dependency for more
//   details about this problem.
generateGitProperties.dependsOn(':installGitHooks')
gitProperties {
  dotGitDirectory = project.rootProject.layout.projectDirectory.dir(".git")
}

apply from: rootProject.file('gradle-mvn-push.gradle')

final randoopPom(publication) {
  // Don't use publication.from components.java which would publish the skinny jar as randoop.jar.
  // Information that is in all pom files is configured in randoop/gradle-mvn-push.gradle.
  publication.pom {
    name = 'Randoop'
    description = 'Randoop is a unit test generator for Java. ' +
        'It automatically creates unit tests for your classes, in JUnit format.'
  }
}

publishing {
  publications {
    remote(MavenPublication) {
      randoopPom it
      artifact shadowJar
      artifact javadocJar
      artifact sourcesJar
    }

    local(MavenPublication) {
      randoopPom it
      artifact shadowJar
      artifact javadocJar
      artifact sourcesJar
    }
  }
}<|MERGE_RESOLUTION|>--- conflicted
+++ resolved
@@ -798,12 +798,8 @@
   failOnError = true  // does not fail on warnings
   // "-Xwerror" requires Javadoc everywhere.  Currently, CI jobs require Javadoc only
   // on changed lines.  Enable -Xwerror in the future when all Javadoc exists.
-<<<<<<< HEAD
   options.addBooleanOption('Xwerror', true)
 
-=======
-  // options.addBooleanOption('Xwerror', true)
->>>>>>> 4fa9db86
   doLast {
     ant.replaceregexp(match:"@import url\\('resources/fonts/dejavu.css'\\);\\s*", replace:'',
     flags:'g', byline:true) {
