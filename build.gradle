--- conflicted
+++ resolved
@@ -499,21 +499,6 @@
  * command-line arguments extracted from the given @Option annotated classes.
  * Applied in-place.
  */
-<<<<<<< HEAD
-task generateOptionsDoc(type: Javadoc, dependsOn: ['assemble', 'copyManual' ]) {
-  source sourceSets.main.allJava
-  classpath = sourceSets.main.runtimeClasspath + sourceSets.main.compileClasspath
-  title = "" // workaround to Javadoc task wanting to spit out title
-  destinationDir = file("${buildDir}/docs/manual")
-  options.docletpath = configurations.manual.files.asType(List)
-  options.doclet = "plume.OptionsDoclet"
-  options.addStringOption "docfile", "src/docs/manual/index.html"
-  options.addStringOption "outfile", "index.html"
-  include '**/GenInputsAbstract.java'
-  include '**/AbstractGenerator.java'
-  include '**/Minimize.java'
-  include '**/ReflectionExecutor.java'
-=======
 task updateUserOptions {
   description "Runs plume.OptionsDoclet on src/docs/site/manual/index.html"
   def classpath = files(configurations.manual.files).asPath
@@ -527,6 +512,7 @@
   ]
   def fileList = [
     "${projectDir}/src/main/java/randoop/main/GenInputsAbstract.java",
+    "${projectDir}/src/main/java/randoop/main/Minimize.java",
     "${projectDir}/src/main/java/randoop/generation/AbstractGenerator.java",
     "${projectDir}/src/main/java/randoop/util/ReflectionExecutor.java"
   ]
@@ -535,7 +521,6 @@
       commandLine = [ "javadoc" ] + options + fileList
     }
   }
->>>>>>> 02b532e7
 }
 
 /*
