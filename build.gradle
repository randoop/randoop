--- conflicted
+++ resolved
@@ -30,10 +30,7 @@
 
 /* Common build configuration for Randoop and agents */
 allprojects {
-<<<<<<< HEAD
-=======
-
->>>>>>> 99cbfb06
+
   apply plugin: 'java'
   apply plugin: 'com.github.johnrengelman.shadow'
 
@@ -131,13 +128,8 @@
    */
   coveredTestImplementation.extendsFrom testImplementation
   coveredTestRuntimeOnly.extendsFrom testRuntimeOnly
-<<<<<<< HEAD
   mapcallTestImplementation.extendsFrom testImplementation
   mapcallTestRuntimeOnly.extendsFrom testRuntimeOnly
-  //systemTestImplementation.extendsFrom testImplementation
-  //systemTestRuntimeOnly.extendsFrom testRuntimeOnly
-=======
->>>>>>> 99cbfb06
 }
 
 dependencies {
@@ -485,10 +477,6 @@
 
 assemble.dependsOn copyJars
 
-<<<<<<< HEAD
-
-=======
->>>>>>> 99cbfb06
 shadowJar {
   // name should be randoop-all-$version.jar instead of randoop-$version-all.jar
   baseName = 'randoop-all'
@@ -522,10 +510,7 @@
   relocate 'org.tmatesoft', 'randoop.org.tmatesoft'
   relocate 'plume', 'randoop.plume'
 }
-<<<<<<< HEAD
-=======
-
->>>>>>> 99cbfb06
+
 assemble.dependsOn shadowJar
 
 task distributionZip (type: Zip , dependsOn: ['shadowJar', 'copyJars', 'manual']) {
