/*
 * build.gradle for Randoop
 *
 * Quick instructions: in project directory run with command
 *   ./gradlew build
 */

plugins {
  id 'com.github.johnrengelman.shadow' version '2.0.1'
  id 'java'
  id 'eclipse'
  id 'idea'
  id 'jacoco'

  /*
   * Plugin that applies Google-Java-format to the Java files in the project.
   * https://github.com/sherter/google-java-format-gradle-plugin
   */
  id 'com.github.sherter.google-java-format' version '0.6'

  /*
   * Plugin that applies Google's Error Prone linter (http://errorprone.info/).
   * https://github.com/tbroyer/gradle-errorprone-plugin
   * Elsewhere this file excludes src/testinput from directories examined by Error Prone.
   * To run Error Prone, do:  ./gradlew compileJava
   * There is no separate target to just run Error Prone.
   */
  id "net.ltgt.errorprone-base" version "0.0.11" // 0.0.13 does not work with Java 7
}

/* Common build configuration for Randoop and agents */
allprojects {

  apply plugin: 'java'
  apply plugin: 'com.github.johnrengelman.shadow'

  sourceCompatibility = 1.7
  targetCompatibility = 1.7

  /* Use Maven Central when have external dependencies */
  repositories {
    mavenCentral()
    jcenter()
  }

  /* Randoop version number - added to generated jar files */
  version = '3.1.5'
}

/******
 * Configuration specific to Randoop and not agents.
 * Configuration for agent FOO appears in agents/FOO/FOO.gradle .
 ******/

description = "Randoop automated test generation"

/* Root for working directories for system test generated files */
def workingDirectories = "$buildDir/working-directories"

sourceSets {
  /* JUnit tests that must be run with -javaagent */
  /* JUnit tests are run in nondeterministic order, but system tests are
     run in deterministic order. */
  coveredTest {
    java {
      srcDir 'src/coveredtest/java'
    }
    resources {
      srcDir 'src/coveredtest/resources'
    }
  }

  replacecallTest {
    java {
      srcDir 'src/replacecalltest/java'
    }
    resources {
      srcDir 'src/replacecalltest/resources'
    }
  }

  /* system tests */
  systemTest {
    java {
      srcDir 'src/systemtest/java'
    }
    resources {
      srcDir 'src/systemtest/resources'
      srcDir 'src/testinput/resources'
    }
    output.dir(workingDirectories, builtBy: 'generateWorkingDirs')
  }

  /* Code sets used by system tests. There are no actual tests here. */
  testInput {
    java {
      srcDir 'src/testinput/java'
    }
    resources {
      srcDir 'src/testinput/resources'
    }
  }

  test {
    resources {
      srcDir 'src/testinput/resources'
    }
  }
}

configurations {
  plume

  implementation.extendsFrom plume

  /*
   * Used to manage javaagent jar file
   */
  jacocoagent

  /*
   * The agent tests are JUnit tests run with the covered-class-agent, so
   * borrow from unit test configurations.
   */
  coveredTestImplementation.extendsFrom testImplementation
  coveredTestRuntimeOnly.extendsFrom testRuntimeOnly
  replacecallTestImplementation.extendsFrom testImplementation
  replacecallTestRuntimeOnly.extendsFrom testRuntimeOnly
}

dependencies {
  /* Randoop uses local copy of Plume */
  plume files('lib/plume.jar')
<<<<<<< HEAD
  implementation 'org.plumelib:options:0.2.2'
=======
  implementation 'org.plumelib:options:0.3.1' // also update in agent/replacecall/replacecall.gradle
>>>>>>> 30a51acc
  implementation group: 'com.google.code.gson', name: 'gson', version: '2.8.0'
  implementation group: 'junit', name: 'junit', version: '4.+'
  implementation files(project(':replacecall').sourceSets.main.output)

  /* JavaParser 2.4.0 is the most recent version available with JDK7 jar files. */
  implementation group: 'com.github.javaparser', name: 'javaparser-core', version: '2.4.0'

  /* sourceSet test uses JUnit and some use testInput source set */
  testImplementation group: 'junit', name: 'junit', version: '4.+'
  testImplementation group: 'org.hamcrest', name: 'hamcrest-all', version: '1.3'
  testImplementation sourceSets.testInput.output

  /*
   * sourceSet coveredTest uses output from main sourceSet, and agent projects.
   * (Also, see configuration block.)
   */
  coveredTestImplementation sourceSets.main.output
  coveredTestImplementation sourceSets.test.output
  coveredTestRuntimeOnly project(':covered-class')

  replacecallTestImplementation files(project(':replacecall').sourceSets.main.output)

  jacocoagent group: 'org.jacoco', name: 'org.jacoco.agent', version: '0.7.7.201606060606'

  /*
   * source set systemTest
   */
  systemTestImplementation files('lib/plume.jar')
  systemTestImplementation group: 'junit', name: 'junit', version: '4.+'
  systemTestImplementation group: 'org.hamcrest', name: 'hamcrest-all', version: '1.3'
  systemTestImplementation group: 'org.jacoco', name: 'org.jacoco.core', version: '0.7.7.201606060606'
  systemTestImplementation group: 'org.jacoco', name: 'org.jacoco.report', version: '0.7.7.201606060606'
  systemTestRuntimeOnly sourceSets.testInput.output

  /*
   * sourceSet testInput depends on output of main.
   * Also, src/testinput/java/ps1/RatPolyTest.java uses JUnit
   */
  testInputImplementation sourceSets.main.output
  testInputImplementation group: 'junit', name: 'junit', version: '4.+'
}

/*
 * Configuration for formatting
 */
googleJavaFormat {
  // TODO:
  //   toolVersion '1.3'
  exclude '**/CloneVisitor.java'
}

tasks.googleJavaFormat {
  group 'Formatting'
  description = "Reformat Java source code with Google-Java-format"
  exclude 'src/testinput'
}

tasks.verifyGoogleJavaFormat {
  group 'Formatting'
  description = "Check Java source code formatting with Google-Java-format"
  exclude 'src/testinput'
}

// should verifyGoogleJavaFormat before compiling
tasks.withType(JavaCompile) {
  dependsOn 'googleJavaFormat' // task name conflicts with plugin name
}

/*
 * Configuration for compilation.
 */
compileJava.options.compilerArgs = ['-Xlint','-g','-Xlint:-classfile']
compileTestJava.options.compilerArgs = ['-g','-Xlint:-classfile']
compileCoveredTestJava.options.compilerArgs = ['-g','-Xlint:-classfile']
compileReplacecallTestJava.options.compilerArgs = ['-g','-Xlint:-classfile']
compileSystemTestJava.options.compilerArgs = ['-g','-Xlint:-classfile']
compileTestInputJava.options.compilerArgs = ['-nowarn','-g','-Xlint:-classfile']

task compileAll() {
  dependsOn compileJava
  dependsOn compileTestJava
  dependsOn ':covered-class:compileJava'
  dependsOn ':covered-class:compileTestJava'
  dependsOn ':replacecall:compileJava'
  dependsOn ':covered-class:compileTestJava'
  dependsOn compileCoveredTestJava
  dependsOn compileReplacecallTestJava
  dependsOn compileSystemTestJava
}

// This isn't working; maybe I need to make it run first.
// Get early notification of any compilation failures, before running any tests
build.dependsOn compileAll

/*
 * Configuration for using Error Prone linter.
 *
 * Only works in Java 8+.
 */
import net.ltgt.gradle.errorprone.ErrorProneToolChain

tasks.withType(JavaCompile).each { t ->
  if (JavaVersion.current().isJava8Compatible()) {
    if (!t.name.equals("compileTestInputJava")) {
      t.toolChain ErrorProneToolChain.create(project)
      t.options.compilerArgs += [
        // undocumented, and suggestion seems bad
        '-Xep:NamedParameters:OFF',
 	// Is always a false positive in my experience.
	'-Xep:StringSplitter:OFF'
        // TODO: uncomment once we run the Interning Checker on Randoop
        // '-Xep:ReferenceEquality:OFF'
        ]
    }
  }
}


/*
 * Configuration for clean
 */
clean.dependsOn ':replacecall:clean'
clean.dependsOn ':covered-class:clean'

/*
 * Configuration for testing.
 * In terms of build, we have two kinds of tests, both using JUnit.
 *   * Those in src/coveredtest require the covered-class Java agent.
 *   * Those in src/test are run without the agent.
 *     This second group includes tests that run the full Randoop over
 *     classes that (mostly) are located in src/testinput.
 */

/*
 * Configuration of test task from Java plugin.
 * Runs all tests in test sourceSet except those excluded below.
 */
test {

  /*
   * Set the working directory for JUnit tests to the resources directory
   * instead of the project directory.
   */
  workingDir = file("$buildDir/resources")

  /*
   * Show as much as possible to console.
   */
  testLogging {
    events 'started', 'passed'
    showStandardStreams = true
    exceptionFormat = 'full'
  }

  /* Turn off HTML reports -- handled by testReport task */
  reports.html.enabled = false

  /*
   * Temporary exclusion b/c script file uses generics as raw types and conflicts with
   * other uses of parsing.
   */
  exclude '**/randoop/test/SequenceTests.*'

  /*
   * Temporary exclusion b/c incomplete.
   */
  exclude '**/randoop/output/JUnitCreatorTest.*'

  /*
   * Problematic tests excluded during Gradle setup that need to be evaluated.
   * Unless otherwise noted, these are tests that were not previously run by
   * Makefile. However, some included tests were also not run, but are not
   * failing.
   */
  exclude 'randoop/test/NonterminatingInputTest.*'
  exclude 'randoop/test/EmptyTest.*'
  exclude 'randoop/test/RandoopPerformanceTest.*' /* had target but not run */
  exclude 'randoop/test/ForwardExplorerPerformanceTest.*'
  exclude 'randoop/test/ForwardExplorerTests2.*' /* sporadic heap space issue */
  exclude 'randoop/test/Test_SomeDuplicates.*'
  exclude 'randoop/test/Test_SomePass.*'
  exclude 'randoop/operation/OperationParserTests.*'
}

task coveredTest(type: Test, dependsOn: ['copyJars', 'compileTestJava']) {
  /*
   * Set the working directory for JUnit tests to the resources directory
   * instead of the project directory.
   */
  workingDir = sourceSets.coveredTest.output.resourcesDir
  testClassesDirs = sourceSets.coveredTest.output.classesDirs
  classpath = sourceSets.coveredTest.runtimeClasspath
  jvmArgs "-javaagent:$buildDir/libs/covered-class-${version}.jar"

  /*
   * Show as much as possible to console.
   */
  testLogging {
    showStandardStreams = true
    exceptionFormat = 'full'
  }

  /* Turn off HTML reports -- handled by testReport task */
  reports.html.enabled = false
}

/*
 * Link the coveredTest task into project check task. Includes agent tests into
 * the project build task.
 */
check.dependsOn coveredTest

task replacecallTest(type: Test, dependsOn: 'copyJars') {
  workingDir = sourceSets.replacecallTest.output.resourcesDir
  testClassesDirs = sourceSets.replacecallTest.output.classesDirs
  classpath = sourceSets.replacecallTest.runtimeClasspath + files("$buildDir/libs/replacecall-${version}.jar")
  // use the replacecall agent using the exclusions file from replacecalltest/resources
  jvmArgs "-javaagent:$buildDir/libs/replacecall-${version}.jar=--dont-transform=replacecall-exclusions.txt,--debug"
  jvmArgs "-Xbootclasspath/a:$buildDir/libs/replacecall-${version}.jar"
  testLogging {
    showStandardStreams = true
    exceptionFormat = 'full'
  }

  /* Turn off HTML reports -- handled by testReport task */
  reports.html.enabled = false
}
check.dependsOn replacecallTest

jacocoTestReport {
  group 'Report'
  reports {
    xml.enabled = true
    html.enabled = true
  }
}
// Expects these files to exist in build/javcoco/:
//   agentTest.exec
//   coveredTest.exec
//   systemTest.exec
//   test.exec
// What is creating the agentTest.exec files, and how do I create it?
// test.exec is the default, though it it also greated by "gradle test".
// jacocoTestReport.dependsOn agentTest
jacocoTestReport.dependsOn coveredTest
jacocoTestReport.dependsOn test

check.dependsOn jacocoTestReport

/*
 * Task to build the root directory of working directories used by the
 * JUnit tests in the systemTest task.
 * If the directory exists then cleans out the contents.
 */
task generateWorkingDirs {
  doLast {
    def generated = file(workingDirectories)
    if (! generated.exists()) {
      generated.mkdir()
    } else {
      def workingFiles = fileTree(workingDirectories) {
        include '**/*.java'
        include '**/*.class'
        include '**/*.exec'
        include '**/*.txt'
      }
      delete workingFiles
    }
  }
}

/*
 * Extracts JaCoCo javaagent into build/jacocoagent
 */
task extractJacocoAgent(type: Copy) {
  from {
    configurations.jacocoagent.collect { zipTree(it) }
  }
  into "$buildDir/jacocoagent/"
}

/*
 * Configuration of the systemTest task.
 * Runs JUnit over all classes in systemTest sourceSet.
 * JUnit tests assume that working directories can be found in the build directory.
 */
task systemTest(type: Test, dependsOn: [ 'extractJacocoAgent', 'generateWorkingDirs', 'assemble' ]) {

  /*
   * Set system properties for jar paths, used by randoop.main.SystemTestEnvironment
   */
  doFirst {
    systemProperty 'jar.randoop', shadowJar.archivePath
    systemProperty 'jar.replacecall.agent', project(':replacecall').shadowJar.archivePath
    systemProperty 'jar.covered.class.agent', project(':covered-class').shadowJar.archivePath
  }

  workingDir = file("$buildDir")
  testClassesDirs = sourceSets.systemTest.output.classesDirs
  classpath = sourceSets.systemTest.runtimeClasspath

  /*
   * Show as much as possible to console.
   */
  testLogging {
    showStandardStreams = true
    exceptionFormat = 'full'
  }

  /* Turn off HTML reports -- handled by testReport task */
  reports.html.enabled = false
}

systemTest.dependsOn shadowJar

/*
 * Link the systemTest task into the project check task.
 * Includes system tests into the project build task.
 */
check.dependsOn systemTest
jacocoTestReport.dependsOn systemTest

tasks.withType(Test) {
 /*
  * Set the destination directory for JUnit XML output files
  */
  reports.junitXml.destination = file("$buildDir/test-results/${name}")
 /*
  * Set the heap size and GC for running tests.
  */
  jvmArgs '-Xmx384m', '-XX:+UseG1GC', '-XX:SoftRefLRUPolicyMSPerMB=250'

  /*
   * Pass along any system properties that begin with "randoop."
   * Used by randoop.main.RandoopOptions in systemtest.
   */
  System.properties.each { k,v->
        if (k.startsWith("randoop.")) {
            systemProperty k, v
        }
  }
}

/*
 * Configuration of task to write HTML reports into build/reports/allTests for
 * all tests.
 * [
 *   Note that this may not work correctly if different Test tasks use the same
 *   test classes. Fine here because sourceSets use different packages for test
 *   classes.
 * ]
 */
task testReport(type: TestReport) {
  group 'Report'
  description "Creates HTML reports for tests results"
  destinationDir = file("$buildDir/reports/allTests")
  reportOn tasks.withType(Test)
}

//****************** Building distribution *****************

/*
 * Only want the jar file to include class files from main source set.
 * (Task part of build by default.)
 */
jar {
  from sourceSets.main.output
}

// want to archive locally
uploadArchives {
  repositories {
    flatDir {
      dirs 'dist'
    }
  }
}

task copyJars(type: Copy, dependsOn: [':covered-class:jar', ':replacecall:jar']) {
  from subprojects.collect { it.tasks.withType(Jar) }
  into "$buildDir/libs"
}

assemble.dependsOn copyJars

shadowJar {
  // The jar file name is randoop-all-$version.jar
  baseName = 'randoop-all'
  classifier = null

  exclude '**/pom.*'
  exclude '**/default-*.txt'

  // don't include either mocks or agent classes
  // otherwise creates problems for replacement creation of replacecall agent
  exclude '**/randoop/mock/*'
  exclude '**/randoop/instrument/*'

  relocate 'com.github.javaparser', 'randoop.com.github.javaparser'
  relocate 'com.google', 'randoop.com.google'
  relocate 'com.jcraft.jsch', 'randoop.com.jcraft.jsch'
  relocate 'com.sun.javadoc', 'randoop.com.sun.javadoc'
  relocate 'com.sun.jna', 'randoop.com.sun.jna'
  relocate 'com.trilead.ssh2', 'randoop.com.trilead.ssh2'
  relocate 'de.regnis.q.sequence', 'randoop.de.regnis.q.sequence'
  relocate 'edu.emory.mathcs.backport.java.util', 'randoop.edu.emory.mathcs.backport.java.util'
  relocate 'net.fortuna.ical4j', 'randoop.net.fortuna.ical4j'
  relocate 'nu.xom', 'randoop.nu.xom'
  relocate 'org.antlr', 'randoop.org.antlr'
  relocate 'org.apache', 'randoop.org.apache'
  relocate 'org.ccil.cowan.tagsoup', 'randoop.org.ccil.cowan.tagsoup'
  relocate 'org.checkerframework', 'randoop.org.checkerframework'
  relocate 'org.ini4j', 'randoop.org.ini4j'
  relocate 'org.plumelib', 'randoop.org.plumelib'
  relocate 'org.slf4j', 'randoop.org.slf4j'
  relocate 'org.tigris.subversion', 'randoop.org.tigris.subversion'
  relocate 'org.tmatesoft', 'randoop.org.tmatesoft'
  relocate 'plume', 'randoop.plume'
}

assemble.dependsOn shadowJar

task distributionZip (type: Zip , dependsOn: ['shadowJar', 'copyJars', 'manual']) {
  group 'Publishing'
  description "Assemble a zip file with jar files and user documentation"
  def dirName = "$baseName-$version"
  from 'build/libs/'
  from ('build/docs/manual/index.html') {
    into 'doc'
  }
  from ('build/docs/manual/stylesheets') {
    into 'doc/manual/stylesheets'
  }
  from 'src/distribution/resources/README.txt'
  into (dirName)
  exclude { details -> details.file.name.contains('randoop') && ! details.file.name.contains('-all-') }
}

/********************* Building manual *******************/
/*
 * The "manual" gradle target create the contents of the manual directory
 * within src/, which will eventually be moved to project docs directory.
 *
 * Has structure:
 *   docs/
 *     api/ - contains javadoc for main source set
 *     manual/
 *       dev.html - developer documentation
 *       index.html - user documentation
 *       *example.txt - example configuration files for user manual
 *       stylesheets/ - contains css file for web pages
 */

 /*
  * Clone or update the plume-lib and checklink repositories.
  */
// Grgit has too many limitations.  Use exec instead.
task clonePlumeLib {
  doLast {
    if ( ! file("$buildDir/utils/plume-lib").exists() ) {
      exec {
        commandLine 'git', 'clone', '--depth', '1', "https://github.com/mernst/plume-lib.git", "$buildDir/utils/plume-lib"
      }
      exec {
        commandLine 'git', 'clone', '--depth', '1', "https://github.com/plume-lib/checklink.git", "$buildDir/utils/checklink"
      }
    } else {
      // Ignore exit value so this works when not connected to the Internet.
      exec {
        workingDir "$buildDir/utils/plume-lib"
        ignoreExitValue true
        commandLine 'git', 'pull', '-q'
      }
      exec {
        workingDir "$buildDir/utils/checklink"
        ignoreExitValue true
        commandLine 'git', 'pull', '-q'
      }
    }
  }
}

/*
 * Set destination directory to build/docs/api, and restrict to classes in
 * main sourceSet.
 */
javadoc {
  destinationDir = file("${buildDir}/docs/api")
  source sourceSets.main.allJava
  options.memberLevel = JavadocMemberLevel.PRIVATE
  options.addStringOption("stylesheetfile", "${projectDir}/src/javadoc/resources/stylesheets/javadocstyle.css")
  // Use of Javadoc's -linkoffline command-line option makes Javadoc generation
  // much faster, especially on Travis.
  options.with {
    linksOffline 'https://docs.oracle.com/javase/8/docs/api/', 'https://docs.oracle.com/javase/8/docs/api/'
  }
  failOnError = true
}

// needed for javadoc.doLast
javadoc.dependsOn clonePlumeLib

javadoc.doLast {
  def preplace = file("$buildDir/utils/plume-lib/bin/preplace")
  // Work around Javadoc bug
  exec {
    commandLine preplace, "<dt><span class=\"memberNameLink\"><a href=\".*\\(\\)</a></span> - Constructor for enum [a-zA-Z0-9_.]*<a href=\".*</a></dt>", "", "build/docs/api/index-all.html"
  }
  // Reduce size of diffs (when it's copied over to docs/api whech is under
  // version control).  Note that build/docs/api/ is the same as src/docs/api/.
  exec {
    commandLine preplace, "^<!-- Generated by javadoc \\(.* -->\$", "", "build/docs/api/"
  }
  exec {
    commandLine preplace, "^<meta name=\"date\" content=\"[-0-9]+\">\$", "", "build/docs/api/"
  }
}

/*
 * Make sure that build runs the same tasks as the script in .travis.yml
 */
build.dependsOn javadoc

/*
 * Configuration of updateUserTOC task to update the table-of-contents for the
 * user documentation.
 */
task updateUserTOC( type:Exec, dependsOn: [ 'clonePlumeLib' ]) {
  executable file("$buildDir/utils/plume-lib/bin/html-update-toc")
  args  file("${projectDir}/src/docs/manual/index.html")
  environment PATH: "$System.env.PATH:$buildDir/utils/plume-lib/bin"
}

/* Configuration of task updateDevTOC to update table of contents in developer
 * documentation.
 */
task updateDevTOC( type:Exec, dependsOn: ['clonePlumeLib' ]) {
  executable file("$buildDir/utils/plume-lib/bin/html-update-toc")
  args file("${projectDir}/src/docs/manual/dev.html")
  environment PATH: "$System.env.PATH:$buildDir/utils/plume-lib/bin"
}

// TODO: Why isn't this a Javadoc task?  That is, why does it call javadoc
// from the command line?
/*
 * Applies OptionsDoclet to src/docs/manual/index.html to add
 * command-line arguments extracted from the given @Option annotated classes.
 * Applied in-place.
 */
task updateUserOptions(dependsOn: 'assemble') {
  description "Runs OptionsDoclet on src/docs/manual/index.html"
  def classpath = sourceSets.main.runtimeClasspath.asPath
  def docFile = file("${projectDir}/src/docs/manual/index.html")
  def options = [
    "-classpath", classpath,
    "-docletpath", classpath,    // doclet loads class files from the documented classes
    "-doclet", "org.plumelib.options.OptionsDoclet",
    "-docfile", docFile,
    "-i",
  ]
  def fileList = [
    file("${projectDir}/src/main/java/randoop/main/GenInputsAbstract.java"),
    file("${projectDir}/src/main/java/randoop/generation/AbstractGenerator.java"),
    file("${projectDir}/src/main/java/randoop/util/ReflectionExecutor.java"),
    file("${projectDir}/src/main/java/randoop/main/Minimize.java")
  ]
  doLast {
    project.exec {
      commandLine = [ "javadoc" ] + options + fileList
    }
  }
}

/*
 * Configuration of manual task to generate/update and move documentation into
 * build/docs directory.
 */
task manual(type: DefaultTask, dependsOn: [ 'updateUserOptions', 'updateUserTOC', 'updateDevTOC']) {
  group 'Documentation'
  description "Adds options and TOC to documentation in src/docs"
  doLast {
    exec {
      if (JavaVersion.current().isJava8Compatible()) {
        environment PATH: "$System.env.PATH"
        commandLine "html5validator", "--root", file("${projectDir}/src/docs/manual")
      } else {
        commandLine "echo","WARNING: HTML validation of manuals is only run in Java 8+"
      }
    }
  }
}

build.dependsOn manual

/*
 * Applies HTML5 validator to API javadoc.
 * Note: prior to Java 9, javadoc does not comply with HTML5.
 */
task validateAPI(type: Exec, dependsOn: 'javadoc') {
  group 'Documentation'
  description "Run html5validator to find HTML errors in API documentation"
  if (JavaVersion.current().isJava9Compatible()) {
    environment PATH: "$System.env.PATH"
    commandLine "html5validator", "--root", file("${buildDir}/docs/api")
  } else {
    commandLine "echo", "WARNING: HTML validation of API is only run in Java 9+"
  }
}


/*
 * WARNING: do not run this task unless you mean to wipe out the project pages
 * directory. It can be repopulated by publishSite, but the contents will be
 * based on changes to the files in src/docs and the Javadoc in the source.
 */
task cleanSite {
  group=null
  description 'Removes all files from the project pages directory (CAUTION!)'
  def siteDir = file("${projectDir}/docs")
  def oldSiteFiles = fileTree(siteDir) {
    exclude 'README.md'
  }
  doLast {
    delete oldSiteFiles
  }
}

/*
 * Publishes changes to the project documentation to the project pages directory
 * (docs). This task ensures that all old site files are removed, new API
 * documentation is generated, the manual is updated, and the HTML has been
 * validated.
 *
 * Note that the contents of any subdirectory of build/docs will be included in
 * the site. Currently, this is only the api directory generated by the javadoc
 * task.
 *
 * All site files will be read-only.
 */
task publishSite (dependsOn: ['cleanSite', 'javadoc', 'validateAPI', 'manual']) {
  group 'Publishing'
  description 'Publish changes to site files and javadoc to the project pages directory'
  def siteDir = file("${projectDir}/docs")
  def buildDocsDir = file("${buildDir}/docs") // include any built docs (e.g., api)
  def newSiteFiles = fileTree("${projectDir}/src/docs") {
    exclude 'README.md'
    exclude 'api'
  }
  doLast {
      copy {
        from (buildDocsDir)  //copy api
        from (newSiteFiles)
        into siteDir
        fileMode = Integer.parseInt("444", 8)
      }
  }
}

/*
 * Applies HTML5 validator to project site HTML
 */
task validateSite(type: Exec) {
  description "Run html5validator to find HTML errors in site files (excludes manual and api)"
  if (JavaVersion.current().isJava8Compatible()) {
    environment PATH: "$System.env.PATH"
    commandLine "html5validator", "--root", "src/docs/", "--ignore", "src/docs/api"
    commandLine "html5validator", "--root", "docs/", "--ignore", "docs/api"
  } else {
    commandLine "echo", "WARNING: HTML validation of site is only run in Java 9+"
  }
}

task buildRelease(type: DefaultTask, dependsOn: [ 'assemble', 'check', 'publishSite', 'validateSite', 'distributionZip' ]) {
  group 'Publishing'
  description "Builds system and documentation, validates HTML, and publishes site"
}

/*************** Gradle Wrapper ******************/
/* Declares the Gradle version to be used when the wrapper is built */
task wrapper(type: Wrapper) {
  description "Configure Gradle Wrapper for this project"
  gradleVersion = '4.1'
}

/*************** Other tool configs *************/
/* Make Emacs TAGS table */
task tags(type: Exec, dependsOn: 'clonePlumeLib') {
  group 'Emacs'
  description "Run etags to create an Emacs TAGS table"
  environment PATH: "$System.env.PATH:$buildDir/utils/plume-lib/bin"
  commandLine "bash", "-c", "find src/ agent/covered-class/src/ agent/replacecall/src/ -name '*.java' | grep -v src/testinput | sort-directory-order | xargs etags"
}

/* Make Emacs TAGS table, with only Randoop code (not test code) */
task tagsNoTests(type: Exec, dependsOn: 'clonePlumeLib') {
  group 'Emacs'
  description "Run etags to create an Emacs TAGS table"
  environment PATH: "$System.env.PATH:$buildDir/utils/plume-lib/bin"
  commandLine "bash", "-c", "find src/ -name *.java | sort-directory-order | grep -v /testinput/ | xargs etags"
}

/* Run checklink */
task checklink(type: Exec, dependsOn: 'clonePlumeLib') {
  group 'Validation'
  description "Run checklink on randoop.github.io/randoop/ and write output to checklink-log.txt"
  environment PATH: "$System.env.PATH:$buildDir/utils/checklink"
  commandLine 'bash', '-c', """
     checklink -q -r `grep -v '^#' build/utils/plume-lib/bin/checklink-args.txt` https://randoop.github.io/randoop/ &> checklink-log.txt
  """
}

task installGitHooks(type: Copy) {
  group=null
  description "Installs git hooks for pre-commit and managing docs permissions"
  from 'scripts/'
  into '.git/hooks'
}
/* Always run this task. */
tasks.installGitHooks.execute()<|MERGE_RESOLUTION|>--- conflicted
+++ resolved
@@ -131,11 +131,7 @@
 dependencies {
   /* Randoop uses local copy of Plume */
   plume files('lib/plume.jar')
-<<<<<<< HEAD
-  implementation 'org.plumelib:options:0.2.2'
-=======
   implementation 'org.plumelib:options:0.3.1' // also update in agent/replacecall/replacecall.gradle
->>>>>>> 30a51acc
   implementation group: 'com.google.code.gson', name: 'gson', version: '2.8.0'
   implementation group: 'junit', name: 'junit', version: '4.+'
   implementation files(project(':replacecall').sourceSets.main.output)
