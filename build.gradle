/*
 * build.gradle for Randoop
 *
 * Quick instructions: in project directory run with command
 *   ./gradlew build
 */

plugins {
  id("com.gradleup.shadow").version("8.3.9")
  id("java")
  id("eclipse")
  id("idea")
  id("jacoco")

  // Version 6.14 and later requires Java 11+
  id("com.diffplug.spotless").version("6.13.0") apply false

  id("net.ltgt.errorprone").version("4.3.0") apply false

  id("org.checkerframework").version("0.6.60")

  id("org.aim42.htmlSanityCheck").version("1.1.6")

  // run: ./gradlew <taskname> taskTree
  id("com.dorongold.task-tree").version("4.0.1")

  // https://github.com/n0mer/gradle-git-properties ; target is: generateGitProperties
  id("com.gorylenko.gradle-git-properties").version("2.5.3")
}

ext {
  isJava11orHigher = JavaVersion.current() >= JavaVersion.VERSION_11
  isJava17orHigher = JavaVersion.current() >= JavaVersion.VERSION_17
  isJava21orHigher = JavaVersion.current() >= JavaVersion.VERSION_21
  javadocMemberLevel = JavadocMemberLevel.PROTECTED
}

/* Common build configuration for Randoop and agents */
allprojects {

  apply plugin: "java"
  apply plugin: "com.gradleup.shadow"

  java {
    sourceCompatibility = 1.8
    targetCompatibility = 1.8
  }

  repositories {
    mavenCentral()
    maven { url = uri("https://central.sonatype.com/repository/maven-snapshots/") }
    mavenLocal()
  }

  group = "com.github.randoop"
  /* Randoop version number - added to generated jar files */
  version = "4.3.4"

  configurations {
    // A collection of all plumelib dependencies required, so that all
    // sub-projects use the same versions.
    plumelib
    testInput
    fatJar
  }

  dependencies {
    // https://mvnrepository.com/artifact/org.plumelib/bcel-util
    plumelib("org.plumelib:bcel-util:1.2.3")
    // https://mvnrepository.com/artifact/org.plumelib/options
    if (JavaVersion.current() == JavaVersion.VERSION_1_8) {
      plumelib("org.plumelib:options:1.0.6")
    } else {
      plumelib("org.plumelib:options:2.0.3")
    }
    // https://mvnrepository.com/artifact/org.plumelib/plume-util
    plumelib("org.plumelib:plume-util:1.11.0")
    // https://mvnrepository.com/artifact/org.plumelib/reflection-util
    plumelib("org.plumelib:reflection-util:1.1.5")
  }
  java {
    withJavadocJar()
    withSourcesJar()
  }

  apply plugin: "org.checkerframework"

  checkerFramework {
    excludeTests = true
    if (project.hasProperty("cfNullness")) {
      checkers = [
        "org.checkerframework.checker.nullness.NullnessChecker",
        // These are included to avoid this failure:
        //   The following options were not recognized by any processor: "[permitStaticOwning]"
        "org.checkerframework.checker.regex.RegexChecker",
        "org.checkerframework.checker.resourceleak.ResourceLeakChecker",
        "org.checkerframework.checker.signedness.SignednessChecker",
        "org.checkerframework.checker.signature.SignatureChecker",
      ]
    } else {
      checkers = [
        // "org.checkerframework.checker.nullness.NullnessChecker",
        "org.checkerframework.checker.regex.RegexChecker",
        "org.checkerframework.checker.resourceleak.ResourceLeakChecker",
        "org.checkerframework.checker.signedness.SignednessChecker",
        "org.checkerframework.checker.signature.SignatureChecker",
      ]
    }
    extraJavacArgs = [
      // Uncomment -proc:none to disable all annotation processing and speed up the build.
      // "-proc:none",

      "-Werror",
      "-Awarns",
      "-Xmaxwarns",
      "10000",
      // "-AcheckPurityAnnotations",
      "-ArequirePrefixInWarningSuppressions",
      "-AwarnUnneededSuppressions",
      "-AwarnRedundantAnnotations",
      "-ApermitStaticOwning",
      // -processing: suppresses "No processor claimed any of these annotations ..."
      // -options: suppresses "target value 8 is obsolete and will be removed in a future release"
      "-Xlint:-processing,-options"
    ]
  }

  dependencies {
    compileOnly("org.checkerframework:checker-qual:${checkerFrameworkVersion}")
    implementation("org.checkerframework:checker-qual:${checkerFrameworkVersion}")
    checkerFramework("org.checkerframework:checker:${checkerFrameworkVersion}")
  }

  dependencies {
    if (project.hasProperty("cfLocal")) {
      def cfHome = String.valueOf(System.getenv("CHECKERFRAMEWORK"))
      compileOnly(files(cfHome + "/checker/dist/checker-qual.jar"))
      testCompileOnly(files(cfHome + "/checker/dist/checker-qual.jar"))
      checkerFramework(files(cfHome + "/checker/dist/checker.jar"))
    }
  }

  jacoco {
    toolVersion = "${jacocoVersion}"
  }

  jacocoTestReport {
    group = "Report"
    dependsOn(test)
    reports {
      xml.required = true
      html.required = true
    }
  }

  check.dependsOn(jacocoTestReport)
} // // end allprojects

import org.apache.tools.ant.taskdefs.condition.Os

/******
 * Configuration specific to Randoop and not agents.
 * Configuration for agent FOO appears in agents/FOO/FOO.gradle .
 ******/

description = "Randoop automated test generation"

/* Root for working directories for system test generated files */
def workingDirectories = layout.buildDirectory.get().toString() + "/working-directories"

sourceSets {
  /* JUnit tests are run in nondeterministic order, but system tests are
   run in deterministic order. */
  /* system tests */
  systemTest {
    resources {
      srcDir("src/testInput/resources")
    }
    output.dir(workingDirectories, builtBy: "generateWorkingDirs")
  }

  /* Code sets used by system tests. There are no actual tests here. */
  testInput

  test {
    resources {
      srcDir("src/testInput/resources")
    }
  }
}

configurations {
  /*
   * Used to manage javaagent jar file
   */
  jacocoagent

  junit

  implementation.extendsFrom(plumelib)
  implementation.extendsFrom(junit)

  systemTestImplementation.extendsFrom(plumelib)
  systemTestImplementation.extendsFrom(junit)

  testInputImplementation.extendsFrom(plumelib)
}

dependencies {
  junit("junit:junit:4.+")

  implementation(files(project(":replacecall").sourceSets.main.output))
  implementation("com.github.javaparser:javaparser-core:3.27.1")
  implementation("com.google.code.gson:gson:2.13.2")
  implementation("org.apache.commons:commons-exec:${commonsExecVersion}")
  implementation("org.apache.commons:commons-lang3:3.19.0")
  implementation("commons-io:commons-io:${commonsIoVersion}")

  compileOnly("org.plumelib:require-javadoc:1.0.9")

  compileOnly("org.checkerframework:checker-qual:${checkerFrameworkVersion}")
  implementation("org.checkerframework:checker-qual:${checkerFrameworkVersion}")
  checkerFramework("org.checkerframework:checker:${checkerFrameworkVersion}")

  /* Jacoco measures coverage of classes and methods under test. */
  implementation("org.jacoco:org.jacoco.core:${jacocoVersion}")
  implementation("org.jacoco:org.jacoco.agent:${jacocoVersion}:runtime")

  /* sourceSet test uses JUnit and some use testInput source set */
  testImplementation("commons-codec:commons-codec:1.19.0")
  testImplementation("org.hamcrest:hamcrest-all:${hamcrestAllVersion}")
  testImplementation (configurations.junit.dependencies)
  testImplementation (sourceSets.testInput.output)

  jacocoagent("org.jacoco:org.jacoco.agent:${jacocoVersion}")

  /*
   * source set systemTest
   */
  systemTestImplementation("org.checkerframework:checker-qual:${checkerFrameworkVersion}")
  systemTestImplementation("org.jacoco:org.jacoco.core:${jacocoVersion}")
  systemTestImplementation("org.jacoco:org.jacoco.report:${jacocoVersion}")
  systemTestImplementation("org.apache.commons:commons-exec:${commonsExecVersion}")
  systemTestImplementation("commons-io:commons-io:${commonsIoVersion}")
  systemTestImplementation("org.hamcrest:hamcrest-all:${hamcrestAllVersion}")
  systemTestRuntimeOnly (sourceSets.testInput.output)

  /*
   * sourceSet testInput depends on output of main.
   * Also, src/testInput/java/ps1/RatPolyTest.java uses JUnit
   */
  testInputImplementation(sourceSets.main.output)
  testInputImplementation(configurations.junit.dependencies)
  testInputCompileOnly("org.checkerframework:checker-qual:${checkerFrameworkVersion}")
}

/*
 * Configuration for compilation.
 */
tasks.withType(JavaCompile).configureEach { t ->
  if (t.name.equals("compileTestInputJava")) {
    options.compilerArgs = [
      "-g",
      "-nowarn",
      "-Xlint:-classfile,-options"
    ]
  } else {
    options.compilerArgs = [
      "-g",
      "-Werror",
      "-Xlint",
      "-Xlint:-classfile,-options"
    ]
  }
}

tasks.register("compileAll") {
  dependsOn(compileJava)
  dependsOn(compileTestJava)
  dependsOn(":covered-class:compileJava")
  dependsOn(":covered-class:compileTestJava")
  dependsOn(":replacecall:compileJava")
  dependsOn(":replacecall:compileTestJava")
  dependsOn(":replacecall:compileAgentTestJava")
  dependsOn(compileSystemTestJava)
}

// Get early notification of compilation failures, when running assemble.
assemble.mustRunAfter(compileAll)
build.dependsOn(compileAll)

ext.isJava11orHigher = JavaVersion.current() >= JavaVersion.VERSION_11
allprojects { subproject ->
  if (isJava11orHigher) {
    apply plugin: "com.diffplug.spotless"
    spotless {
      format "misc", {
        // define the files to apply `misc` to
        target("*.md", ".gitignore")

        // define the steps to apply to those files
        trimTrailingWhitespace()
        indentWithSpaces(2) // in newer Spotless, use: leadingTabsToSpaces(2)
        endWithNewline()
      }
      java {
        // Use fileTree per https://github.com/diffplug/spotless/issues/399
        targetExclude(fileTree("$projectDir/src/testInput") { include("**/*.java") })

        googleJavaFormat("1.7")   // this version of google-java-format works on Java 8
        formatAnnotations()
      }
      groovyGradle {
        target("**/*.gradle")
        greclipse()  // which formatter Spotless should use to format .gradle files.
        indentWithSpaces(2) // in newer Spotless, use: leadingTabsToSpaces(2)
        trimTrailingWhitespace()
        // endWithNewline() // Don't want to end empty files with a newline
      }
    }
  }
}


// Error Prone linter

if (isJava21orHigher) {
  apply plugin: "net.ltgt.errorprone"
  allprojects {
    dependencies {
      implementation("com.google.errorprone:error_prone_core:${errorProneVersion}")
    }
  }
<<<<<<< HEAD
  allprojects { subproject ->
    tasks.withType(JavaCompile).configureEach { t ->
      if (t.name.equals("compileTestInputJava") || t.name.equals("compileTestJava")) {
        options.errorprone.enabled = false
      } else {
        options.compilerArgs << "-Xlint:all,-processing" << "-Werror"
        options.errorprone {
          // TODO: uncomment once we run the Interning Checker on Randoop.
          // disable("ReferenceEquality") // Use Interning Checker instead.
          disable("StringSplitter") // Obscure case isn't likely.
          disable("AnnotateFormatMethod") // Error Prone doesn't use Checker Framework @FormatMethod.
          // Removing "public" from private class members loses information about the abstraction.
          disable("EffectivelyPrivate")

          excludedPaths = ".*/testInput/.*"
        }
=======
}
allprojects { subproject ->
  tasks.withType(JavaCompile).configureEach { t ->
    if (t.name.equals("compileTestInputJava") || t.name.equals("compileTestJava")) {
      options.errorprone.enabled = false
    } else {
      options.compilerArgs << "-Xlint:all,-processing" << "-Werror" << "-Xlint:-options"

      options.errorprone {
        enabled = JavaVersion.current() != JavaVersion.VERSION_1_8
        // TODO: uncomment once we run the Interning Checker on Randoop.
        // disable("ReferenceEquality") // Use Interning Checker instead.
        disable("StringSplitter") // Obscure case isn't likely.
        disable("AnnotateFormatMethod") // Error Prone doesn't use Checker Framework @FormatMethod.
        // Removing "public" from private class members loses information about the abstraction.
        disable("EffectivelyPrivate")

        excludedPaths = ".*/testInput/.*"
>>>>>>> 056d93c8
      }
    }
  }
}

<<<<<<< HEAD
=======
tasks.register("testInputJar", Jar) {
  from sourceSets.testInput.output
  archiveBaseName = "testInput"
}
artifacts {
  testInput(testInputJar)
  fatJar(shadowJar)
}

>>>>>>> 056d93c8
/*
 * Configuration for clean
 */
clean.dependsOn(":replacecall:clean")
clean.dependsOn(":covered-class:clean")

boolean testOnJdk8 = project.getProperties().getOrDefault("testOnJdk8", false)
if (testOnJdk8) {
  tasks.withType(Test).configureEach { testTask ->
    javaLauncher = javaToolchains.launcherFor {
      languageVersion = JavaLanguageVersion.of(8)
    }
  }
}

/*
 * Configuration of test task from Java plugin.
 * Runs all tests in test sourceSet except those excluded below.
 */
test {

  /*
   * Set the working directory for JUnit tests to the resources directory
   * instead of the project directory.
   */

  workingDir = layout.buildDirectory.file("resources")

  /*
   * Show as much as possible to console.
   */
  testLogging {
    events("started", "passed")
    showStandardStreams = true
    exceptionFormat = "full"
  }

  /* Turn off HTML reports -- handled by testReport task */
  reports.html.required = false

  /*
   * Temporary exclusion b/c script file uses generics as raw types and conflicts with
   * other uses of parsing.
   */
  exclude("**/randoop/test/SequenceTests.*")

  /*
   * Temporary exclusion b/c incomplete.
   */
  exclude("**/randoop/output/JUnitCreatorTest.*")

  /*
   * Problematic tests excluded during Gradle setup that need to be evaluated.
   * Unless otherwise noted, these are tests that were not previously run by
   * Makefile. However, some included tests were also not run, but are not
   * failing.
   */
  exclude("randoop/test/NonterminatingInputTest.*")
  exclude("randoop/test/EmptyTest.*")
  exclude("randoop/test/RandoopPerformanceTest.*") /* had target but not run */
  exclude("randoop/test/ForwardExplorerPerformanceTest.*")
  exclude("randoop/test/ForwardExplorerTests2.*") /* sporadic heap space issue */
  exclude("randoop/test/Test_SomeDuplicates.*")
  exclude("randoop/test/Test_SomePass.*")
  exclude("randoop/operation/OperationParserTests.*")
}

/*
 * Task to build the root directory of working directories used by the
 * JUnit tests in the systemTest task.
 * If the directory exists then cleans out the contents.
 */
tasks.register("generateWorkingDirs") {
  doLast {
    def generated = file(workingDirectories)
    if (!generated.exists()) {
      generated.mkdir()
    } else {
      def workingFiles = fileTree(workingDirectories) {
        include("**/*.java")
        include("**/*.class")
        include("**/*.exec")
        include("**/*.txt")
      }
      delete(workingFiles)
    }
  }
}

/*
 * Extracts JaCoCo javaagent into build/jacocoagent
 */
tasks.register("extractJacocoAgent", Copy) {
  from {
    configurations.jacocoagent.collect { zipTree(it) }
  }
  into(layout.buildDirectory.dir("jacocoagent"))
  copy {
    from("${layout.buildDirectory.get()}/jacocoagent/jacocoagent.jar")
    into(layout.buildDirectory.dir("libs"))
  }
}

/*
 * Runs JUnit over all classes in systemTest sourceSet.
 * JUnit tests assume that working directories can be found in the build directory.
 */
tasks.register("systemTest", Test) {
  dependsOn(
      "extractJacocoAgent",
      "generateWorkingDirs",
      "assemble"
      )
  group = "Verification"
  description = "Run system tests"

  /*
   * Set system properties for jar paths, used by randoop.main.SystemTestEnvironment
   */
  doFirst {
    systemProperty("jar.randoop", shadowJar.archiveFile.get())
    systemProperty("jar.replacecall.agent", project(":replacecall").shadowJar.archiveFile.get())
    systemProperty("jar.covered.class.agent", project(":covered-class").shadowJar.archiveFile.get())
  }

  workingDir = layout.buildDirectory
  testClassesDirs = sourceSets.systemTest.output.classesDirs
  classpath = sourceSets.systemTest.runtimeClasspath

  /*
   * Show as much as possible to console.
   */
  testLogging {
    showStandardStreams = true
    exceptionFormat = "full"
  }

  /* Turn off HTML reports -- handled by testReport task */
  reports.html.required = false
}

systemTest.dependsOn(shadowJar)

/*
 * Link the systemTest task into the project check task.
 * Includes system tests into the project build task.
 */
check.dependsOn(systemTest)
jacocoTestReport.dependsOn(systemTest)

tasks.withType(Test).configureEach {
  /*
   * Set the destination directory for JUnit XML output files
   */
  reports.junitXml.outputLocation = file("${layout.buildDirectory.get()}/test-results/${name}")
  /*
   * Set the heap size and GC for running tests.
   */
  jvmArgs("-Xmx3000m")

  /*
   * Pass along any system properties that begin with "randoop."
   * Used by randoop.main.RandoopOptions in systemTest.
   */
  System.properties.each { k, v ->
    if (k.startsWith("randoop.")) {
      systemProperty(k, v)
    }
  }
}

/*
 * Write HTML reports into build/reports/allTests for all tests.
 * [
 *   Note that this may not work correctly if different Test tasks use the same
 *   test classes. Fine here because sourceSets use different packages for test
 *   classes.
 * ]
 */
tasks.register("testReport", TestReport) {
  group = "Report"
  description = "Creates HTML reports for tests results"
  destinationDirectory = file("${layout.buildDirectory.get()}/reports/allTests")

  for (Task t : tasks.withType(Test)) {
    testResults.from(t.getBinaryResultsDirectory())
  }
}

tasks.register("printJunitJarPath") {
  description = "Print the path to junit.jar"
  doFirst { println(configurations.junit.asPath) }
}

//****************** Building distribution *****************

/*
 * Only want the jar file to include class files from main source set.
 * (Task part of build by default.)
 */
jar {
  from(sourceSets.main.output)
}

tasks.register("copyJars", Copy) {
  dependsOn(":covered-class:jar", ":replacecall:jar")
  from(subprojects.collect { it.tasks.withType(Jar) })
  into(layout.buildDirectory.dir("libs"))
}

assemble.dependsOn(copyJars)

shadowJar {
  // The jar file name is randoop-all-$version.jar
  archiveBaseName = "randoop-all"
  archiveClassifier = ""

  exclude("**/pom.*")
  exclude("**/default-*.txt")

  // don't include either mocks or agent classes
  // otherwise creates problems for replacement creation of replacecall agent
  exclude("**/randoop/mock/*")
  exclude("**/randoop/instrument/*")

  relocate("com.github.javaparser", "randoop.com.github.javaparser")
  relocate("com.google", "randoop.com.google")
  relocate("com.jcraft.jsch", "randoop.com.jcraft.jsch")
  relocate("com.sun.javadoc", "randoop.com.sun.javadoc")
  relocate("com.sun.jna", "randoop.com.sun.jna")
  relocate("com.trilead.ssh2", "randoop.com.trilead.ssh2")
  relocate("de.regnis.q.sequence", "randoop.de.regnis.q.sequence")
  relocate("net.fortuna.ical4j", "randoop.net.fortuna.ical4j")
  relocate("nu.xom", "randoop.nu.xom")
  relocate("org.antlr", "randoop.org.antlr")
  relocate("org.apache", "randoop.org.apache")
  relocate("org.ccil.cowan.tagsoup", "randoop.org.ccil.cowan.tagsoup")
  relocate("org.checkerframework", "randoop.org.checkerframework")
  relocate("org.ini4j", "randoop.org.ini4j")
  relocate("org.plumelib", "randoop.org.plumelib")
  relocate("org.slf4j", "randoop.org.slf4j")
  relocate("org.tigris.subversion", "randoop.org.tigris.subversion")
  relocate("org.tmatesoft", "randoop.org.tmatesoft")
}

assemble.dependsOn(shadowJar)

tasks.register("distributionZip", Zip) {
  dependsOn(
      "shadowJar",
      "copyJars",
      "manual",
      "extractJacocoAgent"
      )
  group = "Publishing"
  description = "Assemble a zip file with jar files and user documentation"
  def dirName = "${base.archivesName.get()}-${version}"
  from("build/libs/")
  from("src/docs/manual/index.html") {
    into("doc/manual")
  }
  from("src/docs/manual/stylesheets") {
    into("doc/manual/stylesheets")
  }
  from("src/distribution/resources/README.txt")
  into(dirName)
  exclude { details ->
    details.file.name.contains("randoop") && !details.file.name.contains("-all-")
  }
}

/********************* Building manual *******************/
/*
 * The "manual" gradle target creates the contents of the manual directory
 * within src/, which will eventually be moved to the gh-pages branch.
 *
 * Has structure:
 * src/
 *   docs/
 *     api/ - contains javadoc for main source set
 *     manual/
 *       dev.html - developer documentation
 *       index.html - user documentation
 *       *example.txt - example configuration files for user manual
 *       stylesheets/ - contains css file for web pages
 */

/*
 * Clone or update repositories containing executable scripts.
 *
 * Grgit has too many limitations.  Use exec instead.
 */
tasks.register("cloneLibs") {
  dependsOn(
      "cloneChecklink",
      "cloneHtmlTools",
      "clonePlumeScripts"
      )
}

tasks.register("cloneChecklink", CloneTask) {
  url.set("https://github.com/plume-lib/checklink.git")
  directory.set(file("${layout.buildDirectory.get()}/utils/checklink"))
  outputs.upToDateWhen { false }
}

tasks.register("cloneHtmlTools", CloneTask) {
  url.set("https://github.com/plume-lib/html-tools.git")
  directory.set(file("${layout.buildDirectory.get()}/utils/html-tools"))
  outputs.upToDateWhen { false }
}

tasks.register("clonePlumeScripts", CloneTask) {
  url.set("https://github.com/plume-lib/plume-scripts.git")
  directory.set(file("${layout.buildDirectory.get()}/utils/plume-scripts"))
  outputs.upToDateWhen { false }
}

/*
 * Set destination directory to build/docs/api, and restrict to classes in
 * main sourceSet.
 */
javadoc {
  destinationDir = file(layout.buildDirectory.file("docs/api"))
  source(sourceSets.main.allJava)
  options.memberLevel = JavadocMemberLevel.PRIVATE
  // Use of Javadoc's -linkoffline command-line option makes Javadoc generation
  // much faster, especially in CI.
  if (JavaVersion.current().isJava11()) {
    options.with {
      linksOffline("https://docs.oracle.com/en/java/javase/11/docs/api/", "https://docs.oracle.com/en/java/javase/11/docs/api/")
    }
  } else if (JavaVersion.current().isCompatibleWith(JavaVersion.VERSION_17)) {
    options.with {
      linksOffline("https://docs.oracle.com/en/java/javase/17/docs/api/", "https://docs.oracle.com/en/java/javase/17/docs/api/")
    }
  }

  options.addStringOption("Xdoclint:all", "-quiet")
  options.addStringOption("Xmaxwarns", "99999")
  failOnError = true  // does not fail on warnings
  // "-Xwerror" requires Javadoc everywhere.  Currently, CI jobs require Javadoc only
  // on changed lines.  Enable -Xwerror in the future when all Javadoc exists.
  // options.addBooleanOption("Xwerror", true)
  doLast {
    ant.replaceregexp(match: "@import url\\('resources/fonts/dejavu.css'\\);\\s*", replace: "",
    flags: "g", byline: true) {
      fileset(dir: destinationDir)
    }
    if (!Os.isFamily(Os.FAMILY_WINDOWS)) {
      if (!new File("$projectDir/src/docs/api").exists()) {
        ant.symlink(resource: "../../build/docs/api", link: "$projectDir/src/docs/api")
      }
    }
  }
}

tasks.register("javadocPrivate") {
  dependsOn(javadoc)
  doFirst {
    javadocMemberLevel = JavadocMemberLevel.PRIVATE
  }
  doLast {
    javadocMemberLevel = JavadocMemberLevel.PROTECTED
  }
}

check.dependsOn(javadoc)

// Make Javadoc fail on most warnings
// From https://stackoverflow.com/a/49544352/173852
//
// This used to be
//   tasks.withType(Javadoc) { ... }
// but that passes the options to OptionsDoclet which cannot interpret them.
// How can I apply the options only to Javadoc invocations that use the standard doclet?
javadoc {
  // Add -Werror once Javadoc warnings are resolved.
  options.addStringOption("Xdoclint:all", "-quiet")
  options.addStringOption("Xmaxwarns", "10000")
}

allprojects { subproject ->
  tasks.register("requireJavadoc", JavaExec) {
    description = "Ensures that Javadoc documentation exists."
    group = "Documentation"
    mainClass = "org.plumelib.javadoc.RequireJavadoc"
    classpath = sourceSets.test.compileClasspath
    args("agent", "src/main/java", "--exclude=replacecall/src/main/java/randoop/mock")
    jvmArgs += [
      "--add-exports=jdk.compiler/com.sun.tools.javac.file=ALL-UNNAMED",
      "--add-exports=jdk.compiler/com.sun.tools.javac.parser=ALL-UNNAMED",
      "--add-exports=jdk.compiler/com.sun.tools.javac.tree=ALL-UNNAMED",
      "--add-exports=jdk.compiler/com.sun.tools.javac.util=ALL-UNNAMED",
      "--add-opens=jdk.compiler/com.sun.tools.javac.file=ALL-UNNAMED",
      "--add-opens=jdk.compiler/com.sun.tools.javac.parser=ALL-UNNAMED",
      "--add-opens=jdk.compiler/com.sun.tools.javac.tree=ALL-UNNAMED",
      "--add-opens=jdk.compiler/com.sun.tools.javac.util=ALL-UNNAMED",
    ]
  }
  // This doesn't yet pass.  TODO: make it pass.  (We are incrementally approaching that goal.)
  // check.dependsOn(requireJavadoc)
}

// needed for javadoc.doLast
javadoc.dependsOn(cloneLibs)

tasks.register("preplacePerl", PreplaceTask) {
  outputs.upToDateWhen { false }
}
javadoc {
  finalizedBy(preplacePerl)
}

build.dependsOn(javadoc)

/* Update the table-of-contents for the user documentation. */
// No group so it doesn't show up in `./gradlew tasks`
tasks.register("updateUserTOC", Exec) {
  dependsOn["cloneLibs"]
  executable = file("${layout.buildDirectory.get()}/utils/html-tools/html-update-toc")
  args(file("${projectDir}/src/docs/manual/index.html"))
  environment("PATH", "${System.env.PATH}:${layout.buildDirectory.get()}/utils/html-tools")
}

/* Update table of contents in developer documentation. */
// No group so it doesn't show up in `./gradlew tasks`
tasks.register("updateDevTOC", Exec) {
  dependsOn["cloneLibs"]
  executable = file("${layout.buildDirectory.get()}/utils/html-tools/html-update-toc")
  args(file("${projectDir}/src/docs/manual/dev.html"))
  environment("PATH", "${System.env.PATH}:${layout.buildDirectory.get()}/utils/html-tools")
}

// No group so it doesn't show up in `./gradlew tasks`
tasks.register("updateUserOptions", Javadoc) {
  dependsOn("assemble")
  description = "Updates printed documentation of command-line arguments."

  source = sourceSets.main.allJava.files.sort()
  classpath = project.sourceSets.main.compileClasspath
  options.memberLevel = JavadocMemberLevel.PRIVATE
  options.docletpath = project.sourceSets.main.runtimeClasspath as List
  options.doclet = "org.plumelib.options.OptionsDoclet"
  options.addStringOption("docfile", "${projectDir}/src/docs/manual/index.html")
  options.addStringOption("i", "-quiet")
  // For compatibility with JDK 8 Javadoc, whose standard doclet has no -noTimestamp option
  options.noTimestamp = false
  title = ""
}
if (JavaVersion.current() == JavaVersion.VERSION_1_8) {
  updateUserOptions.enabled = false
}


/* Requires that the html5validator program is installed */
tasks.register("html5validatorExists", Exec) {

  def command = "command -v html5validator"
  def stdout = new ByteArrayOutputStream()
  def stderr = new ByteArrayOutputStream()
  ignoreExitValue = true
  executable = "bash"
  args("-l", "-c", command)
  standardOutput = stdout
  errorOutput = stderr

  doLast {
    if (executionResult.get().exitValue != 0) {
      println("Command failed: $command")
      println("Standard output: $stdout")
      println("Standard error: $stderr")
      ant.fail("html5validator is not installed.  See https://randoop.github.io/randoop/manual/dev.html#prerequisites .")
    }
  }
}
html5validatorExists.onlyIf { !Os.isFamily(Os.FAMILY_WINDOWS) }
updateUserTOC.onlyIf { !Os.isFamily(Os.FAMILY_WINDOWS) }
updateDevTOC.onlyIf { !Os.isFamily(Os.FAMILY_WINDOWS) }

/*
 * Generate/update and move documentation into build/docs directory.
 */
tasks.register("manual", Exec) {
  dependsOn(
      "updateUserOptions",
      "updateUserTOC",
      "updateDevTOC",
      "html5validatorExists"
      )

  group = "Documentation"
  description = "Adds options and TOC to documentation in src/docs"
  onlyIf { !Os.isFamily(Os.FAMILY_WINDOWS) }
  environment("PATH", "${System.env.PATH}")
  commandLine("html5validator", "--root", file("${projectDir}/src/docs/manual"))
}

// This is cross-platform and pulls in all required dependencies.  However,
// it emits false positives and cannot be run in an automated build.
// Output goes in ${buildDir}/reports/htmlSanityCheck/index.html .
htmlSanityCheck {
  // sourceDir = new File( "${projectDir}/src/docs/manual" )
  sourceDir = new File("${projectDir}/src/docs")
  sourceDocuments = fileTree(sourceDir) {
    include("index.html", "projectideas.html", "publications.html", "manual/dev.html", "manual/index.html")
  }
  failOnErrors = true
}

build.dependsOn(manual)

/*
 * Applies HTML5 validator to API javadoc.
 */
tasks.register("validateAPI", Exec) {
  dependsOn(
      "javadoc",
      "html5validatorExists"
      )
  group = "Documentation"
  description = "Run html5validator to find HTML errors in API documentation"
  // Prior to Java 9, javadoc does not comply with HTML5.
  if (JavaVersion.current().isJava9Compatible()) {
    environment("PATH", "$System.env.PATH")
    commandLine("html5validator", "--root", file("${layout.buildDirectory.get()}/docs/api"))
  } else {
    commandLine("echo", "WARNING: HTML validation of API is only run in Java 9+.")
  }
}
validateAPI.onlyIf { !Os.isFamily(Os.FAMILY_WINDOWS) }


/*
 * WARNING: do not run this task unless you mean to wipe out the project pages
 * directory. It can be repopulated by publishSite, but the contents will be
 * based on changes to the files in src/docs and the Javadoc in the source.
 */
tasks.register("cleanSite") {
  group = null
  description = "Removes all files from the project pages directory (CAUTION!)"
  doLast {
    def siteDir = file("${projectDir}/../randoop-branch-gh-pages")
    def oldSiteFiles = fileTree(siteDir) {
      exclude("README.md")
    }
    delete(oldSiteFiles)
  }
}

/*
 * Publishes changes to the project documentation to the project pages directory
 * (gh-pages branch). This task ensures that all old site files are removed, new API
 * documentation is generated, the manual is updated, and the HTML has been
 * validated.
 *
 * Note that the contents of any subdirectory of build/docs will be included in
 * the site. Currently, this is only the api directory generated by the javadoc
 * task.
 *
 * All site files will be read-only.
 */
tasks.register("publishSite", Copy) {
  dependsOn(
      "cleanSite",
      "javadoc",
      "validateAPI",
      "manual"
      )
  group = "Publishing"
  description = "Publish changes to site files and javadoc to the project pages directory"
  def siteDir = file("${projectDir}/../randoop-branch-gh-pages")
  def buildDocsDir = file("${layout.buildDirectory.get()}/docs")
  // include any built docs (e.g., api)
  def newSiteFiles = fileTree("${projectDir}/src/docs") {
    exclude("README.md")
    exclude("api")
  }

  from(buildDocsDir)
  from(newSiteFiles)
  into(siteDir)
  filePermissions {
    user.read = true; user.write = false; user.execute = false
    group.read = true; group.write = false; group.execute = false
    other.read = true; other.write = false; other.execute = false
  }
}

/*
 * Applies HTML5 validator to project site HTML, including the manual
 */
tasks.register("validateSite", Exec) {
  dependsOn("html5validatorExists")
  description = "Run html5validator to find HTML errors in site files (excludes manual and api)"
  environment("PATH", "$System.env.PATH")
  commandLine("html5validator", "--root", "src/docs/")
}
validateSite.onlyIf { !Os.isFamily(Os.FAMILY_WINDOWS) }

def thisIsReleaseFilename = "$projectDir/src/main/resources/this-is-a-randoop-release"
tasks.register("thisIsReleaseFile") {
  description = "Create a file to mark the Randoop .jar file as a release"
  doLast {
    ant.touch(file: "$thisIsReleaseFilename")
  }
}
tasks.register("assembleRelease") {
  dependsOn(
      "thisIsReleaseFile",
      "assemble"
      )
  doLast {
    delete(thisIsReleaseFilename)
  }
}
// If both tasks run, then run them in the given order.
assemble.mustRunAfter(thisIsReleaseFile)

tasks.register("buildRelease", DefaultTask) {
  dependsOn(
      "assembleRelease",
      "check",
      "publishSite",
      "validateSite",
      "distributionZip"
      )
  group = "Publishing"
  description = "Builds system and documentation, validates HTML, and publishes site"
}

/*************** Other tool configs *************/
/* Make Emacs TAGS table */
tasks.register("tags", Exec) {
  dependsOn("cloneLibs")
  description = "Run etags to create an Emacs TAGS table"
  commandLine("bash", "-c", "find src/ agent/covered-class/src/ agent/replacecall/src/ -name '*.java' | grep -v src/testInput | ${layout.buildDirectory.get()}/utils/plume-scripts/sort-directory-order | xargs etags")
}

/* Make Emacs TAGS table, with only Randoop code (not test code) */
tasks.register("tagsNoTests", Exec) {
  dependsOn("cloneLibs")
  group = "Emacs"
  description = "Run etags to create an Emacs TAGS table"
  commandLine("bash", "-c", "find src/ -name *.java | ${layout.buildDirectory.get()}/utils/plume-scripts/sort-directory-order | grep -v /testInput/ | xargs etags")
}

/* Run checklink */
tasks.register("checklink", Exec) {
  dependsOn("cloneLibs")
  description = "Run checklink on randoop.github.io/randoop/ and write output to checklink-log.txt"
  environment("PATH", "$System.env.PATH:${layout.buildDirectory.get()}/utils/checklink")
  commandLine("bash", "-c", "checklink -q -r `grep -v '^#' build/utils/checklink/checklink-args.txt` https://randoop.github.io/randoop/ &> checklink-log.txt")
  doLast {
    if (new File("checklink-log.txt").length() > 0) {
      ant.fail("See link-checking failures in file checklink-log.txt")
    }
  }
}

tasks.register("installGitHooks", Copy) {
  description = "Installs git hooks for pre-commit"
  from("scripts/")
  into(".git/hooks")
}
/* Always run this task. */
gradle.startParameter.taskNames = [":installGitHooks"] + gradle.startParameter.taskNames
// It's not clear why this dependencies exists, but Gradle issues the following warning:
//   - Gradle detected a problem with the following location:
//   '/Users/smillst/jsr308/checker-framework/.git'.
//   Reason: Task ':checker:generateGitProperties' uses this output of task ':installGitHooks'
//   without declaring an explicit or implicit dependency. This can lead to incorrect results being
//   produced, depending on what order the tasks are executed. Please refer to
//   https://docs.gradle.org/7.1/userguide/validation_problems.html#implicit_dependency for more
//   details about this problem.
generateGitProperties.dependsOn(":installGitHooks")
gitProperties {
  dotGitDirectory = project.rootProject.layout.projectDirectory.dir(".git")
}

apply from: rootProject.file("gradle-mvn-push.gradle")

final randoopPom(publication) {
  // Don't use publication.from(components.java) which would publish the skinny jar as randoop.jar.
  // Information that is in all pom files is configured in randoop/gradle-mvn-push.gradle.
  publication.pom {
    name = "Randoop"
    description = "Randoop is a unit test generator for Java. " +
        "It automatically creates unit tests for your classes, in JUnit format."
  }
}

publishing {
  publications {
    remote(MavenPublication) {
      randoopPom(it)
      artifact(shadowJar)
      artifact(javadocJar)
      artifact(sourcesJar)
    }

    local(MavenPublication) {
      randoopPom(it)
      artifact(shadowJar)
      artifact(javadocJar)
      artifact(sourcesJar)
    }
  }
}<|MERGE_RESOLUTION|>--- conflicted
+++ resolved
@@ -331,24 +331,6 @@
       implementation("com.google.errorprone:error_prone_core:${errorProneVersion}")
     }
   }
-<<<<<<< HEAD
-  allprojects { subproject ->
-    tasks.withType(JavaCompile).configureEach { t ->
-      if (t.name.equals("compileTestInputJava") || t.name.equals("compileTestJava")) {
-        options.errorprone.enabled = false
-      } else {
-        options.compilerArgs << "-Xlint:all,-processing" << "-Werror"
-        options.errorprone {
-          // TODO: uncomment once we run the Interning Checker on Randoop.
-          // disable("ReferenceEquality") // Use Interning Checker instead.
-          disable("StringSplitter") // Obscure case isn't likely.
-          disable("AnnotateFormatMethod") // Error Prone doesn't use Checker Framework @FormatMethod.
-          // Removing "public" from private class members loses information about the abstraction.
-          disable("EffectivelyPrivate")
-
-          excludedPaths = ".*/testInput/.*"
-        }
-=======
 }
 allprojects { subproject ->
   tasks.withType(JavaCompile).configureEach { t ->
@@ -358,7 +340,6 @@
       options.compilerArgs << "-Xlint:all,-processing" << "-Werror" << "-Xlint:-options"
 
       options.errorprone {
-        enabled = JavaVersion.current() != JavaVersion.VERSION_1_8
         // TODO: uncomment once we run the Interning Checker on Randoop.
         // disable("ReferenceEquality") // Use Interning Checker instead.
         disable("StringSplitter") // Obscure case isn't likely.
@@ -366,15 +347,13 @@
         // Removing "public" from private class members loses information about the abstraction.
         disable("EffectivelyPrivate")
 
-        excludedPaths = ".*/testInput/.*"
->>>>>>> 056d93c8
+          excludedPaths = ".*/testInput/.*"
+        }
       }
     }
   }
 }
 
-<<<<<<< HEAD
-=======
 tasks.register("testInputJar", Jar) {
   from sourceSets.testInput.output
   archiveBaseName = "testInput"
@@ -384,7 +363,6 @@
   fatJar(shadowJar)
 }
 
->>>>>>> 056d93c8
 /*
  * Configuration for clean
  */
