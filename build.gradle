/*
 * build.gradle for Randoop
 *
 * Quick instructions: in project directory run with command
 *   ./gradlew build
 */

plugins {
  id 'com.github.johnrengelman.shadow' version '5.0.0'
  id 'java'
  id 'eclipse'
  id 'idea'
  id 'jacoco'

  // https://github.com/tbroyer/gradle-errorprone-plugin
  // To run the Error Prone linter, do:  ./gradlew compileJava
  id "net.ltgt.errorprone-base" version "0.0.16" apply false

  // To do Checker Framework pluggable type-checking (and disable Error Prone), run:
  // ./gradlew compileJava -PuseCheckerFramework=true
  id 'org.checkerframework' version '0.3.0' apply false

  // To update version numbers of dependencies in this file, run: ./gradlew useLatestVersions
  id 'se.patrikerdes.use-latest-versions' version '0.2.9'
  id 'com.github.ben-manes.versions' version '0.21.0'

  id 'org.aim42.htmlSanityCheck' version '1.1.3'

  // This does not work with Gradle 5.3: https://github.com/dorongold/gradle-task-tree/issues/32
  // id "com.dorongold.task-tree" version "1.3"
}

<<<<<<< HEAD
if (!project.hasProperty("useCheckerFramework")) {
    ext.useCheckerFramework = "false"
}
if ("true".equals(project.ext.useCheckerFramework)) {
=======
if (project.hasProperty("useCheckerFramework") && "true".equals(project.ext.useCheckerFramework)) {
>>>>>>> f4474068
  apply plugin: 'org.checkerframework'
} else {
  apply plugin: 'net.ltgt.errorprone-base'
}

def checkerFrameworkVersion = "2.8.1" // Checker Framework version

/* Common build configuration for Randoop and agents */
allprojects {

  apply plugin: 'java'
  apply plugin: 'com.github.johnrengelman.shadow'
  apply plugin: 'checkstyle'

  sourceCompatibility = 1.8
  targetCompatibility = 1.8

  /* Use Maven Central when have external dependencies */
  repositories {
    mavenCentral()
    jcenter()
  }

  /* Randoop version number - added to generated jar files */
  version = '4.1.2'

  configurations {
    // A collection of all plumelib dependencies required, so that all
    // sub-projects use the same versions.
    plumelib
  }

  dependencies {
    implementation "org.checkerframework:checker-qual:" + checkerFrameworkVersion

    // https://mvnrepository.com/artifact/org.plumelib/bcel-util
    plumelib 'org.plumelib:bcel-util:1.1.4'
    // To use a local version comment out line above and uncomment line below.
    // plumelib files("${rootDir}/libs/bcel-util-all.jar")

    // https://mvnrepository.com/artifact/org.plumelib/options
    plumelib 'org.plumelib:options:1.0.1'
    // https://mvnrepository.com/artifact/org.plumelib/plume-util
    plumelib 'org.plumelib:plume-util:1.0.6'
    // https://mvnrepository.com/artifact/org.plumelib/reflection-util
    plumelib 'org.plumelib:reflection-util:0.0.2'
  }
}

import org.apache.tools.ant.taskdefs.condition.Os

/******
 * Configuration specific to Randoop and not agents.
 * Configuration for agent FOO appears in agents/FOO/FOO.gradle .
 ******/

description = "Randoop automated test generation"

/* Root for working directories for system test generated files */
def workingDirectories = "$buildDir/working-directories"

sourceSets {
  /* JUnit tests that must be run with -javaagent */
  /* JUnit tests are run in nondeterministic order, but system tests are
     run in deterministic order. */
  coveredTest
  replacecallTest

  /* system tests */
  systemTest {
    resources {
      srcDir 'src/testInput/resources'
    }
    output.dir(workingDirectories, builtBy: 'generateWorkingDirs')
  }

  /* Code sets used by system tests. There are no actual tests here. */
  testInput 

  test {
    resources {
      srcDir 'src/testInput/resources'
    }
  }
}

configurations {
  /*
   * Used to manage javaagent jar file
   */
  jacocoagent

  junit

  /*
   * The agent tests are JUnit tests run with the covered-class-agent, so
   * borrow from unit test configurations.
   */
  coveredTestImplementation.extendsFrom testImplementation
  coveredTestRuntimeOnly.extendsFrom testRuntimeOnly
  replacecallTestImplementation.extendsFrom testImplementation
  replacecallTestRuntimeOnly.extendsFrom testRuntimeOnly
}

dependencies {
  junit group: 'junit', name: 'junit', version: '4.+'

  implementation configurations.plumelib

  implementation 'org.apache.commons:commons-exec:1.3'
  implementation group: 'org.apache.commons', name: 'commons-lang3', version: '3.9'
  implementation group: 'commons-io', name: 'commons-io', version: '2.6'
  implementation group: 'com.google.code.gson', name: 'gson', version: '2.8.5'
  implementation configurations.junit.dependencies
  implementation files(project(':replacecall').sourceSets.main.output)

  implementation group: 'com.github.javaparser', name: 'javaparser-core', version: '3.13.10'

  /* Jacoco measures coverage of classes and methods under test. */
  implementation group: 'org.jacoco', name: 'org.jacoco.core', version: '0.8.3'
  implementation group: 'org.jacoco', name: 'org.jacoco.agent', version: '0.8.3', classifier: 'runtime'

  /* sourceSet test uses JUnit and some use testInput source set */
  testImplementation group: 'commons-codec', name: 'commons-codec', version: '1.12'
  testImplementation configurations.junit.dependencies
  testImplementation group: 'org.hamcrest', name: 'hamcrest-all', version: '1.3'
  testImplementation group: 'org.checkerframework', name: 'checker-qual', version: '2.8.0'
  testImplementation sourceSets.testInput.output

  /*
   * sourceSet coveredTest uses output from main sourceSet, and agent projects.
   * (Also, see configuration block.)
   */
  coveredTestImplementation sourceSets.main.output
  coveredTestImplementation sourceSets.test.output
  coveredTestRuntimeOnly project(':covered-class')

  replacecallTestImplementation files(project(':replacecall').sourceSets.main.output)

  jacocoagent group: 'org.jacoco', name: 'org.jacoco.agent', version: '0.8.3'

  /*
   * source set systemTest
   */
  systemTestImplementation configurations.plumelib
  systemTestImplementation group: 'commons-io', name: 'commons-io', version: '2.6'
  systemTestImplementation 'org.apache.commons:commons-exec:1.3'
  systemTestImplementation configurations.junit.dependencies
  systemTestImplementation group: 'org.hamcrest', name: 'hamcrest-all', version: '1.3'
  systemTestImplementation group: 'org.jacoco', name: 'org.jacoco.core', version: '0.8.3'
  systemTestImplementation group: 'org.jacoco', name: 'org.jacoco.report', version: '0.8.3'
  systemTestImplementation group: 'org.checkerframework', name: 'checker-qual', version: checkerFrameworkVersion
  systemTestRuntimeOnly sourceSets.testInput.output

  /*
   * sourceSet testInput depends on output of main.
   * Also, src/testInput/java/ps1/RatPolyTest.java uses JUnit
   */
  testInputImplementation sourceSets.main.output
  testInputImplementation configurations.junit.dependencies

  if ("true".equals(project.ext.useCheckerFramework)) {
    checkerFramework 'org.checkerframework:checker:' + checkerFrameworkVersion
    checkerFramework 'org.checkerframework:jdk8:' + checkerFrameworkVersion
    checkerFramework 'org.checkerframework:checker-qual:' + checkerFrameworkVersion
  } else {
    errorprone group: 'com.google.errorprone', name: 'error_prone_core', version: '2.3.3'
  }
}

/*
 * Configuration for compilation.
 */
compileJava.options.compilerArgs = ['-Xlint','-g','-Xlint:-classfile']
compileTestJava.options.compilerArgs = ['-g','-Xlint:-classfile']
compileCoveredTestJava.options.compilerArgs = ['-g','-Xlint:-classfile']
compileReplacecallTestJava.options.compilerArgs = ['-g','-Xlint:-classfile']
compileSystemTestJava.options.compilerArgs = ['-g','-Xlint:-classfile']
compileTestInputJava.options.compilerArgs = ['-nowarn','-g','-Xlint:-classfile', '-XDenableSunApiLintControl', '-Xlint:-sunapi']

task compileAll() {
  dependsOn compileJava
  dependsOn compileTestJava
  dependsOn ':covered-class:compileJava'
  dependsOn ':covered-class:compileTestJava'
  dependsOn ':replacecall:compileJava'
  dependsOn ':covered-class:compileTestJava'
  dependsOn compileCoveredTestJava
  dependsOn compileReplacecallTestJava
  dependsOn compileSystemTestJava
}

// This isn't working; maybe I need to make it run first.
// Get early notification of any compilation failures, before running any tests
build.dependsOn compileAll

import net.ltgt.gradle.errorprone.ErrorProneToolChain

if ("true".equals(project.ext.useCheckerFramework)) {
  checkerFramework {
    checkers = [
      // 'org.checkerframework.checker.nullness.NullnessChecker',
      'org.checkerframework.checker.signature.SignatureChecker'
    ]
  }
} else {
  // Configuration for the Error Prone linter.
  tasks.withType(JavaCompile).each { t ->
    if (!t.name.equals("compileTestInputJava") && !t.name.startsWith("checkTypes")) {
      t.toolChain ErrorProneToolChain.create(project)
      t.options.compilerArgs += [
        // Maybe NamedParameters is no longer supported?
        // // undocumented, and suggestion seems bad
        // '-Xep:NamedParameters:OFF',
        // Is always a false positive in my experience.
        '-Xep:StringSplitter:OFF'
        // TODO: uncomment once we run the Interning Checker on Randoop
        // '-Xep:ReferenceEquality:OFF'
      ]
    }
  }
}


/*
 * Configuration for formatting
 */

task getCodeFormatScripts {
  description "Obtain the run-google-java-format scripts"
  doLast {
    def rgjfDir = "$buildDir/utils/run-google-java-format"
    if ( ! new File(rgjfDir).exists() ) {
      exec {
        commandLine 'git', 'clone', '--depth', '1', "https://github.com/plume-lib/run-google-java-format.git", rgjfDir
      }
    } else {
      // Ignore exit value so this does not halt the build when not connected to the Internet.
      exec {
        workingDir rgjfDir
        ignoreExitValue true
        commandLine 'git', 'pull', '-q'
      }
    }
  }
}

task pythonIsInstalled(type: Exec) {
  description "Check that the python executable is installed."
  executable = "python"
  args "--version"
}

task checkFormat(type: Exec, dependsOn: [getCodeFormatScripts, pythonIsInstalled], group: 'Formatting') {
  description "Check whether the Java source code is properly formatted"
  def javaFiles = fileTree("$projectDir").matching{
    include "**/*.java" exclude "src/testInput/**" exclude "build/**" exclude "**/CloneVisitor.java"
  } as List
  def pythonArgs = javaFiles.clone()
  pythonArgs.add(0, "$projectDir/build/utils/run-google-java-format/check-google-java-format.py")

  commandLine "python"
  args pythonArgs
  ignoreExitValue true

  doLast {
    if (execResult.exitValue != 0) {
      throw new GradleException("Found improper formatting, try running:  ./gradlew reformat")
    }
  }
}

task reformat(type: Exec, dependsOn: [getCodeFormatScripts, pythonIsInstalled], group: 'Formatting') {
  description "Format the Java source code according to the Google Java Format style"
  def javaFiles = fileTree("$projectDir").matching{
    include "**/*.java" exclude "src/testInput/**" exclude "build/**" exclude "**/CloneVisitor.java"
  } as List
  def pythonArgs = javaFiles.clone()
  pythonArgs.add(0, "$projectDir/build/utils/run-google-java-format/run-google-java-format.py")

  commandLine "python"
  args pythonArgs
}


/*
 * Configuration for clean
 */
clean.dependsOn ':replacecall:clean'
clean.dependsOn ':covered-class:clean'

/*
 * Configuration for testing.
 * In terms of build, we have two kinds of tests, both using JUnit.
 *   * Those in src/coveredTest require the covered-class Java agent.
 *   * Those in src/test are run without the agent.
 *     This second group includes tests that run the full Randoop over
 *     classes that (mostly) are located in src/testInput.
 */

/*
 * Configuration of test task from Java plugin.
 * Runs all tests in test sourceSet except those excluded below.
 */
test {

  /*
   * Set the working directory for JUnit tests to the resources directory
   * instead of the project directory.
   */
  workingDir = file("$buildDir/resources")

  /*
   * Show as much as possible to console.
   */
  testLogging {
    events 'started', 'passed'
    showStandardStreams = true
    exceptionFormat = 'full'
  }

  /* Turn off HTML reports -- handled by testReport task */
  reports.html.enabled = false

  /*
   * Temporary exclusion b/c script file uses generics as raw types and conflicts with
   * other uses of parsing.
   */
  exclude '**/randoop/test/SequenceTests.*'

  /*
   * Temporary exclusion b/c incomplete.
   */
  exclude '**/randoop/output/JUnitCreatorTest.*'

  /*
   * Problematic tests excluded during Gradle setup that need to be evaluated.
   * Unless otherwise noted, these are tests that were not previously run by
   * Makefile. However, some included tests were also not run, but are not
   * failing.
   */
  exclude 'randoop/test/NonterminatingInputTest.*'
  exclude 'randoop/test/EmptyTest.*'
  exclude 'randoop/test/RandoopPerformanceTest.*' /* had target but not run */
  exclude 'randoop/test/ForwardExplorerPerformanceTest.*'
  exclude 'randoop/test/ForwardExplorerTests2.*' /* sporadic heap space issue */
  exclude 'randoop/test/Test_SomeDuplicates.*'
  exclude 'randoop/test/Test_SomePass.*'
  exclude 'randoop/operation/OperationParserTests.*'
}

task coveredTest(type: Test, dependsOn: ['copyJars', 'compileTestJava']) {
  /*
   * Set the working directory for JUnit tests to the resources directory
   * instead of the project directory.
   */
  workingDir = sourceSets.coveredTest.output.resourcesDir
  testClassesDirs = sourceSets.coveredTest.output.classesDirs
  classpath = sourceSets.coveredTest.runtimeClasspath
  jvmArgs "-javaagent:$buildDir/libs/covered-class-${version}.jar"

  /*
   * Show as much as possible to console.
   */
  testLogging {
    showStandardStreams = true
    exceptionFormat = 'full'
  }

  /* Turn off HTML reports -- handled by testReport task */
  reports.html.enabled = false
}

/*
 * Link the coveredTest task into project check task. Includes agent tests into
 * the project build task.
 */
check.dependsOn coveredTest

task replacecallTest(type: Test, dependsOn: 'copyJars') {
  workingDir = sourceSets.replacecallTest.output.resourcesDir
  testClassesDirs = sourceSets.replacecallTest.output.classesDirs
  classpath = sourceSets.replacecallTest.runtimeClasspath + files("$buildDir/libs/replacecall-${version}.jar")
  // use the replacecall agent using the exclusions file from replacecallTest/resources
  jvmArgs "-javaagent:$buildDir/libs/replacecall-${version}.jar=--dont-transform=replacecall-exclusions.txt,--debug"
  jvmArgs "-Xbootclasspath/a:$buildDir/libs/replacecall-${version}.jar"
  testLogging {
    showStandardStreams = true
    exceptionFormat = 'full'
  }

  /* Turn off HTML reports -- handled by testReport task */
  reports.html.enabled = false
}
check.dependsOn replacecallTest

jacocoTestReport {
  group 'Report'
  reports {
    xml.enabled = true
    html.enabled = true
  }
}
// Expects these files to exist in build/javcoco/:
//   agentTest.exec
//   coveredTest.exec
//   systemTest.exec
//   test.exec
// What is creating the agentTest.exec files, and how do I create it?
// test.exec is the default, though it it also greated by "gradle test".
// jacocoTestReport.dependsOn agentTest
jacocoTestReport.dependsOn coveredTest
jacocoTestReport.dependsOn test

check.dependsOn jacocoTestReport

/*
 * Task to build the root directory of working directories used by the
 * JUnit tests in the systemTest task.
 * If the directory exists then cleans out the contents.
 */
task generateWorkingDirs {
  doLast {
    def generated = file(workingDirectories)
    if (! generated.exists()) {
      generated.mkdir()
    } else {
      def workingFiles = fileTree(workingDirectories) {
        include '**/*.java'
        include '**/*.class'
        include '**/*.exec'
        include '**/*.txt'
      }
      delete workingFiles
    }
  }
}

/*
 * Extracts JaCoCo javaagent into build/jacocoagent
 */
task extractJacocoAgent(type: Copy) {
  from {
    configurations.jacocoagent.collect { zipTree(it) }
  }
  into "$buildDir/jacocoagent/"
}

/*
 * Runs JUnit over all classes in systemTest sourceSet.
 * JUnit tests assume that working directories can be found in the build directory.
 */
task systemTest(type: Test, dependsOn: [ 'extractJacocoAgent', 'generateWorkingDirs', 'assemble' ]) {

  /*
   * Set system properties for jar paths, used by randoop.main.SystemTestEnvironment
   */
  doFirst {
    systemProperty 'jar.randoop', shadowJar.archivePath
    systemProperty 'jar.replacecall.agent', project(':replacecall').shadowJar.archivePath
    systemProperty 'jar.covered.class.agent', project(':covered-class').shadowJar.archivePath
  }

  workingDir = file("$buildDir")
  testClassesDirs = sourceSets.systemTest.output.classesDirs
  classpath = sourceSets.systemTest.runtimeClasspath

  /*
   * Show as much as possible to console.
   */
  testLogging {
    showStandardStreams = true
    exceptionFormat = 'full'
  }

  /* Turn off HTML reports -- handled by testReport task */
  reports.html.enabled = false
}

systemTest.dependsOn shadowJar

/*
 * Link the systemTest task into the project check task.
 * Includes system tests into the project build task.
 */
check.dependsOn systemTest
jacocoTestReport.dependsOn systemTest

tasks.withType(Test) {
 /*
  * Set the destination directory for JUnit XML output files
  */
  reports.junitXml.destination = file("$buildDir/test-results/${name}")
 /*
  * Set the heap size and GC for running tests.
  */
  jvmArgs '-Xmx384m', '-XX:+UseG1GC', '-XX:SoftRefLRUPolicyMSPerMB=250'

  /*
   * Pass along any system properties that begin with "randoop."
   * Used by randoop.main.RandoopOptions in systemTest.
   */
  System.properties.each { k,v->
        if (k.startsWith("randoop.")) {
            systemProperty k, v
        }
  }
}

/*
 * Write HTML reports into build/reports/allTests for all tests.
 * [
 *   Note that this may not work correctly if different Test tasks use the same
 *   test classes. Fine here because sourceSets use different packages for test
 *   classes.
 * ]
 */
task testReport(type: TestReport) {
  group 'Report'
  description "Creates HTML reports for tests results"
  destinationDir = file("$buildDir/reports/allTests")
  reportOn tasks.withType(Test)
}

task printJunitJarPath {
    description "Print the path to junit.jar"
    doFirst { println configurations.junit.asPath }
}

//****************** Building distribution *****************

/*
 * Only want the jar file to include class files from main source set.
 * (Task part of build by default.)
 */
jar {
  from sourceSets.main.output
}

// want to archive locally
uploadArchives {
  repositories {
    flatDir {
      dirs 'dist'
    }
  }
}

task copyJars(type: Copy, dependsOn: [':covered-class:jar', ':replacecall:jar']) {
  from subprojects.collect { it.tasks.withType(Jar) }
  into "$buildDir/libs"
}

assemble.dependsOn copyJars

shadowJar {
  // The jar file name is randoop-all-$version.jar
  baseName = 'randoop-all'
  classifier = null

  exclude '**/pom.*'
  exclude '**/default-*.txt'

  // don't include either mocks or agent classes
  // otherwise creates problems for replacement creation of replacecall agent
  exclude '**/randoop/mock/*'
  exclude '**/randoop/instrument/*'

  relocate 'com.github.javaparser', 'randoop.com.github.javaparser'
  relocate 'com.google', 'randoop.com.google'
  relocate 'com.jcraft.jsch', 'randoop.com.jcraft.jsch'
  relocate 'com.sun.javadoc', 'randoop.com.sun.javadoc'
  relocate 'com.sun.jna', 'randoop.com.sun.jna'
  relocate 'com.trilead.ssh2', 'randoop.com.trilead.ssh2'
  relocate 'de.regnis.q.sequence', 'randoop.de.regnis.q.sequence'
  relocate 'net.fortuna.ical4j', 'randoop.net.fortuna.ical4j'
  relocate 'nu.xom', 'randoop.nu.xom'
  relocate 'org.antlr', 'randoop.org.antlr'
  relocate 'org.apache', 'randoop.org.apache'
  relocate 'org.ccil.cowan.tagsoup', 'randoop.org.ccil.cowan.tagsoup'
  relocate 'org.checkerframework', 'randoop.org.checkerframework'
  relocate 'org.ini4j', 'randoop.org.ini4j'
  relocate 'org.plumelib', 'randoop.org.plumelib'
  relocate 'org.slf4j', 'randoop.org.slf4j'
  relocate 'org.tigris.subversion', 'randoop.org.tigris.subversion'
  relocate 'org.tmatesoft', 'randoop.org.tmatesoft'
}

assemble.dependsOn shadowJar

task distributionZip (type: Zip , dependsOn: ['shadowJar', 'copyJars', 'manual']) {
  group 'Publishing'
  description "Assemble a zip file with jar files and user documentation"
  def dirName = "$baseName-$version"
  from 'build/libs/'
  from ('build/docs/manual/index.html') {
    into 'doc'
  }
  from ('build/docs/manual/stylesheets') {
    into 'doc/manual/stylesheets'
  }
  from 'src/distribution/resources/README.txt'
  into (dirName)
  exclude { details -> details.file.name.contains('randoop') && ! details.file.name.contains('-all-') }
}

/********************* Building manual *******************/
/*
 * The "manual" gradle target creates the contents of the manual directory
 * within src/, which will eventually be moved to the gh-pages branch.
 *
 * Has structure:
 * src/
 *   docs/
 *     api/ - contains javadoc for main source set
 *     manual/
 *       dev.html - developer documentation
 *       index.html - user documentation
 *       *example.txt - example configuration files for user manual
 *       stylesheets/ - contains css file for web pages
 */

 /*
  * Clone or update repositories containing executable scripts.
  *
  * Grgit has too many limitations.  Use exec instead.
  */
task cloneLibs( dependsOn: [ 'cloneChecklink', 'cloneHtmlTools', 'clonePlumeScripts' ]) { }

task cloneChecklink {
  doLast {
    if ( ! file("$buildDir/utils/checklink").exists() ) {
      exec {
        commandLine 'git', 'clone', '--depth', '1', "https://github.com/plume-lib/checklink.git", "$buildDir/utils/checklink"
      }
    } else {
      // Ignore exit value so this does not halt the build when not connected to the Internet.
      exec {
        workingDir "$buildDir/utils/checklink"
        ignoreExitValue true
        commandLine 'git', 'pull', '-q'
      }
    }
  }
}

task cloneHtmlTools {
  doLast {
    if ( ! file("$buildDir/utils/html-tools").exists() ) {
      exec {
        commandLine 'git', 'clone', '--depth', '1', "https://github.com/plume-lib/html-tools.git", "$buildDir/utils/html-tools"
      }
    } else {
      // Ignore exit value so this does not halt the build when not connected to the Internet.
      exec {
        workingDir "$buildDir/utils/html-tools"
        ignoreExitValue true
        commandLine 'git', 'pull', '-q'
      }
    }
  }
}

task clonePlumeScripts {
  doLast {
    if ( ! file("$buildDir/utils/plume-scripts").exists() ) {
      exec {
        commandLine 'git', 'clone', '--depth', '1', "https://github.com/plume-lib/plume-scripts.git", "$buildDir/utils/plume-scripts"
      }
    } else {
      // Ignore exit value so this does not halt the build when not connected to the Internet.
      exec {
        workingDir "$buildDir/utils/plume-scripts"
        ignoreExitValue true
        commandLine 'git', 'pull', '-q'
      }
    }
  }
}

checkstyle {
  configFile = rootProject.file('checkstyle.xml')
}

// The test cases are allowed to have javadoc comment errors.
checkstyleSystemTest.enabled = false
checkstyleTest.enabled = false
checkstyleTestInput.enabled = false

task checkstyle(type: Checkstyle) {
  configFile = rootProject.file('checkstyle.xml')
  source sourceSets.main.allJava

  // empty classpath
  classpath = files()
}

/*
 * Set destination directory to build/docs/api, and restrict to classes in
 * main sourceSet.
 */
javadoc {
  destinationDir = file("${buildDir}/docs/api")
  source sourceSets.main.allJava
  options.memberLevel = JavadocMemberLevel.PRIVATE
  options.addStringOption("stylesheetfile", "${projectDir}/src/javadoc/resources/stylesheets/javadocstyle.css")
  // Use of Javadoc's -linkoffline command-line option makes Javadoc generation
  // much faster, especially on Travis.
  options.with {
    linksOffline 'https://docs.oracle.com/javase/8/docs/api/', 'https://docs.oracle.com/javase/8/docs/api/'
  }
  failOnError = true  // does not fail on warnings
  doLast {
    if (!Os.isFamily(Os.FAMILY_WINDOWS)) {
      if (!new File("src/docs/api").exists() ) {
        ant.symlink(resource: "../../build/docs/api", link: "src/docs/api")
      }
    }
  }
}

// Make Javadoc fail on warnings
// From https://stackoverflow.com/a/49544352/173852
tasks.withType(Javadoc) {
    // The '-quiet' as second argument is actually a hack,
    // since the one-paramater addStringOption doesn't
    // work. See https://github.com/gradle/gradle/issues/2354
    // See JDK-8200363 (https://bugs.openjdk.java.net/browse/JDK-8200363)
    // for information about the -Xwerror option.
    options.addStringOption('Xwerror', '-quiet')
}

configurations {
  requireJavadoc
}
dependencies {
  implementation group: 'org.plumelib', name: 'require-javadoc', version: '0.1.0'
}
task requireJavadoc(type: Javadoc) {
  description = 'Ensures that all Java elements have Javadoc documentation.'
  destinationDir.deleteDir()
  source = sourceSets.main.allJava
  classpath = project.sourceSets.main.compileClasspath
  // options.memberLevel = JavadocMemberLevel.PRIVATE
  options.docletpath = project.sourceSets.main.compileClasspath as List
  options.doclet = "org.plumelib.javadoc.RequireJavadoc"
  // options.addStringOption('skip', 'ClassNotToCheck|OtherClass')
}
task requireJavadocPrivate(type: Javadoc) {
  description = 'Ensures that all (even private) Java elements have Javadoc documentation.'
  destinationDir.deleteDir()
  source = sourceSets.main.allJava
  classpath = project.sourceSets.main.compileClasspath
  options.memberLevel = JavadocMemberLevel.PRIVATE
  options.docletpath = project.sourceSets.main.compileClasspath as List
  options.doclet = "org.plumelib.javadoc.RequireJavadoc"
  options.addStringOption('skip', 'CloneVisitor')
  // options.addStringOption('skip', 'ClassNotToCheck|OtherClass')
}

// needed for javadoc.doLast
javadoc.dependsOn cloneLibs

javadoc.doLast {
  def preplace = file("$buildDir/utils/plume-scripts/preplace")
  // Work around Javadoc bug
  exec {
    commandLine preplace, "<dt><span class=\"memberNameLink\"><a href=\".*\\(\\)</a></span> - Constructor for enum [a-zA-Z0-9_.]*<a href=\".*</a></dt>", "", "build/docs/api/index-all.html"
  }
  // Reduce size of diffs (when it's copied over to gh-pages branch whech is under
  // version control).  Note that build/docs/api/ is the same as src/docs/api/.
  exec {
    commandLine preplace, "^<!-- Generated by javadoc \\(.* -->\$", "", "build/docs/api/"
  }
  exec {
    commandLine preplace, "^<meta name=\"date\" content=\"[-0-9]+\">\$", "", "build/docs/api/"
  }
}

/*
 * Make sure that build runs the same tasks as the script in .travis.yml
 */
build.dependsOn javadoc

/* Update the table-of-contents for the user documentation. */
task updateUserTOC( type:Exec, dependsOn: [ 'cloneLibs' ]) {
  executable file("$buildDir/utils/html-tools/html-update-toc")
  args  file("${projectDir}/src/docs/manual/index.html")
  environment PATH: "$System.env.PATH:$buildDir/utils/html-tools"
}

/* Update table of contents in developer documentation. */
task updateDevTOC( type:Exec, dependsOn: ['cloneLibs' ]) {
  executable file("$buildDir/utils/html-tools/html-update-toc")
  args file("${projectDir}/src/docs/manual/dev.html")
  environment PATH: "$System.env.PATH:$buildDir/utils/html-tools"
}

// TODO: Why isn't this a Javadoc task?  That is, why does it call javadoc
// from the command line?
/*
 * Applies OptionsDoclet to src/docs/manual/index.html to add
 * command-line arguments extracted from the given @Option annotated classes.
 * Applied in-place.
 */
task updateUserOptions(dependsOn: 'assemble') {
  description "Runs OptionsDoclet on src/docs/manual/index.html"
  def classpath = sourceSets.main.runtimeClasspath.asPath
  def docFile = file("${projectDir}/src/docs/manual/index.html")
  def options = [
    "-classpath", classpath,
    "-docletpath", classpath,    // doclet loads class files from the documented classes
    "-doclet", "org.plumelib.options.OptionsDoclet",
    "-docfile", docFile,
    "-i",
  ]
  def fileList = [
    file("${projectDir}/src/main/java/randoop/main/GenInputsAbstract.java"),
    file("${projectDir}/src/main/java/randoop/generation/AbstractGenerator.java"),
    file("${projectDir}/src/main/java/randoop/util/ReflectionExecutor.java"),
    file("${projectDir}/src/main/java/randoop/main/Minimize.java")
  ]
  doLast {
    project.exec {
      commandLine = [ "javadoc" ] + options + fileList
    }
  }
}

/* Requires that the html5validator program is installed */
task html5validatorExists {
    doLast {
        def result = exec {
            def command = "command -v html5validator"
            ignoreExitValue = true
            executable "bash" args "-l", "-c", command
        }
        if (result.getExitValue() != 0) {
            ant.fail('html5validator is not installed.  See https://randoop.github.io/randoop/manual/dev.html#prerequisites .')
        }
    }
}
html5validatorExists.onlyIf { !Os.isFamily(Os.FAMILY_WINDOWS) }

/*
 * Generate/update and move documentation into build/docs directory.
 */
task manual(type: DefaultTask, dependsOn: [ 'updateUserOptions', 'updateUserTOC', 'updateDevTOC', 'html5validatorExists']) {
  group 'Documentation'
  description "Adds options and TOC to documentation in src/docs"
  doLast {
    if (!Os.isFamily(Os.FAMILY_WINDOWS)) {
      exec {
	environment PATH: "$System.env.PATH"
	commandLine "html5validator", "--root", file("${projectDir}/src/docs/manual")
      }
    }
  }
}

// This is cross-platform and pulls in all required dependencies.  However,
// it emits false positives and cannot be run in an automated build.
// Output goes in ${buildDir}/reports/htmlSanityCheck/
htmlSanityCheck {
    // sourceDir = new File( "${projectDir}/src/docs/manual" )
    sourceDir = new File( "${projectDir}/src/docs" )
    sourceDocuments = fileTree(sourceDir) {
        include "index.html", "projectideas.html", "publications.html", "manual/dev.html", "manual/index.html"
    }
    failOnErrors = true
}

build.dependsOn manual

/*
 * Applies HTML5 validator to API javadoc.
 */
task validateAPI(type: Exec, dependsOn: ['javadoc', 'html5validatorExists']) {
  group 'Documentation'
  description "Run html5validator to find HTML errors in API documentation"
  // Prior to Java 9, javadoc does not comply with HTML5.
  if (JavaVersion.current().isJava9Compatible()) {
    environment PATH: "$System.env.PATH"
    commandLine "html5validator", "--root", file("${buildDir}/docs/api")
  } else {
    commandLine "echo", "WARNING: HTML validation of API is only run in Java 9+."
  }
}
validateAPI.onlyIf { !Os.isFamily(Os.FAMILY_WINDOWS) }


/*
 * WARNING: do not run this task unless you mean to wipe out the project pages
 * directory. It can be repopulated by publishSite, but the contents will be
 * based on changes to the files in src/docs and the Javadoc in the source.
 */
task cleanSite {
  group=null
  description 'Removes all files from the project pages directory (CAUTION!)'
  def siteDir = file("${projectDir}/../randoop-branch-gh-pages")
  def oldSiteFiles = fileTree(siteDir) {
    exclude 'README.md'
  }
  doLast {
    delete oldSiteFiles
  }
}

/*
 * Publishes changes to the project documentation to the project pages directory
 * (gh-pages branch). This task ensures that all old site files are removed, new API
 * documentation is generated, the manual is updated, and the HTML has been
 * validated.
 *
 * Note that the contents of any subdirectory of build/docs will be included in
 * the site. Currently, this is only the api directory generated by the javadoc
 * task.
 *
 * All site files will be read-only.
 */
task publishSite (dependsOn: ['cleanSite', 'javadoc', 'validateAPI', 'manual']) {
  group 'Publishing'
  description 'Publish changes to site files and javadoc to the project pages directory'
  def siteDir = file("${projectDir}/../randoop-branch-gh-pages")
  def buildDocsDir = file("${buildDir}/docs") // include any built docs (e.g., api)
  def newSiteFiles = fileTree("${projectDir}/src/docs") {
    exclude 'README.md'
    exclude 'api'
  }
  doLast {
      copy {
        from (buildDocsDir)  //copy api
        from (newSiteFiles)
        into siteDir
        fileMode = Integer.parseInt("444", 8)
      }
  }
}

/*
 * Applies HTML5 validator to project site HTML, including the manual
 */
task validateSite(dependsOn: 'html5validatorExists') {
  description "Run html5validator to find HTML errors in site files (excludes manual and api)"
  if (JavaVersion.current().isJava9Compatible()) {
    exec {
      environment PATH: "$System.env.PATH"
      commandLine "html5validator", "--root", "src/docs/"
    }
  } else if (JavaVersion.current().isJava8Compatible()) {
    // Before JDK9, Javadoc did not create proper HTML 5.
    exec {
      environment PATH: "$System.env.PATH"
      commandLine "html5validator", "--root", "src/docs/", "--ignore", "src/docs/api"
    }
  } else {
    commandLine "echo", "WARNING: HTML validation of API documentation is only run in Java 9+."
  }
}
validateSite.onlyIf { !Os.isFamily(Os.FAMILY_WINDOWS) }

task buildRelease(type: DefaultTask, dependsOn: [ 'assemble', 'check', 'publishSite', 'validateSite', 'distributionZip' ]) {
  group 'Publishing'
  description "Builds system and documentation, validates HTML, and publishes site"
}

/*************** Other tool configs *************/
/* Make Emacs TAGS table */
task tags(type: Exec, dependsOn: 'cloneLibs') {
  group 'Emacs'
  description "Run etags to create an Emacs TAGS table"
  commandLine "bash", "-c", "find src/ agent/covered-class/src/ agent/replacecall/src/ -name '*.java' | grep -v src/testInput | $buildDir/utils/plume-scripts/sort-directory-order | xargs etags"
}

/* Make Emacs TAGS table, with only Randoop code (not test code) */
task tagsNoTests(type: Exec, dependsOn: 'cloneLibs') {
  group 'Emacs'
  description "Run etags to create an Emacs TAGS table"
  commandLine "bash", "-c", "find src/ -name *.java | $buildDir/utils/plume-scripts/sort-directory-order | grep -v /testInput/ | xargs etags"
}

/* Run checklink */
task checklink(type: Exec, dependsOn: 'cloneLibs') {
  group 'Validation'
  description "Run checklink on randoop.github.io/randoop/ and write output to checklink-log.txt"
  environment PATH: "$System.env.PATH:$buildDir/utils/checklink"
  commandLine 'bash', '-c', """
     checklink -q -r `grep -v '^#' build/utils/checklink/checklink-args.txt` https://randoop.github.io/randoop/ &> checklink-log.txt
  """
  doLast {
    if (new File("checklink-log.txt").length() > 0) {
      ant.fail("See link-checking failures in file checklink-log.txt")
    }
  }
}

task installGitHooks(type: Copy) {
  group=null
  description "Installs git hooks for pre-commit"
  from 'scripts/'
  into '.git/hooks'
}
/* Always run this task. */
gradle.startParameter.taskNames = [":installGitHooks"] + gradle.startParameter.taskNames<|MERGE_RESOLUTION|>--- conflicted
+++ resolved
@@ -30,14 +30,10 @@
   // id "com.dorongold.task-tree" version "1.3"
 }
 
-<<<<<<< HEAD
 if (!project.hasProperty("useCheckerFramework")) {
     ext.useCheckerFramework = "false"
 }
 if ("true".equals(project.ext.useCheckerFramework)) {
-=======
-if (project.hasProperty("useCheckerFramework") && "true".equals(project.ext.useCheckerFramework)) {
->>>>>>> f4474068
   apply plugin: 'org.checkerframework'
 } else {
   apply plugin: 'net.ltgt.errorprone-base'
