/*
 * build.gradle for Randoop
 *
 * Quick instructions: in project directory run with command
 *   ./gradlew build
 */

plugins {
  id 'com.github.johnrengelman.shadow' version '8.1.1'
  id 'java'
  id 'eclipse'
  id 'idea'
  id 'jacoco'

  // Requires Java 11 or later
  id 'com.diffplug.spotless' version '6.25.0' apply false

  id('net.ltgt.errorprone') version '4.0.1'

  id 'org.checkerframework' version '0.6.41'

  id 'org.aim42.htmlSanityCheck' version '1.1.6'

  // run: ./gradlew <taskname> taskTree
  id 'com.dorongold.task-tree' version '4.0.0'

  // https://github.com/n0mer/gradle-git-properties ; target is: generateGitProperties
  id 'com.gorylenko.gradle-git-properties' version '2.4.2'
}


/* Common build configuration for Randoop and agents */
allprojects {

  apply plugin: 'java'
  apply plugin: 'com.github.johnrengelman.shadow'
  apply plugin: 'net.ltgt.errorprone'

  java {
    sourceCompatibility = 1.8
    targetCompatibility = 1.8
  }

  repositories {
    mavenCentral()
    mavenLocal()
  }

  group 'com.github.randoop'
  /* Randoop version number - added to generated jar files */
  version = '4.3.3'

  configurations {
    // A collection of all plumelib dependencies required, so that all
    // sub-projects use the same versions.
    plumelib
  }

  dependencies {
    // To use a local version: plumelib files("${rootDir}/libs/bcel-util-all.jar")

    // https://mvnrepository.com/artifact/org.plumelib/bcel-util
<<<<<<< HEAD
=======
    // Temporarily use 1.2.1 because 1.2.2 is buggy in that it uses Java 11 bytecodes (classfile version 55.0).
>>>>>>> 5dbecf7d
    plumelib 'org.plumelib:bcel-util:1.2.1'
    // https://mvnrepository.com/artifact/org.plumelib/options
    if (JavaVersion.current() == JavaVersion.VERSION_1_8) {
      plumelib 'org.plumelib:options:2.0.3'
    } else {
      plumelib 'org.plumelib:options:2.0.3'
    }
    // https://mvnrepository.com/artifact/org.plumelib/plume-util
    plumelib 'org.plumelib:plume-util:1.9.3'
    // https://mvnrepository.com/artifact/org.plumelib/reflection-util
    plumelib 'org.plumelib:reflection-util:1.1.3'
  }
  java {
    withJavadocJar()
    withSourcesJar()
  }
}

allprojects { subproject ->
  apply plugin: 'org.checkerframework'

  checkerFramework {
    excludeTests = true
    checkers = [
      // 'org.checkerframework.checker.nullness.NullnessChecker',
      'org.checkerframework.checker.resourceleak.ResourceLeakChecker',
      'org.checkerframework.checker.signedness.SignednessChecker',
      'org.checkerframework.checker.signature.SignatureChecker',
    ]
    extraJavacArgs = [
      // Uncomment -proc:none to disable all annotation processing and speed up the build.
      // '-proc:none',
      '-Werror',
      // '-AcheckPurityAnnotations',
      '-ArequirePrefixInWarningSuppressions',
      '-AwarnUnneededSuppressions',
      '-AwarnRedundantAnnotations',
      '-ApermitStaticOwning',
      // -processing: suppresses "No processor claimed any of these annotations ..."
      // -options: suppresses "target value 8 is obsolete and will be removed in a future release"
      '-Xlint:-processing,-options'
    ]
  }

  dependencies {
    if (project.hasProperty('cfLocal')) {
      def cfHome = String.valueOf(System.getenv('CHECKERFRAMEWORK'))
      compileOnly files(cfHome + '/checker/dist/checker-qual.jar')
      testCompileOnly files(cfHome + '/checker/dist/checker-qual.jar')
      checkerFramework files(cfHome + '/checker/dist/checker.jar')
    }
  }
}

import org.apache.tools.ant.taskdefs.condition.Os

/******
 * Configuration specific to Randoop and not agents.
 * Configuration for agent FOO appears in agents/FOO/FOO.gradle .
 ******/

description = 'Randoop automated test generation'

/* Root for working directories for system test generated files */
def workingDirectories = "$buildDir/working-directories"

sourceSets {
  /* JUnit tests that must be run with -javaagent */
  /* JUnit tests are run in nondeterministic order, but system tests are
   run in deterministic order. */
  coveredTest
  replacecallTest

  /* system tests */
  systemTest {
    resources {
      srcDir 'src/testInput/resources'
    }
    output.dir(workingDirectories, builtBy: 'generateWorkingDirs')
  }

  /* Code sets used by system tests. There are no actual tests here. */
  testInput

  test {
    resources {
      srcDir 'src/testInput/resources'
    }
  }
}

configurations {
  /*
   * Used to manage javaagent jar file
   */
  jacocoagent

  junit

  /*
   * The agent tests are JUnit tests run with the covered-class-agent, so
   * borrow from unit test configurations.
   */
  coveredTestImplementation.extendsFrom testImplementation
  coveredTestRuntimeOnly.extendsFrom testRuntimeOnly
  replacecallTestImplementation.extendsFrom testImplementation
  replacecallTestRuntimeOnly.extendsFrom testRuntimeOnly

  implementation.extendsFrom(plumelib)
  implementation.extendsFrom(junit)

  systemTestImplementation.extendsFrom(plumelib)
  systemTestImplementation.extendsFrom(junit)
}

ext {
  versions = [
    checkerFramework : '3.44.0',
    commonsExec : '1.4.0',
    commonsIo : '2.8.0.1',
    errorProne : '2.28.0',
    hamcrestAll :'1.3',
    jacoco: '0.8.12',
  ]
}

dependencies {
  junit 'junit:junit:4.+'

  implementation files(project(':replacecall').sourceSets.main.output)
  implementation 'com.github.javaparser:javaparser-core:3.26.1'
  implementation 'com.google.code.gson:gson:2.11.0'
  implementation "org.apache.commons:commons-exec:${versions.commonsExec}"
  implementation 'org.apache.commons:commons-lang3:3.14.0'
  implementation "org.checkerframework.annotatedlib:commons-io:${versions.commonsIo}"

  compileOnly "org.checkerframework:checker-qual:${versions.checkerFramework}"
  implementation "org.checkerframework:checker-qual:${versions.checkerFramework}"
  checkerFramework "org.checkerframework:checker:${versions.checkerFramework}"

  /* Jacoco measures coverage of classes and methods under test. */
  implementation "org.jacoco:org.jacoco.core:${versions.jacoco}"
  implementation group: 'org.jacoco', name: 'org.jacoco.agent', version: "${versions.jacoco}", classifier: 'runtime'

  /* sourceSet test uses JUnit and some use testInput source set */
  testImplementation 'commons-codec:commons-codec:1.17.0'
  testImplementation "org.hamcrest:hamcrest-all:${versions.hamcrestAll}"
  testImplementation configurations.junit.dependencies
  testImplementation sourceSets.testInput.output

  /*
   * sourceSet coveredTest uses output from main sourceSet, and agent projects.
   * (Also, see configuration block.)
   */
  coveredTestImplementation sourceSets.main.output
  coveredTestImplementation sourceSets.test.output
  coveredTestRuntimeOnly project(':covered-class')

  replacecallTestImplementation files(project(':replacecall').sourceSets.main.output)

  jacocoagent "org.jacoco:org.jacoco.agent:${versions.jacoco}"

  /*
   * source set systemTest
   */
  systemTestImplementation "org.checkerframework:checker-qual:${versions.checkerFramework}"
  systemTestImplementation "org.jacoco:org.jacoco.core:${versions.jacoco}"
  systemTestImplementation "org.jacoco:org.jacoco.report:${versions.jacoco}"
  systemTestImplementation "org.apache.commons:commons-exec:${versions.commonsExec}"
  systemTestImplementation "org.checkerframework.annotatedlib:commons-io:${versions.commonsIo}"
  systemTestImplementation "org.hamcrest:hamcrest-all:${versions.hamcrestAll}"
  systemTestRuntimeOnly sourceSets.testInput.output

  /*
   * sourceSet testInput depends on output of main.
   * Also, src/testInput/java/ps1/RatPolyTest.java uses JUnit
   */
  testInputImplementation sourceSets.main.output
  testInputImplementation configurations.junit.dependencies

  errorprone "com.google.errorprone:error_prone_core:${versions.errorProne}"
}

/*
 * Configuration for compilation.
 */
compileJava.options.compilerArgs = [
  '-g',
  '-Werror',
  '-Xlint',
  '-Xlint:-classfile,-options'
]
compileTestJava.options.compilerArgs = [
  '-g',
  '-Werror',
  '-Xlint',
  '-Xlint:-classfile,-options'
]
compileCoveredTestJava.options.compilerArgs = [
  '-g',
  '-Werror',
  '-Xlint',
  '-Xlint:-classfile,-options'
]
compileReplacecallTestJava.options.compilerArgs = [
  '-g',
  '-Werror',
  '-Xlint',
  '-Xlint:-classfile,-options'
]
compileSystemTestJava.options.compilerArgs = [
  '-g',
  '-Werror',
  '-Xlint',
  '-Xlint:-classfile,-options'
]
compileTestInputJava.options.compilerArgs = [
  '-g',
  '-nowarn',
  '-Xlint:-classfile,-options'
]

task compileAll() {
  dependsOn compileJava
  dependsOn compileTestJava
  dependsOn ':covered-class:compileJava'
  dependsOn ':covered-class:compileTestJava'
  dependsOn ':replacecall:compileJava'
  dependsOn ':covered-class:compileTestJava'
  dependsOn compileCoveredTestJava
  dependsOn compileReplacecallTestJava
  dependsOn compileSystemTestJava
}

// Get early notification of compilation failures.
assemble.dependsOn compileAll

// This isn't working; maybe I need to make compileAll run first.
// Get early notification of any compilation failures, before running any tests
build.dependsOn compileAll

ext.isJava11orHigher = JavaVersion.current() >= JavaVersion.VERSION_11
if (isJava11orHigher) {
  apply plugin: 'com.diffplug.spotless'
  spotless {
    format 'misc', {
      // define the files to apply `misc` to
      target '*.md', '.gitignore'

      // define the steps to apply to those files
      trimTrailingWhitespace()
      indentWithSpaces(2)
      endWithNewline()
    }
    java {
      // Use fileTree per https://github.com/diffplug/spotless/issues/399
      targetExclude(fileTree("$projectDir/src/testInput") { include('**/*.java') })

      googleJavaFormat()
      formatAnnotations()
    }
    groovyGradle {
      target '**/*.gradle'
      greclipse()  // which formatter Spotless should use to format .gradle files.
      indentWithSpaces(2)
      trimTrailingWhitespace()
      // endWithNewline() // Don't want to end empty files with a newline
    }
  }
}


/// Error Prone linter

allprojects {
  dependencies {
    errorprone("com.google.errorprone:error_prone_core:${versions.errorProne}")
  }
}
allprojects { subproject ->
  tasks.withType(JavaCompile).configureEach { t ->
    if (t.name.equals('compileTestInputJava') || t.name.equals('compileTestJava')) {
      options.errorprone.enabled = false
    } else {
      // options.compilerArgs << '-Xlint:all,-processing' << '-Werror'
      options.errorprone {
        enabled = JavaVersion.current() != JavaVersion.VERSION_1_8
        // TODO: uncomment once we run the Interning Checker on Randoop.
        // disable('ReferenceEquality') // Use Interning Checker instead.
        disable('StringSplitter') // Obscure case isn't likely.
        disable('AnnotateFormatMethod') // Error Prone doesn't use Checker Framework @FormatMethod.
        excludedPaths = '.*/testInput/.*'
      }
    }
  }
}


/*
 * Configuration for clean
 */
clean.dependsOn ':replacecall:clean'
clean.dependsOn ':covered-class:clean'

/*
 * Configuration for testing.
 * In terms of build, we have two kinds of tests, both using JUnit.
 *   * Those in src/coveredTest require the covered-class Java agent.
 *   * Those in src/test are run without the agent.
 *     This second group includes tests that run the full Randoop over
 *     classes that (mostly) are located in src/testInput.
 */

/*
 * Configuration of test task from Java plugin.
 * Runs all tests in test sourceSet except those excluded below.
 */
test {

  /*
   * Set the working directory for JUnit tests to the resources directory
   * instead of the project directory.
   */
  workingDir = file("$buildDir/resources")

  /*
   * Show as much as possible to console.
   */
  testLogging {
    events 'started', 'passed'
    showStandardStreams = true
    exceptionFormat = 'full'
  }

  /* Turn off HTML reports -- handled by testReport task */
  reports.html.required = false

  /*
   * Temporary exclusion b/c script file uses generics as raw types and conflicts with
   * other uses of parsing.
   */
  exclude '**/randoop/test/SequenceTests.*'

  /*
   * Temporary exclusion b/c incomplete.
   */
  exclude '**/randoop/output/JUnitCreatorTest.*'

  /*
   * Problematic tests excluded during Gradle setup that need to be evaluated.
   * Unless otherwise noted, these are tests that were not previously run by
   * Makefile. However, some included tests were also not run, but are not
   * failing.
   */
  exclude 'randoop/test/NonterminatingInputTest.*'
  exclude 'randoop/test/EmptyTest.*'
  exclude 'randoop/test/RandoopPerformanceTest.*' /* had target but not run */
  exclude 'randoop/test/ForwardExplorerPerformanceTest.*'
  exclude 'randoop/test/ForwardExplorerTests2.*' /* sporadic heap space issue */
  exclude 'randoop/test/Test_SomeDuplicates.*'
  exclude 'randoop/test/Test_SomePass.*'
  exclude 'randoop/operation/OperationParserTests.*'
}

task coveredTest(type: Test, dependsOn: [
  shadowJar,
  'copyJars',
  'compileTestJava'
]) {
  description 'Run covered-class tests'

  /*
   * Set the working directory for JUnit tests to the resources directory
   * instead of the project directory.
   */
  workingDir = sourceSets.coveredTest.output.resourcesDir
  testClassesDirs = sourceSets.coveredTest.output.classesDirs
  classpath = sourceSets.coveredTest.runtimeClasspath
  jvmArgs "-javaagent:$buildDir/libs/covered-class-${version}.jar"

  /*
   * Show as much as possible to console.
   */
  testLogging {
    showStandardStreams = true
    exceptionFormat = 'full'
  }

  /* Turn off HTML reports -- handled by testReport task */
  reports.html.required = false
}

/*
 * Link the coveredTest task into project check task. Includes agent tests into
 * the project build task.
 */
check.dependsOn coveredTest

task replacecallTest(type: Test, dependsOn: 'copyJars') {
  description 'Run replace-call tests'

  workingDir = sourceSets.replacecallTest.output.resourcesDir
  testClassesDirs = sourceSets.replacecallTest.output.classesDirs
  classpath = sourceSets.replacecallTest.runtimeClasspath + files("$buildDir/libs/replacecall-${version}.jar")
  // use the replacecall agent using the exclusions file from replacecallTest/resources
  jvmArgs "-javaagent:$buildDir/libs/replacecall-${version}.jar=--dont-transform=replacecall-exclusions.txt"
  jvmArgs "-Xbootclasspath/a:$buildDir/libs/replacecall-${version}.jar"
  testLogging {
    showStandardStreams = true
    exceptionFormat = 'full'
  }

  /* Turn off HTML reports -- handled by testReport task */
  reports.html.required = false
}
check.dependsOn replacecallTest

jacoco {
  toolVersion = "${versions.jacoco}"
}

jacocoTestReport {
  group 'Report'
  reports {
    xml.required = true
    html.required = true
  }
}
// Expects these files to exist in build/javcoco/:
//   agentTest.exec
//   coveredTest.exec
//   systemTest.exec
//   test.exec
// What is creating the agentTest.exec files, and how do I create it?
// test.exec is the default, though it is also greated by "gradle test".
// jacocoTestReport.dependsOn agentTest
jacocoTestReport.dependsOn coveredTest
jacocoTestReport.dependsOn test

check.dependsOn jacocoTestReport

/*
 * Task to build the root directory of working directories used by the
 * JUnit tests in the systemTest task.
 * If the directory exists then cleans out the contents.
 */
task generateWorkingDirs {
  doLast {
    def generated = file(workingDirectories)
    if (! generated.exists()) {
      generated.mkdir()
    } else {
      def workingFiles = fileTree(workingDirectories) {
        include '**/*.java'
        include '**/*.class'
        include '**/*.exec'
        include '**/*.txt'
      }
      delete workingFiles
    }
  }
}

/*
 * Extracts JaCoCo javaagent into build/jacocoagent
 */
task extractJacocoAgent(type: Copy) {
  from {
    configurations.jacocoagent.collect { zipTree(it) }
  }
  into "$buildDir/jacocoagent/"
}

/*
 * Runs JUnit over all classes in systemTest sourceSet.
 * JUnit tests assume that working directories can be found in the build directory.
 */
task systemTest(type: Test, dependsOn: [
  'extractJacocoAgent',
  'generateWorkingDirs',
  'assemble'
]) {
  group 'Verification'
  description 'Run system tests'

  /*
   * Set system properties for jar paths, used by randoop.main.SystemTestEnvironment
   */
  doFirst {
    systemProperty 'jar.randoop', shadowJar.archiveFile.get()
    systemProperty 'jar.replacecall.agent', project(':replacecall').shadowJar.archiveFile.get()
    systemProperty 'jar.covered.class.agent', project(':covered-class').shadowJar.archiveFile.get()
  }

  workingDir = file("$buildDir")
  testClassesDirs = sourceSets.systemTest.output.classesDirs
  classpath = sourceSets.systemTest.runtimeClasspath

  /*
   * Show as much as possible to console.
   */
  testLogging {
    showStandardStreams = true
    exceptionFormat = 'full'
  }

  /* Turn off HTML reports -- handled by testReport task */
  reports.html.required = false
}

systemTest.dependsOn shadowJar

/*
 * Link the systemTest task into the project check task.
 * Includes system tests into the project build task.
 */
check.dependsOn systemTest
jacocoTestReport.dependsOn systemTest

tasks.withType(Test) {
  /*
   * Set the destination directory for JUnit XML output files
   */
  reports.junitXml.outputLocation = file("$buildDir/test-results/${name}")
  /*
   * Set the heap size and GC for running tests.
   */
  jvmArgs '-Xmx3000m'

  /*
   * Pass along any system properties that begin with "randoop."
   * Used by randoop.main.RandoopOptions in systemTest.
   */
  System.properties.each { k,v->
    if (k.startsWith('randoop.')) {
      systemProperty k, v
    }
  }
}

/*
 * Write HTML reports into build/reports/allTests for all tests.
 * [
 *   Note that this may not work correctly if different Test tasks use the same
 *   test classes. Fine here because sourceSets use different packages for test
 *   classes.
 * ]
 */
task testReport(type: TestReport) {
  group 'Report'
  description 'Creates HTML reports for tests results'
  destinationDirectory = file("$buildDir/reports/allTests")

  for (Task t:tasks.withType(Test)){
    testResults.from(t.getBinaryResultsDirectory())
  }
}

task printJunitJarPath {
  description 'Print the path to junit.jar'
  doFirst { println configurations.junit.asPath }
}

//****************** Building distribution *****************

/*
 * Only want the jar file to include class files from main source set.
 * (Task part of build by default.)
 */
jar {
  from sourceSets.main.output
}

task copyJars(type: Copy, dependsOn: [
  ':covered-class:jar',
  ':replacecall:jar'
]) {
  from subprojects.collect { it.tasks.withType(Jar) }
  into "$buildDir/libs"
}

assemble.dependsOn copyJars

shadowJar {
  // The jar file name is randoop-all-$version.jar
  archiveBaseName = 'randoop-all'
  archiveClassifier = ''

  exclude '**/pom.*'
  exclude '**/default-*.txt'

  // don't include either mocks or agent classes
  // otherwise creates problems for replacement creation of replacecall agent
  exclude '**/randoop/mock/*'
  exclude '**/randoop/instrument/*'

  relocate 'com.github.javaparser', 'randoop.com.github.javaparser'
  relocate 'com.google', 'randoop.com.google'
  relocate 'com.jcraft.jsch', 'randoop.com.jcraft.jsch'
  relocate 'com.sun.javadoc', 'randoop.com.sun.javadoc'
  relocate 'com.sun.jna', 'randoop.com.sun.jna'
  relocate 'com.trilead.ssh2', 'randoop.com.trilead.ssh2'
  relocate 'de.regnis.q.sequence', 'randoop.de.regnis.q.sequence'
  relocate 'net.fortuna.ical4j', 'randoop.net.fortuna.ical4j'
  relocate 'nu.xom', 'randoop.nu.xom'
  relocate 'org.antlr', 'randoop.org.antlr'
  relocate 'org.apache', 'randoop.org.apache'
  relocate 'org.ccil.cowan.tagsoup', 'randoop.org.ccil.cowan.tagsoup'
  relocate 'org.checkerframework', 'randoop.org.checkerframework'
  relocate 'org.ini4j', 'randoop.org.ini4j'
  relocate 'org.plumelib', 'randoop.org.plumelib'
  relocate 'org.slf4j', 'randoop.org.slf4j'
  relocate 'org.tigris.subversion', 'randoop.org.tigris.subversion'
  relocate 'org.tmatesoft', 'randoop.org.tmatesoft'
}

assemble.dependsOn shadowJar

task distributionZip (type: Zip , dependsOn: [
  'shadowJar',
  'copyJars',
  'manual'
]) {
  group 'Publishing'
  description 'Assemble a zip file with jar files and user documentation'
  def dirName = "${base.archivesBaseName}-${version}"
  from 'build/libs/'
  from ('src/docs/manual/index.html') {
    into 'doc/manual'
  }
  from ('src/docs/manual/stylesheets') {
    into 'doc/manual/stylesheets'
  }
  from 'src/distribution/resources/README.txt'
  into (dirName)
  exclude { details ->
    details.file.name.contains('randoop') && ! details.file.name.contains('-all-')
  }
}

/********************* Building manual *******************/
/*
 * The "manual" gradle target creates the contents of the manual directory
 * within src/, which will eventually be moved to the gh-pages branch.
 *
 * Has structure:
 * src/
 *   docs/
 *     api/ - contains javadoc for main source set
 *     manual/
 *       dev.html - developer documentation
 *       index.html - user documentation
 *       *example.txt - example configuration files for user manual
 *       stylesheets/ - contains css file for web pages
 */

/*
 * Clone or update repositories containing executable scripts.
 *
 * Grgit has too many limitations.  Use exec instead.
 */
task cloneLibs( dependsOn: [
  'cloneChecklink',
  'cloneHtmlTools',
  'clonePlumeScripts'
]) { }

task cloneChecklink {
  doLast {
    if ( ! file("$buildDir/utils/checklink").exists() ) {
      exec {
        commandLine 'git', 'clone', '--filter=blob:none', 'https://github.com/plume-lib/checklink.git', "$buildDir/utils/checklink"
      }
    } else {
      // Ignore exit value so this does not halt the build when not connected to the Internet.
      exec {
        workingDir "$buildDir/utils/checklink"
        ignoreExitValue true
        commandLine 'git', 'pull', '-q'
      }
    }
  }
}

task cloneHtmlTools {
  doLast {
    if ( ! file("$buildDir/utils/html-tools").exists() ) {
      exec {
        commandLine 'git', 'clone', '--filter=blob:none', 'https://github.com/plume-lib/html-tools.git', "$buildDir/utils/html-tools"
      }
    } else {
      // Ignore exit value so this does not halt the build when not connected to the Internet.
      exec {
        workingDir "$buildDir/utils/html-tools"
        ignoreExitValue true
        commandLine 'git', 'pull', '-q'
      }
    }
  }
}

task clonePlumeScripts {
  doLast {
    if ( ! file("$buildDir/utils/plume-scripts").exists() ) {
      exec {
        commandLine 'git', 'clone', '--filter=blob:none', 'https://github.com/plume-lib/plume-scripts.git', "$buildDir/utils/plume-scripts"
      }
    } else {
      // Ignore exit value so this does not halt the build when not connected to the Internet.
      exec {
        workingDir "$buildDir/utils/plume-scripts"
        ignoreExitValue true
        commandLine 'git', 'pull', '-q'
      }
    }
  }
}

/*
 * Set destination directory to build/docs/api, and restrict to classes in
 * main sourceSet.
 */
javadoc {
  destinationDir = file("${buildDir}/docs/api")
  source sourceSets.main.allJava
  options.memberLevel = JavadocMemberLevel.PRIVATE
  // Use of Javadoc's -linkoffline command-line option makes Javadoc generation
  // much faster, especially in CI.
  if (JavaVersion.current().isJava11()) {
    options.with {
      linksOffline 'https://docs.oracle.com/en/java/javase/11/docs/api/', 'https://docs.oracle.com/en/java/javase/11/docs/api/'
    }
  } else if (JavaVersion.current().isCompatibleWith(JavaVersion.VERSION_17)) {
    options.with {
      linksOffline 'https://docs.oracle.com/en/java/javase/17/docs/api/', 'https://docs.oracle.com/en/java/javase/17/docs/api/'
    }
  }
  // JDK 17 gets lots of 'missing' warnings that JDK 11 did not.
  options.addStringOption('Xdoclint:all,-missing', '-quiet')
  failOnError = true  // does not fail on warnings
  doLast {
    ant.replaceregexp(match:"@import url\\('resources/fonts/dejavu.css'\\);\\s*", replace:'',
    flags:'g', byline:true) {
      fileset(dir: destinationDir)
    }
    if (!Os.isFamily(Os.FAMILY_WINDOWS)) {
      if (!new File("$projectDir/src/docs/api").exists() ) {
        ant.symlink(resource: '../../build/docs/api', link: "$projectDir/src/docs/api")
      }
    }
  }
}
check.dependsOn javadoc

// Make Javadoc fail on most warnings
// From https://stackoverflow.com/a/49544352/173852
//
// This used to be
//   tasks.withType(Javadoc) { ... }
// but that passes the options to OptionsDoclet which cannot interpret them.
// How can I apply the options only to Javadoc invocations that use the standard doclet?
javadoc {
  options.addStringOption('Xwerror', '-Xdoclint:all,-missing')
}

configurations {
  requireJavadoc
}
dependencies {
  requireJavadoc 'org.plumelib:require-javadoc:1.0.9'
}
task requireJavadoc(type: JavaExec, group: 'Documentation') {
  description = 'Ensures that Javadoc documentation exists.'
  mainClass = 'org.plumelib.javadoc.RequireJavadoc'
  classpath = configurations.requireJavadoc
  args 'agent', 'src/main/java', '--exclude=replacecall/src/main/java/randoop/mock'
}
// This doesn't yet pass.  TODO: make it pass.
// check.dependsOn requireJavadoc

// needed for javadoc.doLast
javadoc.dependsOn cloneLibs

javadoc.doLast {
  //check if perl is available
  boolean isPerlInstalled = true
  try {
    def process = "perl -version".execute()
    process.waitFor()
    if (process.exitValue()) {
      isPerlInstalled = false
    }
  }  catch (Exception ex) {
    isPerlInstalled = false
  }
  if (isPerlInstalled) {
    def preplace = file("$buildDir/utils/plume-scripts/preplace")
    // Work around Javadoc bug
    exec {
      commandLine 'perl', preplace, "<dt><span class=\"memberNameLink\"><a href=\".*\\(\\)</a></span> - Constructor for enum [a-zA-Z0-9_.]*<a href=\".*</a></dt>", '', 'build/docs/api/index-all.html'
    }
    // Permit validateAPI to pass
    exec {
      commandLine 'perl', preplace, '^(<meta http-equiv=\"Refresh\" content=\"0;)([^ ])', '\\1 url=\\2', 'build/docs/api/'
    }
    // Reduce size of diffs (when it's copied over to gh-pages branch whech is under
    // version control).  Note that build/docs/api/ is the same as src/docs/api/.
    exec {
      commandLine 'perl', preplace, '^<!-- Generated by javadoc \\(.* -->\$', '', 'build/docs/api/'
    }
    exec {
      commandLine 'perl', preplace, "^<meta name=\"date\" content=\"[-0-9]+\">\$", '', 'build/docs/api/'
    }
  }
}

build.dependsOn javadoc

/* Update the table-of-contents for the user documentation. */
// No group so it doesn't show up in `./gradlew tasks`
task updateUserTOC( type:Exec, dependsOn: ['cloneLibs']) {
  executable file("$buildDir/utils/html-tools/html-update-toc")
  args  file("${projectDir}/src/docs/manual/index.html")
  environment PATH: "$System.env.PATH:$buildDir/utils/html-tools"
}

/* Update table of contents in developer documentation. */
// No group so it doesn't show up in `./gradlew tasks`
task updateDevTOC( type:Exec, dependsOn: ['cloneLibs']) {
  executable file("$buildDir/utils/html-tools/html-update-toc")
  args file("${projectDir}/src/docs/manual/dev.html")
  environment PATH: "$System.env.PATH:$buildDir/utils/html-tools"
}

// No group so it doesn't show up in `./gradlew tasks`
task updateUserOptions(type: Javadoc, dependsOn: 'assemble') {
  description 'Updates printed documentation of command-line arguments.'

  source = sourceSets.main.allJava.files.sort()
  classpath = project.sourceSets.main.compileClasspath
  options.memberLevel = JavadocMemberLevel.PRIVATE
  options.docletpath = project.sourceSets.main.runtimeClasspath as List
  options.doclet = 'org.plumelib.options.OptionsDoclet'
  options.addStringOption('docfile', "${projectDir}/src/docs/manual/index.html")
  options.addStringOption('i', '-quiet')
  // For compatibility with JDK 8 Javadoc, whose standard doclet has no -noTimestamp option
  options.noTimestamp = false
  title = ''
}
if (JavaVersion.current() == JavaVersion.VERSION_1_8) {
  updateUserOptions.enabled = false
}


/* Requires that the html5validator program is installed */
task html5validatorExists {
  doLast {
    def command = 'command -v html5validator'
    def stdout = new ByteArrayOutputStream()
    def stderr = new ByteArrayOutputStream()
    def result = exec {
      ignoreExitValue = true
      executable 'bash' args '-l', '-c', command
      standardOutput = stdout
      errorOutput = stderr
    }
    if (result.getExitValue() != 0) {
      println "Command failed: $command";
      println "Standard output: $stdout";
      println "Standard error: $stderr";
      ant.fail('html5validator is not installed.  See https://randoop.github.io/randoop/manual/dev.html#prerequisites .')
    }
  }
}
html5validatorExists.onlyIf { !Os.isFamily(Os.FAMILY_WINDOWS) }
updateUserTOC.onlyIf { !Os.isFamily(Os.FAMILY_WINDOWS) }
updateDevTOC.onlyIf { !Os.isFamily(Os.FAMILY_WINDOWS) }

/*
 * Generate/update and move documentation into build/docs directory.
 */
task manual(type: DefaultTask, dependsOn: [
  'updateUserOptions',
  'updateUserTOC',
  'updateDevTOC',
  'html5validatorExists'
]) {
  group 'Documentation'
  description 'Adds options and TOC to documentation in src/docs'
  doLast {
    if (!Os.isFamily(Os.FAMILY_WINDOWS)) {
      exec {
        environment PATH: "$System.env.PATH"
        commandLine "html5validator", '--root', file("${projectDir}/src/docs/manual")
      }
    }
  }
}

// This is cross-platform and pulls in all required dependencies.  However,
// it emits false positives and cannot be run in an automated build.
// Output goes in ${buildDir}/reports/htmlSanityCheck/index.html .
htmlSanityCheck {
  // sourceDir = new File( "${projectDir}/src/docs/manual" )
  sourceDir = new File( "${projectDir}/src/docs" )
  sourceDocuments = fileTree(sourceDir) {
    include 'index.html', 'projectideas.html', 'publications.html', 'manual/dev.html', 'manual/index.html'
  }
  failOnErrors = true
}

build.dependsOn manual

/*
 * Applies HTML5 validator to API javadoc.
 */
task validateAPI(type: Exec, dependsOn: [
  'javadoc',
  'html5validatorExists'
]) {
  group 'Documentation'
  description 'Run html5validator to find HTML errors in API documentation'
  // Prior to Java 9, javadoc does not comply with HTML5.
  if (JavaVersion.current().isJava9Compatible()) {
    environment PATH: "$System.env.PATH"
    commandLine 'html5validator', '--root', file("${buildDir}/docs/api")
  } else {
    commandLine 'echo', 'WARNING: HTML validation of API is only run in Java 9+.'
  }
}
validateAPI.onlyIf { !Os.isFamily(Os.FAMILY_WINDOWS) }


/*
 * WARNING: do not run this task unless you mean to wipe out the project pages
 * directory. It can be repopulated by publishSite, but the contents will be
 * based on changes to the files in src/docs and the Javadoc in the source.
 */
task cleanSite {
  group=null
  description 'Removes all files from the project pages directory (CAUTION!)'
  def siteDir = file("${projectDir}/../randoop-branch-gh-pages")
  def oldSiteFiles = fileTree(siteDir) {
    exclude 'README.md'
  }
  doLast {
    delete oldSiteFiles
  }
}

/*
 * Publishes changes to the project documentation to the project pages directory
 * (gh-pages branch). This task ensures that all old site files are removed, new API
 * documentation is generated, the manual is updated, and the HTML has been
 * validated.
 *
 * Note that the contents of any subdirectory of build/docs will be included in
 * the site. Currently, this is only the api directory generated by the javadoc
 * task.
 *
 * All site files will be read-only.
 */
task publishSite (dependsOn: [
  'cleanSite',
  'javadoc',
  'validateAPI',
  'manual'
]) {
  group 'Publishing'
  description 'Publish changes to site files and javadoc to the project pages directory'
  def siteDir = file("${projectDir}/../randoop-branch-gh-pages")
  def buildDocsDir = file("${buildDir}/docs") // include any built docs (e.g., api)
  def newSiteFiles = fileTree("${projectDir}/src/docs") {
    exclude 'README.md'
    exclude 'api'
  }
  doLast {
    copy {
      from (buildDocsDir)  //copy api
      from (newSiteFiles)
      into siteDir
      fileMode = Integer.parseInt('444', 8)
    }
  }
}

/*
 * Applies HTML5 validator to project site HTML, including the manual
 */
task validateSite(type: Exec, dependsOn: 'html5validatorExists') {
  description 'Run html5validator to find HTML errors in site files (excludes manual and api)'
  environment PATH: "$System.env.PATH"
  commandLine 'html5validator', '--root', 'src/docs/'
}
validateSite.onlyIf { !Os.isFamily(Os.FAMILY_WINDOWS) }

def thisIsReleaseFilename = "$projectDir/src/main/resources/this-is-a-randoop-release"
task thisIsReleaseFile()  {
  description 'Create a file to mark the Randoop .jar file as a release'
  doLast {
    ant.touch(file:"$thisIsReleaseFilename")
  }
}
task assembleRelease(dependsOn: [
  'thisIsReleaseFile',
  'assemble'
]) {
  doLast {
    delete thisIsReleaseFilename
  }
}
// If both tasks run, then run them in the given order.
assemble.mustRunAfter thisIsReleaseFile

task buildRelease(type: DefaultTask, dependsOn: [
  'assembleRelease',
  'check',
  'publishSite',
  'validateSite',
  'distributionZip'
]) {
  group 'Publishing'
  description 'Builds system and documentation, validates HTML, and publishes site'
}

/*************** Other tool configs *************/
/* Make Emacs TAGS table */
task tags(type: Exec, group: 'Emacs', dependsOn: 'cloneLibs') {
  description 'Run etags to create an Emacs TAGS table'
  commandLine 'bash', '-c', "find src/ agent/covered-class/src/ agent/replacecall/src/ -name '*.java' | grep -v src/testInput | $buildDir/utils/plume-scripts/sort-directory-order | xargs etags"
}

/* Make Emacs TAGS table, with only Randoop code (not test code) */
task tagsNoTests(type: Exec, dependsOn: 'cloneLibs') {
  group 'Emacs'
  description 'Run etags to create an Emacs TAGS table'
  commandLine 'bash', '-c', "find src/ -name *.java | $buildDir/utils/plume-scripts/sort-directory-order | grep -v /testInput/ | xargs etags"
}

/* Run checklink */
task checklink(type: Exec, group: 'Documentation', dependsOn: 'cloneLibs') {
  description 'Run checklink on randoop.github.io/randoop/ and write output to checklink-log.txt'
  environment PATH: "$System.env.PATH:$buildDir/utils/checklink"
  commandLine 'bash', '-c', """
     checklink -q -r `grep -v '^#' build/utils/checklink/checklink-args.txt` https://randoop.github.io/randoop/ &> checklink-log.txt
  """
  doLast {
    if (new File('checklink-log.txt').length() > 0) {
      ant.fail('See link-checking failures in file checklink-log.txt')
    }
  }
}

task installGitHooks(type: Copy) {
  description 'Installs git hooks for pre-commit'
  from 'scripts/'
  into '.git/hooks'
}
/* Always run this task. */
gradle.startParameter.taskNames = [':installGitHooks'] + gradle.startParameter.taskNames
// It's not clear why this dependencies exists, but Gradle issues the following warning:
//   - Gradle detected a problem with the following location:
//   '/Users/smillst/jsr308/checker-framework/.git'.
//   Reason: Task ':checker:generateGitProperties' uses this output of task ':installGitHooks'
//   without declaring an explicit or implicit dependency. This can lead to incorrect results being
//   produced, depending on what order the tasks are executed. Please refer to
//   https://docs.gradle.org/7.1/userguide/validation_problems.html#implicit_dependency for more
//   details about this problem.
generateGitProperties.dependsOn(':installGitHooks')

apply from: rootProject.file('gradle-mvn-push.gradle')

final randoopPom(publication) {
  // Don't use publication.from components.java which would publish the skinny jar as randoop.jar.
  // Information that is in all pom files is configured in randoop/gradle-mvn-push.gradle.
  publication.pom {
    name = 'Randoop'
    description = 'Randoop is a unit test generator for Java. ' +
        'It automatically creates unit tests for your classes, in JUnit format.'
  }
}

publishing {
  publications {
    remote(MavenPublication) {
      randoopPom it
      artifact shadowJar
      artifact javadocJar
      artifact sourcesJar
    }

    local(MavenPublication) {
      randoopPom it
      artifact shadowJar
      artifact javadocJar
      artifact sourcesJar
    }
  }
}<|MERGE_RESOLUTION|>--- conflicted
+++ resolved
@@ -60,10 +60,7 @@
     // To use a local version: plumelib files("${rootDir}/libs/bcel-util-all.jar")
 
     // https://mvnrepository.com/artifact/org.plumelib/bcel-util
-<<<<<<< HEAD
-=======
     // Temporarily use 1.2.1 because 1.2.2 is buggy in that it uses Java 11 bytecodes (classfile version 55.0).
->>>>>>> 5dbecf7d
     plumelib 'org.plumelib:bcel-util:1.2.1'
     // https://mvnrepository.com/artifact/org.plumelib/options
     if (JavaVersion.current() == JavaVersion.VERSION_1_8) {
