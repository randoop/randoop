--- conflicted
+++ resolved
@@ -602,11 +602,7 @@
     environment PATH: "$System.env.PATH"
     commandLine "html5validator", "--root", file("${projectDir}/src/docs/manual")
   } else {
-<<<<<<< HEAD
-    commandLine "echo","WARNING: HTML is validated only in Java 8+"
-=======
     commandLine "echo","WARNING: HTML validation of manuals is only run in Java 8+"
->>>>>>> db229ae6
   }
 }
 
