--- conflicted
+++ resolved
@@ -100,23 +100,17 @@
     if (project.hasProperty('cfNullness')) {
       checkers = [
         'org.checkerframework.checker.nullness.NullnessChecker',
-<<<<<<< HEAD
-=======
         // These are included to avoid this failure:
         //   The following options were not recognized by any processor: '[permitStaticOwning]'
         'org.checkerframework.checker.regex.RegexChecker',
         'org.checkerframework.checker.resourceleak.ResourceLeakChecker',
         'org.checkerframework.checker.signedness.SignednessChecker',
         'org.checkerframework.checker.signature.SignatureChecker',
->>>>>>> 773b8732
       ]
     } else {
       checkers = [
         // 'org.checkerframework.checker.nullness.NullnessChecker',
-<<<<<<< HEAD
-=======
         'org.checkerframework.checker.regex.RegexChecker',
->>>>>>> 773b8732
         'org.checkerframework.checker.resourceleak.ResourceLeakChecker',
         'org.checkerframework.checker.signedness.SignednessChecker',
         'org.checkerframework.checker.signature.SignatureChecker',
