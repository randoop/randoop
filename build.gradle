--- conflicted
+++ resolved
@@ -71,15 +71,9 @@
       plumelib 'org.plumelib:options:2.0.3'
     }
     // https://mvnrepository.com/artifact/org.plumelib/plume-util
-<<<<<<< HEAD
-    plumelib 'org.plumelib:plume-util:1.9.3'
-    // https://mvnrepository.com/artifact/org.plumelib/reflection-util
-    plumelib 'org.plumelib:reflection-util:1.1.3'
-=======
     plumelib 'org.plumelib:plume-util:1.10.1'
     // https://mvnrepository.com/artifact/org.plumelib/reflection-util
     plumelib 'org.plumelib:reflection-util:1.1.5'
->>>>>>> b97c9694
   }
   java {
     withJavadocJar()
