--- conflicted
+++ resolved
@@ -334,11 +334,7 @@
         // Use fileTree per https://github.com/diffplug/spotless/issues/399
         targetExclude(fileTree("$projectDir/src/testInput") { include("**/*.java") })
 
-<<<<<<< HEAD
         googleJavaFormat()
-=======
-        googleJavaFormat("1.32.0")
->>>>>>> f72188a6
         formatAnnotations()
       }
       groovyGradle {
