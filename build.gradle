/*
 * build.gradle for Randoop
 *
 * Quick instructions: in project directory run with command
 *   ./gradlew build
 */

plugins {
  id 'com.github.johnrengelman.shadow' version '5.0.0'
  id 'java'
  id 'eclipse'
  id 'idea'
  id 'jacoco'

  /*
   * Plugin that applies Google's Error Prone linter (http://errorprone.info/).
   * https://github.com/tbroyer/gradle-errorprone-plugin
   * Elsewhere this file excludes src/testInput from directories examined by Error Prone.
   * To run Error Prone, do:  ./gradlew compileJava
   * There is no separate target to just run Error Prone.
   */
  id "net.ltgt.errorprone-base" version "0.0.16"

  // To update version numbers of dependencies in this file, run: ./gradlew useLatestVersions
  id 'se.patrikerdes.use-latest-versions' version '0.2.9'
  id 'com.github.ben-manes.versions' version '0.21.0'
}

// For Checker Framework pluggable type-checking, run:  ./gradlew checkTypes
// It is not run in the main build because the Checker Framework is incompatible with Error Prone.
// TODO: Uncomment
// apply from: "checkerframework.gradle"

/* Common build configuration for Randoop and agents */
allprojects {

  apply plugin: 'java'
  apply plugin: 'com.github.johnrengelman.shadow'

  sourceCompatibility = 1.8
  targetCompatibility = 1.8

  /* Use Maven Central when have external dependencies */
  repositories {
    mavenCentral()
    jcenter()
  }

  /* Randoop version number - added to generated jar files */
  version = '4.1.1'

  configurations {
    // A collection of all plumelib dependencies required, so that all
    // sub-projects use the same versions.
    plumelib
  }

  dependencies {
    compile "org.checkerframework:checker-qual:2.7.0"

    // https://mvnrepository.com/artifact/org.plumelib/bcel-util
    plumelib 'org.plumelib:bcel-util:1.1.4'
    // To use a local version comment out line above and uncomment line below.
    // plumelib files("${rootDir}/libs/bcel-util-all.jar")

    // https://mvnrepository.com/artifact/org.plumelib/options
    plumelib 'org.plumelib:options:1.0.1'
    // https://mvnrepository.com/artifact/org.plumelib/plume-util
    plumelib 'org.plumelib:plume-util:1.0.6'
    // https://mvnrepository.com/artifact/org.plumelib/reflection-util
    plumelib 'org.plumelib:reflection-util:0.0.2'
  }
}

/******
 * Configuration specific to Randoop and not agents.
 * Configuration for agent FOO appears in agents/FOO/FOO.gradle .
 ******/

description = "Randoop automated test generation"

/* Root for working directories for system test generated files */
def workingDirectories = "$buildDir/working-directories"

sourceSets {
  /* JUnit tests that must be run with -javaagent */
  /* JUnit tests are run in nondeterministic order, but system tests are
     run in deterministic order. */
  coveredTest
  replacecallTest

  /* system tests */
  systemTest {
    resources {
      srcDir 'src/testInput/resources'
    }
    output.dir(workingDirectories, builtBy: 'generateWorkingDirs')
  }

  /* Code sets used by system tests. There are no actual tests here. */
  testInput 

  test {
    resources {
      srcDir 'src/testInput/resources'
    }
  }
}

configurations {
  /*
   * Used to manage javaagent jar file
   */
  jacocoagent

  junit

  /*
   * The agent tests are JUnit tests run with the covered-class-agent, so
   * borrow from unit test configurations.
   */
  coveredTestImplementation.extendsFrom testImplementation
  coveredTestRuntimeOnly.extendsFrom testRuntimeOnly
  replacecallTestImplementation.extendsFrom testImplementation
  replacecallTestRuntimeOnly.extendsFrom testRuntimeOnly
}

dependencies {
  junit group: 'junit', name: 'junit', version: '4.+'

  implementation configurations.plumelib

  implementation 'org.apache.commons:commons-exec:1.3'
  implementation group: 'org.apache.commons', name: 'commons-lang3', version: '3.8.1'
  implementation group: 'commons-io', name: 'commons-io', version: '2.6'
  implementation group: 'com.google.code.gson', name: 'gson', version: '2.8.5'
  implementation configurations.junit.dependencies
  implementation files(project(':replacecall').sourceSets.main.output)

  /* JavaParser 2.4.0 is the most recent version available with JDK7 jar files.
   * TODO: Update now that we no longer support JDK7.
   * Note that updating will require code changes due to JavaParser API changes. */
  implementation group: 'com.github.javaparser', name: 'javaparser-core', version: '2.4.0'

  /* Jacoco measures coverage of classes and methods under test. */
  implementation group: 'org.jacoco', name: 'org.jacoco.core', version: '0.8.3'
  implementation group: 'org.jacoco', name: 'org.jacoco.agent', version: '0.8.3', classifier: 'runtime'

  /* sourceSet test uses JUnit and some use testInput source set */
  testImplementation group: 'commons-codec', name: 'commons-codec', version: '1.12'
  testImplementation configurations.junit.dependencies
  testImplementation group: 'org.hamcrest', name: 'hamcrest-all', version: '1.3'
  testImplementation group: 'org.checkerframework', name: 'checker-qual', version: '2.7.0'
  testImplementation sourceSets.testInput.output

  /*
   * sourceSet coveredTest uses output from main sourceSet, and agent projects.
   * (Also, see configuration block.)
   */
  coveredTestImplementation sourceSets.main.output
  coveredTestImplementation sourceSets.test.output
  coveredTestRuntimeOnly project(':covered-class')

  replacecallTestImplementation files(project(':replacecall').sourceSets.main.output)

  jacocoagent group: 'org.jacoco', name: 'org.jacoco.agent', version: '0.8.3'

  /*
   * source set systemTest
   */
  systemTestImplementation configurations.plumelib
  systemTestImplementation group: 'commons-io', name: 'commons-io', version: '2.6'
  systemTestImplementation 'org.apache.commons:commons-exec:1.3'
  systemTestImplementation configurations.junit.dependencies
  systemTestImplementation group: 'org.hamcrest', name: 'hamcrest-all', version: '1.3'
  systemTestImplementation group: 'org.jacoco', name: 'org.jacoco.core', version: '0.8.3'
  systemTestImplementation group: 'org.jacoco', name: 'org.jacoco.report', version: '0.8.3'
  systemTestImplementation group: 'org.checkerframework', name: 'checker-qual', version: '2.7.0'
  systemTestRuntimeOnly sourceSets.testInput.output

  /*
   * sourceSet testInput depends on output of main.
   * Also, src/testInput/java/ps1/RatPolyTest.java uses JUnit
   */
  testInputImplementation sourceSets.main.output
  testInputImplementation configurations.junit.dependencies

  errorprone group: 'com.google.errorprone', name: 'error_prone_core', version: '2.3.3'
}

/*
 * Configuration for compilation.
 */
compileJava.options.compilerArgs = ['-Xlint','-g','-Xlint:-classfile']
compileTestJava.options.compilerArgs = ['-g','-Xlint:-classfile']
compileCoveredTestJava.options.compilerArgs = ['-g','-Xlint:-classfile']
compileReplacecallTestJava.options.compilerArgs = ['-g','-Xlint:-classfile']
compileSystemTestJava.options.compilerArgs = ['-g','-Xlint:-classfile']
compileTestInputJava.options.compilerArgs = ['-nowarn','-g','-Xlint:-classfile', '-XDenableSunApiLintControl', '-Xlint:-sunapi']

task compileAll() {
  dependsOn compileJava
  dependsOn compileTestJava
  dependsOn ':covered-class:compileJava'
  dependsOn ':covered-class:compileTestJava'
  dependsOn ':replacecall:compileJava'
  dependsOn ':covered-class:compileTestJava'
  dependsOn compileCoveredTestJava
  dependsOn compileReplacecallTestJava
  dependsOn compileSystemTestJava
}

// This isn't working; maybe I need to make it run first.
// Get early notification of any compilation failures, before running any tests
build.dependsOn compileAll

/*
 * Configuration for using Error Prone linter.
 */
import net.ltgt.gradle.errorprone.ErrorProneToolChain

tasks.withType(JavaCompile).each { t ->
  if (!t.name.equals("compileTestInputJava") && !t.name.startsWith("checkTypes")) {
    t.toolChain ErrorProneToolChain.create(project)
    t.options.compilerArgs += [
      // Maybe NamedParameters is no longer supported?
      // // undocumented, and suggestion seems bad
      // '-Xep:NamedParameters:OFF',
      // Is always a false positive in my experience.
      '-Xep:StringSplitter:OFF'
      // TODO: uncomment once we run the Interning Checker on Randoop
      // '-Xep:ReferenceEquality:OFF'
      ]
  }
}


/*
 * Configuration for formatting
 */

task getCodeFormatScripts {
  description "Obtain the run-google-java-format scripts"
  doLast {
    def rgjfDir = "$buildDir/utils/run-google-java-format"
    if ( ! new File(rgjfDir).exists() ) {
      exec {
        commandLine 'git', 'clone', '--depth', '1', "https://github.com/plume-lib/run-google-java-format.git", rgjfDir
      }
    } else {
      // Ignore exit value so this does not halt the build when not connected to the Internet.
      exec {
        workingDir rgjfDir
        ignoreExitValue true
        commandLine 'git', 'pull', '-q'
      }
    }
  }
}

task pythonIsInstalled(type: Exec) {
  description "Check that the python executable is installed."
  executable = "python"
  args "--version"
}

task checkFormat(type: Exec, dependsOn: [getCodeFormatScripts, pythonIsInstalled], group: 'Formatting') {
  description "Check whether the Java source code is properly formatted"
  def javaFiles = fileTree("$projectDir").matching{
    include "**/*.java" exclude "src/testInput/**" exclude "build/**" exclude "**/CloneVisitor.java"
  } as List
  def pythonArgs = javaFiles.clone()
  pythonArgs.add(0, "$projectDir/build/utils/run-google-java-format/check-google-java-format.py")

  commandLine "python"
  args pythonArgs
  ignoreExitValue true

  doLast {
    if (execResult.exitValue != 0) {
      throw new GradleException("Found improper formatting, try running:  ./gradlew reformat")
    }
  }
}

task reformat(type: Exec, dependsOn: [getCodeFormatScripts, pythonIsInstalled], group: 'Formatting') {
  description "Format the Java source code according to the Google Java Format style"
  def javaFiles = fileTree("$projectDir").matching{
    include "**/*.java" exclude "src/testInput/**" exclude "build/**" exclude "**/CloneVisitor.java"
  } as List
  def pythonArgs = javaFiles.clone()
  pythonArgs.add(0, "$projectDir/build/utils/run-google-java-format/run-google-java-format.py")

  commandLine "python"
  args pythonArgs
}


/*
 * Configuration for clean
 */
clean.dependsOn ':replacecall:clean'
clean.dependsOn ':covered-class:clean'

/*
 * Configuration for testing.
 * In terms of build, we have two kinds of tests, both using JUnit.
 *   * Those in src/coveredTest require the covered-class Java agent.
 *   * Those in src/test are run without the agent.
 *     This second group includes tests that run the full Randoop over
 *     classes that (mostly) are located in src/testInput.
 */

/*
 * Configuration of test task from Java plugin.
 * Runs all tests in test sourceSet except those excluded below.
 */
test {

  /*
   * Set the working directory for JUnit tests to the resources directory
   * instead of the project directory.
   */
  workingDir = file("$buildDir/resources")

  /*
   * Show as much as possible to console.
   */
  testLogging {
    events 'started', 'passed'
    showStandardStreams = true
    exceptionFormat = 'full'
  }

  /* Turn off HTML reports -- handled by testReport task */
  reports.html.enabled = false

  /*
   * Temporary exclusion b/c script file uses generics as raw types and conflicts with
   * other uses of parsing.
   */
  exclude '**/randoop/test/SequenceTests.*'

  /*
   * Temporary exclusion b/c incomplete.
   */
  exclude '**/randoop/output/JUnitCreatorTest.*'

  /*
   * Problematic tests excluded during Gradle setup that need to be evaluated.
   * Unless otherwise noted, these are tests that were not previously run by
   * Makefile. However, some included tests were also not run, but are not
   * failing.
   */
  exclude 'randoop/test/NonterminatingInputTest.*'
  exclude 'randoop/test/EmptyTest.*'
  exclude 'randoop/test/RandoopPerformanceTest.*' /* had target but not run */
  exclude 'randoop/test/ForwardExplorerPerformanceTest.*'
  exclude 'randoop/test/ForwardExplorerTests2.*' /* sporadic heap space issue */
  exclude 'randoop/test/Test_SomeDuplicates.*'
  exclude 'randoop/test/Test_SomePass.*'
  exclude 'randoop/operation/OperationParserTests.*'
}

task coveredTest(type: Test, dependsOn: ['copyJars', 'compileTestJava']) {
  /*
   * Set the working directory for JUnit tests to the resources directory
   * instead of the project directory.
   */
  workingDir = sourceSets.coveredTest.output.resourcesDir
  testClassesDirs = sourceSets.coveredTest.output.classesDirs
  classpath = sourceSets.coveredTest.runtimeClasspath
  jvmArgs "-javaagent:$buildDir/libs/covered-class-${version}.jar"

  /*
   * Show as much as possible to console.
   */
  testLogging {
    showStandardStreams = true
    exceptionFormat = 'full'
  }

  /* Turn off HTML reports -- handled by testReport task */
  reports.html.enabled = false
}

/*
 * Link the coveredTest task into project check task. Includes agent tests into
 * the project build task.
 */
check.dependsOn coveredTest

task replacecallTest(type: Test, dependsOn: 'copyJars') {
  workingDir = sourceSets.replacecallTest.output.resourcesDir
  testClassesDirs = sourceSets.replacecallTest.output.classesDirs
  classpath = sourceSets.replacecallTest.runtimeClasspath + files("$buildDir/libs/replacecall-${version}.jar")
  // use the replacecall agent using the exclusions file from replacecallTest/resources
  jvmArgs "-javaagent:$buildDir/libs/replacecall-${version}.jar=--dont-transform=replacecall-exclusions.txt,--debug"
  jvmArgs "-Xbootclasspath/a:$buildDir/libs/replacecall-${version}.jar"
  testLogging {
    showStandardStreams = true
    exceptionFormat = 'full'
  }

  /* Turn off HTML reports -- handled by testReport task */
  reports.html.enabled = false
}
check.dependsOn replacecallTest

jacocoTestReport {
  group 'Report'
  reports {
    xml.enabled = true
    html.enabled = true
  }
}
// Expects these files to exist in build/javcoco/:
//   agentTest.exec
//   coveredTest.exec
//   systemTest.exec
//   test.exec
// What is creating the agentTest.exec files, and how do I create it?
// test.exec is the default, though it it also greated by "gradle test".
// jacocoTestReport.dependsOn agentTest
jacocoTestReport.dependsOn coveredTest
jacocoTestReport.dependsOn test

check.dependsOn jacocoTestReport

/*
 * Task to build the root directory of working directories used by the
 * JUnit tests in the systemTest task.
 * If the directory exists then cleans out the contents.
 */
task generateWorkingDirs {
  doLast {
    def generated = file(workingDirectories)
    if (! generated.exists()) {
      generated.mkdir()
    } else {
      def workingFiles = fileTree(workingDirectories) {
        include '**/*.java'
        include '**/*.class'
        include '**/*.exec'
        include '**/*.txt'
      }
      delete workingFiles
    }
  }
}

/*
 * Extracts JaCoCo javaagent into build/jacocoagent
 */
task extractJacocoAgent(type: Copy) {
  from {
    configurations.jacocoagent.collect { zipTree(it) }
  }
  into "$buildDir/jacocoagent/"
}

/*
 * Runs JUnit over all classes in systemTest sourceSet.
 * JUnit tests assume that working directories can be found in the build directory.
 */
task systemTest(type: Test, dependsOn: [ 'extractJacocoAgent', 'generateWorkingDirs', 'assemble' ]) {

  /*
   * Set system properties for jar paths, used by randoop.main.SystemTestEnvironment
   */
  doFirst {
    systemProperty 'jar.randoop', shadowJar.archivePath
    systemProperty 'jar.replacecall.agent', project(':replacecall').shadowJar.archivePath
    systemProperty 'jar.covered.class.agent', project(':covered-class').shadowJar.archivePath
  }

  workingDir = file("$buildDir")
  testClassesDirs = sourceSets.systemTest.output.classesDirs
  classpath = sourceSets.systemTest.runtimeClasspath

  /*
   * Show as much as possible to console.
   */
  testLogging {
    showStandardStreams = true
    exceptionFormat = 'full'
  }

  /* Turn off HTML reports -- handled by testReport task */
  reports.html.enabled = false
}

systemTest.dependsOn shadowJar

/*
 * Link the systemTest task into the project check task.
 * Includes system tests into the project build task.
 */
check.dependsOn systemTest
jacocoTestReport.dependsOn systemTest

tasks.withType(Test) {
 /*
  * Set the destination directory for JUnit XML output files
  */
  reports.junitXml.destination = file("$buildDir/test-results/${name}")
 /*
  * Set the heap size and GC for running tests.
  */
  jvmArgs '-Xmx384m', '-XX:+UseG1GC', '-XX:SoftRefLRUPolicyMSPerMB=250'

  /*
   * Pass along any system properties that begin with "randoop."
   * Used by randoop.main.RandoopOptions in systemTest.
   */
  System.properties.each { k,v->
        if (k.startsWith("randoop.")) {
            systemProperty k, v
        }
  }
}

/*
 * Write HTML reports into build/reports/allTests for all tests.
 * [
 *   Note that this may not work correctly if different Test tasks use the same
 *   test classes. Fine here because sourceSets use different packages for test
 *   classes.
 * ]
 */
task testReport(type: TestReport) {
  group 'Report'
  description "Creates HTML reports for tests results"
  destinationDir = file("$buildDir/reports/allTests")
  reportOn tasks.withType(Test)
}

task printJunitJarPath {
    description "Print the path to junit.jar"
    doFirst { println configurations.junit.asPath }
}

//****************** Building distribution *****************

/*
 * Only want the jar file to include class files from main source set.
 * (Task part of build by default.)
 */
jar {
  from sourceSets.main.output
}

// want to archive locally
uploadArchives {
  repositories {
    flatDir {
      dirs 'dist'
    }
  }
}

task copyJars(type: Copy, dependsOn: [':covered-class:jar', ':replacecall:jar']) {
  from subprojects.collect { it.tasks.withType(Jar) }
  into "$buildDir/libs"
}

assemble.dependsOn copyJars

shadowJar {
  // The jar file name is randoop-all-$version.jar
  baseName = 'randoop-all'
  classifier = null

  exclude '**/pom.*'
  exclude '**/default-*.txt'

  // don't include either mocks or agent classes
  // otherwise creates problems for replacement creation of replacecall agent
  exclude '**/randoop/mock/*'
  exclude '**/randoop/instrument/*'

  relocate 'com.github.javaparser', 'randoop.com.github.javaparser'
  relocate 'com.google', 'randoop.com.google'
  relocate 'com.jcraft.jsch', 'randoop.com.jcraft.jsch'
  relocate 'com.sun.javadoc', 'randoop.com.sun.javadoc'
  relocate 'com.sun.jna', 'randoop.com.sun.jna'
  relocate 'com.trilead.ssh2', 'randoop.com.trilead.ssh2'
  relocate 'de.regnis.q.sequence', 'randoop.de.regnis.q.sequence'
  relocate 'net.fortuna.ical4j', 'randoop.net.fortuna.ical4j'
  relocate 'nu.xom', 'randoop.nu.xom'
  relocate 'org.antlr', 'randoop.org.antlr'
  relocate 'org.apache', 'randoop.org.apache'
  relocate 'org.ccil.cowan.tagsoup', 'randoop.org.ccil.cowan.tagsoup'
  relocate 'org.checkerframework', 'randoop.org.checkerframework'
  relocate 'org.ini4j', 'randoop.org.ini4j'
  relocate 'org.plumelib', 'randoop.org.plumelib'
  relocate 'org.slf4j', 'randoop.org.slf4j'
  relocate 'org.tigris.subversion', 'randoop.org.tigris.subversion'
  relocate 'org.tmatesoft', 'randoop.org.tmatesoft'
}

assemble.dependsOn shadowJar

task distributionZip (type: Zip , dependsOn: ['shadowJar', 'copyJars', 'manual']) {
  group 'Publishing'
  description "Assemble a zip file with jar files and user documentation"
  def dirName = "$baseName-$version"
  from 'build/libs/'
  from ('build/docs/manual/index.html') {
    into 'doc'
  }
  from ('build/docs/manual/stylesheets') {
    into 'doc/manual/stylesheets'
  }
  from 'src/distribution/resources/README.txt'
  into (dirName)
  exclude { details -> details.file.name.contains('randoop') && ! details.file.name.contains('-all-') }
}

/********************* Building manual *******************/
/*
 * The "manual" gradle target creates the contents of the manual directory
 * within src/, which will eventually be moved to the gh-pages branch.
 *
 * Has structure:
 * src/
 *   docs/
 *     api/ - contains javadoc for main source set
 *     manual/
 *       dev.html - developer documentation
 *       index.html - user documentation
 *       *example.txt - example configuration files for user manual
 *       stylesheets/ - contains css file for web pages
 */

 /*
  * Clone or update repositories containing executable scripts.
  *
  * Grgit has too many limitations.  Use exec instead.
  */
task cloneLibs( dependsOn: [ 'cloneChecklink', 'cloneHtmlTools', 'clonePlumeScripts' ]) { }

task cloneChecklink {
  doLast {
    if ( ! file("$buildDir/utils/checklink").exists() ) {
      exec {
        commandLine 'git', 'clone', '--depth', '1', "https://github.com/plume-lib/checklink.git", "$buildDir/utils/checklink"
      }
    } else {
      // Ignore exit value so this does not halt the build when not connected to the Internet.
      exec {
        workingDir "$buildDir/utils/checklink"
        ignoreExitValue true
        commandLine 'git', 'pull', '-q'
      }
    }
  }
}

task cloneHtmlTools {
  doLast {
    if ( ! file("$buildDir/utils/html-tools").exists() ) {
      exec {
        commandLine 'git', 'clone', '--depth', '1', "https://github.com/plume-lib/html-tools.git", "$buildDir/utils/html-tools"
      }
    } else {
      // Ignore exit value so this does not halt the build when not connected to the Internet.
      exec {
        workingDir "$buildDir/utils/html-tools"
        ignoreExitValue true
        commandLine 'git', 'pull', '-q'
      }
    }
  }
}

task clonePlumeScripts {
  doLast {
    if ( ! file("$buildDir/utils/plume-scripts").exists() ) {
      exec {
        commandLine 'git', 'clone', '--depth', '1', "https://github.com/plume-lib/plume-scripts.git", "$buildDir/utils/plume-scripts"
      }
    } else {
      // Ignore exit value so this does not halt the build when not connected to the Internet.
      exec {
        workingDir "$buildDir/utils/plume-scripts"
        ignoreExitValue true
        commandLine 'git', 'pull', '-q'
      }
    }
  }
}

/*
 * Set destination directory to build/docs/api, and restrict to classes in
 * main sourceSet.
 */
javadoc {
  destinationDir = file("${buildDir}/docs/api")
  source sourceSets.main.allJava
  options.memberLevel = JavadocMemberLevel.PRIVATE
  options.addStringOption("stylesheetfile", "${projectDir}/src/javadoc/resources/stylesheets/javadocstyle.css")
  // Use of Javadoc's -linkoffline command-line option makes Javadoc generation
  // much faster, especially on Travis.
  options.with {
    linksOffline 'https://docs.oracle.com/javase/8/docs/api/', 'https://docs.oracle.com/javase/8/docs/api/'
  }
  failOnError = true  // does not fail on warnings
}

// Make Javadoc fail on warnings
// From https://stackoverflow.com/a/49544352/173852
tasks.withType(Javadoc) {
    // The '-quiet' as second argument is actually a hack,
    // since the one paramater addStringOption doesn't seem to
    // work, we extra add '-quiet', which is added anyway by
    // gradle. See https://github.com/gradle/gradle/issues/2354
    // See JDK-8200363 (https://bugs.openjdk.java.net/browse/JDK-8200363)
    // for information about the -Xwerror option.
    options.addStringOption('Xwerror', '-quiet')
}

configurations {
  requireJavadoc
}
dependencies {
  compile group: 'org.plumelib', name: 'require-javadoc', version: '0.1.0'
}
task requireJavadoc(type: Javadoc) {
  description = 'Ensures that all Java elements have Javadoc documentation.'
  destinationDir.deleteDir()
  source = sourceSets.main.allJava
  classpath = project.sourceSets.main.compileClasspath
  // options.memberLevel = JavadocMemberLevel.PRIVATE
  options.docletpath = project.sourceSets.main.compileClasspath as List
  options.doclet = "org.plumelib.javadoc.RequireJavadoc"
  // options.addStringOption('skip', 'ClassNotToCheck|OtherClass')
}
task requireJavadocPrivate(type: Javadoc) {
  description = 'Ensures that all (even private) Java elements have Javadoc documentation.'
  destinationDir.deleteDir()
  source = sourceSets.main.allJava
  classpath = project.sourceSets.main.compileClasspath
  options.memberLevel = JavadocMemberLevel.PRIVATE
  options.docletpath = project.sourceSets.main.compileClasspath as List
  options.doclet = "org.plumelib.javadoc.RequireJavadoc"
  // options.addStringOption('skip', 'ClassNotToCheck|OtherClass')
}

// needed for javadoc.doLast
javadoc.dependsOn cloneLibs

javadoc.doLast {
  def preplace = file("$buildDir/utils/plume-scripts/preplace")
  // Work around Javadoc bug
  exec {
    commandLine preplace, "<dt><span class=\"memberNameLink\"><a href=\".*\\(\\)</a></span> - Constructor for enum [a-zA-Z0-9_.]*<a href=\".*</a></dt>", "", "build/docs/api/index-all.html"
  }
  // Reduce size of diffs (when it's copied over to gh-pages branch whech is under
  // version control).  Note that build/docs/api/ is the same as src/docs/api/.
  exec {
    commandLine preplace, "^<!-- Generated by javadoc \\(.* -->\$", "", "build/docs/api/"
  }
  exec {
    commandLine preplace, "^<meta name=\"date\" content=\"[-0-9]+\">\$", "", "build/docs/api/"
  }
}

/*
 * Make sure that build runs the same tasks as the script in .travis.yml
 */
build.dependsOn javadoc

/* Update the table-of-contents for the user documentation. */
task updateUserTOC( type:Exec, dependsOn: [ 'cloneLibs' ]) {
  executable file("$buildDir/utils/html-tools/html-update-toc")
  args  file("${projectDir}/src/docs/manual/index.html")
  environment PATH: "$System.env.PATH:$buildDir/utils/html-tools"
}

/* Update table of contents in developer documentation. */
task updateDevTOC( type:Exec, dependsOn: ['cloneLibs' ]) {
  executable file("$buildDir/utils/html-tools/html-update-toc")
  args file("${projectDir}/src/docs/manual/dev.html")
  environment PATH: "$System.env.PATH:$buildDir/utils/html-tools"
}

// TODO: Why isn't this a Javadoc task?  That is, why does it call javadoc
// from the command line?
/*
 * Applies OptionsDoclet to src/docs/manual/index.html to add
 * command-line arguments extracted from the given @Option annotated classes.
 * Applied in-place.
 */
task updateUserOptions(dependsOn: 'assemble') {
  description "Runs OptionsDoclet on src/docs/manual/index.html"
  def classpath = sourceSets.main.runtimeClasspath.asPath
  def docFile = file("${projectDir}/src/docs/manual/index.html")
  def options = [
    "-classpath", classpath,
    "-docletpath", classpath,    // doclet loads class files from the documented classes
    "-doclet", "org.plumelib.options.OptionsDoclet",
    "-docfile", docFile,
    "-i",
  ]
  def fileList = [
    file("${projectDir}/src/main/java/randoop/main/GenInputsAbstract.java"),
    file("${projectDir}/src/main/java/randoop/generation/AbstractGenerator.java"),
    file("${projectDir}/src/main/java/randoop/util/ReflectionExecutor.java"),
    file("${projectDir}/src/main/java/randoop/main/Minimize.java")
  ]
  doLast {
    project.exec {
      commandLine = [ "javadoc" ] + options + fileList
    }
  }
}

/* Requires that the html5validator program is installed */
task html5validatorExists {
    doLast {
        def result = exec {
            def command = "command -v html5validator"
            ignoreExitValue = true
            executable "bash" args "-l", "-c", command
        }
        if (result.getExitValue() != 0) {
            ant.fail('html5validator is not installed.  See https://randoop.github.io/randoop/manual/dev.html#prerequisites .')
        }
    }
}

/*
 * Generate/update and move documentation into build/docs directory.
 */
task manual(type: DefaultTask, dependsOn: [ 'updateUserOptions', 'updateUserTOC', 'updateDevTOC', 'html5validatorExists']) {
  group 'Documentation'
  description "Adds options and TOC to documentation in src/docs"
  doLast {
    exec {
      environment PATH: "$System.env.PATH"
      commandLine "html5validator", "--root", file("${projectDir}/src/docs/manual")
    }
  }
}

build.dependsOn manual

/*
 * Applies HTML5 validator to API javadoc.
 */
task validateAPI(type: Exec, dependsOn: ['javadoc', 'html5validatorExists']) {
  group 'Documentation'
  description "Run html5validator to find HTML errors in API documentation"
  // Prior to Java 9, javadoc does not comply with HTML5.
  if (JavaVersion.current().isJava9Compatible()) {
    environment PATH: "$System.env.PATH"
    commandLine "html5validator", "--root", file("${buildDir}/docs/api")
  } else {
    doFirst {
      println "WARNING: HTML validation of API is only run in Java 9+."
    }
  }
}


/*
 * WARNING: do not run this task unless you mean to wipe out the project pages
 * directory. It can be repopulated by publishSite, but the contents will be
 * based on changes to the files in src/docs and the Javadoc in the source.
 */
task cleanSite {
  group=null
  description 'Removes all files from the project pages directory (CAUTION!)'
  def siteDir = file("${projectDir}/../randoop-branch-gh-pages")
  def oldSiteFiles = fileTree(siteDir) {
    exclude 'README.md'
  }
  doLast {
    delete oldSiteFiles
  }
}

/*
 * Publishes changes to the project documentation to the project pages directory
 * (gh-pages branch). This task ensures that all old site files are removed, new API
 * documentation is generated, the manual is updated, and the HTML has been
 * validated.
 *
 * Note that the contents of any subdirectory of build/docs will be included in
 * the site. Currently, this is only the api directory generated by the javadoc
 * task.
 *
 * All site files will be read-only.
 */
task publishSite (dependsOn: ['cleanSite', 'javadoc', 'validateAPI', 'manual']) {
  group 'Publishing'
  description 'Publish changes to site files and javadoc to the project pages directory'
  def siteDir = file("${projectDir}/../randoop-branch-gh-pages")
  def buildDocsDir = file("${buildDir}/docs") // include any built docs (e.g., api)
  def newSiteFiles = fileTree("${projectDir}/src/docs") {
    exclude 'README.md'
    exclude 'api'
  }
  doLast {
      copy {
        from (buildDocsDir)  //copy api
        from (newSiteFiles)
        into siteDir
        fileMode = Integer.parseInt("444", 8)
      }
  }
}

/*
 * Applies HTML5 validator to project site HTML, including the manual
 */
task validateSite(dependsOn: 'html5validatorExists') {
  description "Run html5validator to find HTML errors in site files (excludes manual and api)"
  if (JavaVersion.current().isJava9Compatible()) {
    exec {
      environment PATH: "$System.env.PATH"
      commandLine "html5validator", "--root", "src/docs/"
    }
  } else if (JavaVersion.current().isJava8Compatible()) {
    // Before JDK9, Javadoc did not create proper HTML 5.
    exec {
      environment PATH: "$System.env.PATH"
      commandLine "html5validator", "--root", "src/docs/", "--ignore", "src/docs/api"
    }
  } else {
<<<<<<< HEAD
    doFirst {
      println "WARNING: HTML validation of API documentation is only run in Java 9+."
    }
=======
    commandLine "echo", "WARNING: HTML validation of API documentation is only run in Java 9+."
>>>>>>> b22ae9cc
  }
}

task buildRelease(type: DefaultTask, dependsOn: [ 'assemble', 'check', 'publishSite', 'validateSite', 'distributionZip' ]) {
  group 'Publishing'
  description "Builds system and documentation, validates HTML, and publishes site"
}

/*************** Other tool configs *************/
/* Make Emacs TAGS table */
task tags(type: Exec, dependsOn: 'cloneLibs') {
  group 'Emacs'
  description "Run etags to create an Emacs TAGS table"
  commandLine "bash", "-c", "find src/ agent/covered-class/src/ agent/replacecall/src/ -name '*.java' | grep -v src/testInput | $buildDir/utils/plume-scripts/sort-directory-order | xargs etags"
}

/* Make Emacs TAGS table, with only Randoop code (not test code) */
task tagsNoTests(type: Exec, dependsOn: 'cloneLibs') {
  group 'Emacs'
  description "Run etags to create an Emacs TAGS table"
  commandLine "bash", "-c", "find src/ -name *.java | $buildDir/utils/plume-scripts/sort-directory-order | grep -v /testInput/ | xargs etags"
}

/* Run checklink */
task checklink(type: Exec, dependsOn: 'cloneLibs') {
  group 'Validation'
  description "Run checklink on randoop.github.io/randoop/ and write output to checklink-log.txt"
  environment PATH: "$System.env.PATH:$buildDir/utils/checklink"
  commandLine 'bash', '-c', """
     checklink -q -r `grep -v '^#' build/utils/checklink/checklink-args.txt` https://randoop.github.io/randoop/ &> checklink-log.txt
  """
}

task installGitHooks(type: Copy) {
  group=null
  description "Installs git hooks for pre-commit"
  from 'scripts/'
  into '.git/hooks'
}
/* Always run this task. */
gradle.startParameter.taskNames = [":installGitHooks"] + gradle.startParameter.taskNames<|MERGE_RESOLUTION|>--- conflicted
+++ resolved
@@ -929,13 +929,7 @@
       commandLine "html5validator", "--root", "src/docs/", "--ignore", "src/docs/api"
     }
   } else {
-<<<<<<< HEAD
-    doFirst {
-      println "WARNING: HTML validation of API documentation is only run in Java 9+."
-    }
-=======
     commandLine "echo", "WARNING: HTML validation of API documentation is only run in Java 9+."
->>>>>>> b22ae9cc
   }
 }
 
