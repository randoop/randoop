/*
 * build.gradle for Randoop
 *
 * Quick instructions: in project directory run with command
 *   ./gradlew build
 */

plugins {
<<<<<<< HEAD
=======
  id 'com.github.johnrengelman.shadow' version '2.0.1'
>>>>>>> 91bf228d
  id 'java'
  id 'eclipse'
  id 'idea'
  id 'jacoco'

  /*
   * Setup gradle-git so can clone plume-lib
   * https://github.com/ajoberstar/gradle-git
   */
  id 'org.ajoberstar.grgit' version '1.4.2'

  /*
   * Plugin that applies Google-Java-format to the Java files in the project.
   * https://github.com/sherter/google-java-format-gradle-plugin
   */
  id 'com.github.sherter.google-java-format' version '0.6'
}

/* Common build configuration for Randoop and agents */
allprojects {
  apply plugin: 'java'
<<<<<<< HEAD
=======
  apply plugin: 'com.github.johnrengelman.shadow'
>>>>>>> 91bf228d

  sourceCompatibility = 1.7
  targetCompatibility = 1.7

  /* Use Maven Central when have external dependencies */
  repositories {
    mavenCentral()
    jcenter()
  }

  /* Randoop version number - added to generated jar files */
  version = '3.1.5'
}

/******
 * Configuration specific to Randoop and not agents
 * Configuration for agent FOO appears in agents/FOO/FOO.gradle .
 ******/

description = "Randoop automated test generation"

/* Root for working directories for system test generated files */
def workingDirectories = "$buildDir/working-directories"

sourceSets {
  /* JUnit tests that must be run with -javaagent */
  /* JUnit tests are run in nondeterministic order, but system tests are
     run in deterministic order. */
  exercisedTest {
    java {
      srcDir 'src/exercisedtest/java'
    }
    resources {
      srcDir 'src/exercisedtest/resources'
    }
  }

  mapcallTest {
    java {
      srcDir 'src/mapcalltest/java'
    }
    resources {
      srcDir 'src/mapcalltest/resources'
    }
  }

  /* system tests */
  systemTest {
    java {
      srcDir 'src/systemtest/java'
    }
    resources {
      srcDir 'src/systemtest/resources'
      srcDir 'src/testinput/resources'
    }
    output.dir(workingDirectories, builtBy: 'generateWorkingDirs')
  }

  /* Code sets used by system tests. There are no actual tests here. */
  testInput {
    java {
      srcDir 'src/testinput/java'
    }
    resources {
      srcDir 'src/testinput/resources'
    }
  }

  test {
    resources {
      srcDir 'src/testinput/resources'
    }
  }
}

configurations {
  plume
  compile.extendsFrom plume

  manual {
    description = "Generate user and developer documentation"
    extendsFrom plume
  }

  /*
   * Used to manage javaagent jar file
   */
  jacocoagent

  /*
   * The agent tests are JUnit tests run with the exercised-class-agent, so
   * borrow from unit test configurations.
   */
  exercisedTestImplementation.extendsFrom testImplementation
  exercisedTestRuntime.extendsFrom testRuntime
<<<<<<< HEAD
  mapcallTestCompile.extendsFrom testCompile
  mapcallTestRuntime.extendsFrom testRuntime

  systemTestCompile.extendsFrom testCompile
  systemTestRuntime.extendsFrom testRuntime
=======
  mapcallTestImplementation.extendsFrom testImplementation
  mapcallTestRuntime.extendsFrom testRuntime
>>>>>>> 91bf228d
}

dependencies {
  /* Randoop uses local copy of Plume */
  plume files('lib/plume.jar')
<<<<<<< HEAD
  compile group: 'com.google.code.gson', name: 'gson', version: '2.8.0'
  compile group: 'junit', name: 'junit', version: '4.+'
  compile files(project(':mapcall').sourceSets.main.output)
=======
  implementation group: 'com.google.code.gson', name: 'gson', version: '2.8.0'
  implementation group: 'junit', name: 'junit', version: '4.+'
  implementation files(project(':mapcall').sourceSets.main.output)
>>>>>>> 91bf228d

  /* JavaParser 2.4.0 is the most recent version available with JDK7 jar files. */
  implementation group: 'com.github.javaparser', name: 'javaparser-core', version: '2.4.0'

  /* sourceSet test uses JUnit and some use testInput source set */
  testImplementation group: 'junit', name: 'junit', version: '4.+'
  testImplementation group: 'org.hamcrest', name: 'hamcrest-all', version: '1.3'
  testImplementation sourceSets.testInput.output

  /*
   * sourceSet exercisedTest uses output from main sourceSet, and agent projects.
   * (Also, see configuration block.)
   */
  exercisedTestImplementation sourceSets.main.output
  exercisedTestRuntime project(':exercised-class')

<<<<<<< HEAD
  mapcallTestCompile files(project(':mapcall').sourceSets.main.output)
=======
  mapcallTestImplementation files(project(':mapcall').sourceSets.main.output)
>>>>>>> 91bf228d

  jacocoagent group: 'org.jacoco', name: 'org.jacoco.agent', version: '0.7.7.201606060606'

  /*
   * source set systemTest
   */
<<<<<<< HEAD
   systemTestCompile sourceSets.main.output
   systemTestCompile group: 'org.hamcrest', name: 'hamcrest-all', version: '1.3'
   systemTestCompile group: 'org.jacoco', name: 'org.jacoco.core', version: '0.7.7.201606060606'
   systemTestCompile group: 'org.jacoco', name: 'org.jacoco.report', version: '0.7.7.201606060606'
   systemTestRuntime sourceSets.testInput.output
=======
   systemTestImplementation files('lib/plume.jar')
   systemTestImplementation group: 'junit', name: 'junit', version: '4.+'
   systemTestImplementation group: 'org.hamcrest', name: 'hamcrest-all', version: '1.3'
   systemTestImplementation group: 'org.jacoco', name: 'org.jacoco.core', version: '0.7.7.201606060606'
   systemTestImplementation group: 'org.jacoco', name: 'org.jacoco.report', version: '0.7.7.201606060606'
   systemTestRuntimeOnly sourceSets.testInput.output
>>>>>>> 91bf228d

  /*
   * sourceSet testInput depends on output of main.
   * Also, src/testinput/java/ps1/RatPolyTest.java uses JUnit
   */
  testInputCompile sourceSets.main.output
  testInputCompile group: 'junit', name: 'junit', version: '4.+'

  /*
   * building documentation uses Options doclet that is part of plume, and
   * requires compiled source.
   */
  manual sourceSets.main.output

  /* JavaParser used by Minimize for the manual */
  manual group: 'com.github.javaparser', name: 'javaparser-core', version: '2.4.0'
}

/*
 * Configuration for formatting
 */
// TODO:
// googleJavaFormat {
//   toolVersion '1.3'
// }

tasks.googleJavaFormat {
  group 'Formatting'
  description = "Reformat Java source code with Google-Java-format"
  exclude 'src/testinput'
}

tasks.verifyGoogleJavaFormat {
  group 'Formatting'
  description = "Check Java source code is in Google-Java-format"
  exclude 'src/testinput'
}

/*
 * Configuration for compilation.
 */
compileJava.options.compilerArgs = ['-Xlint','-g','-Xlint:-classfile']
compileTestJava.options.compilerArgs = ['-g','-Xlint:-classfile']
compileExercisedTestJava.options.compilerArgs = ['-g','-Xlint:-classfile']
compileMapcallTestJava.options.compilerArgs = ['-g','-Xlint:-classfile']
compileSystemTestJava.options.compilerArgs = ['-g','-Xlint:-classfile']
compileTestInputJava.options.compilerArgs = ['-nowarn','-g','-Xlint:-classfile']

/*
 * Configuration for clean
 */
clean.dependsOn ':mapcall:clean'
clean.dependsOn ':exercised-class:clean'

/*
 * Configuration for testing.
 * In terms of build, we have two kinds of tests, both using JUnit.
 *   * Those in src/exercisedtest require the exercised-class Java agent.
 *   * Those in src/test are run without the agent.
 *     This second group includes tests that run the full Randoop over
 *     classes that (mostly) are located in src/testinput.
 */

/*
 * Configuration of test task from Java plugin.
 * Runs all tests in test sourceSet except those excluded below.
 */
test {

  /*
   * Set the working directory for JUnit tests to the resources directory
   * instead of the project directory.
   */
  workingDir = file("$buildDir/resources")

  /*
   * Show as much as possible to console.
   */
  testLogging {
    events 'started', 'passed'
    showStandardStreams = true
    exceptionFormat = 'full'
  }

  /* Turn off HTML reports -- handled by testReport task */
  reports.html.enabled = false

  /*
   * Temporary exclusion b/c script file uses generics as raw types and conflicts with
   * other uses of parsing.
   */
  exclude '**/randoop/test/SequenceTests.*'

  /*
   * Temporary exclusion b/c incomplete.
   */
  exclude '**/randoop/output/JUnitCreatorTest.*'

  /*
   * Problematic tests excluded during Gradle setup that need to be evaluated.
   * Unless otherwise noted, these are tests that were not previously run by
   * Makefile. However, some included tests were also not run, but are not
   * failing.
   */
  exclude 'randoop/test/NonterminatingInputTest.*'
  exclude 'randoop/test/EmptyTest.*'
  exclude 'randoop/test/RandoopPerformanceTest.*' /* had target but not run */
  exclude 'randoop/test/ForwardExplorerPerformanceTest.*'
  exclude 'randoop/test/ForwardExplorerTests2.*' /* sporadic heap space issue */
  exclude 'randoop/test/Test_SomeDuplicates.*'
  exclude 'randoop/test/Test_SomePass.*'
  exclude 'randoop/operation/OperationParserTests.*'
}

task exercisedTest(type: Test, dependsOn: 'copyJars') {
  /*
   * Set the working directory for JUnit tests to the resources directory
   * instead of the project directory.
   */
  workingDir = sourceSets.exercisedTest.output.resourcesDir
  testClassesDirs = sourceSets.exercisedTest.output.classesDirs
  classpath = sourceSets.exercisedTest.runtimeClasspath
  jvmArgs "-javaagent:$buildDir/libs/exercised-class-${version}.jar"

  /*
   * Show as much as possible to console.
   */
  testLogging {
    showStandardStreams = true
    exceptionFormat = 'full'
  }

  /* Turn off HTML reports -- handled by testReport task */
  reports.html.enabled = false
}

/*
 * Link the exercisedTest task into project check task. Includes agent tests into
 * the project build task.
 */
check.dependsOn exercisedTest

task mapcallTest(type: Test, dependsOn: 'copyJars') {
  workingDir = sourceSets.mapcallTest.output.resourcesDir
  testClassesDirs = sourceSets.mapcallTest.output.classesDirs
  classpath = sourceSets.mapcallTest.runtimeClasspath + files("$buildDir/libs/mapcall-${version}.jar")
  jvmArgs "-javaagent:$buildDir/libs/mapcall-${version}.jar=--dont-transform=load-exclusions.txt,--debug"
  jvmArgs "-Xbootclasspath/a:$buildDir/libs/mapcall-${version}.jar"
  testLogging {
    showStandardStreams = true
    exceptionFormat = 'full'
  }

  /* Turn off HTML reports -- handled by testReport task */
  reports.html.enabled = false
}
check.dependsOn mapcallTest

jacocoTestReport {
  group 'Report'
  reports {
    xml.enabled = true
    html.enabled = true
  }
}

check.dependsOn jacocoTestReport

/*
 * Task to build the root directory of working directories used by the
 * JUnit tests in the systemTest task.
 * If the directory exists then cleans out the contents.
 */
task generateWorkingDirs {
  doLast {
    def generated = file(workingDirectories)
    if (! generated.exists()) {
      generated.mkdir()
    } else {
      def workingFiles = fileTree(workingDirectories) {
        include '**/*.java'
        include '**/*.class'
        include '**/*.exec'
        include '**/*.txt'
      }
      delete workingFiles
    }
  }
}

/*
 * Extracts JaCoCo javaagent into build/jacocoagent
 */
task extractJacocoAgent(type: Copy) {
  from {
    configurations.jacocoagent.collect { zipTree(it) }
  }
  into "$buildDir/jacocoagent/"
}

/*
 * Configuration of the systemTest task.
 * Runs JUnit over all classes in systemTest sourceSet.
 * JUnit tests assume that working directories can be found in the build directory.
 */
task systemTest(type: Test, dependsOn: [ 'extractJacocoAgent', 'generateWorkingDirs', 'copyJars' ]) {

  workingDir = file("$buildDir")
  testClassesDirs = sourceSets.systemTest.output.classesDirs
  classpath = sourceSets.systemTest.runtimeClasspath

  System.properties.each { k,v->
        if (k.startsWith("randoop.")) {
            systemProperty k, v
        }
    }

  /*
   * Show as much as possible to console.
   */
  testLogging {
    showStandardStreams = true
    exceptionFormat = 'full'
  }

  /* Turn off HTML reports -- handled by testReport task */
  reports.html.enabled = false
}

/*
 * Link the systemTest task into the project check task.
 * Includes system tests into the project build task.
 */
check.dependsOn systemTest

tasks.withType(Test) {
 /*
  * Set the destination directory for JUnit XML output files
  */
  reports.junitXml.destination = file("$buildDir/test-results/${name}")
 /*
  * Set the heap size and GC for running tests.
  */
  jvmArgs '-Xmx384m', '-XX:+UseG1GC', '-XX:SoftRefLRUPolicyMSPerMB=250'
}

/*
 * Configuration of task to write HTML reports into build/reports/allTests for
 * all tests.
 * [
 *   Note that this may not work correctly if different Test tasks use the same
 *   test classes. Fine here because sourceSets use different packages for test
 *   classes.
 * ]
 */
task testReport(type: TestReport) {
  group 'Report'
  description "Creates HTML reports for tests results"
  destinationDir = file("$buildDir/reports/allTests")
  reportOn tasks.withType(Test)
}

//****************** Building distribution *****************

/*
 * Only want the jar file to include class files from main source set.
 * (Task part of build by default.)
 */
jar {
  from sourceSets.main.output
}

// want to archive locally
uploadArchives {
  repositories {
    flatDir {
      dirs 'dist'
    }
  }
}

task copyJars(type: Copy, dependsOn: [':exercised-class:jar', ':mapcall:jar']) {
  from subprojects.collect { it.tasks.withType(Jar) }
  into "$buildDir/libs"
}

assemble.dependsOn copyJars


shadowJar {
  // name should be randoop-all-$version.jar instead of randoop-$version-all.jar
  baseName = 'randoop-all'
  classifier = null

  exclude '**/pom.*'
  exclude '**/default-*.txt'

  // don't include either mocks or agent classes
  // otherwise creates problems for replacement creation of mapcall agent 
  exclude '**/randoop/mock/*'
  exclude '**/randoop/instrument/*'

  relocate 'com.github.javaparser', 'randoop.com.github.javaparser'
  relocate 'com.google', 'randoop.com.google'
  relocate 'com.jcraft.jsch', 'randoop.com.jcraft.jsch'
  relocate 'com.sun.javadoc', 'randoop.com.sun.javadoc'
  relocate 'com.sun.jna', 'randoop.com.sun.jna'
  relocate 'com.trilead.ssh2', 'randoop.com.trilead.ssh2'
  relocate 'de.regnis.q.sequence', 'randoop.de.regnis.q.sequence'
  relocate 'edu.emory.mathcs.backport.java.util', 'randoop.edu.emory.mathcs.backport.java.util'
  relocate 'net.fortuna.ical4j', 'randoop.net.fortuna.ical4j'
  relocate 'nu.xom', 'randoop.nu.xom'
  relocate 'org.antlr', 'randoop.org.antlr'
  relocate 'org.apache', 'randoop.org.apache'
  relocate 'org.ccil.cowan.tagsoup', 'randoop.org.ccil.cowan.tagsoup'
  relocate 'org.checkerframework', 'randoop.org.checkerframework'
  relocate 'org.ini4j', 'randoop.org.ini4j'
  relocate 'org.slf4j', 'randoop.org.slf4j'
  relocate 'org.tigris.subversion', 'randoop.org.tigris.subversion'
  relocate 'org.tmatesoft', 'randoop.org.tmatesoft'
  relocate 'plume', 'randoop.plume'
}
assemble.dependsOn shadowJar

task distributionZip (type: Zip , dependsOn: ['shadowJar', 'copyJars', 'manual']) {
  group 'Publishing'
  description "Assemble a zip file with jar files and user documentation"
  def dirName = "$baseName-$version"
  from 'build/libs/'
  from ('build/docs/manual/index.html') {
    into 'doc'
  }
  from ('build/docs/manual/stylesheets') {
    into 'doc/manual/stylesheets'
  }
  from 'src/distribution/resources/README.txt'
  into (dirName)
  exclude { details -> details.file.name.contains('randoop') && ! details.file.name.contains('-all-') }
}

/********************* Building manual *******************/
/*
 * The "manual" gradle target create the contents of the manual directory
 * within src/, which will eventually be moved to project docs directory.
 *
 * Has structure:
 *   docs/
 *     api/ - contains javadoc for main source set
 *     manual/
 *       dev.html - developer documentation
 *       index.html - user documentation
 *       *example.txt - example configuration files for user manual
 *       stylesheets/ - contains css file for web pages
 */

 /*
  * Get the plume-lib repo using gradle-git, and save into utils/plume-lib
  */
task clonePlumeLib {
  doLast {
    def plumeFolder = file("$buildDir/utils/plume-lib")
    if ( ! plumeFolder.exists() ) {
      org.ajoberstar.grgit.Grgit.clone(dir: plumeFolder, uri: 'https://github.com/mernst/plume-lib.git')
    } else {
      println("WARNING: not cloning plume-lib because already exists.")
      println("         Force clone by running after clean")
    }
  }
}

/*
 * Set destination directory to build/docs/api, and restrict to classes in
 * main sourceSet.
 */
javadoc {
  destinationDir = file("${buildDir}/docs/api")
  source sourceSets.main.allJava
  options.memberLevel = JavadocMemberLevel.PRIVATE
  options.addStringOption("stylesheetfile", "${projectDir}/src/javadoc/resources/stylesheets/javadocstyle.css")
}

// needed for javadoc.doLast
javadoc.dependsOn clonePlumeLib

javadoc.doLast {
  def preplace = file("$buildDir/utils/plume-lib/bin/preplace")
  // Work around Javadoc bug
  exec {
    commandLine preplace, "<dt><span class=\"memberNameLink\"><a href=\".*\\(\\)</a></span> - Constructor for enum [a-zA-Z0-9_.]*<a href=\".*</a></dt>", "", "build/docs/api/index-all.html"
  }
  // Reduce size of diffs
  exec {
    commandLine preplace, "^<!-- Generated by javadoc \\(.* -->\$", ""
  }
  exec {
    commandLine preplace, "^<meta name=\"date\" content=\"[-0-9]+\">\$", ""
  }
}

/*
 * Make sure that build runs the same tasks as the script in .travis.yml
 */
build.dependsOn javadoc

/*
 * Configuration of updateUserTOC task to update the table-of-contents for the
 * user documentation.
 */
task updateUserTOC( type:Exec, dependsOn: [ 'clonePlumeLib' ]) {
  executable file("$buildDir/utils/plume-lib/bin/html-update-toc")
  args  file("${projectDir}/src/docs/manual/index.html")
  environment PATH: "$System.env.PATH:$buildDir/utils/plume-lib/bin"
}

/* Configuration of task updateDevTOC to update table of contents in developer
 * documentation.
 */
task updateDevTOC( type:Exec, dependsOn: ['clonePlumeLib' ]) {
  executable file("$buildDir/utils/plume-lib/bin/html-update-toc")
  args file("${projectDir}/src/docs/manual/dev.html")
  environment PATH: "$System.env.PATH:$buildDir/utils/plume-lib/bin"
}

/*
 * Applies plume.OptionsDoclet to src/docs/manual/index.html to add
 * command-line arguments extracted from the given @Option annotated classes.
 * Applied in-place.
 */
task updateUserOptions(dependsOn: 'assemble') {
  description "Runs plume.OptionsDoclet on src/docs/manual/index.html"
  def classpath = files(configurations.manual.files).asPath
  def docFile = file("${projectDir}/src/docs/manual/index.html")
  def options = [
    "-classpath", classpath,
    "-docletpath", classpath,
    "-doclet", "plume.OptionsDoclet",
    "-docfile", docFile,
    "-i",
  ]
  def fileList = [
    file("${projectDir}/src/main/java/randoop/main/GenInputsAbstract.java"),
    file("${projectDir}/src/main/java/randoop/generation/AbstractGenerator.java"),
    file("${projectDir}/src/main/java/randoop/util/ReflectionExecutor.java"),
    file("${projectDir}/src/main/java/randoop/main/Minimize.java")
  ]
  doLast {
    project.exec {
      commandLine = [ "javadoc" ] + options + fileList
    }
  }
}

/*
 * Configuration of manual task to generate/update and move documentation into
 * build/docs directory.
 */
task manual(type: DefaultTask, dependsOn: [ 'updateUserOptions', 'updateUserTOC', 'updateDevTOC']) {
  group 'Documentation'
  description "Adds options and TOC to documentation in src/docs"
}

/*
 * Applies HTML5 validator to API javadoc.
 * Note: prior to Java 9, javadoc does not comply with HTML5.
 */
task validateAPI(type: Exec, dependsOn: 'javadoc') {
  group 'Documentation'
  description "Run html5validator to find HTML errors in API documentation"
  if (JavaVersion.current().isJava9Compatible()) {
    environment PATH: "$System.env.PATH"
    commandLine "html5validator", "--root", file("${buildDir}/docs/api")
  } else {
    commandLine "echo", "WARNING: HTML validation of API only run in Java 9+"
  }
}

/*
 * Applies HTML5 validator to find errors in the manual post options and TOC updates.
 */
task validateManual(type: Exec, dependsOn: 'manual') {
  group 'Documentation'
  description "Run html5validator to find HTML errors in manual documents"
  if (JavaVersion.current().isJava8Compatible()) {
    environment PATH: "$System.env.PATH"
    commandLine "html5validator", "--root", file("${projectDir}/src/docs/manual")
  } else {
    commandLine "echo","WARNING: HTML validation of manuals only run in Java 8+"
  }
}

/*
 * WARNING: do not run this task unless you mean to wipe out the project pages
 * directory. It can be repopulated by publishSite, but the contents will be
 * based on changes to the files in src/docs and the javadoc in the source.
 */
task cleanSite {
  group=null
  description 'Removes all files from the project pages directory (CAUTION!)'
  def siteDir = file("${projectDir}/docs")
  def oldSiteFiles = fileTree(siteDir) {
    exclude 'README.md'
  }
  doLast {
    delete oldSiteFiles
  }
}

/*
 * Publishes changes to the project documentation to the project pages directory
 * (docs). This task ensures that all old site files are removed, new javadoc is
 * generated, the manual is updated, and the HTML has been validated.
 *
 * Note that the contents of any subdirectory of build/docs will be included in
 * the site. Currently, this is only the api directory generated by the javadoc
 * task.
 *
 * All site files will be read-only.
 */
task publishSite (dependsOn: ['cleanSite', 'javadoc', 'validateAPI', 'manual', 'validateManual']) {
  group 'Publishing'
  description 'Publish changes to site files and javadoc to the project pages directory'
  def siteDir = file("${projectDir}/docs")
  def buildDocsDir = file("${buildDir}/docs") // include any built docs (e.g., api)
  def newSiteFiles = fileTree("${projectDir}/src/docs") {
    exclude 'README.md'
    exclude 'api'
  }
  doLast {
      copy {
        from (buildDocsDir)  //copy api
        from (newSiteFiles)
        into siteDir
        fileMode = Integer.parseInt("444", 8)
      }
  }
}

/*
 * Applies HTML5 validator to project site HTML
 */
task validateSite(type: Exec) {
  description "Run html5validator to find HTML errors in site files (excludes manual and api)"
  if (JavaVersion.current().isJava9Compatible()) {
    environment PATH: "$System.env.PATH"
    commandLine "html5validator", "--root", "docs/", "--ignore", "docs/api"
  } else {
    commandLine "echo", "WARNING: HTML validation of site only run in Java 8+"
  }
}

task buildRelease(type: DefaultTask, dependsOn: [ 'assemble', 'check', 'publishSite', 'validateSite', 'distributionZip' ]) {
  group 'Publishing'
  description "Builds system and documentation, validates HTML, and publishes site"
}

/*************** Gradle Wrapper ******************/
/* Declares the Gradle version to be used when the wrapper is built */
task wrapper(type: Wrapper) {
  description "Configure Gradle Wrapper for this project"
  gradleVersion = '4.0'
}

/*************** Other tool configs *************/
/* Make Emacs TAGS table */
task tags(type: Exec, dependsOn: 'clonePlumeLib') {
  group 'Emacs'
  description "Run etags to create an Emacs TAGS table"
  environment PATH: "$System.env.PATH:$buildDir/utils/plume-lib/bin"
  commandLine "bash", "-c", "find src/ agent/exercised-class/src/ agent/mapcall/src/ -name *.java | sort-directory-order | xargs etags"
}

/* Make Emacs TAGS table, with only Randoop code (not test code) */
task tagsNoTests(type: Exec, dependsOn: 'clonePlumeLib') {
  group 'Emacs'
  description "Run etags to create an Emacs TAGS table"
  environment PATH: "$System.env.PATH:$buildDir/utils/plume-lib/bin"
  commandLine "bash", "-c", "find src/ -name *.java | sort-directory-order | grep -v /testinput/ | xargs etags"
}

/* Run checklink */
task checklink(type: Exec, dependsOn: 'clonePlumeLib') {
  group 'Validation'
  description "Run checklink on randoop.github.io/randoop/ and write output to checklink-log.txt"
  environment PATH: "$System.env.PATH:$buildDir/utils/plume-lib/bin"
  commandLine 'bash', '-c', """
     checklink -q -r `grep -v '^#' build/utils/plume-lib/bin/checklink-args.txt` https://randoop.github.io/randoop/ &> checklink-log.txt
  """
}

task installGitHooks(type: Copy) {
  group=null
  description "Installs git hooks for pre-commit and managing docs permissions"
  from 'scripts/'
  into '.git/hooks'
}
/* Always run this task. */
tasks.installGitHooks.execute()<|MERGE_RESOLUTION|>--- conflicted
+++ resolved
@@ -6,10 +6,7 @@
  */
 
 plugins {
-<<<<<<< HEAD
-=======
   id 'com.github.johnrengelman.shadow' version '2.0.1'
->>>>>>> 91bf228d
   id 'java'
   id 'eclipse'
   id 'idea'
@@ -31,10 +28,7 @@
 /* Common build configuration for Randoop and agents */
 allprojects {
   apply plugin: 'java'
-<<<<<<< HEAD
-=======
   apply plugin: 'com.github.johnrengelman.shadow'
->>>>>>> 91bf228d
 
   sourceCompatibility = 1.7
   targetCompatibility = 1.7
@@ -130,30 +124,16 @@
    */
   exercisedTestImplementation.extendsFrom testImplementation
   exercisedTestRuntime.extendsFrom testRuntime
-<<<<<<< HEAD
-  mapcallTestCompile.extendsFrom testCompile
-  mapcallTestRuntime.extendsFrom testRuntime
-
-  systemTestCompile.extendsFrom testCompile
-  systemTestRuntime.extendsFrom testRuntime
-=======
   mapcallTestImplementation.extendsFrom testImplementation
   mapcallTestRuntime.extendsFrom testRuntime
->>>>>>> 91bf228d
 }
 
 dependencies {
   /* Randoop uses local copy of Plume */
   plume files('lib/plume.jar')
-<<<<<<< HEAD
-  compile group: 'com.google.code.gson', name: 'gson', version: '2.8.0'
-  compile group: 'junit', name: 'junit', version: '4.+'
-  compile files(project(':mapcall').sourceSets.main.output)
-=======
   implementation group: 'com.google.code.gson', name: 'gson', version: '2.8.0'
   implementation group: 'junit', name: 'junit', version: '4.+'
   implementation files(project(':mapcall').sourceSets.main.output)
->>>>>>> 91bf228d
 
   /* JavaParser 2.4.0 is the most recent version available with JDK7 jar files. */
   implementation group: 'com.github.javaparser', name: 'javaparser-core', version: '2.4.0'
@@ -170,31 +150,19 @@
   exercisedTestImplementation sourceSets.main.output
   exercisedTestRuntime project(':exercised-class')
 
-<<<<<<< HEAD
-  mapcallTestCompile files(project(':mapcall').sourceSets.main.output)
-=======
   mapcallTestImplementation files(project(':mapcall').sourceSets.main.output)
->>>>>>> 91bf228d
 
   jacocoagent group: 'org.jacoco', name: 'org.jacoco.agent', version: '0.7.7.201606060606'
 
   /*
    * source set systemTest
    */
-<<<<<<< HEAD
-   systemTestCompile sourceSets.main.output
-   systemTestCompile group: 'org.hamcrest', name: 'hamcrest-all', version: '1.3'
-   systemTestCompile group: 'org.jacoco', name: 'org.jacoco.core', version: '0.7.7.201606060606'
-   systemTestCompile group: 'org.jacoco', name: 'org.jacoco.report', version: '0.7.7.201606060606'
-   systemTestRuntime sourceSets.testInput.output
-=======
    systemTestImplementation files('lib/plume.jar')
    systemTestImplementation group: 'junit', name: 'junit', version: '4.+'
    systemTestImplementation group: 'org.hamcrest', name: 'hamcrest-all', version: '1.3'
    systemTestImplementation group: 'org.jacoco', name: 'org.jacoco.core', version: '0.7.7.201606060606'
    systemTestImplementation group: 'org.jacoco', name: 'org.jacoco.report', version: '0.7.7.201606060606'
    systemTestRuntimeOnly sourceSets.testInput.output
->>>>>>> 91bf228d
 
   /*
    * sourceSet testInput depends on output of main.
