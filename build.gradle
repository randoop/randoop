--- conflicted
+++ resolved
@@ -117,11 +117,7 @@
   compile group: 'com.google.code.gson', name: 'gson', version: '2.8.0'
   compile group: 'junit', name: 'junit', version: '4.+'
 
-<<<<<<< HEAD
-  /* JavaParser used by Minimize */
-=======
   /* JavaParser 2.4.0 is the most recent version available with JDK7 jar files. */
->>>>>>> f1a78801
   compile group: 'com.github.javaparser', name: 'javaparser-core', version: '2.4.0'
 
   /* sourceSet test uses JUnit and some use testInput source set */
