--- conflicted
+++ resolved
@@ -6,16 +6,7 @@
 # Fail if any command fails
 set -e
 
-<<<<<<< HEAD
-# Be certain that:
-#  * the changed code is formatted correctly
-#  * all files have proper Javadoc comments (not yet; `./gradlew requireJavadoc` does not yet pass)
-#  * all code compiles
-#  * documentation appears in the manual
-./gradlew compileAll javadoc manual
-=======
 # In the commit hook, only check things that are quick and can be quickly fixed.
->>>>>>> 947f60d1
 
 JAVA_VER=$(java -version 2>&1 | head -1 | cut -d'"' -f2 | sed '/^1\./s///' | cut -d'.' -f1) \
   && if [ "$JAVA_VER" != "8" ]; then
