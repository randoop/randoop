--- conflicted
+++ resolved
@@ -44,13 +44,7 @@
 if [ -n "$COMMIT_RANGE" ] ; then
   (git diff $COMMIT_RANGE > /tmp/diff.txt 2>&1) || true
   (./gradlew requireJavadocPrivate > /tmp/rjp-output.txt 2>&1) || true
-<<<<<<< HEAD
   [ -s /tmp/diff.txt ] || ([[ "${BRANCH}" != "master" && "${TRAVIS_EVENT_TYPE}" == "push" ]] || (echo "/tmp/diff.txt is empty for COMMIT_RANGE=$COMMIT_RANGE; try pulling base branch (often master) into compare branch (often feature branch)" && false))
-  wget https://raw.githubusercontent.com/plume-lib/plume-scripts/master/lint-diff.py
+  wget -q https://raw.githubusercontent.com/plume-lib/plume-scripts/master/lint-diff.py
   python lint-diff.py --strip-diff=1 --strip-lint=$STRIP_LINT /tmp/diff.txt /tmp/rjp-output.txt
-=======
-  [ -s /tmp/diff.txt ] || ([[ "${BRANCH}" != "master" && "${TRAVIS_EVENT_TYPE}" == "push" ]] || (echo "/tmp/diff.txt is empty; try pulling base branch (often master) into compare branch (often feature branch)" && false))
-  wget -q https://raw.githubusercontent.com/plume-lib/plume-scripts/master/lint-diff.py
-  python lint-diff.py --strip-diff=1 --strip-lint=2 /tmp/diff.txt /tmp/rjp-output.txt
->>>>>>> 480de508
 fi