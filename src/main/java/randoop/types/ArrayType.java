package randoop.types;

import java.lang.reflect.Array;
import java.util.ArrayList;
import java.util.List;
import java.util.Objects;

/**
 * Represents an array type as defined in JLS, Section 4.3.
 *
 * <pre>
 *   ArrayType:
 *     PrimitiveType [ ] { [ ] }
 *     ClassOrInterfaceType [ ] { [ ] }
 *     TypeVariable [ ] { [ ] }
 * </pre>
 *
 * The type preceding the rightmost set of brackets is the <i>component</i> type, while the type
 * preceding the brackets is the <i>element</i> type. An array may have components of any type.
 */
public class ArrayType extends ReferenceType {

  /** The type of components in this array. */
  private final Type componentType;

  /** The runtime type for this array. */
  private final Class<?> runtimeClass;

  /**
   * Creates an {@code ArrayType} with the given component type and runtime class.
   *
   * @param componentType the component type
   * @param runtimeClass the runtime class
   */
  private ArrayType(Type componentType, Class<?> runtimeClass) {
    this.componentType = componentType;
    this.runtimeClass = runtimeClass;
  }

  /**
   * Creates an array type for the given {@code java.lang.reflect.Class} object.
   *
   * @param arrayClass the {@code Class} object for array type
   * @return the {@code ArrayType} for the given class object
   */
  public static ArrayType forClass(Class<?> arrayClass) {
    if (!arrayClass.isArray()) {
      throw new IllegalArgumentException("type must be an array");
    }

    Type componentType = Type.forClass(arrayClass.getComponentType());
    return new ArrayType(componentType, arrayClass);
  }

  /**
   * Creates an {@code ArrayType} from a {@code java.lang.reflect.Type} reference. First checks
   * whether reference has type {@code java.lang.reflectGenericArrayType}, and if so performs the
   * conversion. If the reference is to a {@code Class} object, then delegates to {@link
   * #forClass(Class)}.
   *
   * @param type the {@link java.lang.reflect.Type} reference
   * @return the {@code Type} for the array type
   */
  public static ArrayType forType(java.lang.reflect.Type type) {
    if (type instanceof java.lang.reflect.GenericArrayType) {
      java.lang.reflect.GenericArrayType arrayType = (java.lang.reflect.GenericArrayType) type;
      Type componentType = Type.forType(arrayType.getGenericComponentType());
      return ArrayType.ofComponentType(componentType);
    }

    if ((type instanceof Class<?>) && ((Class<?>) type).isArray()) {
      Type componentType = Type.forType(((Class<?>) type).getComponentType());
      return ArrayType.ofComponentType(componentType);
    }

    throw new IllegalArgumentException("type " + type + " must be an array type");
  }

  /**
   * Creates an {@code ArrayType} for the given component type. If the component type is a type
   * variable then creates a type with an {@link Object} array as the rawtype.
   *
   * @param componentType the component type
   * @return an {@code ArrayType} with the given component type
   */
  public static ArrayType ofComponentType(Type componentType) {
    if (componentType instanceof TypeVariable) {
      return new ArrayType(componentType, Array.newInstance(Object.class, 0).getClass());
    }
    return new ArrayType(
        componentType, Array.newInstance(componentType.getRuntimeClass(), 0).getClass());
  }

  @Override
  public boolean equals(Object obj) {
    if (!(obj instanceof ArrayType)) {
      return false;
    }
    ArrayType t = (ArrayType) obj;
    return componentType.equals(t.componentType) && runtimeClass.equals(t.runtimeClass);
  }

  @Override
  public int hashCode() {
    return Objects.hash(componentType, runtimeClass);
  }

  @Override
  public String toString() {
    return componentType + "[]";
  }

  @Override
  public ArrayType substitute(Substitution substitution) {
    Type type = componentType.substitute(substitution);
    if (!type.equals(this)) {
      return ArrayType.ofComponentType(type);
    } else {
      return this;
    }
  }

  /**
   * Returns the component type of this array type.
   *
   * @return the component type of this array type
   */
  public Type getComponentType() {
    return componentType;
  }

  /**
   * Returns the element type of this array type. If the component type of this array type is not an
   * array type, the element type is the component type. Otherwise, the element type is the element
   * type of the component type.
   *
   * @return the element type of this array type
   */
  public Type getElementType() {
    if (componentType.isArray()) {
      return ((ArrayType) componentType).getElementType();
    }
    return componentType;
  }

  @Override
  public String getName() {
    return componentType.getName() + "[]";
  }

  @Override
  public String getSimpleName() {
    return componentType.getSimpleName() + "[]";
  }

  @Override
  public Class<?> getRuntimeClass() {
    return runtimeClass;
  }

  @Override
  public List<TypeVariable> getTypeParameters() {
    if (componentType.isReferenceType()) {
      return ((ReferenceType) componentType).getTypeParameters();
    } else {
      return new ArrayList<>();
    }
  }

  @Override
  public boolean isArray() {
    return true;
  }

  /**
   * {@inheritDoc}
   *
   * <p>For an array type, check for assignability by reference widening. If not otherwise
   * assignable, check for unchecked conversion, which occurs when this type is {@code
   * C<T1,...,Tk>[]} and other type is {@code C[]} (e.g., the component type is the rawtype {@code
   * C}).
   */
  @Override
  public boolean isAssignableFrom(Type otherType) {
    if (super.isAssignableFrom(otherType)) {
      return true;
    }

    if (otherType.isArray() && this.componentType.isParameterized()) {
      Type otherElementType = ((ArrayType) otherType).componentType;
      return otherElementType.isRawtype()
          && otherElementType.runtimeClassIs(this.componentType.getRuntimeClass());
    }

    return false;
  }

  @Override
  public boolean isGeneric() {
    return componentType.isGeneric();
  }

  /**
   * {@inheritDoc}
   *
   * <p>This method specifically uses the definition in <a
   * href="https://docs.oracle.com/javase/specs/jls/se8/html/jls-4.html#jls-4.10.3">section 4.10.2
   * of JLS for JavaSE 8</a>.
   */
  @Override
  public boolean isSubtypeOf(Type otherType) {
    if (super.isSubtypeOf(otherType)) {
      return true;
    }

    if (otherType.equals(JavaTypes.CLONEABLE_TYPE)) {
      return true;
    }

    if (otherType.equals(JavaTypes.SERIALIZABLE_TYPE)) {
      return true;
    }

    if (otherType.isArray() && componentType.isReferenceType()) {
      ArrayType otherArrayType = (ArrayType) otherType;
      return otherArrayType.componentType.isReferenceType()
          && this.componentType.isSubtypeOf(otherArrayType.componentType);
    }

    return false;
  }

  @Override
  public Type getRawtype() {
    if (!componentType.isGeneric()) {
      return this;
    }
    return new ArrayType(componentType.getRawtype(), runtimeClass);
  }

  @Override
  public boolean hasWildcard() {
<<<<<<< HEAD
    // TODO: should this be: return componentType.hasWildcard();
    return false;
  }

  @Override
  public boolean hasCaptureVariable() {
    // TODO: should this be: return componentType.hasCaptureVariable();
    return false;
=======
    return componentType.hasWildcard();
>>>>>>> d5a994ba
  }

  /**
   * Indicates whether this array type has a parameterized element type.
   *
   * @return true if the element type is parameterized; false otherwise
   */
  public boolean hasParameterizedElementType() {
    return getElementType().isParameterized();
  }

  /**
   * Returns the non-parameterized form for this array type. For instance, converts {@code
   * List<String>[]} to {@code List[]}, {@code List<String>[][]} to {@code List[][]}, and {@code
   * int[]} to {@code int[]}.
   *
   * @return the non-parameterized form of this array type
   */
  public ArrayType getRawTypeArray() {
    Type rawElementType;
    if (this.componentType.isArray()) {
      rawElementType = ((ArrayType) componentType).getRawTypeArray();
    } else if (this.componentType.isClassOrInterfaceType()) {
      rawElementType = ((ClassOrInterfaceType) componentType).getRawtype();
    } else {
      return this;
    }
    return ArrayType.ofComponentType(rawElementType);
  }

  public int getDimensions() {
    int dimensions = 1;
    if (componentType.isArray()) {
      dimensions += ((ArrayType) componentType).getDimensions();
    }
    return dimensions;
  }
}<|MERGE_RESOLUTION|>--- conflicted
+++ resolved
@@ -240,18 +240,12 @@
 
   @Override
   public boolean hasWildcard() {
-<<<<<<< HEAD
-    // TODO: should this be: return componentType.hasWildcard();
-    return false;
+    return componentType.hasWildcard();
   }
 
   @Override
   public boolean hasCaptureVariable() {
-    // TODO: should this be: return componentType.hasCaptureVariable();
-    return false;
-=======
-    return componentType.hasWildcard();
->>>>>>> d5a994ba
+    return componentType.hasCaptureVariable();
   }
 
   /**
