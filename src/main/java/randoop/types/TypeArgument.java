--- conflicted
+++ resolved
@@ -146,13 +146,13 @@
   public abstract boolean isVariable();
 
   /**
-<<<<<<< HEAD
    * Return the first TypeVariableUse that describes how type variable are used in this.
    *
    * @return the first TypeVariableUse that describes how type variable are used in this
    */
   public abstract TypeVariableUse classifyTypeVariableUse();
-=======
+
+  /**
    * Return the fully-qualified name.
    *
    * @return the fully-qualified name
@@ -165,5 +165,4 @@
    * @return the binary name
    */
   public abstract String getBinaryName();
->>>>>>> 6eb3ff03
 }