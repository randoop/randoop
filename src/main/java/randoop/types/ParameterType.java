package randoop.types;

import java.util.List;
import java.util.Objects;
import org.checkerframework.checker.nullness.qual.Nullable;
import org.plumelib.util.CollectionsPlume;
import randoop.main.RandoopBug;

/**
 * An abstract class representing kinds of type parameters, which are either type variables or
 * wildcard types. Manages both upper and lower type bounds.
 */
public abstract class ParameterType extends ReferenceType {

  /** The lower bound on this type. */
  private ParameterBound lowerBound;

  /** The upper bound on this type. */
  private ParameterBound upperBound;

  ParameterType() {
    this.lowerBound = new EagerReferenceBound(JavaTypes.NULL_TYPE);
    this.upperBound = new EagerReferenceBound(JavaTypes.OBJECT_TYPE);
  }

  ParameterType(ParameterBound lowerBound, ParameterBound upperBound) {
    this.lowerBound = lowerBound;
    this.upperBound = upperBound;
  }

  @Override
  public boolean equals(@Nullable Object object) {
    if (this == object) {
      return true;
    }
    if (!(object instanceof ParameterType)) {
      return false;
    }
    ParameterType other = (ParameterType) object;
    return this.lowerBound.equals(other.lowerBound) && this.upperBound.equals(other.upperBound);
  }

  @Override
  public int hashCode() {
    return Objects.hash(lowerBound, upperBound);
  }

  @Override
  public String toString() {
    return "ParameterType [ " + lowerBound + ", " + upperBound + " ]";
  }

  @Override
  public @Nullable String getCanonicalName() {
    return this.getFqName();
  }

  public ParameterBound getLowerTypeBound() {
    return lowerBound;
  }

  public ParameterBound getUpperTypeBound() {
    return upperBound;
  }

  @Override
  public List<TypeVariable> getTypeParameters() {
    List<TypeVariable> lowerTypeParams = lowerBound.getTypeParameters();
    List<TypeVariable> upperTypeParams = upperBound.getTypeParameters();
    return CollectionsPlume.listUnion(lowerTypeParams, upperTypeParams);
  }

  @Override
  public Class<?> getRuntimeClass() {
<<<<<<< HEAD
    throw new RandoopBug("no run-time class for a type variable " + this);
=======
    throw new RandoopBug(
        String.format("no run-time class for a type variable %s [%s]", this, this.getClass()));
>>>>>>> 0f14b50c
  }

  void setUpperBound(ParameterBound upperBound) {
    this.upperBound = upperBound;
  }

  void setLowerBound(ParameterBound lowerBound) {
    this.lowerBound = lowerBound;
  }

  @Override
  public boolean hasWildcard() {
    return getLowerTypeBound().hasWildcard() || getUpperTypeBound().hasWildcard();
  }

  @Override
  public boolean hasCaptureVariable() {
    return getLowerTypeBound().hasCaptureVariable() || getUpperTypeBound().hasCaptureVariable();
  }

  /**
   * Returns true if this has a generic bound.
   *
   * @return true if this has a generic bound
   */
  public boolean hasGenericBound() {
    return getUpperTypeBound().isGeneric() || getLowerTypeBound().isGeneric();
  }
}<|MERGE_RESOLUTION|>--- conflicted
+++ resolved
@@ -72,12 +72,8 @@
 
   @Override
   public Class<?> getRuntimeClass() {
-<<<<<<< HEAD
-    throw new RandoopBug("no run-time class for a type variable " + this);
-=======
     throw new RandoopBug(
         String.format("no run-time class for a type variable %s [%s]", this, this.getClass()));
->>>>>>> 0f14b50c
   }
 
   void setUpperBound(ParameterBound upperBound) {
