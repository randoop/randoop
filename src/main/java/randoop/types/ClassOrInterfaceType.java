--- conflicted
+++ resolved
@@ -339,11 +339,7 @@
 
   /**
    * Returns the type for the superclass for this class. Returns null if this type has no superclass
-<<<<<<< HEAD
-   * (it is the Object type or an interface type)
-=======
    * (it is the Object type or an interface type).
->>>>>>> 3a18363f
    *
    * @return the superclass of this type, or null
    */
