package randoop.types;

import java.util.ArrayList;
import java.util.List;

/**
 * Represents a reference type defined in <a
 * href="https://docs.oracle.com/javase/specs/jls/se8/html/jls-4.html#jls-4.3">JLS Section 4.3</a>
 *
 * <pre>
 *   ReferenceType:
 *     ClassOrInterfaceType
 *     TypeVariable
 *     ArrayType
 * </pre>
 *
 * This abstract type is used to mirror the grammar in the JLS.
 */
public abstract class ReferenceType extends Type {

  /**
   * Returns a {@code ReferenceType} object for the given {@code Class} object. Creates arrays,
   * classes, and interfaces. For arrays, calls {@link ArrayType#forClass(Class)}. For other
   * (class/interface) types, calls {@link ClassOrInterfaceType#forClass(Class)}.
   *
   * @param classType the {@code Class} object representing the type
   * @return the {@code ReferenceType} object for the given type
   */
  public static ReferenceType forClass(Class<?> classType) {
    if (classType.isPrimitive()) {
      throw new IllegalArgumentException("type must be a reference type");
    }

    if (classType.isArray()) {
      return ArrayType.forClass(classType);
    }

    return ClassOrInterfaceType.forClass(classType);
  }

  /**
   * Creates a {@code ReferenceType} for the given {@code java.lang.reflect.Type}. Specifically,
   * creates
   *
   * <ul>
   *   <li>an {@link ArrayType} if the reference is {@code GenericArrayType} or is a {@code Class}
   *       object representing an array.
   *   <li>a {@link TypeVariable}) if the reference is {@code java.lang.reflect.TypeVariable}.
   *   <li>a {@link ClassOrInterfaceType} if the reference is none of those.
   * </ul>
   *
   * @param type the type reference
   * @return the {@code ReferenceType} for the given {@code Type}
   */
  public static ReferenceType forType(java.lang.reflect.Type type) {
    if (type instanceof java.lang.reflect.GenericArrayType) {
      return ArrayType.forType(type);
    }

    if (type instanceof java.lang.reflect.TypeVariable) {
      return TypeVariable.forType(type);
    }

    if ((type instanceof Class<?>) && ((Class<?>) type).isArray()) {
      return ArrayType.forType(type);
    }

    return ClassOrInterfaceType.forType(type);
  }

  /**
   * Applies a substitution to a {@link ReferenceType}. If the type is parameterized then replaces
   * type variables that occur, otherwise returns this type.
   *
   * <p>This abstract method forces typing of substitutions applied to {@link ReferenceType} objects
   * without an explicit cast.
   *
   * @param substitution the type substitution
   * @return the type created by applying the substitution to this type
   */
  @Override
  public abstract ReferenceType substitute(Substitution substitution);

  @Override
  public ReferenceType applyCaptureConversion() {
    return this;
  }

  /**
   * Returns the list of type parameters for this type. Reference types that may have type
   * parameters include {@link ArrayType} (such as {@code E[]}), and subclasses of {@link
   * ParameterizedType}.
   *
   * @return the type parameters for this type
   */
  public List<TypeVariable> getTypeParameters() {
    return new ArrayList<>();
  }

  /**
<<<<<<< HEAD
   * Indicates whether this {@link ReferenceType} has a wildcard.
   *
   * @return true iff this type has a wildcard
   */
  public boolean hasWildcard() {
    return false;
  }

  /**
   * Indicates whether this {@link ReferenceType} has a capture variable.
   *
   * @return true iff this type has a capture variable
   */
  public boolean hasCaptureVariable() {
    return false;
  }

  /**
=======
>>>>>>> d5a994ba
   * {@inheritDoc}
   *
   * <p>For assignment to {@link ReferenceType}, checks for widening reference conversion when the
   * source type is also a reference type. See <a
   * href="https://docs.oracle.com/javase/specs/jls/se8/html/jls-5.html#jls-5.1.5">section JLS
   * 5.1.5</a> for details.
   */
  @Override
  public boolean isAssignableFrom(Type sourceType) {
    return super.isAssignableFrom(sourceType)
        || (sourceType.isReferenceType() && sourceType.isSubtypeOf(this));
  }

  /**
   * Indicates whether this type is a capture type variable as constructed by {@link
   * InstantiatedType#applyCaptureConversion()}. A capture type variable can only occur as a type
   * argument in an {@link InstantiatedType} constructed by {@link
   * InstantiatedType#applyCaptureConversion()}.
   *
   * @return true if this type is a capture type variable, false otherwise
   */
  public boolean isCaptureVariable() {
    return false;
  }

  /**
   * Indicates whether this type is an instantiation of a more general type.
   *
   * <p>For a general {@link ReferenceType}, this is only true if the other type is the same, or the
   * other type is a type variable for which this type satisfies the bounds. Other cases are handled
   * by the overriding implementations {@link
   * ClassOrInterfaceType#isInstantiationOf(ReferenceType)}, {@link
   * InstantiatedType#isInstantiationOf(ReferenceType)}, and {@link
   * TypeVariable#isInstantiationOf(ReferenceType)}.
   *
   * @param otherType the general reference type
   * @return true if this type instantiates the other reference type, false otherwise
   */
  public boolean isInstantiationOf(ReferenceType otherType) {
    if (this.equals(otherType)) {
      return true;
    }
    if (otherType.isVariable()) {
      TypeVariable variable = (TypeVariable) otherType;
      return variable.canBeInstantiatedBy(this);
    }
    return false;
  }

  /**
   * Computes a substitution that can be applied to the type variables of the generic goal type to
   * instantiate operations of this type, possibly inherited from from the goal type. The
   * substitution will unify this type or a supertype of this type with the given goal type.
   *
   * <p>If there is no unifying substitution, returns {@code null}.
   *
   * @param goalType the generic type for which a substitution is needed
   * @return a substitution unifying this type or a supertype of this type with the goal type
   */
  public Substitution getInstantiatingSubstitution(ReferenceType goalType) {
    return ReferenceType.getInstantiatingSubstitutionforTypeVariable(this, goalType);
  }

  /**
   * Static helper method that does the work of getInstantiatingSubstitution, if goalType is a type
   * variable.
   *
   * @param instantiatedType the first type
   * @param goalType the generic type for which a substitution is needed
   * @return a substitution unifying this first type or a supertype of the first type with the goal
   *     type
   */
  public static Substitution getInstantiatingSubstitutionforTypeVariable(
      ReferenceType instantiatedType, ReferenceType goalType) {
    if (instantiatedType.equals(goalType)) {
      return new Substitution();
    }
    if (goalType.isVariable()) {
      TypeVariable variable = (TypeVariable) goalType;
      Substitution substitution = new Substitution(variable, instantiatedType);
      if (variable.getLowerTypeBound().isLowerBound(instantiatedType, substitution)
          && variable.getUpperTypeBound().isUpperBound(instantiatedType, substitution)) {
        return substitution;
      }
    }
    return null;
  }

  @Override
  public boolean isReferenceType() {
    return true;
  }

  /**
   * {@inheritDoc}
   *
   * <p>For {@link ReferenceType}, returns true if {@code otherType} is {@code Object}.
   */
  @Override
  public boolean isSubtypeOf(Type otherType) {
    if (otherType == null) {
      throw new IllegalArgumentException("type may not be null");
    }

    return super.isSubtypeOf(otherType) || otherType.isObject();
  }
}<|MERGE_RESOLUTION|>--- conflicted
+++ resolved
@@ -98,27 +98,6 @@
   }
 
   /**
-<<<<<<< HEAD
-   * Indicates whether this {@link ReferenceType} has a wildcard.
-   *
-   * @return true iff this type has a wildcard
-   */
-  public boolean hasWildcard() {
-    return false;
-  }
-
-  /**
-   * Indicates whether this {@link ReferenceType} has a capture variable.
-   *
-   * @return true iff this type has a capture variable
-   */
-  public boolean hasCaptureVariable() {
-    return false;
-  }
-
-  /**
-=======
->>>>>>> d5a994ba
    * {@inheritDoc}
    *
    * <p>For assignment to {@link ReferenceType}, checks for widening reference conversion when the
