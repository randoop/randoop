--- conflicted
+++ resolved
@@ -246,33 +246,21 @@
     Set<String> omitFields = GenInputsAbstract.getStringSetFromFile(omit_field_list, "field list");
     omitFields.addAll(omit_field);
 
-<<<<<<< HEAD
     for (Path omitMethodsFile : GenInputsAbstract.omit_methods_file) {
-      omit_methods.addAll(readOmitMethods(omitMethodsFile));
+      omit_methods.addAll(readPatterns(omitMethodsFile));
     }
     // Temporary, for backward compatibility
     for (Path omitMethodsFile : GenInputsAbstract.omitmethods_file) {
-      omit_methods.addAll(readOmitMethods(omitMethodsFile));
-=======
-    for (Path omitMethodsFile : GenInputsAbstract.omitmethods_file) {
-      omitmethods.addAll(readPatterns(omitMethodsFile));
->>>>>>> 740d8479
+      omit_methods.addAll(readPatterns(omitMethodsFile));
     }
 
     if (!GenInputsAbstract.dont_omit_replaced_methods) {
       omit_methods.addAll(createPatternsFromSignatures(MethodReplacements.getSignatureList()));
     }
-<<<<<<< HEAD
     if (!GenInputsAbstract.omit_methods_no_defaults) {
-      String omDefaultsFileName = "/omitmethods-defaults.txt";
-      InputStream inputStream = GenTests.class.getResourceAsStream(omDefaultsFileName);
-      omit_methods.addAll(readOmitMethods(inputStream, omDefaultsFileName));
-=======
-    if (!GenInputsAbstract.omitmethods_no_defaults) {
       String omitMethodsDefaultFileName = "/omitmethods-defaults.txt";
       InputStream inputStream = GenTests.class.getResourceAsStream(omitMethodsDefaultFileName);
-      omitmethods.addAll(readPatterns(inputStream, omitMethodsDefaultFileName));
->>>>>>> 740d8479
+      omit_methods.addAll(readPatterns(inputStream, omitMethodsDefaultFileName));
     }
 
     ReflectionPredicate reflectionPredicate = new DefaultReflectionPredicate(omitFields);
