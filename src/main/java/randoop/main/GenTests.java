--- conflicted
+++ resolved
@@ -30,12 +30,8 @@
 import randoop.generation.RandoopGenerationError;
 import randoop.generation.RandoopListenerManager;
 import randoop.generation.SeedSequences;
-<<<<<<< HEAD
 import randoop.generation.WeightedComponentManager;
 import randoop.generation.WeightedGenerator;
-import randoop.input.toradocu.ToradocuConditionCollection;
-=======
->>>>>>> 870b5f8f
 import randoop.instrument.ExercisedClassVisitor;
 import randoop.operation.Operation;
 import randoop.operation.OperationParseException;
@@ -259,26 +255,7 @@
     Set<String> methodSignatures =
         GenInputsAbstract.getStringSetFromFile(methodlist, "Error while reading method list file");
 
-<<<<<<< HEAD
-    /*
-     * Setup pre/post/throws-conditions for operations.
-     * Currently only uses Toradocu generated conditions.
-     */
-    ConditionCollection operationConditions = null;
-    try {
-      if (GenInputsAbstract.toradocu_conditions != null) {
-        operationConditions =
-            ToradocuConditionCollection.createToradocuConditions(
-                GenInputsAbstract.toradocu_conditions);
-      }
-    } catch (IllegalArgumentException e) {
-      System.out.printf("%nError on condition input: %s%n", e.getMessage());
-      System.out.println("Exiting Randoop.");
-      System.exit(1);
-    }
-
     AbstractOperationModel operationModel = null;
-
     try {
       if (GenInputsAbstract.weighted_constants) {
         operationModel =
@@ -299,22 +276,8 @@
                 coveredClassnames,
                 methodSignatures,
                 classNameErrorHandler,
-                GenInputsAbstract.literals_file,
-                operationConditions);
-      }
-=======
-    OperationModel operationModel = null;
-    try {
-      operationModel =
-          OperationModel.createModel(
-              visibility,
-              reflectionPredicate,
-              classnames,
-              coveredClassnames,
-              methodSignatures,
-              classNameErrorHandler,
-              GenInputsAbstract.literals_file);
->>>>>>> 870b5f8f
+                GenInputsAbstract.literals_file);
+      }
     } catch (OperationParseException e) {
       System.out.printf("%nError: parse exception thrown %s%n", e);
       System.out.println("Exiting Randoop.");
