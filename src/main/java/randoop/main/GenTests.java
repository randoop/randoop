package randoop.main;

import com.github.javaparser.ParseException;
import com.github.javaparser.ast.CompilationUnit;
import com.github.javaparser.ast.stmt.BlockStmt;
import java.io.File;
import java.io.IOException;
import java.util.ArrayList;
import java.util.Arrays;
import java.util.Iterator;
import java.util.LinkedHashSet;
import java.util.List;
import java.util.Set;
import java.util.StringTokenizer;
import java.util.TreeSet;
import java.util.regex.Pattern;
import plume.EntryReader;
import plume.Options;
import plume.Options.ArgException;
import plume.SimpleLog;
import randoop.DummyVisitor;
import randoop.ExecutionVisitor;
import randoop.MultiVisitor;
import randoop.condition.RandoopConditionError;
import randoop.condition.SpecificationCollection;
import randoop.generation.AbstractGenerator;
import randoop.generation.ComponentManager;
import randoop.generation.ForwardGenerator;
import randoop.generation.RandoopGenerationError;
import randoop.generation.RandoopListenerManager;
import randoop.generation.SeedSequences;
import randoop.instrument.ExercisedClassVisitor;
import randoop.operation.Operation;
import randoop.operation.OperationParseException;
import randoop.operation.TypedOperation;
import randoop.output.JUnitCreator;
import randoop.output.JavaFileWriter;
import randoop.reflection.DefaultReflectionPredicate;
import randoop.reflection.OperationModel;
import randoop.reflection.PackageVisibilityPredicate;
import randoop.reflection.PublicVisibilityPredicate;
import randoop.reflection.RandoopInstantiationError;
import randoop.reflection.ReflectionPredicate;
import randoop.reflection.VisibilityPredicate;
import randoop.sequence.ExecutableSequence;
import randoop.sequence.Sequence;
import randoop.sequence.SequenceExceptionError;
import randoop.sequence.SequenceExecutionException;
import randoop.test.CompilableTestPredicate;
import randoop.test.ContractCheckingVisitor;
import randoop.test.ContractSet;
import randoop.test.ErrorTestPredicate;
import randoop.test.ExcludeTestPredicate;
import randoop.test.ExpectedExceptionCheckGen;
import randoop.test.ExtendGenerator;
import randoop.test.IncludeIfCoversPredicate;
import randoop.test.IncludeTestPredicate;
import randoop.test.RegressionCaptureVisitor;
import randoop.test.RegressionTestPredicate;
import randoop.test.TestCheckGenerator;
import randoop.test.ValidityCheckingVisitor;
import randoop.test.predicate.AlwaysFalseExceptionPredicate;
import randoop.test.predicate.ExceptionBehaviorPredicate;
import randoop.test.predicate.ExceptionPredicate;
import randoop.types.Type;
import randoop.util.CollectionsExt;
import randoop.util.Log;
import randoop.util.MultiMap;
import randoop.util.Randomness;
import randoop.util.ReflectionExecutor;
import randoop.util.predicate.AlwaysFalse;
import randoop.util.predicate.Predicate;

public class GenTests extends GenInputsAbstract {

  private static final String command = "gentests";

  private static final String pitch = "Generates unit tests for a set of classes.";

  private static final String commandGrammar = "gentests OPTIONS";

  private static final String where =
      "At least one class is specified via `--testclass' or `--classlist'.";

  private static final String summary =
      "Attempts to generate JUnit tests that "
          + "capture the behavior of the classes under test and/or find contract violations. "
          + "Randoop generates tests using feedback-directed random test generation. ";

  private static final String input =
      "One or more names of classes to test. A class to test can be specified "
          + "via the `--testclass=<CLASSNAME>' or `--classlist=<FILENAME>' options.";

  private static final String output =
      "A JUnit test suite (as one or more Java source files). The "
          + "tests in the suite will pass when executed using the classes under test.";

  private static final String example =
      "java randoop.main.Main gentests --testclass=java.util.Collections "
          + " --testclass=java.util.TreeSet";

  private static final List<String> notes;

  private BlockStmt afterAllFixtureBody;
  private BlockStmt afterEachFixtureBody;
  private BlockStmt beforeAllFixtureBody;
  private BlockStmt beforeEachFixtureBody;

  static {
    notes = new ArrayList<>();
    notes.add(
        "Randoop executes the code under test, with no mechanisms to protect your system from harm resulting from arbitrary code execution. If random execution of your code could have undesirable effects (e.g. deletion of files, opening network connections, etc.) make sure you execute Randoop in a sandbox machine.");
    notes.add(
        "Randoop will only use methods from the classes that you specify for testing. If Randoop is not generating tests for a particular method, make sure that you are including classes for the types that the method requires. Otherwise, Randoop may fail to generate tests due to missing input parameters.");
    notes.add(
        "Randoop is designed to be deterministic when the code under test is itself deterministic. This means that two runs of Randoop will generate the same tests. To get variation across runs, use the --randomseed option.");
  }

  public static SimpleLog progress = new SimpleLog(true);

  private static Options options =
      new Options(
          GenTests.class,
          GenInputsAbstract.class,
          ReflectionExecutor.class,
          ForwardGenerator.class,
          AbstractGenerator.class);

  public GenTests() {
    super(command, pitch, commandGrammar, where, summary, notes, input, output, example, options);
  }

  @SuppressWarnings("unchecked")
  @Override
  public boolean handle(String[] args) throws RandoopTextuiException {

    try {
      String[] nonargs = options.parse(args);
      if (nonargs.length > 0) {
        throw new ArgException("Unrecognized arguments: " + Arrays.toString(nonargs));
      }
    } catch (ArgException ae) {
      usage("while parsing command-line arguments: %s", ae.getMessage());
    }

    checkOptionsValid();

    // Check that there are classes to test
    if (classlist == null && methodlist == null && testclass.isEmpty()) {
      System.out.println("You must specify some classes or methods to test.");
      System.out.println("Use the --classlist, --testclass, or --methodlist options.");
      System.exit(1);
    }

    Randomness.reset(randomseed);

    //java.security.Policy policy = java.security.Policy.getPolicy();

    // This is distracting to the user as the first thing shown, and is not very informative.
    // Reinstate it with a --verbose option.
    // if (!GenInputsAbstract.noprogressdisplay) {
    //   System.out.printf("Using security policy %s%n", policy);
    // }

    // If some properties were specified, set them
    for (String prop : GenInputsAbstract.system_props) {
      String[] pa = prop.split("=", 2);
      if (pa.length != 2) usage("invalid property definition: %s%n", prop);
      System.setProperty(pa[0], pa[1]);
    }

    /*
     * If there is fixture code check that it can be parsed first
     */
    boolean badFixtureText = false;

    try {
      afterAllFixtureBody =
          JUnitCreator.parseFixture(getFileText(GenInputsAbstract.junit_after_all));
    } catch (ParseException e) {
      System.out.println("Error in after-all fixture text at token " + e.currentToken);
      badFixtureText = true;
    }
    try {
      afterEachFixtureBody =
          JUnitCreator.parseFixture(getFileText(GenInputsAbstract.junit_after_each));
    } catch (ParseException e) {
      System.out.println("Error in after-each fixture text at token " + e.currentToken);
      badFixtureText = true;
    }
    try {
      beforeAllFixtureBody =
          JUnitCreator.parseFixture(getFileText(GenInputsAbstract.junit_before_all));
    } catch (ParseException e) {
      System.out.println("Error in before-all fixture text at token " + e.currentToken);
      badFixtureText = true;
    }
    try {
      beforeEachFixtureBody =
          JUnitCreator.parseFixture(getFileText(GenInputsAbstract.junit_before_each));
    } catch (ParseException e) {
      System.out.println("Error in before-each fixture text at token " + e.currentToken);
      badFixtureText = true;
    }
    if (badFixtureText) {
      System.exit(1);
    }

    /*
     * Setup model of classes under test
     */
    // get names of classes under test
    Set<String> classnames = GenInputsAbstract.getClassnamesFromArgs();

    // get names of classes that must be covered by output tests
    Set<String> coveredClassnames =
        GenInputsAbstract.getStringSetFromFile(
            include_if_class_exercised, "Unable to read coverage class names");

    // get names of fields to be omitted
    Set<String> omitFields =
        GenInputsAbstract.getStringSetFromFile(omit_field_list, "Error reading field file");

    VisibilityPredicate visibility;
    if (GenInputsAbstract.junit_package_name == null
        || GenInputsAbstract.only_test_public_members) {
      System.out.println("not using package " + GenInputsAbstract.junit_package_name);
      visibility = new PublicVisibilityPredicate();
    } else {
      visibility = new PackageVisibilityPredicate(GenInputsAbstract.junit_package_name);
    }

    ReflectionPredicate reflectionPredicate =
        new DefaultReflectionPredicate(omitmethods, omitFields);

    ClassNameErrorHandler classNameErrorHandler = new ThrowClassNameError();
    if (silently_ignore_bad_class_names) {
      classNameErrorHandler = new WarnOnBadClassName();
    }

    Set<String> methodSignatures =
        GenInputsAbstract.getStringSetFromFile(methodlist, "Error while reading method list file");

    /*
     * Setup pre/post/throws-conditions for operations.
     * Currently only uses Toradocu generated conditions.
     */
    SpecificationCollection operationConditions = null;
    try {
      operationConditions = SpecificationCollection.create(GenInputsAbstract.specifications);
    } catch (RandoopConditionError e) {
      System.out.println("Error when reading conditions: " + e.getMessage());
      System.exit(1);
    }

    OperationModel operationModel = null;
    try {
      operationModel =
          OperationModel.createModel(
              visibility,
              reflectionPredicate,
              classnames,
              coveredClassnames,
              methodSignatures,
              classNameErrorHandler,
              GenInputsAbstract.literals_file,
              operationConditions);
    } catch (OperationParseException e) {
      System.out.printf("%nError: parse exception thrown %s%n", e);
      System.out.println("Exiting Randoop.");
      System.exit(1);
    } catch (NoSuchMethodException e) {
      System.out.printf("%nError building operation model: %s%n", e);
      System.out.println("Exiting Randoop.");
      System.exit(1);
    } catch (RandoopClassNameError e) {
      System.out.printf("Error: %s%n", e.getMessage());
      if (e.getMessage().startsWith("No class with name \"")) {
        String classpath = System.getProperty("java.class.path");
        // System.out.println("Your classpath is " + classpath);
        System.out.println("More specifically, none of the following files could be found:");
        StringTokenizer tokenizer = new StringTokenizer(classpath, File.pathSeparator);
        while (tokenizer.hasMoreTokens()) {
          String classPathElt = tokenizer.nextToken();
          if (classPathElt.endsWith(".jar")) {
            String classFileName = e.className.replace(".", "/") + ".class";
            System.out.println("  " + classFileName + " in " + classPathElt);
          } else {
            String classFileName = e.className.replace(".", File.separator) + ".class";
            if (!classPathElt.endsWith(File.separator)) {
              classPathElt += File.separator;
            }
            System.out.println("  " + classPathElt + classFileName);
          }
        }
        System.out.println("Correct your classpath or the class name and re-run Randoop.");
      }
      // System.out.println("Exiting Randoop.");
      System.exit(1);
    } catch (RandoopConditionError e) {
      System.out.printf("Error: %s%n", e.getMessage());
      System.exit(1);
    }
    assert operationModel != null;

    if (!operationModel.hasClasses()) {
      System.out.println("No classes to test");
      System.exit(1);
    }

    List<TypedOperation> operations = operationModel.getOperations();

    if (operations.isEmpty()) {
      System.out.println("There are no methods to test. Exiting.");
      System.exit(1);
    }
    if (!GenInputsAbstract.noprogressdisplay) {
      System.out.println("PUBLIC MEMBERS=" + operations.size());
    }

    /*
     * Initialize components:
     * <ul>
     *   <li>Add default seeds for primitive types
     *   <li>Add any values for TestValue annotated static fields in operationModel
     * </ul>
     */
    Set<Sequence> components = new LinkedHashSet<>();
    components.addAll(SeedSequences.defaultSeeds());
    components.addAll(operationModel.getAnnotatedTestValues());

    ComponentManager componentMgr = new ComponentManager(components);
    operationModel.addClassLiterals(
        componentMgr, GenInputsAbstract.literals_file, GenInputsAbstract.literals_level);

    RandoopListenerManager listenerMgr = new RandoopListenerManager();

    Set<String> observerSignatures =
        GenInputsAbstract.getStringSetFromFile(
            GenInputsAbstract.observers, "Unable to read observer file", "//.*", null);

    MultiMap<Type, TypedOperation> observerMap = null;
    try {
      observerMap = operationModel.getObservers(observerSignatures);
    } catch (OperationParseException e) {
      System.out.printf("Error reading observers: %s%n", e);
      System.exit(1);
    }
    assert observerMap != null;
    Set<TypedOperation> observers = new LinkedHashSet<>();
    for (Type keyType : observerMap.keySet()) {
      observers.addAll(observerMap.getValues(keyType));
    }

    /*
     * Create the generator for this session.
     */
    AbstractGenerator explorer;
    explorer =
        new ForwardGenerator(
            operations,
            observers,
            timelimit * 1000,
            inputlimit,
            outputlimit,
            componentMgr,
            listenerMgr);

    /*
     * setup for check generation
     */
    ContractSet contracts = operationModel.getContracts();

    Set<TypedOperation> excludeAsObservers = new LinkedHashSet<>();
    // TODO add Object.toString() and Object.hashCode() to exclude set
    TestCheckGenerator testGen =
        createTestCheckGenerator(visibility, contracts, observerMap, excludeAsObservers);

    explorer.addTestCheckGenerator(testGen);

    /*
     * Setup for test predicate
     */
    // Always exclude a singleton sequence with just new Object()
    TypedOperation objectConstructor = null;
    try {
      objectConstructor = TypedOperation.forConstructor(Object.class.getConstructor());
    } catch (NoSuchMethodException e) {
      assert false : "failed to get Object constructor: " + e;
    }

    Sequence newObj = new Sequence().extend(objectConstructor);
    Set<Sequence> excludeSet = new LinkedHashSet<>();
    excludeSet.add(newObj);

    // Define test predicate to decide which test sequences will be output
    Predicate<ExecutableSequence> isOutputTest =
        createTestOutputPredicate(
            excludeSet,
            operationModel.getExercisedClasses(),
            GenInputsAbstract.include_if_classname_appears);

    explorer.addTestPredicate(isOutputTest);

    /*
     * Setup visitors
     */
    // list of visitors for collecting information from test sequences
    List<ExecutionVisitor> visitors = new ArrayList<>();

    // instrumentation visitor
    if (GenInputsAbstract.include_if_class_exercised != null) {
      visitors.add(new ExercisedClassVisitor(operationModel.getExercisedClasses()));
    }

    // Install any user-specified visitors.
    if (!GenInputsAbstract.visitor.isEmpty()) {
      for (String visitorClsName : GenInputsAbstract.visitor) {
        try {
          Class<ExecutionVisitor> cls = (Class<ExecutionVisitor>) Class.forName(visitorClsName);
          ExecutionVisitor vis = cls.newInstance();
          visitors.add(vis);
        } catch (Exception e) {
          System.out.println("Error while loading visitor class " + visitorClsName);
          System.out.println("Exception message: " + e.getMessage());
          System.out.println("Stack trace:");
          e.printStackTrace(System.out);
          System.out.println("Randoop will exit with code 1.");
          System.exit(1);
        }
      }
    }

    ExecutionVisitor visitor;
    if (visitors.isEmpty()) {
      visitor = new DummyVisitor();
    } else {
      visitor = new MultiVisitor(visitors);
    }

    explorer.addExecutionVisitor(visitor);

    if (!GenInputsAbstract.noprogressdisplay) {
      System.out.printf("Explorer = %s\n", explorer);
    }

    /* log setup */
    operationModel.log();
    if (Log.isLoggingOn()) {
      Log.logLine("Initial sequences (seeds):");
      componentMgr.log();
    }

    /* Generate tests */
    try {
      explorer.explore();
    } catch (SequenceExceptionError e) {

      handleFlakySequenceException(explorer, e);

      System.exit(1);
    } catch (RandoopInstantiationError e) {
      System.out.printf("%nError instantiating operation: %n%s%n", e.getOpName());
      System.out.printf("%s%n", e.getException());
      e.printStackTrace();
      System.exit(1);
    } catch (RandoopGenerationError e) {
      System.out.printf(
          "%nError in generation with operation: %n%s%n", e.getInstantiatedOperation());
      System.out.printf("Operation reflection name: %s%n", e.getOperationName());
      System.out.printf("%s%n", e.getException());
      e.printStackTrace();
      System.exit(1);
<<<<<<< HEAD
    } catch (RandoopConditionError e) {
      System.out.printf("%nError during generation: %n%s%n", e.getMessage());
=======
    } catch (SequenceExecutionException e) {
      System.out.printf("%nError executing generated sequence: %n%s%n", e.getMessage());
      e.printStackTrace();
>>>>>>> 02b2f828
      System.exit(1);
    }

    /* post generation */
    if (GenInputsAbstract.dont_output_tests) {
      return true;
    }

    if (!GenInputsAbstract.no_error_revealing_tests) {
      List<ExecutableSequence> errorSequences = explorer.getErrorTestSequences();
      if (!errorSequences.isEmpty()) {
        if (!GenInputsAbstract.noprogressdisplay) {
          System.out.printf("%nError-revealing test output:%n");
          System.out.printf("Error-revealing test count: %d%n", errorSequences.size());
        }
        outputTests(GenInputsAbstract.error_test_basename, errorSequences);
      } else {
        if (!GenInputsAbstract.noprogressdisplay) {
          System.out.printf("%nNo error-revealing tests to output%n");
        }
      }
    }

    if (!GenInputsAbstract.no_regression_tests) {
      List<ExecutableSequence> regressionSequences = explorer.getRegressionSequences();
      if (!regressionSequences.isEmpty()) {
        if (!GenInputsAbstract.noprogressdisplay) {
          System.out.printf("%nRegression test output:%n");
          System.out.printf("Regression test count: %d%n", regressionSequences.size());
        }
        outputTests(GenInputsAbstract.regression_test_basename, regressionSequences);
      } else {
        if (!GenInputsAbstract.noprogressdisplay) {
          System.out.printf("No regression tests to output%n");
        }
      }
    }

    if (!GenInputsAbstract.noprogressdisplay) {
      System.out.printf("%nInvalid tests generated: %d", explorer.invalidSequenceCount);
    }
    return true;
  }

  /**
   * Handles the occurrence of a {@code SequenceExceptionError} that indicates a flaky test has been
   * found. Prints information to help user identify source of flakiness, including exception,
   * statement that threw the exception, the full sequence where exception was thrown, and the input
   * subsequence.
   *
   * @param explorer the test generator
   * @param e the sequence exception
   */
  private void handleFlakySequenceException(AbstractGenerator explorer, SequenceExceptionError e) {

    String msg =
        String.format(
            "%n%nERROR: Randoop stopped because of a flaky test.%n%n"
                + "This can happen when Randoop is run on methods that side-effect global "
                + "state.%n"
                + "See the \"Randoop stopped because of a flaky test\" "
                + "section of the user manual.%n"
                + "For more details, rerun with logging turned on with --log=FILENAME.%n");
    System.out.printf(msg);

    Sequence subsequence = e.getSubsequence();

    if (Log.isLoggingOn()) {
      Log.log(msg);
      Log.log(String.format("%nException:%n  %s%n", e.getError()));
      Log.log(String.format("Statement:%n  %s%n", e.getStatement()));
      Log.log(String.format("Full sequence:%n%s%n", e.getSequence()));
      Log.log(String.format("Input subsequence:%n%s%n", subsequence.toCodeString()));

      Set<String> callSet = new TreeSet<>();

      Iterator<Sequence> s_i = explorer.getAllSequences().iterator();
      if (s_i.hasNext()) {
        Sequence s = s_i.next();
        while (!subsequence.equals(s) && s_i.hasNext()) {
          s = s_i.next();
        }
        while (s_i.hasNext()) {
          s = s_i.next();
          for (int i = 0; i < s.statements.size(); i++) {
            Operation operation = s.statements.get(i).getOperation();
            if (!operation.isNonreceivingValue()) {
              callSet.add(operation.toString());
            }
          }
        }
      }

      if (!callSet.isEmpty()) {
        Log.logLine("Operations performed since subsequence first executed:");
        for (String opName : callSet) {
          Log.logLine(opName);
        }
      } else {
        System.err.printf(
            "Unable to find a previous occurrence of subsequence%n"
                + "%s%n"
                + "where exception was thrown%n"
                + "Please submit an issue%n",
            subsequence);
      }
    }
  }

  /**
   * Builds the test predicate that determines whether a particular sequence will be included in the
   * output based on command-line arguments.
   *
   * @param excludeSet the set of sequences to exclude
   * @param coveredClasses the list of classes to test for coverage
   * @param includePattern the pattern for method name inclusion
   * @return the predicate
   */
  public Predicate<ExecutableSequence> createTestOutputPredicate(
      Set<Sequence> excludeSet, Set<Class<?>> coveredClasses, Pattern includePattern) {
    Predicate<ExecutableSequence> isOutputTest;
    if (GenInputsAbstract.dont_output_tests) {
      isOutputTest = new AlwaysFalse<>();
    } else {
      Predicate<ExecutableSequence> baseTest;
      // base case: exclude sequences in excludeSet, keep everything else
      // to exclude something else, add sequence to excludeSet
      baseTest = new ExcludeTestPredicate(excludeSet);
      if (includePattern != null) {
        baseTest = baseTest.and(new IncludeTestPredicate(includePattern));
      }
      if (!coveredClasses.isEmpty()) {
        baseTest = baseTest.and(new IncludeIfCoversPredicate(coveredClasses));
      }

      // Use arguments to determine which kinds of tests to output
      // Default is neither (e.g., no tests output)
      Predicate<ExecutableSequence> checkTest = new AlwaysFalse<>();

      // But, generate error-revealing tests if user says so
      if (!GenInputsAbstract.no_error_revealing_tests) {
        checkTest = new ErrorTestPredicate();
      }

      // And, generate regression tests, unless user says not to
      if (!GenInputsAbstract.no_regression_tests) {
        checkTest = checkTest.or(new RegressionTestPredicate());
      }

      if (GenInputsAbstract.check_compilable) {
        JUnitCreator junitCreator =
            JUnitCreator.getTestCreator(
                junit_package_name,
                beforeAllFixtureBody,
                afterAllFixtureBody,
                beforeEachFixtureBody,
                afterEachFixtureBody);
        isOutputTest = baseTest.and(checkTest.and(new CompilableTestPredicate(junitCreator)));
      } else {
        isOutputTest = baseTest.and(checkTest);
      }
    }
    return isOutputTest;
  }

  /**
   * Outputs JUnit tests for the sequence list.
   *
   * @param sequences the sequences to output
   * @param junitPrefix the filename prefix for test output
   */
  private void outputTests(String junitPrefix, List<ExecutableSequence> sequences) {
    if (!GenInputsAbstract.noprogressdisplay) {
      System.out.printf("Writing JUnit tests...%n");
    }
    JUnitCreator junitCreator =
        JUnitCreator.getTestCreator(
            junit_package_name,
            beforeAllFixtureBody,
            afterAllFixtureBody,
            beforeEachFixtureBody,
            afterEachFixtureBody);
    writeJUnitTests(junitCreator, junit_output_dir, sequences, junitPrefix);
  }

  /**
   * Creates the test check generator for this run based on the command-line arguments. The goal of
   * the generator is to produce all appropriate checks for each sequence it is applied to. Validity
   * and contract checks are always needed to determine which sequences have invalid or error
   * behaviors, even if only regression tests are desired. So, this generator will always be built.
   * If in addition regression tests are to be generated, then the regression checks generator is
   * added.
   *
   * @param visibility the visibility predicate
   * @param contracts the contract checks
   * @param observerMap the map from types to observer methods
   * @param excludeAsObservers methods to exclude when generating observer map
   * @return the {@code TestCheckGenerator} that reflects command line arguments.
   */
  public TestCheckGenerator createTestCheckGenerator(
      VisibilityPredicate visibility,
      ContractSet contracts,
      MultiMap<Type, TypedOperation> observerMap,
      Set<TypedOperation> excludeAsObservers) {

    // start with checking for invalid exceptions
    ExceptionPredicate isInvalid = new ExceptionBehaviorPredicate(BehaviorType.INVALID);
    TestCheckGenerator testGen =
        new ValidityCheckingVisitor(isInvalid, !GenInputsAbstract.ignore_flaky_tests);

    // extend with contract checker
    ExceptionPredicate isError = new ExceptionBehaviorPredicate(BehaviorType.ERROR);
    ContractCheckingVisitor contractVisitor = new ContractCheckingVisitor(contracts, isError);
    testGen = new ExtendGenerator(testGen, contractVisitor);

    // and, generate regression tests, unless user says not to
    if (!GenInputsAbstract.no_regression_tests) {
      ExceptionPredicate isExpected = new AlwaysFalseExceptionPredicate();
      boolean includeAssertions = true;
      if (GenInputsAbstract.no_regression_assertions) {
        includeAssertions = false;
      } else {
        isExpected = new ExceptionBehaviorPredicate(BehaviorType.EXPECTED);
      }
      ExpectedExceptionCheckGen expectation;
      expectation = new ExpectedExceptionCheckGen(visibility, isExpected);

      RegressionCaptureVisitor regressionVisitor;
      regressionVisitor =
          new RegressionCaptureVisitor(
              expectation, observerMap, excludeAsObservers, visibility, includeAssertions);

      testGen = new ExtendGenerator(testGen, regressionVisitor);
    }
    return testGen;
  }

  /**
   * Writes the sequences as JUnit files to the specified directory.
   *
   * @param junitCreator the JUnit test code generator
   * @param output_dir string name of output directory
   * @param seqList a list of sequences to write
   * @param junitClassname the base name for the class
   * @return list of files written
   */
  private static List<File> writeJUnitTests(
      JUnitCreator junitCreator,
      String output_dir,
      List<ExecutableSequence> seqList,
      String junitClassname) {

    List<File> files = new ArrayList<>();

    if (!seqList.isEmpty()) {
      List<List<ExecutableSequence>> seqPartition =
          CollectionsExt.formSublists(new ArrayList<>(seqList), testsperfile);

      String methodNamePrefix = "test";

      JavaFileWriter jfw = new JavaFileWriter(output_dir);

      String classNameFormat = junitClassname + "%d";
      for (int i = 0; i < seqPartition.size(); i++) {
        List<ExecutableSequence> partition = seqPartition.get(i);
        String testClassName = String.format(classNameFormat, i);
        CompilationUnit classSource =
            junitCreator.createTestClass(testClassName, methodNamePrefix, partition);
        if (classSource != null) {
          files.add(jfw.writeClass(junit_package_name, testClassName, classSource.toString()));
        }
      }

      String classSource;
      String driverName = junitClassname;
      if (GenInputsAbstract.junit_reflection_allowed) {
        classSource = junitCreator.createSuiteClass(driverName);
      } else {
        driverName = junitClassname + "Driver";
        classSource = junitCreator.createTestDriver(driverName);
      }
      files.add(jfw.writeClass(junit_package_name, driverName, classSource));
    } else { // preserves behavior from previous version
      System.out.println("No tests were created. No JUnit class created.");
    }

    if (!GenInputsAbstract.noprogressdisplay) {
      System.out.println();
    }

    for (File f : files) {
      if (!GenInputsAbstract.noprogressdisplay) {
        System.out.println("Created file: " + f.getAbsolutePath());
      }
    }
    return files;
  }

  /**
   * Print out usage error and stack trace and then exit
   *
   * @param format the string format
   * @param args the arguments
   */
  private static void usage(String format, Object... args) {
    System.out.print("ERROR: ");
    System.out.printf(format, args);
    System.out.println();
    System.out.println(options.usage());
    System.exit(-1);
  }

  private static List<String> getFileText(String filename) {
    if (filename != null) {
      List<String> textList = new ArrayList<>();
      textList.add("// code from file " + filename);
      try (EntryReader er = new EntryReader(filename)) {
        for (String line : er) {
          textList.add(line.trim());
        }
      } catch (IOException e) {
        System.err.println("Unable to read " + filename);
        //TODO this should really throw an exception
        return null;
      }
      return textList;
    }
    return null;
  }
}<|MERGE_RESOLUTION|>--- conflicted
+++ resolved
@@ -471,14 +471,12 @@
       System.out.printf("%s%n", e.getException());
       e.printStackTrace();
       System.exit(1);
-<<<<<<< HEAD
     } catch (RandoopConditionError e) {
       System.out.printf("%nError during generation: %n%s%n", e.getMessage());
-=======
+      System.exit(1);
     } catch (SequenceExecutionException e) {
       System.out.printf("%nError executing generated sequence: %n%s%n", e.getMessage());
       e.printStackTrace();
->>>>>>> 02b2f828
       System.exit(1);
     }
 
