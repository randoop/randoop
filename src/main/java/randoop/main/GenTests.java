package randoop.main;

import com.github.javaparser.ParseException;
import com.github.javaparser.ast.CompilationUnit;
import com.github.javaparser.ast.stmt.BlockStmt;
import java.io.File;
import java.io.IOException;
import java.util.ArrayList;
import java.util.Arrays;
import java.util.Iterator;
import java.util.LinkedHashMap;
import java.util.LinkedHashSet;
import java.util.List;
import java.util.Map;
import java.util.Set;
import java.util.StringTokenizer;
import java.util.TreeSet;
import java.util.regex.Pattern;
import plume.EntryReader;
import plume.Options;
import plume.Options.ArgException;
import plume.SimpleLog;
import randoop.DummyVisitor;
import randoop.ExecutionVisitor;
import randoop.MethodReplacements;
import randoop.MultiVisitor;
import randoop.generation.AbstractGenerator;
import randoop.generation.ComponentManager;
import randoop.generation.ForwardGenerator;
import randoop.generation.OperationHistoryLogger;
import randoop.generation.RandoopGenerationError;
import randoop.generation.RandoopListenerManager;
import randoop.generation.SeedSequences;
import randoop.instrument.CoveredClassVisitor;
import randoop.operation.Operation;
import randoop.operation.OperationParseException;
import randoop.operation.TypedOperation;
import randoop.output.JUnitCreator;
import randoop.output.JavaFileWriter;
import randoop.reflection.DefaultReflectionPredicate;
import randoop.reflection.OperationModel;
import randoop.reflection.PackageVisibilityPredicate;
import randoop.reflection.PublicVisibilityPredicate;
import randoop.reflection.RandoopInstantiationError;
import randoop.reflection.ReflectionPredicate;
import randoop.reflection.VisibilityPredicate;
import randoop.sequence.ExecutableSequence;
import randoop.sequence.Sequence;
import randoop.sequence.SequenceExceptionError;
import randoop.sequence.SequenceExecutionException;
import randoop.test.CompilableTestPredicate;
import randoop.test.ContractCheckingVisitor;
import randoop.test.ContractSet;
import randoop.test.ErrorTestPredicate;
import randoop.test.ExcludeTestPredicate;
import randoop.test.ExpectedExceptionCheckGen;
import randoop.test.ExtendGenerator;
import randoop.test.IncludeIfCoversPredicate;
import randoop.test.IncludeTestPredicate;
import randoop.test.RegressionCaptureVisitor;
import randoop.test.RegressionTestPredicate;
import randoop.test.TestCheckGenerator;
import randoop.test.ValidityCheckingVisitor;
import randoop.test.predicate.AlwaysFalseExceptionPredicate;
import randoop.test.predicate.ExceptionBehaviorPredicate;
import randoop.test.predicate.ExceptionPredicate;
import randoop.types.Type;
import randoop.util.CollectionsExt;
import randoop.util.Log;
import randoop.util.MultiMap;
import randoop.util.Randomness;
import randoop.util.RandoopLoggingError;
import randoop.util.ReflectionExecutor;
import randoop.util.predicate.AlwaysFalse;
import randoop.util.predicate.Predicate;

public class GenTests extends GenInputsAbstract {

  private static final String command = "gentests";

  private static final String pitch = "Generates unit tests for a set of classes.";

  private static final String commandGrammar = "gentests OPTIONS";

  private static final String where =
      "At least one class is specified via `--testclass' or `--classlist'.";

  private static final String summary =
      "Attempts to generate JUnit tests that "
          + "capture the behavior of the classes under test and/or find contract violations. "
          + "Randoop generates tests using feedback-directed random test generation. ";

  private static final String input =
      "One or more names of classes to test. A class to test can be specified "
          + "via the `--testclass=<CLASSNAME>' or `--classlist=<FILENAME>' options.";

  private static final String output =
      "A JUnit test suite (as one or more Java source files). The "
          + "tests in the suite will pass when executed using the classes under test.";

  private static final String example =
      "java randoop.main.Main gentests --testclass=java.util.Collections "
          + "--testclass=java.util.TreeSet";

  private static final List<String> notes;

  private BlockStmt afterAllFixtureBody;
  private BlockStmt afterEachFixtureBody;
  private BlockStmt beforeAllFixtureBody;
  private BlockStmt beforeEachFixtureBody;

  static {
    notes = new ArrayList<>();
    notes.add(
        "Randoop executes the code under test, with no mechanisms to protect your system from "
            + "harm resulting from arbitrary code execution. If random execution of your code "
            + "could have undesirable effects (e.g., deletion of files, opening network "
            + "connections, etc.) make sure you execute Randoop in a sandbox.");
    notes.add(
        "Randoop will only use methods from the classes that you specify for testing. "
            + "If Randoop is not generating tests for a particular method, make sure that you are "
            + "including classes for the types that the method requires. "
            + "Otherwise, Randoop may fail to generate tests due to missing input parameters.");
    notes.add(
        "Randoop may be deterministic when the code under test is itself deterministic. "
            + "This means that two runs of Randoop may generate the same tests. "
            + "To get variation across runs, use the --randomseed option.");
  }

  public static SimpleLog progress = new SimpleLog(true);

  private static Options options =
      new Options(
          GenTests.class,
          GenInputsAbstract.class,
          ReflectionExecutor.class,
          ForwardGenerator.class,
          AbstractGenerator.class);

  /** The count of sequences that failed to compile */
  private int sequenceCompileFailureCount;

  public GenTests() {
    super(command, pitch, commandGrammar, where, summary, notes, input, output, example, options);
    sequenceCompileFailureCount = 0;
  }

  @SuppressWarnings("unchecked")
  @Override
  public boolean handle(String[] args) throws RandoopTextuiException {

    try {
      String[] nonargs = options.parse(args);
      if (nonargs.length > 0) {
        throw new ArgException("Unrecognized arguments: " + Arrays.toString(nonargs));
      }
    } catch (ArgException ae) {
      usage("while parsing command-line arguments: %s", ae.getMessage());
    }

    checkOptionsValid();

    // Check that there are classes to test
    if (classlist == null && methodlist == null && testclass.isEmpty()) {
      System.out.println("You must specify some classes or methods to test.");
      System.out.println("Use the --classlist, --testclass, or --methodlist options.");
      System.exit(1);
    }

    Randomness.setSeed(randomseed);
    if (GenInputsAbstract.selection_log != null) {
      Randomness.selectionLog = getSimpleLog(GenInputsAbstract.selection_log);
    }

    //java.security.Policy policy = java.security.Policy.getPolicy();

    // This is distracting to the user as the first thing shown, and is not very informative.
    // Reinstate it with a --verbose option.
    // if (!GenInputsAbstract.noprogressdisplay) {
    //   System.out.printf("Using security policy %s%n", policy);
    // }

    // If some properties were specified, set them
    for (String prop : GenInputsAbstract.system_props) {
      String[] pa = prop.split("=", 2);
      if (pa.length != 2) usage("invalid property definition: %s%n", prop);
      System.setProperty(pa[0], pa[1]);
    }

    /*
     * If there is fixture code check that it can be parsed first
     */
    boolean badFixtureText = false;

    try {
      afterAllFixtureBody =
          JUnitCreator.parseFixture(getFileText(GenInputsAbstract.junit_after_all));
    } catch (ParseException e) {
      System.out.println("Error in after-all fixture text at token " + e.currentToken);
      badFixtureText = true;
    }
    try {
      afterEachFixtureBody =
          JUnitCreator.parseFixture(getFileText(GenInputsAbstract.junit_after_each));
    } catch (ParseException e) {
      System.out.println("Error in after-each fixture text at token " + e.currentToken);
      badFixtureText = true;
    }
    try {
      beforeAllFixtureBody =
          JUnitCreator.parseFixture(getFileText(GenInputsAbstract.junit_before_all));
    } catch (ParseException e) {
      System.out.println("Error in before-all fixture text at token " + e.currentToken);
      badFixtureText = true;
    }
    try {
      beforeEachFixtureBody =
          JUnitCreator.parseFixture(getFileText(GenInputsAbstract.junit_before_each));
    } catch (ParseException e) {
      System.out.println("Error in before-each fixture text at token " + e.currentToken);
      badFixtureText = true;
    }
    if (badFixtureText) {
      System.exit(1);
    }

    /*
     * Setup model of classes under test
     */
    // get names of classes under test
    Set<String> classnames = GenInputsAbstract.getClassnamesFromArgs();

    // get names of classes that must be covered by output tests
    Set<String> coveredClassnames =
        GenInputsAbstract.getStringSetFromFile(
            require_covered_classes, "Unable to read coverage class names");

    // get names of fields to be omitted
    Set<String> omitFields =
        GenInputsAbstract.getStringSetFromFile(omit_field_list, "Error reading field file");
    omitFields.addAll(omit_field);

    VisibilityPredicate visibility;
    if (GenInputsAbstract.junit_package_name == null
        || GenInputsAbstract.only_test_public_members) {
      System.out.println("not using package " + GenInputsAbstract.junit_package_name);
      visibility = new PublicVisibilityPredicate();
    } else {
      visibility = new PackageVisibilityPredicate(GenInputsAbstract.junit_package_name);
    }

    extendOmitMethods(omitmethods);

    ReflectionPredicate reflectionPredicate =
        new DefaultReflectionPredicate(omitmethods, omitFields);

    ClassNameErrorHandler classNameErrorHandler = new ThrowClassNameError();
    if (silently_ignore_bad_class_names) {
      classNameErrorHandler = new WarnOnBadClassName();
    }

    Set<String> methodSignatures =
        GenInputsAbstract.getStringSetFromFile(methodlist, "Error while reading method list file");

    OperationModel operationModel = null;
    try {
      operationModel =
          OperationModel.createModel(
              visibility,
              reflectionPredicate,
              classnames,
              coveredClassnames,
              methodSignatures,
              classNameErrorHandler,
              GenInputsAbstract.literals_file);
    } catch (OperationParseException e) {
      System.out.printf("%nError: parse exception thrown %s%n", e);
      System.out.println("Exiting Randoop.");
      System.exit(1);
    } catch (NoSuchMethodException e) {
      System.out.printf("%nError building operation model: %s%n", e);
      System.out.println("Exiting Randoop.");
      System.exit(1);
    } catch (RandoopClassNameError e) {
      System.out.printf("Error: %s%n", e.getMessage());
      if (e.getMessage().startsWith("No class with name \"")) {
        String classpath = System.getProperty("java.class.path");
        System.out.println("More specifically, none of the following files could be found:");
        StringTokenizer tokenizer = new StringTokenizer(classpath, File.pathSeparator);
        while (tokenizer.hasMoreTokens()) {
          String classPathElt = tokenizer.nextToken();
          if (classPathElt.endsWith(".jar")) {
            String classFileName = e.className.replace(".", "/") + ".class";
            System.out.println("  " + classFileName + " in " + classPathElt);
          } else {
            String classFileName = e.className.replace(".", File.separator) + ".class";
            if (!classPathElt.endsWith(File.separator)) {
              classPathElt += File.separator;
            }
            System.out.println("  " + classPathElt + classFileName);
          }
        }
        System.out.println("Correct your classpath or the class name and re-run Randoop.");
      }
      System.exit(1);
    }
    assert operationModel != null;

    if (!operationModel.hasClasses()) {
      System.out.println("No classes to test");
      System.exit(1);
    }

    List<TypedOperation> operations = operationModel.getOperations();

    if (operations.isEmpty()) {
      System.out.println("There are no methods to test. Exiting.");
      System.exit(1);
    }
    if (!GenInputsAbstract.noprogressdisplay) {
      System.out.println("PUBLIC MEMBERS=" + operations.size());
    }

    /*
     * Initialize components:
     * <ul>
     *   <li>Add default seeds for primitive types
     *   <li>Add any values for TestValue annotated static fields in operationModel
     * </ul>
     */
    Set<Sequence> components = new LinkedHashSet<>();
    components.addAll(SeedSequences.defaultSeeds());
    components.addAll(operationModel.getAnnotatedTestValues());

    ComponentManager componentMgr = new ComponentManager(components);
    operationModel.addClassLiterals(
        componentMgr, GenInputsAbstract.literals_file, GenInputsAbstract.literals_level);

    RandoopListenerManager listenerMgr = new RandoopListenerManager();

    Set<String> observerSignatures =
        GenInputsAbstract.getStringSetFromFile(
            GenInputsAbstract.observers, "Unable to read observer file", "//.*", null);

    MultiMap<Type, TypedOperation> observerMap = null;
    try {
      observerMap = operationModel.getObservers(observerSignatures);
    } catch (OperationParseException e) {
      System.out.printf("Error reading observers: %s%n", e);
      System.exit(1);
    }
    assert observerMap != null;
    Set<TypedOperation> observers = new LinkedHashSet<>();
    for (Type keyType : observerMap.keySet()) {
      observers.addAll(observerMap.getValues(keyType));
    }

    /*
     * Create the generator for this session.
     */
    AbstractGenerator explorer;
    explorer =
        new ForwardGenerator(
            operations, observers, new GenInputsAbstract.Limits(), componentMgr, listenerMgr);

    /*
     * setup for check generation
     */
    ContractSet contracts = operationModel.getContracts();

    Set<TypedOperation> excludeAsObservers = new LinkedHashSet<>();
    // TODO add Object.toString() and Object.hashCode() to exclude set
    TestCheckGenerator testGen =
        createTestCheckGenerator(visibility, contracts, observerMap, excludeAsObservers);

    explorer.addTestCheckGenerator(testGen);

    /*
     * Setup for test predicate
     */
    // Always exclude a singleton sequence with just new Object()
    TypedOperation objectConstructor = null;
    try {
      objectConstructor = TypedOperation.forConstructor(Object.class.getConstructor());
    } catch (NoSuchMethodException e) {
      assert false : "failed to get Object constructor: " + e;
    }

    Sequence newObj = new Sequence().extend(objectConstructor);
    Set<Sequence> excludeSet = new LinkedHashSet<>();
    excludeSet.add(newObj);

    // Define test predicate to decide which test sequences will be output
    Predicate<ExecutableSequence> isOutputTest =
        createTestOutputPredicate(
            excludeSet,
            operationModel.getCoveredClasses(),
            GenInputsAbstract.require_classname_in_test);

    explorer.addTestPredicate(isOutputTest);

    /*
     * Setup visitors
     */
    // list of visitors for collecting information from test sequences
    List<ExecutionVisitor> visitors = new ArrayList<>();

    // instrumentation visitor
    if (GenInputsAbstract.require_covered_classes != null) {
      visitors.add(new CoveredClassVisitor(operationModel.getCoveredClasses()));
    }

    // Install any user-specified visitors.
    if (!GenInputsAbstract.visitor.isEmpty()) {
      for (String visitorClsName : GenInputsAbstract.visitor) {
        try {
          Class<ExecutionVisitor> cls = (Class<ExecutionVisitor>) Class.forName(visitorClsName);
          ExecutionVisitor vis = cls.getDeclaredConstructor().newInstance();
          visitors.add(vis);
        } catch (Exception e) {
          System.out.println("Error while loading visitor class " + visitorClsName);
          System.out.println("Exception message: " + e.getMessage());
          System.out.println("Stack trace:");
          e.printStackTrace(System.out);
          System.out.println("Randoop will exit with code 1.");
          System.exit(1);
        }
      }
    }

    ExecutionVisitor visitor;
    if (visitors.isEmpty()) {
      visitor = new DummyVisitor();
    } else {
      visitor = new MultiVisitor(visitors);
    }

    explorer.addExecutionVisitor(visitor);

    if (!GenInputsAbstract.noprogressdisplay) {
      System.out.printf("Explorer = %s\n", explorer);
    }

    /* log setup */
    operationModel.log();
    if (Log.isLoggingOn()) {
      Log.logLine("Initial sequences (seeds):");
      componentMgr.log();
    }
    if (GenInputsAbstract.operation_history_log != null) {
      SimpleLog logger = getSimpleLog(GenInputsAbstract.operation_history_log);
      explorer.setOperationHistoryLogger(new OperationHistoryLogger(logger));
    }

    /* Generate tests */
    try {
      explorer.explore();
    } catch (SequenceExceptionError e) {

      handleFlakySequenceException(explorer, e);

      System.exit(1);
    } catch (RandoopInstantiationError e) {
      System.out.printf("%nError instantiating operation: %n%s%n", e.getOpName());
      System.out.printf("%s%n", e.getException());
      e.printStackTrace();
      System.exit(1);
    } catch (RandoopGenerationError e) {
      System.out.printf(
          "%nError in generation with operation: %n%s%n", e.getInstantiatedOperation());
      System.out.printf("Operation reflection name: %s%n", e.getOperationName());
      System.out.printf("%s%n", e.getException());
      e.printStackTrace();
      System.exit(1);
    } catch (SequenceExecutionException e) {
      System.out.printf("%nError executing generated sequence: %n%s%n", e.getMessage());
      e.printStackTrace();
      System.exit(1);
    } catch (RandoopLoggingError e) {
      System.out.printf("%nLogging error: %n%s%n", e.getMessage());
      e.printStackTrace();
      System.exit(1);
    }

    /* post generation */
    if (GenInputsAbstract.dont_output_tests) {
      return true;
    }

    JUnitCreator junitCreator =
        JUnitCreator.getTestCreator(
            junit_package_name,
            beforeAllFixtureBody,
            afterAllFixtureBody,
            beforeEachFixtureBody,
            afterEachFixtureBody);

    if (!GenInputsAbstract.no_error_revealing_tests) {
      List<ExecutableSequence> errorSequences = explorer.getErrorTestSequences();
      if (!errorSequences.isEmpty()) {
        outputErrorTests(junitCreator, errorSequences);
      } else {
        if (!GenInputsAbstract.noprogressdisplay) {
          System.out.printf("%nNo error-revealing tests to output%n");
        }
      }
    }

    if (!GenInputsAbstract.no_regression_tests) {
      List<ExecutableSequence> regressionSequences = explorer.getRegressionSequences();
      if (!regressionSequences.isEmpty()) {
        outputRegressionTests(junitCreator, regressionSequences);
      } else {
        if (!GenInputsAbstract.noprogressdisplay) {
          System.out.printf("No regression tests to output%n");
        }
      }
    }

    if (!GenInputsAbstract.noprogressdisplay) {
      System.out.printf("%nInvalid tests generated: %d%n", explorer.invalidSequenceCount);
    }

    if (this.sequenceCompileFailureCount > 0) {
      System.out.printf(
          "%nUncompilable sequences generated (count: %d). Please report.%n",
          this.sequenceCompileFailureCount);
    }

    //operation history includes counts determined by getting regression sequences from explorer
    //so, dump after all done.
    explorer.getOperationHistory().outputTable();

    return true;
  }

  /**
<<<<<<< HEAD
   * Adds patterns for methods to be omitted to the given list. Reads from the default mapcall
   * replacement file, the user mapcall replacement file, and the {@link
=======
   * Creates a {@code plume.SimpleLog} that writes to standard output if {@code filename} is "-" (a
   * hyphen), or the file with name {@code filename}.
   *
   * @param filename the name of a file or a hyphen to indicate standard output, must not be null
   * @return a {@code SimpleLog} object that writes to the location indicated by {@code filename}
   */
  private static SimpleLog getSimpleLog(String filename) {
    SimpleLog logger = null;
    if (filename.equals("-")) {
      logger = new SimpleLog(true);
    } else {
      logger = new SimpleLog(filename, true);
    }
    return logger;
  }

  /**
   * Adds patterns for methods to be omitted to the given list. Reads from the {@link
>>>>>>> 9bf04039
   * GenInputsAbstract#omitmethods_list} file.
   *
   * <p>Assumes that default replacement file is on classpath (e.g., located in jar file).
   *
   * @param omitmethods the list of {@code Pattern} objects to add new patterns to, must not be null
   */
  private void extendOmitMethods(List<Pattern> omitmethods) {

    // if the mapcall agent has been run then this call will return a non-empty list consisting of
    // the signatures of the replaced methods
    if (!GenInputsAbstract.dont_omit_replaced_methods) {
      List<String> replacedMethods = MethodReplacements.getSignatureList();
      if (!replacedMethods.isEmpty()) {
        for (String signatureString : replacedMethods) {
          String patternString =
              signatureString
                  .replaceAll(" ", "")
                  .replaceAll("\\.", "\\\\.")
                  .replaceAll("\\(", "\\\\(")
                  .replaceAll("\\)", "\\\\)")
                  .replaceAll("\\$", "\\\\$")
                  .replaceAll("\\[", "\\\\[")
                  .replaceAll("\\]", "\\\\]");
          Pattern pattern = Pattern.compile(patternString);
          omitmethods.add(pattern);
        }
      }
    }

    // Read method omissions from user provided file
    if (omitmethods_list != null) {
      try (EntryReader er = new EntryReader(omitmethods_list, "^#.*", null)) {
        for (String line : er) {
          String trimmed = line.trim();
          if (!trimmed.isEmpty()) {
            Pattern pattern = Pattern.compile(trimmed);
            omitmethods.add(pattern);
          }
        }
      } catch (IOException e) {
        System.out.println("Error reading omitmethods-list file: " + e.getMessage());
        System.exit(1);
      }
    }
  }

  /**
   * Reads a mapcalls replacement file and extracts the patterns for the original method, class, or
   * package. Converts the text to a regex and adds it to the omit methods parameter.
   *
   * <p>Note: want the pattern to be anchored at the beginning (e.g., start with "^"), but this
   * doesn't match the current reflection predicate that matches against the <code>toString()</code>
   * method, which includes access modifiers and return type.
   *
   * @param omitmethods the list of patterns to which new patterns are added
   * @param er the reader for the replacement file.
   */
  private void readReplacementFile(List<Pattern> omitmethods, EntryReader er) {
    for (String line : er) {
      String trimmed = line.trim();
      if (!trimmed.isEmpty()) {
        String[] toks = trimmed.split("\\s+");
        if (toks.length == 2) {
          String patternString =
              toks[0]
                  .replaceAll("\\.", "\\\\.")
                  .replaceAll("\\(", "\\\\(")
                  .replaceAll("\\)", "\\\\)")
                  .replaceAll("\\$", "\\\\$")
                  .replaceAll("\\[", "\\\\[")
                  .replaceAll("\\]", "\\\\]");
          Pattern pattern = Pattern.compile(patternString);
          omitmethods.add(pattern);
        }
      }
    }
  }

  /**
   * Handles the occurrence of a {@code SequenceExceptionError} that indicates a flaky test has been
   * found. Prints information to help user identify source of flakiness, including exception,
   * statement that threw the exception, the full sequence where exception was thrown, and the input
   * subsequence.
   *
   * @param explorer the test generator
   * @param e the sequence exception
   */
  private void handleFlakySequenceException(AbstractGenerator explorer, SequenceExceptionError e) {

    String msg =
        String.format(
            "%n%nERROR: Randoop stopped because of a flaky test.%n%n"
                + "This can happen when Randoop is run on methods that side-effect global "
                + "state.%n"
                + "See the \"Randoop stopped because of a flaky test\" "
                + "section of the user manual.%n"
                + "For more details, rerun with logging turned on with --log=FILENAME.%n");
    System.out.printf(msg);

    Sequence subsequence = e.getSubsequence();

    if (Log.isLoggingOn()) {
      Log.log(msg);
      Log.log(String.format("%nException:%n  %s%n", e.getError()));
      Log.log(String.format("Statement:%n  %s%n", e.getStatement()));
      Log.log(String.format("Full sequence:%n%s%n", e.getSequence()));
      Log.log(String.format("Input subsequence:%n%s%n", subsequence.toCodeString()));

      Set<String> callSet = new TreeSet<>();

      Iterator<Sequence> s_i = explorer.getAllSequences().iterator();
      if (s_i.hasNext()) {
        Sequence s = s_i.next();
        while (!subsequence.equals(s) && s_i.hasNext()) {
          s = s_i.next();
        }
        while (s_i.hasNext()) {
          s = s_i.next();
          for (int i = 0; i < s.statements.size(); i++) {
            Operation operation = s.statements.get(i).getOperation();
            if (!operation.isNonreceivingValue()) {
              callSet.add(operation.toString());
            }
          }
        }
      }

      if (!callSet.isEmpty()) {
        Log.logLine("Operations performed since subsequence first executed:");
        for (String opName : callSet) {
          Log.logLine(opName);
        }
      } else {
        System.err.printf(
            "Unable to find a previous occurrence of subsequence%n"
                + "%s%n"
                + "where exception was thrown%n"
                + "Please submit an issue%n",
            subsequence);
      }
    }
  }

  /**
   * Builds the test predicate that determines whether a particular sequence will be included in the
   * output based on command-line arguments.
   *
   * @param excludeSet the set of sequences to exclude
   * @param coveredClasses the list of classes to test for coverage
   * @param includePattern the pattern for method name inclusion
   * @return the predicate
   */
  public Predicate<ExecutableSequence> createTestOutputPredicate(
      Set<Sequence> excludeSet, Set<Class<?>> coveredClasses, Pattern includePattern) {
    Predicate<ExecutableSequence> isOutputTest;
    if (GenInputsAbstract.dont_output_tests) {
      isOutputTest = new AlwaysFalse<>();
    } else {
      Predicate<ExecutableSequence> baseTest;
      // base case: exclude sequences in excludeSet, keep everything else
      // to exclude something else, add sequence to excludeSet
      baseTest = new ExcludeTestPredicate(excludeSet);
      if (includePattern != null) {
        baseTest = baseTest.and(new IncludeTestPredicate(includePattern));
      }
      if (!coveredClasses.isEmpty()) {
        baseTest = baseTest.and(new IncludeIfCoversPredicate(coveredClasses));
      }

      // Use arguments to determine which kinds of tests to output
      // Default is neither (e.g., no tests output)
      Predicate<ExecutableSequence> checkTest = new AlwaysFalse<>();

      // But, generate error-revealing tests if user says so
      if (!GenInputsAbstract.no_error_revealing_tests) {
        checkTest = new ErrorTestPredicate();
      }

      // And, generate regression tests, unless user says not to
      if (!GenInputsAbstract.no_regression_tests) {
        checkTest = checkTest.or(new RegressionTestPredicate());
      }

      if (GenInputsAbstract.check_compilable) {
        JUnitCreator junitCreator =
            JUnitCreator.getTestCreator(
                junit_package_name,
                beforeAllFixtureBody,
                afterAllFixtureBody,
                beforeEachFixtureBody,
                afterEachFixtureBody);
        isOutputTest = baseTest.and(checkTest.and(new CompilableTestPredicate(junitCreator, this)));
      } else {
        isOutputTest = baseTest.and(checkTest);
      }
    }
    return isOutputTest;
  }

  /**
   * Output error-revealing tests, applying the minimizer if {@link
   * GenInputsAbstract#minimize_error_test} or {@link GenInputsAbstract#stop_on_error_test} are set.
   *
   * @param junitCreator the JUnit class creator for this run
   * @param errorSequences the error-revealing test sequences to output
   */
  private void outputErrorTests(
      JUnitCreator junitCreator, List<ExecutableSequence> errorSequences) {
    if (!GenInputsAbstract.noprogressdisplay) {
      logOutputStart(errorSequences.size(), "Error-revealing");
    }

    List<File> files = new ArrayList<>();
    JavaFileWriter jfw = new JavaFileWriter(junit_output_dir);

    Map<String, CompilationUnit> testMap =
        getTestASTMap(GenInputsAbstract.error_test_basename, errorSequences, junitCreator);
    for (Map.Entry<String, CompilationUnit> entry : testMap.entrySet()) {
      File testFile =
          jfw.writeClass(junit_package_name, entry.getKey(), entry.getValue().toString());
      if (GenInputsAbstract.minimize_error_test || GenInputsAbstract.stop_on_error_test) {
        // Minimize the error-revealing test that has been output.
        Minimize.mainMinimize(
            testFile,
            Minimize.suiteclasspath,
            Minimize.testsuitetimeout,
            Minimize.verboseminimizer);
      }
      files.add(testFile);
    }
    Set<String> testClassNames = testMap.keySet();
    files.add(
        outputTestDriver(GenInputsAbstract.error_test_basename, junitCreator, testClassNames, jfw));

    if (!GenInputsAbstract.noprogressdisplay) {
      logTestFiles(files);
    }
  }

  /**
   * Output regression tests.
   *
   * @param junitCreator the JUnit class creator for this run
   * @param regressionSequences the regression test sequences to output
   */
  private void outputRegressionTests(
      JUnitCreator junitCreator, List<ExecutableSequence> regressionSequences) {
    if (!GenInputsAbstract.noprogressdisplay) {
      logOutputStart(regressionSequences.size(), "Regression");
    }

    List<File> testFiles = new ArrayList<>();
    JavaFileWriter jfw = new JavaFileWriter(junit_output_dir);
    Map<String, CompilationUnit> testMap =
        getTestASTMap(
            GenInputsAbstract.regression_test_basename, regressionSequences, junitCreator);
    for (Map.Entry<String, CompilationUnit> entry : testMap.entrySet()) {
      String classname = entry.getKey();
      File testFile = jfw.writeClass(junit_package_name, classname, entry.getValue().toString());
      testFiles.add(testFile);
    }

    Set<String> testClassNames = testMap.keySet();
    testFiles.add(
        outputTestDriver(
            GenInputsAbstract.regression_test_basename, junitCreator, testClassNames, jfw));

    if (!GenInputsAbstract.noprogressdisplay) {
      logTestFiles(testFiles);
    }
  }

  /**
   * Write progress report for starting test output to standard output.
   *
   * @param sequenceCount the number of sequences for output
   * @param testKind the name of the kind of sequences
   */
  private void logOutputStart(int sequenceCount, String testKind) {
    System.out.printf("%n%s test output:%n", testKind);
    System.out.printf("%s test count: %d%n", testKind, sequenceCount);
    System.out.printf("Writing JUnit tests...%n");
  }

  /**
   * Write the names of created files to standard output.
   *
   * @param files the list of {@code File} objects
   */
  private void logTestFiles(List<File> files) {
    System.out.println();
    for (File f : files) {
      System.out.println("Created file: " + f.getAbsolutePath());
    }
  }

  /**
   * Writes the test driver for the test classes created by the JUnit creator.
   *
   * @param junitPrefix the prefix of the driver class name
   * @param junitCreator the {@link JUnitCreator} used to create test classes
   * @param testClassNames the set of names of the generated test classes
   * @param jfw the writer to output the Java file for the test driver
   * @return the {@code File} for the test driver Java file
   */
  private File outputTestDriver(
      String junitPrefix,
      JUnitCreator junitCreator,
      Set<String> testClassNames,
      JavaFileWriter jfw) {
    String classSource;
    String driverName = junitPrefix;
    if (GenInputsAbstract.junit_reflection_allowed) {
      classSource = junitCreator.createSuiteClass(driverName, testClassNames);
    } else {
      driverName = junitPrefix + "Driver";
      classSource = junitCreator.createTestDriver(driverName, testClassNames);
    }
    return jfw.writeClass(junit_package_name, driverName, classSource);
  }

  /**
   * Creates the JUnit test classes for the given sequences.
   *
   * @param junitPrefix the class name prefix
   * @param sequences the sequences for test methods of the created test classes
   * @param junitCreator the JUnit creator to create the abstract syntax trees for the test classes
   * @return mapping from a class name to the abstract syntax tree for the class
   */
  private Map<String, CompilationUnit> getTestASTMap(
      String junitPrefix, List<ExecutableSequence> sequences, JUnitCreator junitCreator) {
    List<List<ExecutableSequence>> sequencePartition =
        CollectionsExt.formSublists(new ArrayList<>(sequences), testsperfile);
    Map<String, CompilationUnit> testMap = new LinkedHashMap<>();
    String methodNamePrefix = "test";
    String classNameFormat = junitPrefix + "%d";
    for (int i = 0; i < sequencePartition.size(); i++) {
      List<ExecutableSequence> partition = sequencePartition.get(i);
      String testClassName = String.format(classNameFormat, i);
      CompilationUnit classAST =
          junitCreator.createTestClass(testClassName, methodNamePrefix, partition);
      if (classAST != null) {
        testMap.put(testClassName, classAST);
      }
    }
    return testMap;
  }

  /**
   * Creates the test check generator for this run based on the command-line arguments. The goal of
   * the generator is to produce all appropriate checks for each sequence it is applied to. Validity
   * and contract checks are always needed to determine which sequences have invalid or error
   * behaviors, even if only regression tests are desired. So, this generator will always be built.
   * If in addition regression tests are to be generated, then the regression checks generator is
   * added.
   *
   * @param visibility the visibility predicate
   * @param contracts the contract checks
   * @param observerMap the map from types to observer methods
   * @param excludeAsObservers methods to exclude when generating observer map
   * @return the {@code TestCheckGenerator} that reflects command line arguments.
   */
  public TestCheckGenerator createTestCheckGenerator(
      VisibilityPredicate visibility,
      ContractSet contracts,
      MultiMap<Type, TypedOperation> observerMap,
      Set<TypedOperation> excludeAsObservers) {

    // start with checking for invalid exceptions
    ExceptionPredicate isInvalid = new ExceptionBehaviorPredicate(BehaviorType.INVALID);
    TestCheckGenerator testGen =
        new ValidityCheckingVisitor(isInvalid, !GenInputsAbstract.ignore_flaky_tests);

    // extend with contract checker
    ExceptionPredicate isError = new ExceptionBehaviorPredicate(BehaviorType.ERROR);
    ContractCheckingVisitor contractVisitor = new ContractCheckingVisitor(contracts, isError);
    testGen = new ExtendGenerator(testGen, contractVisitor);

    // and, generate regression tests, unless user says not to
    if (!GenInputsAbstract.no_regression_tests) {
      ExceptionPredicate isExpected = new AlwaysFalseExceptionPredicate();
      boolean includeAssertions = true;
      if (GenInputsAbstract.no_regression_assertions) {
        includeAssertions = false;
      } else {
        isExpected = new ExceptionBehaviorPredicate(BehaviorType.EXPECTED);
      }
      ExpectedExceptionCheckGen expectation;
      expectation = new ExpectedExceptionCheckGen(visibility, isExpected);

      RegressionCaptureVisitor regressionVisitor;
      regressionVisitor =
          new RegressionCaptureVisitor(
              expectation, observerMap, excludeAsObservers, visibility, includeAssertions);

      testGen = new ExtendGenerator(testGen, regressionVisitor);
    }
    return testGen;
  }

  /**
   * Print out usage error and stack trace and then exit
   *
   * @param format the string format
   * @param args the arguments
   */
  private static void usage(String format, Object... args) {
    System.out.print("ERROR: ");
    System.out.printf(format, args);
    System.out.println();
    System.out.println(options.usage());
    System.exit(-1);
  }

  private static List<String> getFileText(String filename) {
    if (filename != null) {
      List<String> textList = new ArrayList<>();
      textList.add("// code from file " + filename);
      try (EntryReader er = new EntryReader(filename)) {
        for (String line : er) {
          textList.add(line.trim());
        }
      } catch (IOException e) {
        System.err.println("Unable to read " + filename);
        //TODO this should really throw an exception
        return null;
      }
      return textList;
    }
    return null;
  }

  public void countSequenceCompileFailure() {
    this.sequenceCompileFailureCount++;
  }
}<|MERGE_RESOLUTION|>--- conflicted
+++ resolved
@@ -535,10 +535,6 @@
   }
 
   /**
-<<<<<<< HEAD
-   * Adds patterns for methods to be omitted to the given list. Reads from the default mapcall
-   * replacement file, the user mapcall replacement file, and the {@link
-=======
    * Creates a {@code plume.SimpleLog} that writes to standard output if {@code filename} is "-" (a
    * hyphen), or the file with name {@code filename}.
    *
@@ -556,8 +552,8 @@
   }
 
   /**
-   * Adds patterns for methods to be omitted to the given list. Reads from the {@link
->>>>>>> 9bf04039
+   * Adds patterns for methods to be omitted to the given list. Reads from the default mapcall
+   * replacement file, the user mapcall replacement file, and the {@link
    * GenInputsAbstract#omitmethods_list} file.
    *
    * <p>Assumes that default replacement file is on classpath (e.g., located in jar file).
