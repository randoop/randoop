--- conflicted
+++ resolved
@@ -126,11 +126,7 @@
   private static final String SIDE_EFFECT_FREE =
       RANDOOP_PREFIX + "org.checkerframework.dataflow.qual.SideEffectFree";
 
-<<<<<<< HEAD
-  /** Error message when there are no methods under test. */
-=======
   /** The message printed when there are no operations to test. */
->>>>>>> d447568b
   // If this is changed, also change RandoopSystemTest.NO_OPERATIONS_TO_TEST
   private static final String NO_OPERATIONS_TO_TEST =
       "There are no methods for Randoop to test.  See diagnostics above.  Exiting.";
@@ -446,11 +442,7 @@
           //  to check annotations?
           String annotationName = RANDOOP_PREFIX + annotation.annotationType().getName();
           if (annotationName.equals(PURE_ANNOTATION) || annotationName.equals(SIDE_EFFECT_FREE)) {
-<<<<<<< HEAD
-            // Get declaring class and create a Type object for it.
-=======
             // Get the declaring class of the method and create a Type object for it.
->>>>>>> d447568b
             Class<?> declaringClass = m.getDeclaringClass();
             Type type = Type.forClass(declaringClass);
             sideEffectFreeMethodsByType.add(type, TypedOperation.forMethod(m));
