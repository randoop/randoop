--- conflicted
+++ resolved
@@ -421,11 +421,7 @@
             sideEffectFreeMethods,
             new GenInputsAbstract.Limits(),
             componentMgr,
-<<<<<<< HEAD
-=======
             /*stopper=*/ null,
-            listenerMgr,
->>>>>>> 546f64f6
             classesUnderTest);
 
     // log setup.
