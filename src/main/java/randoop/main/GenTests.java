--- conflicted
+++ resolved
@@ -649,15 +649,7 @@
       Set<TypedOperation> ops = getOperationsInSequence(es);
 
       for (TypedOperation to : ops) {
-<<<<<<< HEAD
-        if (numSequencesUsedIn.containsKey(to)) {
-          numSequencesUsedIn.put(to, numSequencesUsedIn.get(to) + 1);
-        } else {
-          numSequencesUsedIn.put(to, 1);
-        }
-=======
-        tallyMap.merge(to, 1, Integer::sum); // increment value associated with key `to`
->>>>>>> 573298ea
+        numSequencesUsedIn.merge(to, 1, Integer::sum); // increment value associated with key `to`
       }
     }
     return numSequencesUsedIn;
