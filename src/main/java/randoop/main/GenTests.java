--- conflicted
+++ resolved
@@ -1,23 +1,5 @@
 package randoop.main;
 
-<<<<<<< HEAD
-import java.io.*;
-import java.util.*;
-=======
-import java.io.File;
-import java.io.IOException;
-import java.util.ArrayList;
-import java.util.Arrays;
-import java.util.Iterator;
-import java.util.LinkedHashSet;
-import java.util.List;
-import java.util.Set;
-import java.util.StringTokenizer;
-import java.util.TreeSet;
->>>>>>> 02b532e7
-import java.util.regex.Pattern;
-
-import org.checkerframework.checker.igj.qual.I;
 import plume.EntryReader;
 import plume.Options;
 import plume.Options.ArgException;
@@ -26,34 +8,14 @@
 import randoop.ExecutionVisitor;
 import randoop.JunitFileWriter;
 import randoop.MultiVisitor;
-<<<<<<< HEAD
+import randoop.condition.ConditionCollection;
 import randoop.generation.*;
-=======
-import randoop.condition.ConditionCollection;
-import randoop.generation.AbstractGenerator;
-import randoop.generation.ComponentManager;
-import randoop.generation.ForwardGenerator;
-import randoop.generation.RandoopGenerationError;
-import randoop.generation.RandoopListenerManager;
-import randoop.generation.SeedSequences;
 import randoop.input.toradocu.ToradocuConditionCollection;
->>>>>>> 02b532e7
 import randoop.instrument.ExercisedClassVisitor;
-import randoop.operation.NonreceiverTerm;
 import randoop.operation.Operation;
 import randoop.operation.OperationParseException;
 import randoop.operation.TypedOperation;
-<<<<<<< HEAD
 import randoop.reflection.*;
-=======
-import randoop.reflection.DefaultReflectionPredicate;
-import randoop.reflection.OperationModel;
-import randoop.reflection.PackageVisibilityPredicate;
-import randoop.reflection.PublicVisibilityPredicate;
-import randoop.reflection.RandoopInstantiationError;
-import randoop.reflection.ReflectionPredicate;
-import randoop.reflection.VisibilityPredicate;
->>>>>>> 02b532e7
 import randoop.sequence.ExecutableSequence;
 import randoop.sequence.Sequence;
 import randoop.sequence.SequenceExceptionError;
@@ -81,6 +43,13 @@
 import randoop.util.predicate.AlwaysFalse;
 import randoop.util.predicate.Predicate;
 
+import java.io.File;
+import java.io.FileNotFoundException;
+import java.io.IOException;
+import java.io.PrintStream;
+import java.util.*;
+import java.util.regex.Pattern;
+
 public class GenTests extends GenInputsAbstract {
 
   private static final String command = "gentests";
@@ -161,20 +130,15 @@
 
     java.security.Policy policy = java.security.Policy.getPolicy();
 
-<<<<<<< HEAD
-    if (!GenInputsAbstract.noprogressdisplay) {
-      System.out.printf("policy = %s%n", policy);
-    }
-    if (GenInputsAbstract.orienteering) {
-      System.out.println("Orienteering is enabled");
-    }
-=======
     // This is distracting to the user as the first thing shown, and is not very informative.
     // Reinstate it with a --verbose option.
     // if (!GenInputsAbstract.noprogressdisplay) {
     //   System.out.printf("Using security policy %s%n", policy);
     // }
->>>>>>> 02b532e7
+
+    if (GenInputsAbstract.orienteering) {
+      System.out.println("Orienteering is enabled");
+    }
 
     // If some properties were specified, set them
     for (String prop : GenInputsAbstract.system_props) {
@@ -218,7 +182,23 @@
     Set<String> methodSignatures =
         GenInputsAbstract.getStringSetFromFile(methodlist, "Error while reading method list file");
 
-<<<<<<< HEAD
+    /*
+     * Setup pre/post/throws-conditions for operations.
+     * Currently only uses Toradocu generated conditions.
+     */
+    ConditionCollection operationConditions = null;
+    try {
+      if (GenInputsAbstract.toradocu_conditions != null) {
+        operationConditions =
+            ToradocuConditionCollection.createToradocuConditions(
+                GenInputsAbstract.toradocu_conditions);
+      }
+    } catch (IllegalArgumentException e) {
+      System.out.printf("%nError on condition input: %s%n", e.getMessage());
+      System.out.println("Exiting Randoop.");
+      System.exit(1);
+    }
+
     DigDogOperationModel operationModel = null;
 
     try {
@@ -241,39 +221,9 @@
                 coveredClassnames,
                 methodSignatures,
                 classNameErrorHandler,
-                GenInputsAbstract.literals_file);
-      }
-=======
-    /*
-     * Setup pre/post/throws-conditions for operations.
-     * Currently only uses Toradocu generated conditions.
-     */
-    ConditionCollection operationConditions = null;
-    try {
-      if (GenInputsAbstract.toradocu_conditions != null) {
-        operationConditions =
-            ToradocuConditionCollection.createToradocuConditions(
-                GenInputsAbstract.toradocu_conditions);
-      }
-    } catch (IllegalArgumentException e) {
-      System.out.printf("%nError on condition input: %s%n", e.getMessage());
-      System.out.println("Exiting Randoop.");
-      System.exit(1);
-    }
-
-    OperationModel operationModel = null;
-    try {
-      operationModel =
-          OperationModel.createModel(
-              visibility,
-              reflectionPredicate,
-              classnames,
-              coveredClassnames,
-              methodSignatures,
-              classNameErrorHandler,
-              GenInputsAbstract.literals_file,
-              operationConditions);
->>>>>>> 02b532e7
+                GenInputsAbstract.literals_file,
+                operationConditions);
+      }
     } catch (OperationParseException e) {
       System.out.printf("%nError: parse exception thrown %s%n", e);
       System.out.println("Exiting Randoop.");
@@ -358,15 +308,18 @@
       observers.addAll(observerMap.getValues(keyType));
     }
 
-    int num_classes = operationModel.getClassTypes().size();
-
-    Map<Sequence, Integer> tfFrequencies = operationModel.getTfFrequency();
     /*
      * Create the generator for this session.
      */
     AbstractGenerator explorer;
     if (GenInputsAbstract.output_sequence_info
         || GenInputsAbstract.orienteering) { // TODO: check this conditional
+
+      assert operationModel instanceof ConstantMiningOperationModel;
+      Map<Sequence, Integer> tfFrequencies =
+          ((ConstantMiningOperationModel) operationModel).getTfFrequency();
+      int num_classes = operationModel.getClassTypes().size();
+
       explorer =
           new DigDogGenerator(
               model,
@@ -378,6 +331,7 @@
               listenerMgr,
               num_classes,
               tfFrequencies);
+
     } else {
       explorer =
           new ForwardGenerator(
@@ -387,9 +341,7 @@
               inputlimit,
               outputlimit,
               componentMgr,
-              listenerMgr,
-              num_classes,
-              tfFrequencies);
+              listenerMgr);
     }
 
     /*
@@ -528,7 +480,9 @@
       }
     }
 
-<<<<<<< HEAD
+    if (!GenInputsAbstract.noprogressdisplay) {
+      System.out.printf("%nInvalid tests generated: %d", explorer.invalidSequenceCount);
+    }
     // TODO: output to file for sequence comparison between DigDog/Randoop
     if (GenInputsAbstract.output_sequence_info) {
       DigDogGenerator fExplorer =
@@ -537,11 +491,6 @@
       writeTestInfo(debugMap);
     }
 
-=======
-    if (!GenInputsAbstract.noprogressdisplay) {
-      System.out.printf("%nInvalid tests generated: %d", explorer.invalidSequenceCount);
-    }
->>>>>>> 02b532e7
     return true;
   }
 
@@ -559,7 +508,8 @@
         tempDir.createNewFile();
       }
       // always overwrite
-      out = createTextOutputStream("sequenceInfo.csv"); // TODO: maybe just new FileOutputStream(..)
+      out =
+          createTextOutputStream("sequenceInfo.csv"); // TODO: maybe just new FileOutputStream(..)
       StringBuilder body = new StringBuilder();
       body.append(debugMap.keySet().size()); // number of sequences
       body.append(',');
