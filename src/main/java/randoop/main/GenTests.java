package randoop.main;

import com.github.javaparser.ParseException;
import com.github.javaparser.ast.CompilationUnit;
import com.github.javaparser.ast.stmt.BlockStmt;
import java.io.File;
import java.io.IOException;
import java.util.ArrayList;
import java.util.Arrays;
import java.util.LinkedHashMap;
import java.util.LinkedHashSet;
import java.util.List;
import java.util.Map;
import java.util.Set;
import java.util.StringTokenizer;
import java.util.regex.Pattern;
import plume.EntryReader;
import plume.Options;
import plume.Options.ArgException;
import plume.SimpleLog;
import plume.UtilMDE;
import randoop.BugInRandoopException;
import randoop.DummyVisitor;
import randoop.ExecutionVisitor;
<<<<<<< HEAD
import randoop.MethodReplacements;
=======
import randoop.Globals;
>>>>>>> 7fa2baf5
import randoop.MultiVisitor;
import randoop.generation.AbstractGenerator;
import randoop.generation.ComponentManager;
import randoop.generation.ForwardGenerator;
import randoop.generation.OperationHistoryLogger;
import randoop.generation.RandoopGenerationError;
import randoop.generation.RandoopListenerManager;
import randoop.generation.SeedSequences;
import randoop.instrument.CoveredClassVisitor;
import randoop.operation.Operation;
import randoop.operation.OperationParseException;
import randoop.operation.TypedOperation;
import randoop.output.JUnitCreator;
import randoop.output.JavaFileWriter;
import randoop.reflection.DefaultReflectionPredicate;
import randoop.reflection.OperationModel;
import randoop.reflection.PackageVisibilityPredicate;
import randoop.reflection.PublicVisibilityPredicate;
import randoop.reflection.RandoopInstantiationError;
import randoop.reflection.ReflectionPredicate;
import randoop.reflection.VisibilityPredicate;
import randoop.sequence.ExecutableSequence;
import randoop.sequence.Sequence;
import randoop.sequence.SequenceExceptionError;
import randoop.sequence.SequenceExecutionException;
import randoop.test.CompilableTestPredicate;
import randoop.test.ContractCheckingVisitor;
import randoop.test.ContractSet;
import randoop.test.ErrorTestPredicate;
import randoop.test.ExcludeTestPredicate;
import randoop.test.ExpectedExceptionCheckGen;
import randoop.test.ExtendGenerator;
import randoop.test.IncludeIfCoversPredicate;
import randoop.test.IncludeTestPredicate;
import randoop.test.RegressionCaptureVisitor;
import randoop.test.RegressionTestPredicate;
import randoop.test.TestCheckGenerator;
import randoop.test.ValidityCheckingVisitor;
import randoop.test.predicate.AlwaysFalseExceptionPredicate;
import randoop.test.predicate.ExceptionBehaviorPredicate;
import randoop.test.predicate.ExceptionPredicate;
import randoop.types.Type;
import randoop.util.CollectionsExt;
import randoop.util.Log;
import randoop.util.MultiMap;
import randoop.util.Randomness;
import randoop.util.RandoopLoggingError;
import randoop.util.ReflectionExecutor;
import randoop.util.predicate.AlwaysFalse;
import randoop.util.predicate.Predicate;

public class GenTests extends GenInputsAbstract {

  public static final String NO_CLASSES_TO_TEST = "There are no classes to test. Exiting.";

  private static final String command = "gentests";

  private static final String pitch = "Generates unit tests for a set of classes.";

  private static final String commandGrammar = "gentests OPTIONS";

  private static final String where =
      "At least one of `--testclass', `--classlist', or `--methodlist' is specified.";

  private static final String summary =
      "Uses feedback-directed random test generation to generate "
          + "error-revealing tests and regression tests. ";

  private static final String input =
      "One or more names of classes to test. A class to test can be specified "
          + "via the `--testclass=<CLASSNAME>' or `--classlist=<FILENAME>' options.";

  private static final String output =
      "Two JUnit test suites (each as one or more Java source files): "
          + "an error-revealing test suite and a regression test suite.";

  private static final String example =
      "java randoop.main.Main gentests --testclass=java.util.Collections "
          + "--testclass=java.util.TreeSet";

  private static final List<String> notes;

  private BlockStmt afterAllFixtureBody;
  private BlockStmt afterEachFixtureBody;
  private BlockStmt beforeAllFixtureBody;
  private BlockStmt beforeEachFixtureBody;

  static {
    notes = new ArrayList<>();
    notes.add("See the Randoop manual for guidance.  Here are a few important tips.");
    notes.add(
        "Randoop executes the code under test, with no mechanisms to protect your system from "
            + "harm resulting from arbitrary code execution. If random execution of your code "
            + "could have undesirable effects (e.g., deletion of files, opening network "
            + "connections, etc.) make sure you execute Randoop in a sandbox.");
    notes.add(
        "Randoop will only use methods from the classes that you specify for testing. "
            + "If Randoop is not generating tests for a particular method, make sure that you "
            + "include classes for the types that the method requires. ");
    notes.add(
        "Randoop may be deterministic when the code under test is itself deterministic. "
            + "This means that two runs of Randoop may generate the same tests. "
            + "To get variation across runs, use the --randomseed option.");
  }

  public static SimpleLog progress = new SimpleLog(true);

  private static Options options =
      new Options(
          GenTests.class,
          GenInputsAbstract.class,
          ReflectionExecutor.class,
          ForwardGenerator.class,
          AbstractGenerator.class);

  /** The count of sequences that failed to compile */
  private int sequenceCompileFailureCount = 0;

  public GenTests() {
    super(command, pitch, commandGrammar, where, summary, notes, input, output, example, options);
  }

  @Override
  public boolean handle(String[] args) throws RandoopTextuiException {

    try {
      String[] nonargs = options.parse(args);
      if (nonargs.length > 0) {
        throw new ArgException("Unrecognized arguments: " + Arrays.toString(nonargs));
      }
    } catch (ArgException ae) {
      usage("while parsing command-line arguments: %s", ae.getMessage());
    }

    checkOptionsValid();

    // Check that there are classes to test
    if (classlist == null && methodlist == null && testclass.isEmpty()) {
      System.out.println("You must specify some classes or methods to test.");
      System.out.println("Use the --classlist, --testclass, or --methodlist options.");
      System.exit(1);
    }

    Randomness.setSeed(randomseed);
    if (GenInputsAbstract.selection_log != null) {
      Randomness.selectionLog = new SimpleLog(GenInputsAbstract.selection_log);
    }

    //java.security.Policy policy = java.security.Policy.getPolicy();

    // This is distracting to the user as the first thing shown, and is not very informative.
    // Reinstate it with a --verbose option.
    // if (GenInputsAbstract.progressdisplay) {
    //   System.out.printf("Using security policy %s%n", policy);
    // }

    // If some properties were specified, set them
    for (String prop : GenInputsAbstract.system_props) {
      String[] pa = prop.split("=", 2);
      if (pa.length != 2) usage("invalid property definition: %s%n", prop);
      System.setProperty(pa[0], pa[1]);
    }

    /*
     * If there is fixture code check that it can be parsed first
     */
    if (!getFixtureCode()) {
      System.exit(1);
    }

    /*
     * Setup model of classes under test
     */
    // get names of classes under test
    Set<String> classnames = GenInputsAbstract.getClassnamesFromArgs();

    // get names of classes that must be covered by output tests
    Set<String> coveredClassnames =
        GenInputsAbstract.getStringSetFromFile(require_covered_classes, "coverage class names");

    // get names of fields to be omitted
    Set<String> omitFields = GenInputsAbstract.getStringSetFromFile(omit_field_list, "field list");
    omitFields.addAll(omit_field);

    VisibilityPredicate visibility;
    if (GenInputsAbstract.junit_package_name == null) {
      visibility = new PublicVisibilityPredicate();
    } else if (GenInputsAbstract.only_test_public_members) {
      visibility = new PublicVisibilityPredicate();
      if (GenInputsAbstract.junit_package_name != null) {
        System.out.println(
            "Not using package "
                + GenInputsAbstract.junit_package_name
                + " since --only-test-public-members set");
      }
    } else {
      visibility = new PackageVisibilityPredicate(GenInputsAbstract.junit_package_name);
    }

    omitmethods.addAll(readOmitMethods(omitmethods_list));

    ReflectionPredicate reflectionPredicate =
        new DefaultReflectionPredicate(omitmethods, omitFields);

    ClassNameErrorHandler classNameErrorHandler = new ThrowClassNameError();
    if (silently_ignore_bad_class_names) {
      classNameErrorHandler = new WarnOnBadClassName();
    }

    Set<String> methodSignatures =
        GenInputsAbstract.getStringSetFromFile(methodlist, "method list");

    String classpath = Globals.getClassPath();

    OperationModel operationModel = null;
    try {
      operationModel =
          OperationModel.createModel(
              visibility,
              reflectionPredicate,
              classnames,
              coveredClassnames,
              methodSignatures,
              classNameErrorHandler,
              GenInputsAbstract.literals_file);
    } catch (OperationParseException e) {
      System.out.printf("%nError: parse exception thrown %s%n", e);
      System.out.println("Exiting Randoop.");
      System.exit(1);
    } catch (NoSuchMethodException e) {
      System.out.printf("%nError building operation model: %s%n", e);
      System.out.println("Exiting Randoop.");
      System.exit(1);
    } catch (RandoopClassNameError e) {
      System.out.printf("Error: %s%n", e.getMessage());
      if (e.getMessage().startsWith("No class with name \"")) {
        System.out.println("More specifically, none of the following files could be found:");
        StringTokenizer tokenizer = new StringTokenizer(classpath, File.pathSeparator);
        while (tokenizer.hasMoreTokens()) {
          String classPathElt = tokenizer.nextToken();
          if (classPathElt.endsWith(".jar")) {
            String classFileName = e.className.replace(".", "/") + ".class";
            System.out.println("  " + classFileName + " in " + classPathElt);
          } else {
            String classFileName = e.className.replace(".", File.separator) + ".class";
            if (!classPathElt.endsWith(File.separator)) {
              classPathElt += File.separator;
            }
            System.out.println("  " + classPathElt + classFileName);
          }
        }
        System.out.println("Correct your classpath or the class name and re-run Randoop.");
      }
      System.exit(1);
    }
    assert operationModel != null;

    if (!operationModel.hasClasses()) {
      System.out.println(NO_CLASSES_TO_TEST);
      System.exit(1);
    }

    List<TypedOperation> operations = operationModel.getOperations();

    if (operations.isEmpty()) {
      System.out.println("There are no methods to test. Exiting.");
      System.exit(1);
    }
    if (GenInputsAbstract.progressdisplay) {
      System.out.println("PUBLIC MEMBERS=" + operations.size());
    }

    /*
     * Initialize components:
     * <ul>
     *   <li>Add default seeds for primitive types
     *   <li>Add any values for TestValue annotated static fields in operationModel
     * </ul>
     */
    Set<Sequence> components = new LinkedHashSet<>();
    components.addAll(SeedSequences.defaultSeeds());
    components.addAll(operationModel.getAnnotatedTestValues());

    ComponentManager componentMgr = new ComponentManager(components);
    operationModel.addClassLiterals(
        componentMgr, GenInputsAbstract.literals_file, GenInputsAbstract.literals_level);

    RandoopListenerManager listenerMgr = new RandoopListenerManager();

    Set<String> observerSignatures =
        GenInputsAbstract.getStringSetFromFile(
            GenInputsAbstract.observers, "observer", "//.*", null);

    MultiMap<Type, TypedOperation> observerMap;
    try {
      observerMap = operationModel.getObservers(observerSignatures);
    } catch (OperationParseException e) {
      System.out.printf("Error parsing observers: %s%n", e);
      System.exit(1);
      throw new Error("dead code");
    }
    Set<TypedOperation> observers = new LinkedHashSet<>();
    for (Type keyType : observerMap.keySet()) {
      observers.addAll(observerMap.getValues(keyType));
    }

    /*
     * Create the generator for this session.
     */
    AbstractGenerator explorer;
    explorer =
        new ForwardGenerator(
            operations, observers, new GenInputsAbstract.Limits(), componentMgr, listenerMgr);

    /*
     * Create the test check generator for the contracts and observers
     */
    ContractSet contracts = operationModel.getContracts();
    TestCheckGenerator testGen = createTestCheckGenerator(visibility, contracts, observerMap);

    explorer.addTestCheckGenerator(testGen);

    /*
     * Setup for test predicate
     */
    // Always exclude a singleton sequence with just new Object()
    TypedOperation objectConstructor;
    try {
      objectConstructor = TypedOperation.forConstructor(Object.class.getConstructor());
    } catch (NoSuchMethodException e) {
      throw new BugInRandoopException("failed to get Object constructor", e);
    }

    Sequence newObj = new Sequence().extend(objectConstructor);
    Set<Sequence> excludeSet = new LinkedHashSet<>();
    excludeSet.add(newObj);

    // Define test predicate to decide which test sequences will be output
    Predicate<ExecutableSequence> isOutputTest =
        createTestOutputPredicate(
            excludeSet,
            operationModel.getCoveredClasses(),
            GenInputsAbstract.require_classname_in_test);

    explorer.addTestPredicate(isOutputTest);

    /*
     * Setup visitors
     */
    // list of visitors for collecting information from test sequences
    List<ExecutionVisitor> visitors = new ArrayList<>();

    // instrumentation visitor
    if (GenInputsAbstract.require_covered_classes != null) {
      visitors.add(new CoveredClassVisitor(operationModel.getCoveredClasses()));
    }

    // Install any user-specified visitors.
    if (!GenInputsAbstract.visitor.isEmpty()) {
      for (String visitorClsName : GenInputsAbstract.visitor) {
        try {
          @SuppressWarnings("unchecked")
          Class<ExecutionVisitor> cls = (Class<ExecutionVisitor>) Class.forName(visitorClsName);
          ExecutionVisitor vis = cls.getDeclaredConstructor().newInstance();
          visitors.add(vis);
        } catch (Exception e) {
          throw new BugInRandoopException("Error while loading visitor class " + visitorClsName, e);
        }
      }
    }

    ExecutionVisitor visitor;
    switch (visitors.size()) {
      case 0:
        visitor = new DummyVisitor();
        break;
      case 1:
        visitor = visitors.get(0);
        break;
      default:
        visitor = new MultiVisitor(visitors);
        break;
    }

    explorer.addExecutionVisitor(visitor);

    if (GenInputsAbstract.progressdisplay) {
      System.out.printf("Explorer = %s\n", explorer);
    }

    /* log setup */
    operationModel.log();
    if (Log.isLoggingOn()) {
      Log.logLine("Initial sequences (seeds):");
      componentMgr.log();
    }
    if (GenInputsAbstract.operation_history_log != null) {
      SimpleLog logger = new SimpleLog(GenInputsAbstract.operation_history_log);
      explorer.setOperationHistoryLogger(new OperationHistoryLogger(logger));
    }

    /* Generate tests */
    try {
      explorer.explore();
    } catch (SequenceExceptionError e) {

      handleFlakySequenceException(explorer, e);

      System.exit(1);
    } catch (RandoopInstantiationError e) {
      throw new BugInRandoopException("Error instantiating operation " + e.getOpName(), e);
    } catch (RandoopGenerationError e) {
      throw new BugInRandoopException(
          "Error in generation with operation " + e.getInstantiatedOperation(), e);
    } catch (SequenceExecutionException e) {
      throw new BugInRandoopException("Error executing generated sequence", e);
    } catch (RandoopLoggingError e) {
      throw new BugInRandoopException("Logging error", e);
    }

    /* post generation */
    if (GenInputsAbstract.dont_output_tests) {
      return true;
    }

    JUnitCreator junitCreator =
        JUnitCreator.getTestCreator(
            junit_package_name,
            beforeAllFixtureBody,
            afterAllFixtureBody,
            beforeEachFixtureBody,
            afterEachFixtureBody);

    if (!GenInputsAbstract.no_error_revealing_tests) {
      List<ExecutableSequence> errorSequences = explorer.getErrorTestSequences();
      if (!errorSequences.isEmpty()) {
        outputErrorTests(junitCreator, errorSequences);
      } else {
        if (GenInputsAbstract.progressdisplay) {
          System.out.printf("%nNo error-revealing tests to output.%n");
        }
      }
    }

    if (!GenInputsAbstract.no_regression_tests) {
      List<ExecutableSequence> regressionSequences = explorer.getRegressionSequences();
      if (!regressionSequences.isEmpty()) {
        outputRegressionTests(junitCreator, regressionSequences);
      } else {
        if (GenInputsAbstract.progressdisplay) {
          System.out.printf("No regression tests to output.%n");
        }
      }
    }

    if (GenInputsAbstract.progressdisplay) {
      System.out.printf("%nInvalid tests generated: %d%n", explorer.invalidSequenceCount);
    }

    if (this.sequenceCompileFailureCount > 0) {
      System.out.printf(
          "%nUncompilable sequences generated (count: %d). Please report.%n",
          this.sequenceCompileFailureCount);
    }

    // Operation history includes counts determined by getting regression sequences from explorer,
    // so dump after all done.
    explorer.getOperationHistory().outputTable();

    return true;
  }

  /**
   * Create fixture code from {@link GenInputsAbstract#junit_after_all}, {@link
   * GenInputsAbstract#junit_after_each}, {@link GenInputsAbstract#junit_before_all}, and {@link
   * GenInputsAbstract#junit_before_each} and set fixture body variables.
   *
   * @return true if all fixtures were read without error, false, otherwise
   */
  private boolean getFixtureCode() {
    boolean badFixtureText = false;

    try {
      afterAllFixtureBody =
          JUnitCreator.parseFixture(getFileText(GenInputsAbstract.junit_after_all));
    } catch (ParseException e) {
      System.out.println("Error in after-all fixture text at token " + e.currentToken);
      badFixtureText = true;
    }
    try {
      afterEachFixtureBody =
          JUnitCreator.parseFixture(getFileText(GenInputsAbstract.junit_after_each));
    } catch (ParseException e) {
      System.out.println("Error in after-each fixture text at token " + e.currentToken);
      badFixtureText = true;
    }
    try {
      beforeAllFixtureBody =
          JUnitCreator.parseFixture(getFileText(GenInputsAbstract.junit_before_all));
    } catch (ParseException e) {
      System.out.println("Error in before-all fixture text at token " + e.currentToken);
      badFixtureText = true;
    }
    try {
      beforeEachFixtureBody =
          JUnitCreator.parseFixture(getFileText(GenInputsAbstract.junit_before_each));
    } catch (ParseException e) {
      System.out.println("Error in before-each fixture text at token " + e.currentToken);
      badFixtureText = true;
    }
    return !badFixtureText;
  }

  /**
<<<<<<< HEAD
   * Adds patterns for methods to be omitted to the given list. Reads from the default mapcall
   * replacement file, the user mapcall replacement file, and the {@link
   * GenInputsAbstract#omitmethods_list} file.
   *
   * <p>Assumes that default replacement file is on classpath (e.g., located in jar file).
   *
   * @param omitmethods the list of {@code Pattern} objects to add new patterns to, must not be null
   */
  private void extendOmitMethods(List<Pattern> omitmethods) {

    // if the mapcall agent has been run then this call will return a non-empty list consisting of
    // the signatures of the replaced methods
    if (!GenInputsAbstract.dont_omit_replaced_methods) {
      List<String> replacedMethods = MethodReplacements.getSignatureList();
      if (!replacedMethods.isEmpty()) {
        for (String signatureString : replacedMethods) {
          String patternString =
              signatureString
                  .replaceAll(" ", "")
                  .replaceAll("\\.", "\\\\.")
                  .replaceAll("\\(", "\\\\(")
                  .replaceAll("\\)", "\\\\)")
                  .replaceAll("\\$", "\\\\$")
                  .replaceAll("\\[", "\\\\[")
                  .replaceAll("\\]", "\\\\]");
          Pattern pattern = Pattern.compile(patternString);
          omitmethods.add(pattern);
        }
      }
    }

=======
   * Returns patterns read from the given file.
   *
   * @param file the file to read from, may be null
   * @return contents of the file, as a set of Patterns
   */
  private Set<Pattern> readOmitMethods(File file) {
    Set<Pattern> result = new LinkedHashSet<>();
>>>>>>> 7fa2baf5
    // Read method omissions from user provided file
    if (file != null) {
      try (EntryReader er = new EntryReader(file, "^#.*", null)) {
        for (String line : er) {
          String trimmed = line.trim();
          if (!trimmed.isEmpty()) {
            Pattern pattern = Pattern.compile(trimmed);
            result.add(pattern);
          }
        }
      } catch (IOException e) {
        System.out.println("Error reading omitmethods-list file " + file + ":");
        System.out.println(e.getMessage());
        System.exit(1);
      }
    }
    return result;
  }

  /**
   * Reads a mapcalls replacement file and extracts the patterns for the original method, class, or
   * package. Converts the text to a regex and adds it to the omit methods parameter.
   *
   * <p>Note: want the pattern to be anchored at the beginning (e.g., start with "^"), but this
   * doesn't match the current reflection predicate that matches against the <code>toString()</code>
   * method, which includes access modifiers and return type.
   *
   * @param omitmethods the list of patterns to which new patterns are added
   * @param er the reader for the replacement file.
   */
  private void readReplacementFile(List<Pattern> omitmethods, EntryReader er) {
    for (String line : er) {
      String trimmed = line.trim();
      if (!trimmed.isEmpty()) {
        String[] toks = trimmed.split("\\s+");
        if (toks.length == 2) {
          String patternString =
              toks[0]
                  .replaceAll("\\.", "\\\\.")
                  .replaceAll("\\(", "\\\\(")
                  .replaceAll("\\)", "\\\\)")
                  .replaceAll("\\$", "\\\\$")
                  .replaceAll("\\[", "\\\\[")
                  .replaceAll("\\]", "\\\\]");
          Pattern pattern = Pattern.compile(patternString);
          omitmethods.add(pattern);
        }
      }
    }
  }

  /**
   * Handles the occurrence of a {@code SequenceExceptionError} that indicates a flaky test has been
   * found. Prints information to help user identify source of flakiness, including exception,
   * statement that threw the exception, the full sequence where exception was thrown, and the input
   * subsequence.
   *
   * @param explorer the test generator
   * @param e the sequence exception
   */
  private void handleFlakySequenceException(AbstractGenerator explorer, SequenceExceptionError e) {

    String msg =
        String.format(
            "%n%nERROR: Randoop stopped because of a flaky test.%n%n"
                + "This can happen when Randoop is run on methods that side-effect global state.%n"
                + "See the \"Randoop stopped because of a flaky test\" section of the user manual.%n");
    if (GenInputsAbstract.log == null) {
      msg += "For more details, rerun with logging turned on with --log=FILENAME.%n";
    } else {
      msg += "For more details, see the log at " + GenInputsAbstract.log + "%n";
    }
    System.out.printf(msg);

    if (Log.isLoggingOn()) {
      Sequence subsequence = e.getSubsequence();
      Log.log(msg);
      Log.log(String.format("%nException:%n  %s%n", e.getError()));
      Log.log(String.format("Statement:%n  %s%n", e.getStatement()));
      Log.log(String.format("Full sequence:%n%s%n", e.getSequence()));
      Log.log(String.format("Input subsequence:%n%s%n", subsequence.toCodeString()));

      /*
       * Get the set of operations executed since the first execution of the flaky subsequence
       */
      List<String> executedOperationTrace = new ArrayList<>();
      boolean flakySequenceFound = false;
      for (Sequence sequence : explorer.getAllSequences()) {
        // Look for occurrence of flaky sequence
        if (subsequence.equals(sequence)) {
          flakySequenceFound = true;
        }
        // Once flaky sequence found, collect the operations executed
        if (flakySequenceFound) {
          for (int i = 0; i < sequence.statements.size(); i++) {
            Operation operation = sequence.statements.get(i).getOperation();
            if (!operation.isNonreceivingValue()) {
              executedOperationTrace.add(operation.toString());
            }
          }
        }
      }

      if (!executedOperationTrace.isEmpty()) {
        Log.logLine("Operations performed since subsequence first executed:");
        for (String opName : executedOperationTrace) {
          Log.logLine(opName);
        }
      } else {
        System.err.printf(
            "Unable to find a previous occurrence of subsequence where exception was thrown:%n"
                + "  %s%n"
                + "Please submit an issue at https://github.com/randoop/randoop/issues/new%n",
            subsequence);
      }
    }
  }

  /**
   * Builds the test predicate that determines whether a particular sequence will be included in the
   * output based on command-line arguments.
   *
   * @param excludeSet the set of sequences to exclude
   * @param coveredClasses the list of classes to test for coverage
   * @param includePattern the pattern for method name inclusion
   * @return the predicate
   */
  public Predicate<ExecutableSequence> createTestOutputPredicate(
      Set<Sequence> excludeSet, Set<Class<?>> coveredClasses, Pattern includePattern) {
    if (GenInputsAbstract.dont_output_tests) {
      return new AlwaysFalse<>();
    }

    Predicate<ExecutableSequence> baseTest;
    // Base case: exclude sequences in excludeSet, keep everything else.
    // To exclude something else, add sequence to excludeSet.
    baseTest = new ExcludeTestPredicate(excludeSet);
    if (includePattern != null) {
      baseTest = baseTest.and(new IncludeTestPredicate(includePattern));
    }
    if (!coveredClasses.isEmpty()) {
      baseTest = baseTest.and(new IncludeIfCoversPredicate(coveredClasses));
    }

    // Use command-line arguments to determine which kinds of tests to output.
    Predicate<ExecutableSequence> checkTest;
    if (GenInputsAbstract.no_regression_tests && GenInputsAbstract.no_error_revealing_tests) {
      checkTest = new AlwaysFalse<>();
    } else if (GenInputsAbstract.no_regression_tests) {
      checkTest = new ErrorTestPredicate();
    } else if (GenInputsAbstract.no_error_revealing_tests) {
      checkTest = new RegressionTestPredicate();
    } else {
      checkTest = new ErrorTestPredicate().or(new RegressionTestPredicate());
    }

    Predicate<ExecutableSequence> isOutputTest = baseTest.and(checkTest);

    if (GenInputsAbstract.check_compilable) {
      JUnitCreator junitCreator =
          JUnitCreator.getTestCreator(
              junit_package_name,
              beforeAllFixtureBody,
              afterAllFixtureBody,
              beforeEachFixtureBody,
              afterEachFixtureBody);
      isOutputTest = isOutputTest.and(new CompilableTestPredicate(junitCreator, this));
    }

    return isOutputTest;
  }

  /**
   * Output error-revealing tests, applying the minimizer if {@link
   * GenInputsAbstract#minimize_error_test} or {@link GenInputsAbstract#stop_on_error_test} are set.
   *
   * @param junitCreator the JUnit class creator for this run
   * @param sequences the error-revealing test sequences to output
   */
  private void outputErrorTests(JUnitCreator junitCreator, List<ExecutableSequence> sequences) {
    logOutputStart(sequences.size(), "Error-revealing");

    List<File> files = new ArrayList<>();
    JavaFileWriter jfw = new JavaFileWriter(junit_output_dir);

    Map<String, CompilationUnit> testMap =
        getTestASTMap(GenInputsAbstract.error_test_basename, sequences, junitCreator);
    for (Map.Entry<String, CompilationUnit> entry : testMap.entrySet()) {
      File testFile =
          jfw.writeClass(junit_package_name, entry.getKey(), entry.getValue().toString());
      if (GenInputsAbstract.minimize_error_test || GenInputsAbstract.stop_on_error_test) {
        // Minimize the error-revealing test that has been output.
        Minimize.mainMinimize(
            testFile,
            Minimize.suiteclasspath,
            Minimize.testsuitetimeout,
            Minimize.verboseminimizer);
      }
      files.add(testFile);
    }
    Set<String> testClassNames = testMap.keySet();
    files.add(
        outputTestDriver(GenInputsAbstract.error_test_basename, junitCreator, testClassNames, jfw));

    logTestFiles(files);
  }

  /**
   * Output regression tests.
   *
   * @param junitCreator the JUnit class creator for this run
   * @param sequences the regression test sequences to output
   */
  private void outputRegressionTests(
      JUnitCreator junitCreator, List<ExecutableSequence> sequences) {
    logOutputStart(sequences.size(), "Regression");

    List<File> files = new ArrayList<>();
    JavaFileWriter jfw = new JavaFileWriter(junit_output_dir);
    Map<String, CompilationUnit> testMap =
        getTestASTMap(GenInputsAbstract.regression_test_basename, sequences, junitCreator);
    for (Map.Entry<String, CompilationUnit> entry : testMap.entrySet()) {
      File testFile =
          jfw.writeClass(junit_package_name, entry.getKey(), entry.getValue().toString());
      files.add(testFile);
    }

    Set<String> testClassNames = testMap.keySet();
    files.add(
        outputTestDriver(
            GenInputsAbstract.regression_test_basename, junitCreator, testClassNames, jfw));

    logTestFiles(files);
  }

  /**
   * Write progress report for starting test output to standard output, if {@link
   * GenInputsAbstract#progressdisplay} is true.
   *
   * @param sequenceCount the number of sequences for output
   * @param testKind the name of the kind of sequences
   */
  private void logOutputStart(int sequenceCount, String testKind) {
    if (GenInputsAbstract.progressdisplay) {
      System.out.printf("%n%s test output:%n", testKind);
      System.out.printf("%s test count: %d%n", testKind, sequenceCount);
      System.out.printf("Writing JUnit tests...%n");
    }
  }

  /**
   * Write the names of created files to standard output, if {@link
   * GenInputsAbstract#progressdisplay} is true.
   *
   * @param files the list of {@code File} objects
   */
  private void logTestFiles(List<File> files) {
    if (GenInputsAbstract.progressdisplay) {
      System.out.println();
      for (File f : files) {
        System.out.println("Created file: " + f.getAbsolutePath());
      }
    }
  }

  /**
   * Writes the test driver for the test classes created by the JUnit creator.
   *
   * @param junitPrefix the prefix of the driver class name
   * @param junitCreator the {@link JUnitCreator} used to create test classes
   * @param testClassNames the set of names of the generated test classes
   * @param jfw the writer to output the Java file for the test driver
   * @return the {@code File} for the test driver Java file
   */
  private File outputTestDriver(
      String junitPrefix,
      JUnitCreator junitCreator,
      Set<String> testClassNames,
      JavaFileWriter jfw) {
    String classSource;
    String driverName = junitPrefix;
    if (GenInputsAbstract.junit_reflection_allowed) {
      classSource = junitCreator.createSuiteClass(driverName, testClassNames);
    } else {
      driverName = junitPrefix + "Driver";
      classSource = junitCreator.createTestDriver(driverName, testClassNames);
    }
    return jfw.writeClass(junit_package_name, driverName, classSource);
  }

  /**
   * Creates the JUnit test classes for the given sequences, in AST (abstract syntax tree) form.
   *
   * @param junitPrefix the class name prefix
   * @param sequences the sequences for test methods of the created test classes
   * @param junitCreator the JUnit creator to create the abstract syntax trees for the test classes
   * @return mapping from a class name to the abstract syntax tree for the class
   */
  private Map<String, CompilationUnit> getTestASTMap(
      String junitPrefix, List<ExecutableSequence> sequences, JUnitCreator junitCreator) {
    List<List<ExecutableSequence>> sequencePartition =
        CollectionsExt.formSublists(new ArrayList<>(sequences), testsperfile);
    Map<String, CompilationUnit> testMap = new LinkedHashMap<>();
    String methodNamePrefix = "test";
    String classNameFormat = junitPrefix + "%d";
    for (int i = 0; i < sequencePartition.size(); i++) {
      List<ExecutableSequence> partition = sequencePartition.get(i);
      String testClassName = String.format(classNameFormat, i);
      CompilationUnit classAST =
          junitCreator.createTestClass(testClassName, methodNamePrefix, partition);
      testMap.put(testClassName, classAST);
    }
    return testMap;
  }

  /**
   * Creates the test check generator for this run based on the command-line arguments. The goal of
   * the generator is to produce all appropriate checks for each sequence it is applied to. Validity
   * and contract checks are always needed to determine which sequences have invalid or error
   * behaviors, even if only regression tests are desired. So, this generator will always be built.
   * If in addition regression tests are to be generated, then the regression checks generator is
   * added.
   *
   * @param visibility the visibility predicate
   * @param contracts the contract checks
   * @param observerMap the map from types to observer methods
   * @return the {@code TestCheckGenerator} that reflects command line arguments.
   */
  public TestCheckGenerator createTestCheckGenerator(
      VisibilityPredicate visibility,
      ContractSet contracts,
      MultiMap<Type, TypedOperation> observerMap) {

    // start with checking for invalid exceptions
    ExceptionPredicate isInvalid = new ExceptionBehaviorPredicate(BehaviorType.INVALID);
    TestCheckGenerator testGen =
        new ValidityCheckingVisitor(isInvalid, !GenInputsAbstract.ignore_flaky_tests);

    // extend with contract checker
    ExceptionPredicate isError = new ExceptionBehaviorPredicate(BehaviorType.ERROR);
    ContractCheckingVisitor contractVisitor = new ContractCheckingVisitor(contracts, isError);
    testGen = new ExtendGenerator(testGen, contractVisitor);

    // and, generate regression tests, unless user says not to
    if (!GenInputsAbstract.no_regression_tests) {
      ExceptionPredicate isExpected = new AlwaysFalseExceptionPredicate();
      boolean includeAssertions = true;
      if (GenInputsAbstract.no_regression_assertions) {
        includeAssertions = false;
      } else {
        isExpected = new ExceptionBehaviorPredicate(BehaviorType.EXPECTED);
      }
      ExpectedExceptionCheckGen expectation;
      expectation = new ExpectedExceptionCheckGen(visibility, isExpected);

      RegressionCaptureVisitor regressionVisitor;
      regressionVisitor =
          new RegressionCaptureVisitor(expectation, observerMap, visibility, includeAssertions);

      testGen = new ExtendGenerator(testGen, regressionVisitor);
    }
    return testGen;
  }

  /**
   * Print out usage error and stack trace and then exit
   *
   * @param format the string format
   * @param args the arguments
   */
  private static void usage(String format, Object... args) {
    System.out.print("ERROR: ");
    System.out.printf(format, args);
    System.out.println();
    System.out.println(options.usage());
    System.exit(-1);
  }

  /**
   * Return the text of the given file, as a list of lines. Returns null if the {@code filename}
   * argument is null. Terminates execution if the {@code filename} file cannot be read.
   *
   * @param filename the file to read
   * @return the contents of {@code filename}, as a list of strings
   */
  private static List<String> getFileText(String filename) {
    if (filename == null) {
      return null;
    }

    try {
      return UtilMDE.fileLines(filename);
    } catch (IOException e) {
      System.err.println("Unable to read " + filename);
      System.exit(1);
      throw new Error("This can't happen.");
    }
  }

  public void countSequenceCompileFailure() {
    this.sequenceCompileFailureCount++;
  }
}<|MERGE_RESOLUTION|>--- conflicted
+++ resolved
@@ -3,6 +3,7 @@
 import com.github.javaparser.ParseException;
 import com.github.javaparser.ast.CompilationUnit;
 import com.github.javaparser.ast.stmt.BlockStmt;
+
 import java.io.File;
 import java.io.IOException;
 import java.util.ArrayList;
@@ -14,6 +15,7 @@
 import java.util.Set;
 import java.util.StringTokenizer;
 import java.util.regex.Pattern;
+
 import plume.EntryReader;
 import plume.Options;
 import plume.Options.ArgException;
@@ -22,11 +24,7 @@
 import randoop.BugInRandoopException;
 import randoop.DummyVisitor;
 import randoop.ExecutionVisitor;
-<<<<<<< HEAD
-import randoop.MethodReplacements;
-=======
 import randoop.Globals;
->>>>>>> 7fa2baf5
 import randoop.MultiVisitor;
 import randoop.generation.AbstractGenerator;
 import randoop.generation.ComponentManager;
@@ -541,47 +539,13 @@
   }
 
   /**
-<<<<<<< HEAD
-   * Adds patterns for methods to be omitted to the given list. Reads from the default mapcall
-   * replacement file, the user mapcall replacement file, and the {@link
-   * GenInputsAbstract#omitmethods_list} file.
-   *
-   * <p>Assumes that default replacement file is on classpath (e.g., located in jar file).
-   *
-   * @param omitmethods the list of {@code Pattern} objects to add new patterns to, must not be null
-   */
-  private void extendOmitMethods(List<Pattern> omitmethods) {
-
-    // if the mapcall agent has been run then this call will return a non-empty list consisting of
-    // the signatures of the replaced methods
-    if (!GenInputsAbstract.dont_omit_replaced_methods) {
-      List<String> replacedMethods = MethodReplacements.getSignatureList();
-      if (!replacedMethods.isEmpty()) {
-        for (String signatureString : replacedMethods) {
-          String patternString =
-              signatureString
-                  .replaceAll(" ", "")
-                  .replaceAll("\\.", "\\\\.")
-                  .replaceAll("\\(", "\\\\(")
-                  .replaceAll("\\)", "\\\\)")
-                  .replaceAll("\\$", "\\\\$")
-                  .replaceAll("\\[", "\\\\[")
-                  .replaceAll("\\]", "\\\\]");
-          Pattern pattern = Pattern.compile(patternString);
-          omitmethods.add(pattern);
-        }
-      }
-    }
-
-=======
-   * Returns patterns read from the given file.
-   *
-   * @param file the file to read from, may be null
-   * @return contents of the file, as a set of Patterns
-   */
-  private Set<Pattern> readOmitMethods(File file) {
-    Set<Pattern> result = new LinkedHashSet<>();
->>>>>>> 7fa2baf5
+* Returns patterns read from the given file.
+*
+* @param file the file to read from, may be null
+* @return contents of the file, as a set of Patterns
+*/
+private Set<Pattern> readOmitMethods(File file) {
+ Set<Pattern> result = new LinkedHashSet<>();
     // Read method omissions from user provided file
     if (file != null) {
       try (EntryReader er = new EntryReader(file, "^#.*", null)) {
@@ -599,38 +563,6 @@
       }
     }
     return result;
-  }
-
-  /**
-   * Reads a mapcalls replacement file and extracts the patterns for the original method, class, or
-   * package. Converts the text to a regex and adds it to the omit methods parameter.
-   *
-   * <p>Note: want the pattern to be anchored at the beginning (e.g., start with "^"), but this
-   * doesn't match the current reflection predicate that matches against the <code>toString()</code>
-   * method, which includes access modifiers and return type.
-   *
-   * @param omitmethods the list of patterns to which new patterns are added
-   * @param er the reader for the replacement file.
-   */
-  private void readReplacementFile(List<Pattern> omitmethods, EntryReader er) {
-    for (String line : er) {
-      String trimmed = line.trim();
-      if (!trimmed.isEmpty()) {
-        String[] toks = trimmed.split("\\s+");
-        if (toks.length == 2) {
-          String patternString =
-              toks[0]
-                  .replaceAll("\\.", "\\\\.")
-                  .replaceAll("\\(", "\\\\(")
-                  .replaceAll("\\)", "\\\\)")
-                  .replaceAll("\\$", "\\\\$")
-                  .replaceAll("\\[", "\\\\[")
-                  .replaceAll("\\]", "\\\\]");
-          Pattern pattern = Pattern.compile(patternString);
-          omitmethods.add(pattern);
-        }
-      }
-    }
   }
 
   /**
