--- conflicted
+++ resolved
@@ -183,41 +183,7 @@
     /*
      * If there is fixture code check that it can be parsed first
      */
-<<<<<<< HEAD
-    boolean badFixtureText = false;
-
-    try {
-      afterAllFixtureBody =
-          JUnitCreator.parseFixture(getFileText(GenInputsAbstract.junit_after_all));
-    } catch (ParseException e) {
-      System.out.println("Parse error in after-all fixture text at token " + e.currentToken);
-      badFixtureText = true;
-    }
-    try {
-      afterEachFixtureBody =
-          JUnitCreator.parseFixture(getFileText(GenInputsAbstract.junit_after_each));
-    } catch (ParseException e) {
-      System.out.println("Parse error in after-each fixture text at token " + e.currentToken);
-      badFixtureText = true;
-    }
-    try {
-      beforeAllFixtureBody =
-          JUnitCreator.parseFixture(getFileText(GenInputsAbstract.junit_before_all));
-    } catch (ParseException e) {
-      System.out.println("Parse error in before-all fixture text at token " + e.currentToken);
-      badFixtureText = true;
-    }
-    try {
-      beforeEachFixtureBody =
-          JUnitCreator.parseFixture(getFileText(GenInputsAbstract.junit_before_each));
-    } catch (ParseException e) {
-      System.out.println("Parse error in before-each fixture text at token " + e.currentToken);
-      badFixtureText = true;
-    }
-    if (badFixtureText) {
-=======
     if (!getFixtureCode()) {
->>>>>>> 806ed223
       System.exit(1);
     }
 
@@ -231,17 +197,8 @@
     Set<String> coveredClassnames =
         GenInputsAbstract.getStringSetFromFile(require_covered_classes, "coverage class names");
 
-<<<<<<< HEAD
-    // Add methods to omitmethods from --omitmethods_file
-    extendOmitMethods(omitmethods);
-
-    // Get names of fields to be omitted
-    Set<String> omitFields =
-        GenInputsAbstract.getStringSetFromFile(omit_field_list, "Error reading field file");
-=======
     // get names of fields to be omitted
     Set<String> omitFields = GenInputsAbstract.getStringSetFromFile(omit_field_list, "field list");
->>>>>>> 806ed223
     omitFields.addAll(omit_field);
 
     VisibilityPredicate visibility;
@@ -259,14 +216,9 @@
       visibility = new PackageVisibilityPredicate(GenInputsAbstract.junit_package_name);
     }
 
-<<<<<<< HEAD
+    omitmethods.addAll(readOmitMethods(omitmethods_list));
+
     ReflectionPredicate reflectionPredicate = new DefaultReflectionPredicate(omitFields);
-=======
-    omitmethods.addAll(readOmitMethods(omitmethods_list));
-
-    ReflectionPredicate reflectionPredicate =
-        new DefaultReflectionPredicate(omitmethods, omitFields);
->>>>>>> 806ed223
 
     ClassNameErrorHandler classNameErrorHandler = new ThrowClassNameError();
     if (silently_ignore_bad_class_names) {
@@ -322,14 +274,6 @@
     }
     assert operationModel != null;
 
-<<<<<<< HEAD
-=======
-    if (!operationModel.hasClasses()) {
-      System.out.println(NO_CLASSES_TO_TEST);
-      System.exit(1);
-    }
-
->>>>>>> 806ed223
     List<TypedOperation> operations = operationModel.getOperations();
 
     /*
@@ -550,14 +494,6 @@
    *
    * @return true if all fixtures were read without error, false, otherwise
    */
-<<<<<<< HEAD
-  private static SimpleLog getSimpleLog(String filename) {
-    SimpleLog logger;
-    if (filename.equals("-")) {
-      logger = new SimpleLog(true);
-    } else {
-      logger = new SimpleLog(filename, true);
-=======
   private boolean getFixtureCode() {
     boolean badFixtureText = false;
 
@@ -574,7 +510,6 @@
     } catch (ParseException e) {
       System.out.println("Error in after-each fixture text at token " + e.currentToken);
       badFixtureText = true;
->>>>>>> 806ed223
     }
     try {
       beforeAllFixtureBody =
@@ -594,12 +529,7 @@
   }
 
   /**
-<<<<<<< HEAD
-   * Adds patterns for methods to be omitted to the {@code omitmethods} list. Reads from the {@link
-   * GenInputsAbstract#omitmethods_list} file.
-=======
    * Returns patterns read from the given file.
->>>>>>> 806ed223
    *
    * @param file the file to read from, may be null
    * @return contents of the file, as a set of Patterns
