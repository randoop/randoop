--- conflicted
+++ resolved
@@ -246,32 +246,21 @@
     Set<String> omitFields = GenInputsAbstract.getStringSetFromFile(omit_field_list, "field list");
     omitFields.addAll(omit_field);
 
-<<<<<<< HEAD
     for (Path omitMethodsFile : GenInputsAbstract.omitmethods_file) {
       omitmethods.addAll(readPatterns(omitMethodsFile));
     }
 
     for (Path omitClassesFile : GenInputsAbstract.omit_classes_file) {
       omit_classes.addAll(readPatterns(omitClassesFile));
-=======
-    for (Path omitmethodsFile : GenInputsAbstract.omitmethods_file) {
-      omitmethods.addAll(readPatterns(omitmethodsFile));
->>>>>>> fdfc4936
     }
 
     if (!GenInputsAbstract.dont_omit_replaced_methods) {
       omitmethods.addAll(createPatternsFromSignatures(MethodReplacements.getSignatureList()));
     }
     if (!GenInputsAbstract.omitmethods_no_defaults) {
-<<<<<<< HEAD
-      String omitMethodsDefaultsFileName = "/omitmethods-defaults.txt";
-      InputStream inputStream = GenTests.class.getResourceAsStream(omitMethodsDefaultsFileName);
-      omitmethods.addAll(readPatterns(inputStream, omitMethodsDefaultsFileName));
-=======
       String omitMethodsDefaultFileName = "/omitmethods-defaults.txt";
       InputStream inputStream = GenTests.class.getResourceAsStream(omitMethodsDefaultFileName);
       omitmethods.addAll(readPatterns(inputStream, omitMethodsDefaultFileName));
->>>>>>> fdfc4936
     }
 
     String omitClassesDefaultsFileName = "/omit-classes-defaults.txt";
