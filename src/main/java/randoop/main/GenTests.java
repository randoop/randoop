package randoop.main;

import static randoop.reflection.VisibilityPredicate.IS_PUBLIC;

import com.github.javaparser.ParseException;
import com.github.javaparser.ast.CompilationUnit;
import com.github.javaparser.ast.stmt.BlockStmt;
import java.io.IOException;
import java.io.InputStream;
import java.io.PrintWriter;
import java.net.URI;
import java.net.URISyntaxException;
import java.nio.file.DirectoryStream;
import java.nio.file.FileSystem;
import java.nio.file.FileSystems;
import java.nio.file.Files;
import java.nio.file.Path;
import java.nio.file.Paths;
import java.util.ArrayList;
import java.util.Arrays;
import java.util.Collection;
import java.util.Collections;
import java.util.HashMap;
import java.util.HashSet;
import java.util.LinkedHashMap;
import java.util.LinkedHashSet;
import java.util.List;
import java.util.Map;
import java.util.PriorityQueue;
import java.util.Set;
import java.util.StringJoiner;
import java.util.StringTokenizer;
import java.util.function.Predicate;
import java.util.regex.Pattern;
import java.util.regex.PatternSyntaxException;
import org.checkerframework.checker.signature.qual.ClassGetName;
import org.plumelib.options.Options;
import org.plumelib.options.Options.ArgException;
import org.plumelib.util.EntryReader;
import org.plumelib.util.UtilPlume;
import randoop.ExecutionVisitor;
import randoop.Globals;
import randoop.MethodReplacements;
import randoop.condition.RandoopSpecificationError;
import randoop.condition.SpecificationCollection;
import randoop.execution.TestEnvironment;
import randoop.generation.AbstractGenerator;
import randoop.generation.ComponentManager;
import randoop.generation.ForwardGenerator;
import randoop.generation.RandoopGenerationError;
import randoop.generation.RandoopListenerManager;
import randoop.generation.SeedSequences;
import randoop.generation.TestUtils;
import randoop.instrument.CoveredClassVisitor;
import randoop.operation.Operation;
import randoop.operation.OperationParseException;
import randoop.operation.TypedOperation;
import randoop.operation.TypedOperation.RankedTypeOperation;
import randoop.output.CodeWriter;
import randoop.output.FailingAssertionCommentWriter;
import randoop.output.JUnitCreator;
import randoop.output.JavaFileWriter;
import randoop.output.MinimizerWriter;
import randoop.output.NameGenerator;
import randoop.output.RandoopOutputException;
import randoop.reflection.DefaultReflectionPredicate;
import randoop.reflection.OperationModel;
import randoop.reflection.RandoopInstantiationError;
import randoop.reflection.RawSignature;
import randoop.reflection.ReflectionPredicate;
import randoop.reflection.SignatureParseException;
import randoop.reflection.VisibilityPredicate;
import randoop.sequence.ExecutableSequence;
import randoop.sequence.Sequence;
import randoop.sequence.SequenceExceptionError;
import randoop.sequence.SequenceExecutionException;
import randoop.sequence.Statement;
import randoop.test.CompilableTestPredicate;
import randoop.test.ContractCheckingGenerator;
import randoop.test.ContractSet;
import randoop.test.ErrorTestPredicate;
import randoop.test.ExcludeTestPredicate;
import randoop.test.ExpectedExceptionCheckGen;
import randoop.test.ExtendGenerator;
import randoop.test.IncludeIfCoversPredicate;
import randoop.test.IncludeTestPredicate;
import randoop.test.RegressionCaptureGenerator;
import randoop.test.RegressionTestPredicate;
import randoop.test.TestCheckGenerator;
import randoop.test.ValidityCheckingGenerator;
import randoop.types.ClassOrInterfaceType;
import randoop.types.Type;
import randoop.util.CollectionsExt;
import randoop.util.Log;
import randoop.util.MultiMap;
import randoop.util.Randomness;
import randoop.util.RandoopLoggingError;
import randoop.util.ReflectionExecutor;
import randoop.util.SimpleList;
import randoop.util.predicate.AlwaysFalse;

/** Test generation. */
public class GenTests extends GenInputsAbstract {

  // If this is changed, also change RandoopSystemTest.NO_OPERATIONS_TO_TEST
  private static final String NO_OPERATIONS_TO_TEST = "There are no operations to test. Exiting.";

  private static final String command = "gentests";

  private static final String pitch = "Generates unit tests for a set of classes.";

  private static final String commandGrammar = "gentests OPTIONS";

  private static final String where =
      "At least one of `--testclass', `--testjar', `--classlist', or `--methodlist' is specified.";

  private static final String summary =
      "Uses feedback-directed random test generation to generate "
          + "error-revealing tests and regression tests. ";

  private static final String input =
      "One or more names of classes to test. A class to test can be specified "
          + "via the `--testclass', `--testjar', or `--classlist' options.";

  private static final String output =
      "Two JUnit test suites (each as one or more Java source files): "
          + "an error-revealing test suite and a regression test suite.";

  private static final String example =
      "java randoop.main.Main gentests --testclass=java.util.Collections "
          + "--testclass=java.util.TreeSet";

  private static final List<String> notes;
  public static final String TEST_METHOD_NAME_PREFIX = "test";

  private BlockStmt afterAllFixtureBody;
  private BlockStmt afterEachFixtureBody;
  private BlockStmt beforeAllFixtureBody;
  private BlockStmt beforeEachFixtureBody;

  static {
    notes = new ArrayList<>();
    notes.add("See the Randoop manual for guidance.  Here are a few important tips.");
    notes.add(
        "Randoop executes the code under test, with no mechanisms to protect your system from "
            + "harm resulting from arbitrary code execution. If random execution of your code "
            + "could have undesirable effects (e.g., deletion of files, opening network "
            + "connections, etc.) make sure you execute Randoop in a sandbox.");
    notes.add(
        "Randoop will only use methods from the classes that you specify for testing. "
            + "If Randoop is not generating tests for a particular method, make sure that you "
            + "include classes for the types that the method requires. ");
    notes.add(
        "Randoop may be deterministic when the code under test is itself deterministic. "
            + "This means that two runs of Randoop may generate the same tests. "
            + "To get variation across runs, use the --randomseed option.");
  }

  private static Options options =
      new Options(
          GenTests.class,
          GenInputsAbstract.class,
          ReflectionExecutor.class,
          ForwardGenerator.class,
          AbstractGenerator.class);

  /** The count of sequences that failed to compile. */
  private int sequenceCompileFailureCount = 0;

  /** GenTests constructor that uses default messages */
  public GenTests() {
    super(command, pitch, commandGrammar, where, summary, notes, input, output, example, options);
  }

  @Override
  public boolean handle(String[] args) {

    try {
      String[] nonargs = options.parse(args);
      if (nonargs.length > 0) {
        throw new ArgException("Unrecognized command-line arguments: " + Arrays.toString(nonargs));
      }
    } catch (ArgException ae) {
      usage("While parsing command-line arguments: %s", ae.getMessage());
    }

    checkOptionsValid();

    Randomness.setSeed(randomseed);

    // java.security.Policy policy = java.security.Policy.getPolicy();

    // This is distracting to the user as the first thing shown, and is not very informative.
    // Reinstate it with a --verbose option.
    // if (GenInputsAbstract.progressdisplay) {
    //   System.out.printf("Using security policy %s%n", policy);
    // }

    // If some properties were specified, set them
    for (String prop : GenInputsAbstract.system_props) {
      String[] pa = prop.split("=", 2);
      if (pa.length != 2) {
        usage("invalid property definition: %s%n", prop);
      }
      System.setProperty(pa[0], pa[1]);
    }

    /*
     * If there is fixture code check that it can be parsed first
     */
    if (!getFixtureCode()) {
      System.exit(1);
    }

    /*
     * Setup model of classes under test
     */

    VisibilityPredicate visibility;
    if (GenInputsAbstract.junit_package_name == null) {
      visibility = IS_PUBLIC;
    } else if (GenInputsAbstract.only_test_public_members) {
      visibility = IS_PUBLIC;
      if (GenInputsAbstract.junit_package_name != null) {
        System.out.println(
            "Not using package "
                + GenInputsAbstract.junit_package_name
                + " since --only-test-public-members is set");
      }
    } else {
      visibility =
          new VisibilityPredicate.PackageVisibilityPredicate(GenInputsAbstract.junit_package_name);
    }

    // Get names of classes under test
    Set<@ClassGetName String> classnames = GenInputsAbstract.getClassnamesFromArgs(visibility);

    // Get names of classes that must be covered by output tests
    @SuppressWarnings("signature") // TOOD: read from file, no guarantee strings are @ClassGetName
    Set<@ClassGetName String> coveredClassnames =
        GenInputsAbstract.getStringSetFromFile(require_covered_classes, "coverage class names");

    // Get names of fields to be omitted
    Set<String> omitFields = GenInputsAbstract.getStringSetFromFile(omit_field_list, "field list");
    omitFields.addAll(omit_field);

    omitmethods.addAll(readOmitMethods(omitmethods_file));
    if (!GenInputsAbstract.dont_omit_replaced_methods) {
      omitmethods.addAll(createPatternsFromSignatures(MethodReplacements.getSignatureList()));
    }
    if (!GenInputsAbstract.omitmethods_no_defaults) {
      String omDefaultsFileName = "/omitmethods-defaults.txt";
      InputStream inputStream = GenTests.class.getResourceAsStream(omDefaultsFileName);
      omitmethods.addAll(readOmitMethods(inputStream, omDefaultsFileName));
    }

    ReflectionPredicate reflectionPredicate = new DefaultReflectionPredicate(omitFields);

    ClassNameErrorHandler classNameErrorHandler = new ThrowClassNameError();
    if (silently_ignore_bad_class_names) {
      classNameErrorHandler = new WarnOnBadClassName();
    }

    String classpath = Globals.getClassPath();

    /*
     * Setup pre/post/throws-conditions for operations.
     */
    if (GenInputsAbstract.use_jdk_specifications) {
      if (GenInputsAbstract.specifications == null) {
        GenInputsAbstract.specifications = new ArrayList<>();
      }
      GenInputsAbstract.specifications.addAll(getJDKSpecificationFiles());
    }
    SpecificationCollection operationSpecifications = null;
    try {
      operationSpecifications = SpecificationCollection.create(GenInputsAbstract.specifications);
    } catch (RandoopSpecificationError e) {
      System.out.println("Error in specifications: " + e.getMessage());
      System.exit(1);
    }

    OperationModel operationModel = null;
    try {
      operationModel =
          OperationModel.createModel(
              visibility,
              reflectionPredicate,
              omitmethods,
              classnames,
              coveredClassnames,
              classNameErrorHandler,
              GenInputsAbstract.literals_file,
              operationSpecifications);
    } catch (SignatureParseException e) {
      System.out.printf("%nError: parse exception thrown %s%n", e);
      System.out.println("Exiting Randoop.");
      System.exit(1);
    } catch (NoSuchMethodException e) {
      System.out.printf("%nError building operation model: %s%n", e);
      System.out.println("Exiting Randoop.");
      System.exit(1);
    } catch (RandoopClassNameError e) {
      System.out.printf("Error: %s%n", e.getMessage());
      if (e.getMessage().startsWith("No class with name \"")) {
        System.out.println("More specifically, none of the following files could be found:");
        StringTokenizer tokenizer = new StringTokenizer(classpath, java.io.File.pathSeparator);
        while (tokenizer.hasMoreTokens()) {
          String classPathElt = tokenizer.nextToken();
          if (classPathElt.endsWith(".jar")) {
            String classFileName = e.className.replace(".", "/") + ".class";
            System.out.println("  " + classFileName + " in " + classPathElt);
          } else {
            String classFileName = e.className.replace(".", java.io.File.separator) + ".class";
            if (!classPathElt.endsWith(java.io.File.separator)) {
              classPathElt += java.io.File.separator;
            }
            System.out.println("  " + classPathElt + classFileName);
          }
        }
        System.out.println("Correct your classpath or the class name and re-run Randoop.");
      }
      System.exit(1);
    } catch (RandoopSpecificationError e) {
      System.out.printf("Error: %s%n", e.getMessage());
      System.exit(1);
    }
    assert operationModel != null;

    List<TypedOperation> operations = operationModel.getOperations();
    Set<ClassOrInterfaceType> classesUnderTest = operationModel.getClassTypes();

    /*
     * Stop if there is only 1 operation. This will be Object().
     */
    if (operations.size() <= 1) {
      System.out.println(NO_OPERATIONS_TO_TEST);
      operationModel.dumpModel(System.out);
      System.exit(1);
    }
    if (GenInputsAbstract.progressdisplay) {
      System.out.println("PUBLIC MEMBERS=" + operations.size());
    }

    /*
     * Initialize components:
     * <ul>
     *   <li>Add default seeds for primitive types
     *   <li>Add any values for TestValue annotated static fields in operationModel
     * </ul>
     */
    Set<Sequence> components = new LinkedHashSet<>();
    components.addAll(SeedSequences.defaultSeeds());
    components.addAll(operationModel.getAnnotatedTestValues());

    ComponentManager componentMgr = new ComponentManager(components);
    operationModel.addClassLiterals(
        componentMgr, GenInputsAbstract.literals_file, GenInputsAbstract.literals_level);

    RandoopListenerManager listenerMgr = new RandoopListenerManager();

    MultiMap<Type, TypedOperation> observerMap;
    try {
      observerMap = OperationModel.readOperations(GenInputsAbstract.observers, true);
    } catch (OperationParseException e) {
      System.out.printf("Error parsing observers: %s%n", e.getMessage());
      System.exit(1);
      throw new Error("dead code");
    }
    Set<TypedOperation> observers = new LinkedHashSet<>();
    for (Type keyType : observerMap.keySet()) {
      observers.addAll(observerMap.getValues(keyType));
    }

    /*
     * Create the generator for this session.
     */
    AbstractGenerator explorer =
        new ForwardGenerator(
            operations,
            observers,
            new GenInputsAbstract.Limits(),
            componentMgr,
            listenerMgr,
            classesUnderTest);

    // log setup.
    operationModel.log();
    if (GenInputsAbstract.operation_history_log != null) {
      TestUtils.setOperationLog(new PrintWriter(GenInputsAbstract.operation_history_log), explorer);
    }
    TestUtils.setSelectionLog(GenInputsAbstract.selection_log);

    // These two debugging lines make runNoOutputTest() fail:
    // operationModel.dumpModel(System.out);
    // System.out.println("isLoggingOn = " + Log.isLoggingOn());

    /*
     * Create the test check generator for the contracts and observers
     */
    ContractSet contracts = operationModel.getContracts();
    TestCheckGenerator testGen = createTestCheckGenerator(visibility, contracts, observerMap);
    explorer.setTestCheckGenerator(testGen);

    /*
     * Setup for test predicate
     */
    // Always exclude a singleton sequence with just new Object()
    TypedOperation objectConstructor;
    try {
      objectConstructor = TypedOperation.forConstructor(Object.class.getConstructor());
    } catch (NoSuchMethodException e) {
      throw new RandoopBug("failed to get Object constructor", e);
    }

    Sequence newObj = new Sequence().extend(objectConstructor);
    Set<Sequence> excludeSet = new LinkedHashSet<>();
    excludeSet.add(newObj);

    // Define test predicate to decide which test sequences will be output
    Predicate<ExecutableSequence> isOutputTest =
        createTestOutputPredicate(
            excludeSet,
            operationModel.getCoveredClassesGoal(),
            GenInputsAbstract.require_classname_in_test);

    explorer.setTestPredicate(isOutputTest);

    /*
     * Setup visitors
     */
    List<ExecutionVisitor> visitors = new ArrayList<>();
    // instrumentation visitor
    if (GenInputsAbstract.require_covered_classes != null) {
      visitors.add(new CoveredClassVisitor(operationModel.getCoveredClassesGoal()));
    }
    // Install any user-specified visitors.
    if (!GenInputsAbstract.visitor.isEmpty()) {
      for (String visitorClsName : GenInputsAbstract.visitor) {
        try {
          @SuppressWarnings("unchecked")
          Class<ExecutionVisitor> cls = (Class<ExecutionVisitor>) Class.forName(visitorClsName);
          ExecutionVisitor vis = cls.getDeclaredConstructor().newInstance();
          visitors.add(vis);
        } catch (Exception e) {
          throw new RandoopBug("Error while loading visitor class " + visitorClsName, e);
        }
      }
    }
    explorer.setExecutionVisitor(visitors);

    // Diagnostic output
    if (GenInputsAbstract.progressdisplay) {
      System.out.printf("Explorer = %s%n", explorer);
    }
    // These two debugging lines make runNoOutputTest() fail:
    // operationModel.dumpModel(System.out);
    // System.out.println("isLoggingOn = " + Log.isLoggingOn());
    if (Log.isLoggingOn()) {
      Log.logPrintf("Initial sequences (seeds):%n");
      componentMgr.log();
    }

    // Generate tests
    try {
      explorer.createAndClassifySequences();
    } catch (SequenceExceptionError e) {

      printSequenceExceptionError(explorer, e);

      System.exit(1);
    } catch (RandoopInstantiationError e) {
      throw new RandoopBug("Error instantiating operation " + e.getOpName(), e);
    } catch (RandoopGenerationError e) {
      throw new RandoopBug("Error in generation with operation " + e.getInstantiatedOperation(), e);
    } catch (SequenceExecutionException e) {
      throw new RandoopBug("Error executing generated sequence", e);
    } catch (RandoopLoggingError e) {
      throw new RandoopBug("Logging error", e);
    }

    // post generation
    if (GenInputsAbstract.dont_output_tests) {
      return true;
    }

    JUnitCreator junitCreator =
        JUnitCreator.getTestCreator(
            junit_package_name,
            beforeAllFixtureBody,
            afterAllFixtureBody,
            beforeEachFixtureBody,
            afterEachFixtureBody);

    JavaFileWriter javaFileWriter = new JavaFileWriter(junit_output_dir);
    if (!GenInputsAbstract.no_error_revealing_tests) {
      CodeWriter codeWriter = javaFileWriter;
      if (GenInputsAbstract.minimize_error_test || GenInputsAbstract.stop_on_error_test) {
        codeWriter = new MinimizerWriter(javaFileWriter);
      }
      writeTestFiles(
          junitCreator,
          explorer.getErrorTestSequences(),
          codeWriter,
          GenInputsAbstract.error_test_basename,
          "Error-revealing");
    }

    if (!GenInputsAbstract.no_regression_tests) {
      final TestEnvironment testEnvironment =
          new TestEnvironment(convertClasspathToAbsolute(classpath));
      String agentPathString = MethodReplacements.getAgentPath();
      String agentArgs = MethodReplacements.getAgentArgs();
      if (agentPathString != null && !agentPathString.isEmpty()) {
        Path agentPath = Paths.get(agentPathString);
        testEnvironment.setReplaceCallAgent(agentPath, agentArgs);
      }

      FailingAssertionCommentWriter codeWriter =
          new FailingAssertionCommentWriter(testEnvironment, javaFileWriter);
      writeTestFiles(
          junitCreator,
          explorer.getRegressionSequences(),
          codeWriter,
          GenInputsAbstract.regression_test_basename,
          "Regression");

<<<<<<< HEAD
      Set<String> flakyTestNames = codeWriter.getFlakyTestNames();

      if (flakyTestNames.size() > 0) {
        System.out.println();
        System.out.println("Flaky tests were generated. This means that your program contains");
        System.out.println("methods that are nondeterministic or have non-local side effects.");

        if (GenInputsAbstract.nondeterministic_methods_to_output > 0) {
          List<ExecutableSequence> regressionSequences = explorer.getRegressionSequences();

          // How many flaky tests an operation occurs in (regardless of how many times it appears in
          // that test).
          Map<TypedOperation, Integer> testOccurrences =
              countSequencesPerOperation(regressionSequences);

          // TODO: cxing handle Error Test Sequence tallying.
          //  Currently, we don't rerun Error Test Sequences and cannot determine
          //  flakiness heuristics.
          // countSequencesPerOperation(testOccurrences, explorer.getErrorTestSequences());

          List<ExecutableSequence> flakySequences =
              regressionTestNamesToSequences(flakyTestNames, regressionSequences);
          // How many tests an operation occurs in (regardless of how many times it appears in that
          // flaky test).
          Map<TypedOperation, Integer> flakyOccurrences =
              countSequencesPerOperation(flakySequences);

          // tf-idf metric
          // Our heuristic for ranking possibly flaky methods. Method M's heuristic is:
          // ((number of flaky tests M occurs in) / (number of total tests M occurs in)

          // Priority queue of methods ordered by tf-idf heuristic, highest first.
          PriorityQueue<RankedTypeOperation> methodHeuristicPriorityQueue =
              new PriorityQueue<>(TypedOperation.compareRankedTypeOperation.reversed());

          for (TypedOperation op : flakyOccurrences.keySet()) {
            double flakinessHeuristic = flakyOccurrences.get(op) / testOccurrences.get(op);
            RankedTypeOperation rankedMethod = new RankedTypeOperation(flakinessHeuristic, op);
            methodHeuristicPriorityQueue.add(rankedMethod);
          }

          System.out.println("The following methods, in decreasing order of likelihood,");
          System.out.println("are the most likely to be the problem.");
          for (int i = 0;
              i < GenInputsAbstract.nondeterministic_methods_to_output
                  && !methodHeuristicPriorityQueue.isEmpty();
              i++) {
            RankedTypeOperation rankedMethod = methodHeuristicPriorityQueue.remove();
            System.out.println("  " + rankedMethod.operation.toParsableString());
          }
        }

        System.out.println(
            "To prevent the generation of flaky tests, see section 'Nondeterministic program");
        System.out.println(
            "under test' at https://randoop.github.io/randoop/manual/#nondeterminism .");
        System.out.println();
        // TODO cxing: add nmrd-blacklist comment suggestion for user and edit the manual
        // accordingly
        System.out.println();
      }
=======
      processAndOutputFlakyMethods(
          codeWriter.getFlakyTestNames(), explorer.getRegressionSequences());
>>>>>>> 796400df
    } // if (!GenInputsAbstract.no_regression_tests)

    if (GenInputsAbstract.progressdisplay) {
      System.out.printf("%nInvalid tests generated: %d%n", explorer.invalidSequenceCount);
    }

    if (this.sequenceCompileFailureCount > 0) {
      System.out.printf(
          "%nUncompilable sequences generated (count: %d).%n", this.sequenceCompileFailureCount);
      System.out.println("Please report at https://github.com/randoop/randoop/issues ,");
      System.out.println(
          "providing the information requested at https://randoop.github.io/randoop/manual/index.html#bug-reporting .");
    }

    // Operation history includes counts determined by getting regression sequences from explorer,
    // so dump after all done.
    explorer.getOperationHistory().outputTable();

    return true;
  }

  /**
<<<<<<< HEAD
   * Given a collection of test names of the form "test005", returns the corresponding elements from
   * the given list.
   *
   * @param testNames names of the torm "test005"
   * @param sequences regression test sequences, numbered sequentially
   * @return the sequences corresponding to the test names
   */
  private List<ExecutableSequence> regressionTestNamesToSequences(
=======
   * Outputs suspected flaky methods by using the Term Frequency - Inverse Document Frequency
   * (tf-idf) metric.
   *
   * @param flakyTestNames the set of flaky test names of the form "test005"
   * @param sequences the list of sequences (error or regression)
   */
  private void processAndOutputFlakyMethods(
      Set<String> flakyTestNames, List<ExecutableSequence> sequences) {

    if (flakyTestNames.size() > 0) {
      System.out.println();
      System.out.println("Flaky tests were generated. This means that your program contains");
      System.out.println("methods that are nondeterministic or have non-local side effects.");

      if (GenInputsAbstract.nondeterministic_methods_to_output > 0) {
        // How many flaky tests an operation occurs in (regardless of how many times it appears in
        // that test).
        Map<TypedOperation, Integer> testOccurrences = countSequencesPerOperation(sequences);

        // TODO: cxing handle Error Test Sequence tallying.
        //  Currently, we don't rerun Error Test Sequences and cannot determine
        //  flakiness heuristics.
        // countSequencesPerOperation(testOccurrences, explorer.getErrorTestSequences());

        List<ExecutableSequence> flakySequences = testNamesToSequences(flakyTestNames, sequences);
        // How many tests an operation occurs in (regardless of how many times it appears in that
        // flaky test).
        Map<TypedOperation, Integer> flakyOccurrences = countSequencesPerOperation(flakySequences);

        // tf-idf metric
        // Our heuristic for ranking possibly flaky methods. Method M's heuristic is:
        // ((number of flaky tests M occurs in) / (number of total tests M occurs in)

        // Priority queue of methods ordered by tf-idf heuristic, highest first.
        PriorityQueue<RankedTypeOperation> methodHeuristicPriorityQueue =
            new PriorityQueue<>(TypedOperation.compareRankedTypeOperation.reversed());

        for (TypedOperation op : flakyOccurrences.keySet()) {
          double flakinessHeuristic = flakyOccurrences.get(op) / testOccurrences.get(op);
          RankedTypeOperation rankedMethod = new RankedTypeOperation(flakinessHeuristic, op);
          methodHeuristicPriorityQueue.add(rankedMethod);
        }

        System.out.println("The following methods, in decreasing order of likelihood,");
        System.out.println("are the most likely to be the problem.");
        int maxMethodsToOutput = GenInputsAbstract.nondeterministic_methods_to_output;
        for (int i = 0; i < maxMethodsToOutput && !methodHeuristicPriorityQueue.isEmpty(); i++) {
          RankedTypeOperation rankedMethod = methodHeuristicPriorityQueue.remove();
          System.out.println("  Possibly flaky:  " + rankedMethod.operation.toParsableString());
        }
      }

      System.out.println(
          "To prevent the generation of flaky tests, see section 'Nondeterministic program");
      System.out.println(
          "under test' at https://randoop.github.io/randoop/manual/#nondeterminism .");
      System.out.println();
      // TODO cxing: Separate PR: add nmrd-blacklist comment suggestion for
      // user (actionable steps to take to avoid flaky test generation and edit the manual
      // accordingly.
      System.out.println();
    }
  }

  /**
   * Given a collection of test names of the form "test005", returns the corresponding elements from
   * the given list.
   *
   * @param testNames names of the form "test005"
   * @param sequences test sequences (error or regression), numbered sequentially
   * @return the sequences corresponding to the test names
   */
  private List<ExecutableSequence> testNamesToSequences(
>>>>>>> 796400df
      Iterable<String> testNames, List<ExecutableSequence> sequences) {
    List<ExecutableSequence> result = new ArrayList<>();
    for (String testName : testNames) {
      int testNum = Integer.parseInt(testName.substring(4)); // length of "test"
      // Tests start at 001, not 000, so subtract 1.
      ExecutableSequence sequence = sequences.get(testNum - 1);
      result.add(sequence);
    }
    return result;
  }

  /**
   * Counts the number of sequences each operation occurs in.
   *
   * @param sequences a list of sequences
   * @return a map from operation to the number of sequences in which the operation occurs at least
   *     once
   */
  private Map<TypedOperation, Integer> countSequencesPerOperation(
      List<ExecutableSequence> sequences) {
    // Map from method call operations to number of sequences it occurs in.
    Map<TypedOperation, Integer> tallyMap = new HashMap<>();

    for (ExecutableSequence es : sequences) {
      Set<TypedOperation> ops = getOperationsInSequence(es);

      for (TypedOperation to : ops) {
        if (tallyMap.containsKey(to)) {
          tallyMap.put(to, tallyMap.get(to) + 1);
        } else {
          tallyMap.put(to, 1);
        }
      }
    }
    return tallyMap;
  }

  /**
   * Constructs a set of method-call operations appearing in an Executable Sequence. Non-method-call
   * operations are excluded.
   *
   * @param es an ExecutableSequence
   * @return the set of method call operations in {@code es}
   */
  private Set<TypedOperation> getOperationsInSequence(ExecutableSequence es) {
    HashSet<TypedOperation> ops = new HashSet<>();

    SimpleList<Statement> statements = es.sequence.statements;
    for (int i = 0; i < statements.size(); i++) {
      if (statements.get(i).getOperation().isMethodCall()) {
        ops.add(statements.get(i).getOperation());
      }
    }
    return ops;
  }

  /**
   * Convert each element of the given classpath from a relative to an absolute path.
   *
   * @param classpath the classpath to replace
   * @return a version of classpath with relative paths replaced by absolute paths
   */
  private String convertClasspathToAbsolute(String classpath) {
    String[] relpaths = classpath.split(java.io.File.pathSeparator);
    int length = relpaths.length;
    String[] abspaths = new String[length];
    for (int i = 0; i < length; i++) {
      String rel = relpaths[i];
      String abs;
      if (rel.equals("")) {
        abs = rel;
      } else {
        abs = Paths.get(rel).toAbsolutePath().toString();
      }
      abspaths[i] = abs;
    }
    return UtilPlume.join(abspaths, java.io.File.pathSeparator);
  }

  /**
   * Creates the test classes for the test sequences using the {@link JUnitCreator} and then writes
   * the files using the {@link CodeWriter}. Writes the test suite if {@link
   * GenInputsAbstract#junit_reflection_allowed} is true, or the test driver, otherwise.
   *
   * <p>Class names are numbered with {@code basename} as the prefix. The package for tests is
   * {@link GenInputsAbstract#junit_package_name}.
   *
   * @param junitCreator the {@link JUnitCreator} to create the test class source
   * @param testSequences a list of {@link ExecutableSequence} objects for test methods
   * @param codeWriter the {@link CodeWriter} to output the test classes
   * @param basename the prefix for the class name
   * @param testKind a {@code String} indicating the kind of tests for logging and error messages
   */
  private void writeTestFiles(
      JUnitCreator junitCreator,
      List<ExecutableSequence> testSequences,
      CodeWriter codeWriter,
      String basename,
      String testKind) {
    if (testSequences.isEmpty()) {
      if (GenInputsAbstract.progressdisplay) {
        System.out.printf("%nNo " + testKind.toLowerCase() + " tests to output%n");
      }
      return;
    }
    if (GenInputsAbstract.progressdisplay) {
      System.out.printf("%n%s test output:%n", testKind);
      System.out.printf("%s test count: %d%n", testKind, testSequences.size());
      System.out.printf("Writing JUnit tests...%n");
    }
    try {
      List<Path> testFiles = new ArrayList<>();

      // Create and write test classes.
      LinkedHashMap<String, CompilationUnit> testMap =
          getTestASTMap(basename, testSequences, junitCreator);
      for (Map.Entry<String, CompilationUnit> entry : testMap.entrySet()) {
        String classname = entry.getKey();
        String classSource = entry.getValue().toString();
        testFiles.add(
            codeWriter.writeClassCode(
                GenInputsAbstract.junit_package_name, classname, classSource));
      }

      // Create and write suite or driver class.
      String driverName;
      String classSource;
      if (GenInputsAbstract.junit_reflection_allowed) {
        driverName = basename;
        classSource = junitCreator.createTestSuite(driverName, testMap.keySet());
      } else {
        driverName = basename + "Driver";
        classSource =
            junitCreator.createTestDriver(driverName, testMap.keySet(), testSequences.size());
      }
      testFiles.add(
          codeWriter.writeUnmodifiedClassCode(
              GenInputsAbstract.junit_package_name, driverName, classSource));
      if (GenInputsAbstract.progressdisplay) {
        System.out.println();
        for (Path f : testFiles) {
          System.out.printf("Created file %s%n", f.toAbsolutePath());
        }
      }
    } catch (RandoopOutputException e) {
      System.out.printf("%nError writing %s tests%n", testKind.toLowerCase());
      e.printStackTrace(System.out);
      System.exit(1);
    }
  }

  /**
   * Create fixture code from {@link GenInputsAbstract#junit_after_all}, {@link
   * GenInputsAbstract#junit_after_each}, {@link GenInputsAbstract#junit_before_all}, and {@link
   * GenInputsAbstract#junit_before_each} and set fixture body variables.
   *
   * @return true if all fixtures were read without error, false, otherwise
   */
  private boolean getFixtureCode() {
    boolean badFixtureText = false;

    try {
      afterAllFixtureBody =
          JUnitCreator.parseFixture(getFileText(GenInputsAbstract.junit_after_all));
    } catch (ParseException e) {
      System.out.println("Error in after-all fixture text at token " + e.currentToken);
      badFixtureText = true;
    }
    try {
      afterEachFixtureBody =
          JUnitCreator.parseFixture(getFileText(GenInputsAbstract.junit_after_each));
    } catch (ParseException e) {
      System.out.println("Error in after-each fixture text at token " + e.currentToken);
      badFixtureText = true;
    }
    try {
      beforeAllFixtureBody =
          JUnitCreator.parseFixture(getFileText(GenInputsAbstract.junit_before_all));
    } catch (ParseException e) {
      System.out.println("Error in before-all fixture text at token " + e.currentToken);
      badFixtureText = true;
    }
    try {
      beforeEachFixtureBody =
          JUnitCreator.parseFixture(getFileText(GenInputsAbstract.junit_before_each));
    } catch (ParseException e) {
      System.out.println("Error in before-each fixture text at token " + e.currentToken);
      badFixtureText = true;
    }
    return !badFixtureText;
  }

  /**
   * Returns patterns read from the given user-provided file.
   *
   * @param file the file to read from, may be null (in which case this returns an empty list)
   * @return contents of the file, as a list of Patterns
   */
  private List<Pattern> readOmitMethods(Path file) {
    if (file != null) {
      try (EntryReader er = new EntryReader(file.toFile(), "^#.*", null)) {
        return readOmitMethods(er);
      } catch (IOException e) {
        throw new RandoopUsageError("Error reading omitmethods-list file " + file + ":", e);
      }
    }
    return new ArrayList<>();
  }

  /**
   * Returns patterns read from the given stream.
   *
   * @param is the stream from which to read
   * @param filename the file name to use in diagnostic messages
   * @return contents of the file, as a list of Patterns
   */
  private List<Pattern> readOmitMethods(InputStream is, String filename) {
    // Read method omissions from user-provided file
    try (EntryReader er = new EntryReader(is, filename, "^#.*", null)) {
      return readOmitMethods(er);
    } catch (IOException e) {
      throw new RandoopBug("Error reading omitmethods from " + filename, e);
    }
  }

  /**
   * Returns patterns read from the given EntryReader.
   *
   * @param er the EntryReader to read from.
   * @return contents of the file, as a list of Patterns
   */
  private List<Pattern> readOmitMethods(EntryReader er) {
    List<Pattern> result = new ArrayList<>();
    for (String line : er) {
      String trimmed = line.trim();
      if (!trimmed.isEmpty()) {
        try {
          Pattern pattern = Pattern.compile(trimmed);
          result.add(pattern);
        } catch (PatternSyntaxException e) {
          throw new RandoopUsageError(
              "Bad regex " + trimmed + " while reading file " + er.getFileName(), e);
        }
      }
    }
    return result;
  }

  /**
   * Creates a list of signature strings (see {@link RawSignature#toString()} to a list of {@code
   * Pattern}.
   *
   * @param signatures the list of signature strings
   * @return the list of patterns for the signature strings
   */
  private List<Pattern> createPatternsFromSignatures(List<String> signatures) {
    List<Pattern> patterns = new ArrayList<>();
    for (String signatureString : signatures) {
      patterns.add(signatureToPattern(signatureString));
    }
    return patterns;
  }

  /**
   * Converts a signature string (see {@link RawSignature#toString()} to a {@code Pattern} that
   * matches that string.
   *
   * @param signatureString the string representation of a signature
   * @return the pattern to match {@code signatureString}
   */
  private Pattern signatureToPattern(String signatureString) {
    String patternString =
        signatureString
            .replaceAll(" ", "")
            .replaceAll("\\.", "\\\\.")
            .replaceAll("\\(", "\\\\(")
            .replaceAll("\\)", "\\\\)")
            .replaceAll("\\$", "\\\\$")
            .replaceAll("\\[", "\\\\[")
            .replaceAll("\\]", "\\\\]");
    return Pattern.compile(patternString);
  }

  /**
   * Prints information about a {@code SequenceExceptionError} that indicates a flaky test has been
   * found. Prints information to help user identify source of flakiness, including exception,
   * statement that threw the exception, the full sequence where exception was thrown, and the input
   * subsequence.
   *
   * @param explorer the test generator
   * @param e the sequence exception
   */
  private void printSequenceExceptionError(AbstractGenerator explorer, SequenceExceptionError e) {

    StringJoiner msg = new StringJoiner(Globals.lineSep);
    msg.add("");
    msg.add("");
    msg.add("ERROR: Randoop stopped because of a flaky test.");
    msg.add("");
    msg.add("This can happen when Randoop is run on methods that side-effect global state.");
    msg.add("It can also indicate a bug in Randoop.  For example, it is often a bug in");
    msg.add("Randoop if the Exception is ClassCastException and the Input Subsequence\"");
    msg.add("below compiles but does not run.");
    msg.add("See the below info and https://randoop.github.io/randoop/manual/#flaky-tests .");
    msg.add("");
    msg.add(String.format("Exception:%n  %s%n", e.getError()));
    msg.add(String.format("Statement:%n  %s%n", e.getStatement()));
    // No trailing newline needed.
    msg.add(String.format("Full sequence:%n%s", e.getSequence()));
    // No trailing newline needed.
    msg.add(String.format("Input subsequence:%n%s", e.getSubsequence().toCodeString()));

    Log.logPrintf("%s%n", msg);
    System.out.println(msg);

    if (GenInputsAbstract.log == null) {
      System.out.println("For more details, rerun with logging turned on with --log=FILENAME.");
    } else {
      System.out.println("For more details, see the log at " + GenInputsAbstract.log);
    }

    if (Log.isLoggingOn()) {

      Sequence subsequence = e.getSubsequence();

      /*
       * Get the set of operations executed since the first execution of the flaky subsequence
       */
      List<String> executedOperationTrace = new ArrayList<>();
      boolean flakySequenceFound = false;
      for (Sequence sequence : explorer.getAllSequences()) {
        // Look for occurrence of flaky sequence
        if (subsequence.equals(sequence)) {
          flakySequenceFound = true;
        }
        // Once flaky sequence found, collect the operations executed
        if (flakySequenceFound) {
          for (int i = 0; i < sequence.statements.size(); i++) {
            Operation operation = sequence.statements.get(i).getOperation();
            if (!operation.isNonreceivingValue()) {
              executedOperationTrace.add(operation.toString());
            }
          }
        }
      }

      if (!executedOperationTrace.isEmpty()) {
        Log.logPrintf("Operations performed since subsequence first executed:%n");
        for (String opName : executedOperationTrace) {
          Log.logPrintf("%s%n", opName);
        }
      } else {
        Log.logPrintf(
            "No previous occurrence of subsequence where exception was thrown:%n" + "%s%n"
            // + "Please submit an issue at https://github.com/randoop/randoop/issues/new%n"
            ,
            subsequence);
      }
      Log.logPrintf("%n");
      Log.logStackTrace(e);
    }
  }

  /**
   * Builds the test predicate that determines whether a particular sequence will be included in the
   * output based on command-line arguments.
   *
   * @param excludeSet the set of sequences to exclude
   * @param coveredClasses the list of classes to test for coverage
   * @param includePattern the pattern for method name inclusion
   * @return the predicate
   */
  public Predicate<ExecutableSequence> createTestOutputPredicate(
      Set<Sequence> excludeSet, Set<Class<?>> coveredClasses, Pattern includePattern) {
    if (GenInputsAbstract.dont_output_tests) {
      return new AlwaysFalse<>();
    }

    Predicate<ExecutableSequence> baseTest;
    // Base case: exclude sequences in excludeSet, keep everything else.
    // To exclude something else, add sequence to excludeSet.
    baseTest = new ExcludeTestPredicate(excludeSet);
    if (includePattern != null) {
      baseTest = baseTest.and(new IncludeTestPredicate(includePattern));
    }
    if (!coveredClasses.isEmpty()) {
      baseTest = baseTest.and(new IncludeIfCoversPredicate(coveredClasses));
    }

    // Use command-line arguments to determine which kinds of tests to output.
    Predicate<ExecutableSequence> checkTest;
    if (GenInputsAbstract.no_regression_tests && GenInputsAbstract.no_error_revealing_tests) {
      checkTest = new AlwaysFalse<>();
    } else if (GenInputsAbstract.no_regression_tests) {
      checkTest = new ErrorTestPredicate();
    } else if (GenInputsAbstract.no_error_revealing_tests) {
      checkTest = new RegressionTestPredicate();
    } else {
      checkTest = new ErrorTestPredicate().or(new RegressionTestPredicate());
    }

    Predicate<ExecutableSequence> isOutputTest = baseTest.and(checkTest);

    if (GenInputsAbstract.check_compilable) {
      JUnitCreator junitCreator =
          JUnitCreator.getTestCreator(
              junit_package_name,
              beforeAllFixtureBody,
              afterAllFixtureBody,
              beforeEachFixtureBody,
              afterEachFixtureBody);
      isOutputTest = isOutputTest.and(new CompilableTestPredicate(junitCreator, this));
    }

    return isOutputTest;
  }

  /**
   * Creates the JUnit test classes for the given sequences, in AST (abstract syntax tree) form.
   *
   * @param classNamePrefix the class name prefix
   * @param sequences the sequences for test methods of the created test classes
   * @param junitCreator the JUnit creator to create the abstract syntax trees for the test classes
   * @return mapping from a class name to the abstract syntax tree for the class
   */
  private LinkedHashMap<String, CompilationUnit> getTestASTMap(
      String classNamePrefix, List<ExecutableSequence> sequences, JUnitCreator junitCreator) {

    LinkedHashMap<String, CompilationUnit> testMap = new LinkedHashMap<>();

    NameGenerator methodNameGenerator =
        new NameGenerator(TEST_METHOD_NAME_PREFIX, 1, sequences.size());
    List<List<ExecutableSequence>> sequencePartition =
        CollectionsExt.formSublists(new ArrayList<>(sequences), testsperfile);
    for (int i = 0; i < sequencePartition.size(); i++) {
      List<ExecutableSequence> partition = sequencePartition.get(i);
      String testClassName = classNamePrefix + i;
      CompilationUnit classAST =
          junitCreator.createTestClass(testClassName, methodNameGenerator, partition);
      testMap.put(testClassName, classAST);
    }
    return testMap;
  }

  /**
   * Creates the test check generator for this run based on the command-line arguments. The goal of
   * the generator is to produce all appropriate checks for each sequence it is applied to.
   *
   * <p>The generator always contains validity and contract checks. If regression tests are to be
   * generated, it also contains the regression checks generator.
   *
   * @param visibility the visibility predicate
   * @param contracts the contract checks
   * @param observerMap the map from types to observer methods
   * @return the {@code TestCheckGenerator} that reflects command line arguments
   */
  public static TestCheckGenerator createTestCheckGenerator(
      VisibilityPredicate visibility,
      ContractSet contracts,
      MultiMap<Type, TypedOperation> observerMap) {

    // Start with checking for invalid exceptions.
    TestCheckGenerator testGen =
        new ValidityCheckingGenerator(
            GenInputsAbstract.flaky_test_behavior == FlakyTestAction.HALT);

    // Extend with contract checker.
    ContractCheckingGenerator contractVisitor = new ContractCheckingGenerator(contracts);
    testGen = new ExtendGenerator(testGen, contractVisitor);

    // And, generate regression tests, unless user says not to.
    if (!GenInputsAbstract.no_regression_tests) {
      ExpectedExceptionCheckGen expectation = new ExpectedExceptionCheckGen(visibility);

      RegressionCaptureGenerator regressionVisitor =
          new RegressionCaptureGenerator(
              expectation, observerMap, visibility, !GenInputsAbstract.no_regression_assertions);

      testGen = new ExtendGenerator(testGen, regressionVisitor);
    }
    return testGen;
  }

  /**
   * Print message, then print usage information, then exit.
   *
   * @param format the string format
   * @param args the arguments
   */
  private static void usage(String format, Object... args) {
    System.out.print("ERROR: ");
    System.out.printf(format, args);
    System.out.println();
    System.out.println(options.usage());
    System.exit(-1);
  }

  /**
   * Return the text of the given file, as a list of lines. Returns null if the {@code filename}
   * argument is null. Terminates execution if the {@code filename} file cannot be read.
   *
   * @param filename the file to read
   * @return the contents of {@code filename}, as a list of strings
   */
  private static List<String> getFileText(String filename) {
    if (filename == null) {
      return null;
    }

    try {
      return UtilPlume.fileLines(filename);
    } catch (IOException e) {
      System.err.println("Unable to read " + filename);
      System.exit(1);
      throw new Error("This can't happen.");
    }
  }

  /**
   * Returns the list of JDK specification files from the {@code specifications/jdk} resources
   * directory in the Randoop jar file.
   *
   * @throws randoop.main.RandoopBug if there is an error locating the specification files
   * @return the list of JDK specification files
   */
  private Collection<? extends Path> getJDKSpecificationFiles() {
    List<Path> fileList = new ArrayList<>();
    final String specificationDirectory = "/specifications/jdk/";
    Path directoryPath = getResourceDirectoryPath(specificationDirectory);

    try (DirectoryStream<Path> stream = Files.newDirectoryStream(directoryPath, "json")) {
      for (Path entry : stream) {
        fileList.add(entry);
      }
    } catch (IOException e) {
      throw new RandoopBug("Error reading JDK specification directory", e);
    }

    return fileList;
  }

  /**
   * Returns the path for the resource directory in the jar file.
   *
   * @param resourceDirectory the resource directory relative to the root of the jar file, should
   *     start with "/"
   * @throws randoop.main.RandoopBug if an error occurs when locating the directory
   * @return the {@code Path} for the resource directory
   */
  private Path getResourceDirectoryPath(String resourceDirectory) {
    URI directoryURI;
    try {
      directoryURI = GenTests.class.getResource(resourceDirectory).toURI();
    } catch (URISyntaxException e) {
      throw new RandoopBug("Error locating directory " + resourceDirectory, e);
    }

    FileSystem fileSystem = null;
    try {
      fileSystem = FileSystems.newFileSystem(directoryURI, Collections.<String, Object>emptyMap());
    } catch (IOException e) {
      throw new RandoopBug("Error locating directory " + resourceDirectory, e);
    }
    return fileSystem.getPath(resourceDirectory);
  }

  /** Increments the count of sequence compilation failures. */
  public void incrementSequenceCompileFailureCount() {
    this.sequenceCompileFailureCount++;
  }
}<|MERGE_RESOLUTION|>--- conflicted
+++ resolved
@@ -525,72 +525,8 @@
           GenInputsAbstract.regression_test_basename,
           "Regression");
 
-<<<<<<< HEAD
-      Set<String> flakyTestNames = codeWriter.getFlakyTestNames();
-
-      if (flakyTestNames.size() > 0) {
-        System.out.println();
-        System.out.println("Flaky tests were generated. This means that your program contains");
-        System.out.println("methods that are nondeterministic or have non-local side effects.");
-
-        if (GenInputsAbstract.nondeterministic_methods_to_output > 0) {
-          List<ExecutableSequence> regressionSequences = explorer.getRegressionSequences();
-
-          // How many flaky tests an operation occurs in (regardless of how many times it appears in
-          // that test).
-          Map<TypedOperation, Integer> testOccurrences =
-              countSequencesPerOperation(regressionSequences);
-
-          // TODO: cxing handle Error Test Sequence tallying.
-          //  Currently, we don't rerun Error Test Sequences and cannot determine
-          //  flakiness heuristics.
-          // countSequencesPerOperation(testOccurrences, explorer.getErrorTestSequences());
-
-          List<ExecutableSequence> flakySequences =
-              regressionTestNamesToSequences(flakyTestNames, regressionSequences);
-          // How many tests an operation occurs in (regardless of how many times it appears in that
-          // flaky test).
-          Map<TypedOperation, Integer> flakyOccurrences =
-              countSequencesPerOperation(flakySequences);
-
-          // tf-idf metric
-          // Our heuristic for ranking possibly flaky methods. Method M's heuristic is:
-          // ((number of flaky tests M occurs in) / (number of total tests M occurs in)
-
-          // Priority queue of methods ordered by tf-idf heuristic, highest first.
-          PriorityQueue<RankedTypeOperation> methodHeuristicPriorityQueue =
-              new PriorityQueue<>(TypedOperation.compareRankedTypeOperation.reversed());
-
-          for (TypedOperation op : flakyOccurrences.keySet()) {
-            double flakinessHeuristic = flakyOccurrences.get(op) / testOccurrences.get(op);
-            RankedTypeOperation rankedMethod = new RankedTypeOperation(flakinessHeuristic, op);
-            methodHeuristicPriorityQueue.add(rankedMethod);
-          }
-
-          System.out.println("The following methods, in decreasing order of likelihood,");
-          System.out.println("are the most likely to be the problem.");
-          for (int i = 0;
-              i < GenInputsAbstract.nondeterministic_methods_to_output
-                  && !methodHeuristicPriorityQueue.isEmpty();
-              i++) {
-            RankedTypeOperation rankedMethod = methodHeuristicPriorityQueue.remove();
-            System.out.println("  " + rankedMethod.operation.toParsableString());
-          }
-        }
-
-        System.out.println(
-            "To prevent the generation of flaky tests, see section 'Nondeterministic program");
-        System.out.println(
-            "under test' at https://randoop.github.io/randoop/manual/#nondeterminism .");
-        System.out.println();
-        // TODO cxing: add nmrd-blacklist comment suggestion for user and edit the manual
-        // accordingly
-        System.out.println();
-      }
-=======
       processAndOutputFlakyMethods(
           codeWriter.getFlakyTestNames(), explorer.getRegressionSequences());
->>>>>>> 796400df
     } // if (!GenInputsAbstract.no_regression_tests)
 
     if (GenInputsAbstract.progressdisplay) {
@@ -613,16 +549,6 @@
   }
 
   /**
-<<<<<<< HEAD
-   * Given a collection of test names of the form "test005", returns the corresponding elements from
-   * the given list.
-   *
-   * @param testNames names of the torm "test005"
-   * @param sequences regression test sequences, numbered sequentially
-   * @return the sequences corresponding to the test names
-   */
-  private List<ExecutableSequence> regressionTestNamesToSequences(
-=======
    * Outputs suspected flaky methods by using the Term Frequency - Inverse Document Frequency
    * (tf-idf) metric.
    *
@@ -696,7 +622,6 @@
    * @return the sequences corresponding to the test names
    */
   private List<ExecutableSequence> testNamesToSequences(
->>>>>>> 796400df
       Iterable<String> testNames, List<ExecutableSequence> sequences) {
     List<ExecutableSequence> result = new ArrayList<>();
     for (String testName : testNames) {
