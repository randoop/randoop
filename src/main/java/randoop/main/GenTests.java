--- conflicted
+++ resolved
@@ -268,12 +268,8 @@
     Set<String> methodSignatures =
         GenInputsAbstract.getStringSetFromFile(methodlist, "Error while reading method list file");
 
-<<<<<<< HEAD
-    String classpath = System.getProperty("java.class.path");
-=======
     String classpath = Globals.getClassPath();
 
->>>>>>> ad236f09
     OperationModel operationModel = null;
     try {
       operationModel =
