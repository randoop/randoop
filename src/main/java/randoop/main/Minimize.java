--- conflicted
+++ resolved
@@ -78,15 +78,10 @@
   public static String fileclasspath;
 
   /**
-<<<<<<< HEAD
    * The maximum number of seconds allowed for a unit test within the test
    * suite to run. This is useful for test cases that do not terminate
    * when run. This timeout limit should be large enough such that unit tests
    * which do terminate have enough time to run until completion.
-=======
-   * Maximum number of seconds allowed for each unit test to run. This is used for detecting
-   * non-terminating tests.
->>>>>>> 6ecfa5aa
    */
   @Option("timeout, in seconds, for each unit test")
   public static int testcasetimeout = 10;
@@ -140,7 +135,6 @@
   }
 
   /**
-<<<<<<< HEAD
    * Minimize the input test file.
    * <p>
    * Minimization is defined as processing an input file and producing an output file
@@ -157,9 +151,6 @@
    * of standard output and standard error outputs produced from compiling and running
    * the original input Java file.
    * </p>
-=======
-   * Minimize the input test file. TODO: define minimize
->>>>>>> 6ecfa5aa
    *
    * @param filePath the absolute file path to the Java program that is being processed
    * @param classPath classpath used to compile and run the Java file
@@ -842,7 +833,6 @@
   }
 
   /**
-<<<<<<< HEAD
    * Write a compilation unit to a Java file. The file that is written to is the
    * file path obtained by appending the suffix to the end of the file's name, before
    * the file type suffix.
@@ -852,15 +842,6 @@
    * @param suffix   the suffix to append to the name of the new Java file
    * @return {@code String} representing the absolute path to the newly written Java
    * file. Returns {@code null} if error occurred in writing to the new file
-=======
-   * Write a compilation unit to a Java file, renaming according to the suffix.
-   *
-   * @param compUnit the compilation unit to write to file
-   * @param filePath the origin of the Java file that was processed
-   * @param suffix the suffix to append to the name of the new Java file
-   * @return {@code String} representing the absolute path to the newly written Java file. Returns
-   *     {@code null} if error occurred in writing to the new file
->>>>>>> 6ecfa5aa
    */
   private static String writeToFile(CompilationUnit compUnit, String filePath, String suffix) {
     // Rename the overall class to [old class name][suffix]
@@ -901,14 +882,9 @@
   }
 
   /**
-<<<<<<< HEAD
    * Rename the overall class. Visit every class and interface declaration, of
    * which we expect there to be one in the input test suite. The overall
    * class will be renamed to class name + suffix.
-=======
-   * Renames the overall class. Visits every class/interface declaration, of which we expect there
-   * to be one in the input test suite. The overall class will be renamed to class name + suffix.
->>>>>>> 6ecfa5aa
    */
   private static class ClassRenamer extends VoidVisitorAdapter<Object> {
     /**
