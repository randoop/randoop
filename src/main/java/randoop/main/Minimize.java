--- conflicted
+++ resolved
@@ -1204,11 +1204,7 @@
     /** The standard output. */
     public final String stdout;
     /** The error output. */
-<<<<<<< HEAD
     public final String errout;
-=======
-    String errout;
->>>>>>> b22ae9cc
 
     /** Exit value from running a process. 0 is success, other values are failure. */
     public final int exitValue;
@@ -1227,29 +1223,17 @@
     }
 
     /** Return true if the command succeeded. */
-<<<<<<< HEAD
     public boolean isSuccess() {
-=======
-    boolean isSuccess() {
->>>>>>> b22ae9cc
       return exitValue == 0;
     }
 
     /** Return true if the command failed. */
-<<<<<<< HEAD
     public boolean isFailure() {
-=======
-    boolean isFailure() {
->>>>>>> b22ae9cc
       return !isSuccess();
     }
 
     /** Verbose toString(). */
-<<<<<<< HEAD
     public String diagnostics() {
-=======
-    String diagnostics() {
->>>>>>> b22ae9cc
       return String.join(
           Globals.lineSep,
           "exit status: " + exitValue + "  " + (isSuccess() ? "(success)" : "(failure)"),
