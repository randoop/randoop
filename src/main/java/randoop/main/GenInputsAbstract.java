--- conflicted
+++ resolved
@@ -749,22 +749,15 @@
           "Invalid parameter combination: --deterministic without --time-limit=0");
     }
 
-<<<<<<< HEAD
-    if (ReflectionExecutor.timeout != ReflectionExecutor.TIMEOUT_DEFAULT
+    if (ReflectionExecutor.call_timeout != ReflectionExecutor.CALL_TIMEOUT_DEFAULT
         && !ReflectionExecutor.usethreads) {
       throw new RuntimeException("Invalid parameter combination: --timeout without --usethreads");
     }
 
-    if (timeLimit == 0
-        && attemptedLimit >= LIMIT_DEFAULT
-        && generatedLimit >= LIMIT_DEFAULT
-        && outputLimit >= LIMIT_DEFAULT) {
-=======
     if (time_limit == 0
         && attempted_limit >= LIMIT_DEFAULT
         && generated_limit >= LIMIT_DEFAULT
         && output_limit >= LIMIT_DEFAULT) {
->>>>>>> 56d426fa
       throw new RuntimeException(
           String.format(
               "Unlikely parameter combination: --time-limit=%s --attempted-limit=%s --generated-limit=%s --output-limit=%s",
