--- conflicted
+++ resolved
@@ -709,32 +709,31 @@
   public static int string_maxlen = 1000;
 
   /**
-<<<<<<< HEAD
+   * The "GRT Impurity" technique from the GRT paper modifies the inputs of methods used in tests.
+   * When GRT Fuzzing is enabled, Randoop will fuzz primitive/String values. (Randoop by default
+   * starts with a small fixed set of primitive/String inputs to use as arguments to methods.)
+   *
+   * <p>Non-primitive input fuzzing will be added in the future.
+   */
+  @Unpublicized
+  @Option("Fuzz the inputs of methods used in tests")
+  public static boolean grt_fuzzing = false;
+
+  /**
+   * The standard deviation parameter for the Gaussian distribution used to fuzz the primitive
+   * number inputs used in tests. Only used when {@code --grt-fuzzing} is set to true.
+   */
+  @Unpublicized
+  @Option("Standard deviation for the Gaussian distribution used by GRT Impurity to fuzz numbers")
+  public static double grt_fuzzing_stddev = 30.0;
+
+  /**
    * If this is false, then each variable in a test is declared according to the compile-time type
    * of the expression being assigned to it. If this is true, then the variable is declared
    * according to the run-time type of the expression's value.
    */
   @Option("Declare variables with the exact types obtained at run time")
   public static boolean cast_to_run_time_type = false;
-=======
-   * The "GRT Impurity" technique from the GRT paper modifies the inputs of methods used in tests.
-   * When GRT Fuzzing is enabled, Randoop will fuzz primitive/String values. (Randoop by default
-   * starts with a small fixed set of primitive/String inputs to use as arguments to methods.)
-   *
-   * <p>Non-primitive input fuzzing will be added in the future.
-   */
-  @Unpublicized
-  @Option("Fuzz the inputs of methods used in tests")
-  public static boolean grt_fuzzing = false;
-
-  /**
-   * The standard deviation parameter for the Gaussian distribution used to fuzz the primitive
-   * number inputs used in tests. Only used when {@code --grt-fuzzing} is set to true.
-   */
-  @Unpublicized
-  @Option("Standard deviation for the Gaussian distribution used by GRT Impurity to fuzz numbers")
-  public static double grt_fuzzing_stddev = 30.0;
->>>>>>> 01bd08ee
 
   /**
    * Try to reuse values from a sequence with the given frequency. If an alias ratio is given, it
