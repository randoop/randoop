--- conflicted
+++ resolved
@@ -709,7 +709,25 @@
   public static int string_maxlen = 1000;
 
   /**
-<<<<<<< HEAD
+   * The "GRT Impurity" technique from the GRT paper modifies the inputs of methods used in tests.
+   * When GRT Fuzzing is enabled, Randoop will fuzz primitive/String values. (Randoop by default
+   * starts with a small fixed set of primitive/String inputs to use as arguments to methods.)
+   *
+   * <p>Non-primitive input fuzzing will be added in the future.
+   */
+  @Unpublicized
+  @Option("Fuzz the inputs of methods used in tests")
+  public static boolean grt_fuzzing = false;
+
+  /**
+   * The standard deviation parameter for the Gaussian distribution used to fuzz the primitive
+   * number inputs used in tests. Only used when {@code --grt-fuzzing} is set to true.
+   */
+  @Unpublicized
+  @Option("Standard deviation for the Gaussian distribution used by GRT Impurity to fuzz numbers")
+  public static double grt_fuzzing_stddev = 30.0;
+
+  /**
    * Constructs missing inputs on demand. By default, when calling a method, Randoop uses as
    * arguments whatever values Randoop has already generated. This may prevent Randoop from calling
    * a method, if Randoop has not yet generated any values of the appropriate type or if the user
@@ -727,25 +745,6 @@
   @Unpublicized
   @Option("Log information about demand-driven input creation")
   public static FileWriterWithName demand_driven_log = null;
-=======
-   * The "GRT Impurity" technique from the GRT paper modifies the inputs of methods used in tests.
-   * When GRT Fuzzing is enabled, Randoop will fuzz primitive/String values. (Randoop by default
-   * starts with a small fixed set of primitive/String inputs to use as arguments to methods.)
-   *
-   * <p>Non-primitive input fuzzing will be added in the future.
-   */
-  @Unpublicized
-  @Option("Fuzz the inputs of methods used in tests")
-  public static boolean grt_fuzzing = false;
-
-  /**
-   * The standard deviation parameter for the Gaussian distribution used to fuzz the primitive
-   * number inputs used in tests. Only used when {@code --grt-fuzzing} is set to true.
-   */
-  @Unpublicized
-  @Option("Standard deviation for the Gaussian distribution used by GRT Impurity to fuzz numbers")
-  public static double grt_fuzzing_stddev = 30.0;
->>>>>>> 01bd08ee
 
   /**
    * Try to reuse values from a sequence with the given frequency. If an alias ratio is given, it
