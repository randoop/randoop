package randoop.main;

import java.io.File;
import java.io.FileWriter;
import java.io.IOException;
import java.util.ArrayList;
import java.util.LinkedHashSet;
import java.util.List;
import java.util.Set;
import java.util.regex.Pattern;
import plume.EntryReader;
import plume.Option;
import plume.OptionGroup;
import plume.Options;
import plume.Unpublicized;
import randoop.util.Randomness;
import randoop.util.Util;

/** Container for Randoop options. */
@SuppressWarnings("WeakerAccess")
public abstract class GenInputsAbstract extends CommandHandler {

  public GenInputsAbstract(
      String command,
      String pitch,
      String commandGrammar,
      String where,
      String summary,
      List<String> notes,
      String input,
      String output,
      String example,
      Options options) {
    super(command, pitch, commandGrammar, where, summary, notes, input, output, example, options);
  }

  /**
   * The fully-qualified name of a class to test; for example, <code>--testclass=java.util.TreeSet
   * </code>. All of its methods are methods under test. This class is tested in addition to any
   * specified using <code>--classlist</code>, and must be accessible from the package of the tests
   * (set with <code>--junit-package-name</code>).
   */
  ///////////////////////////////////////////////////////////////////
  @OptionGroup("Code under test:  which methods may be called by a test")
  @Option("The fully-qualified name of a class under test")
  public static List<String> testclass = new ArrayList<>();

  /**
   * File that lists classes to test. All of their methods are methods under test.
   *
   * <p>In the file, each class under test is specified by its fully-qualified name on a separate
   * line. See an <a href= "https://randoop.github.io/randoop/manual/class_list_example.txt">
   * example</a>. These classes are tested in addition to any specified using <code>--testclass
   * </code>. All classes must be accessible from the package of the tests (set with <code>
   * --junit-package-name</code>).
   */
  @Option("File that lists classes under test")
  public static File classlist = null;

  // A relative URL like <a href="#specifying-methods"> works when this
  // Javadoc is pasted into the manual, but not in Javadoc proper.
  /**
   * File that lists methods to test.
   *
   * <p>In the file, each method under test is specified on a separate line. The list of methods
   * given by this argument augment any methods determined via the <code>--testclass</code> or
   * <code>--classlist</code> option.
   *
   * <p>A constructor line begins with <code>"cons :"</code> followed by the classname, the string
   * {@code <init>}, and the constructor's parameter types enclosed in parentheses. Methods are
   * specified in a similar way. For example:
   *
   * <pre>{@code
   * cons : Type0.<init>(Type1, Type2, ..., TypeN)
   * method : Type0.method_name(Type1, Type2, ..., TypeN)
   * }</pre>
   *
   * <p>Each <code>Type<i>i</i></code> must be fully-qualified (include package names).
   *
   * <p>See an <a href= "https://randoop.github.io/randoop/manual/method_list_example.txt">
   * example</a>.
   */
  @Option("File that lists methods under test")
  public static File methodlist = null;

  /**
   * Methods whose {@link java.lang.reflect.Method#toString() toString()} matches this regex are not
   * directly called by test methods. This does not prevent indirect calls to such methods from
   * other, allowed methods.
   *
   * <p>Randoop only calls methods that are specified by one of the {@code --testclass}, {@code
   * --classlist}, or {@code --methodlist} command-line options; the purpose of {@code omitmethods}
   * --is to override one of those other command-line options.
   *
   * <p>The regex may match a substring of the method name, unless the regex is anchored with {@code
   * ^} or {@code $}.
   *
   * <p>Note:
   *
   * <ul>
   *   <li>If a method is inherited without an override, the pattern must match the superclass
   *       method.
   * </ul>
   */
  @Option("Do not call methods that match regular expression <string>")
  public static List<Pattern> omitmethods = null;

  /**
   * A file containing a list of regular expressions that indicate methods that should not be
   * included in generated tests. These patterns are used along with those provided with <code>
   * --omitmethods</code>, and the default omissions.
   */
  @Option("File containing regular expressions for methods to omit")
  public static File omitmethods_list = null;

  /**
   * A fully-qualified field name of a field to be excluded from test generation. An accessible
   * field is used unless it is omitted by this or the <code>--omit-field-list</code> option.
   */
  @Option("Omit field from generated tests")
  public static List<String> omit_field = null;

  /**
   * File that contains fully-qualified field names to be excluded from test generation. An
   * accessible field is used unless it is omitted by this or the <code>--omit-field</code> option.
   */
  @Option("File containing field names to omit from generated tests")
  public static File omit_field_list = null;

  /**
   * Restrict tests to only include public members of classes. Ordinarily, the setting of <code>
   * --junit-package-name</code> and package accessibility is used to determine which members will
   * be used in tests. Using this option restricts the tests to only use public members even if the
   * class is a member of the same package as the generated tests.
   */
  @Option("Only use public members in tests")
  public static boolean only_test_public_members = false;

  @Option("Ignore class names specified by user that cannot be found")
  public static boolean silently_ignore_bad_class_names = false;

  /**
   * (For debugging.) If an error or exception is thrown during type instantiation or input
   * selection, this option allows the error to be passed through to {@link
   * GenTests#handle(String[])} where a comprehensive error message is printed.
   */
  @Unpublicized
  @Option("Allow Randoop to fail on any error during test generation")
  public static boolean fail_on_generation_error = false;

  /**
   * Classes, one of which every test must use. Randoop will only output tests whose source code has
   * at least one use of a member of a class whose name matches the regular expression.
   */
  @Option("Classes, one of which every test must use")
  public static Pattern include_if_classname_appears = null;

  /**
   * File containing fully-qualified names of classes that the tests must exercise. This option only
   * works if Randoop is run using the <a
   * href="https://randoop.github.io/randoop/manual/index.html#exercised-filter">exercised-class
   * javaagent</a> to instrument the classes. A test is output only if it exercises at least one of
   * the class names in the file. A test exercises a class if it executes any constructor or method
   * of the class, directly or indirectly (the constructor or method might not appear in the source
   * code of the test). Included classes may be abstract.
   */
  @Option("File containing class names that tests must exercise")
  public static File include_if_class_exercised = null;

  /**
   * If false, Randoop halts and gives diagnostics about flaky tests -- tests that behave
   * differently on different executions. If true, Randoop ignores them and does not output them.
   *
   * <p>Use of this option is a last resort. Flaky tests are usually due to calling Randoop on
   * side-effecting or nondeterministic methods, and a better solution is not to call Randoop on
   * such methods (say, using the --omitmethods command-line option).
   */
  @Option("Whether to ignore non-determinism in test execution")
  public static boolean ignore_flaky_tests = false;

  /**
   * Whether to output error-revealing tests. Disables all output when used with <code>
   * --no-regression-tests</code>. Restricting output can result in long runs if the default values
   * of <code>--inputlimit</code> and <code>--timelimit</code> are used.
   */
  ///////////////////////////////////////////////////////////////////////////
  @OptionGroup("Which tests to output")
  @Option("Whether to output error-revealing tests")
  public static boolean no_error_revealing_tests = false;

  /**
   * Whether to output regression tests. Disables all output when used with <code>
   * --no-error-revealing-tests</code>. Restricting output can result in long runs if the default
   * values of <code>--inputlimit</code> and <code>--timelimit</code> are used.
   */
  @Option("Whether to output regression tests")
  public static boolean no_regression_tests = false;

  /**
   * Whether to include assertions in regression tests. If false, then the regression tests contain
   * no assertions (except that if the test throws an exception, it should continue to throw an
   * exception of the same type). Tests without assertions can be used to exercise the code, but
   * they do not enforce any particular behavior, such as values returned.
   */
  @Option("Whether to include assertions in regression tests")
  public static boolean no_regression_assertions = false;

  /**
   * Whether to check that generated sequences can be compiled. If true, the code for each generated
   * sequence is compiled, and the sequence is only kept if the compilation succeeds without error.
   * This check is useful because the assumptions in Randoop generation heuristics are sometimes
   * violated by input methods, and, as a result, a generated test may not compile. This check does
   * increases the runtime by approximately 50%.
   */
  @Option("Whether to check if test sequences are compilable")
  public static boolean check_compilable = true;

  /**
   * Flag indicating whether or not to automatically minimize error-revealing tests. Both original
   * and minimized versions of each test class will be output. Setting this option may cause long
   * Randoop run times if Randoop outputs and minimizes more than about 100 error-revealing tests.
   */
  // Omit this to keep the documentation short:
  // Regardless of this option's setting, minimization is enabled when
  // <code>--stop-on-error-test</code> is set.
  @Option("<boolean> to indicate automatic minimization of error-revealing tests")
  public static boolean minimize_error_test = true;

  /**
   * The possible values for exception behavior types. The order INVALID, ERROR, EXPECTED should be
   * maintained.
   */
  public enum BehaviorType {
    /** Occurrence of exception reveals an error */
    ERROR,
    /** Occurrence of exception is expected behavior */
    EXPECTED,
    /** Occurrence of exception indicates an invalid test */
    INVALID
  }

  /**
   * If a test throws a checked exception, should it be included in the error-revealing test suite
   * (value: ERROR), regression test suite (value: EXPECTED), or should it be discarded (value:
   * INVALID)?
   */
  ///////////////////////////////////////////////////////////////////////////
  @OptionGroup("Test classification")
  @Option("Whether checked exception is an ERROR, EXPECTED or INVALID")
  public static BehaviorType checked_exception = BehaviorType.EXPECTED;

  /**
   * If a test throws an unchecked exception other than <code>OutOfMemoryError</code>, <code>
   * StackOverflowError</code>, and <code>NullPointerException</code>, should the test be included
   * in the error-revealing test suite (value: ERROR), regression test suite (value: EXPECTED), or
   * should it be discarded (value: INVALID)?
   *
   * <p>The arguments <code>--npe-on-null-input</code>, <code>--npe-on-non-null-input</code>, <code>
   * --oom-exception</code>, and <code>--sof-exception</code> handle special cases of unchecked
   * exceptions.
   */
  @Option("Whether unchecked exception is an ERROR, EXPECTED or INVALID")
  public static BehaviorType unchecked_exception = BehaviorType.EXPECTED;

  /**
   * If a test that passes <code>null</code> as an argument throws a <code>NullPointerException
   * </code>, should the test be be included in the error-revealing test suite (value: ERROR),
   * regression test suite (value: EXPECTED), or should it be discarded (value: INVALID)?
   */
  @Option("Whether NullPointerException on null inputs is an ERROR, EXPECTED or INVALID")
  public static BehaviorType npe_on_null_input = BehaviorType.EXPECTED;

  /**
   * If a test that never passes <code>null</code> as an argument throws a <code>
   * NullPointerException</code>, should the test be included in the error-revealing test suite
   * (value: ERROR), regression test suite (value: EXPECTED), or should it be discarded (value:
   * INVALID)?
   */
  @Option("Whether NullPointerException on non-null inputs is an ERROR, EXPECTED or INVALID")
  public static BehaviorType npe_on_non_null_input = BehaviorType.ERROR;

  /**
   * If a test throws an <code>OutOfMemoryError</code> exception, should it be included in the
   * error-revealing test suite (value: ERROR), regression test suite (value: EXPECTED), or should
   * it be discarded (value: INVALID)?
   */
  @Option("Whether OutOfMemoryException is an ERROR, EXPECTED or INVALID")
  public static BehaviorType oom_exception = BehaviorType.INVALID;

  /**
   * If a test throws a <code>StackOverflowError</code> exception, should it be included in the
   * error-revealing test suite (value: ERROR), regression test suite (value: EXPECTED), or should
   * it be discarded (value: INVALID)?
   */
  @Option("Whether StackOverflowError is an ERROR, EXPECTED or INVALID")
  public static BehaviorType sof_exception = BehaviorType.INVALID;

  /**
   * File containing side-effect-free observer methods. Specifying observers has 2 benefits: it
   * makes regression tests stronger, and it helps Randoop create smaller tests.
   */
  ///////////////////////////////////////////////////////////////////
  @OptionGroup("Observer methods")
  @Option("File containing observer functions")
  // This file is used to populate RegressionCaptureVisitor.observer_map
  public static File observers = null;

  /**
   * Maximum number of seconds to spend generating tests. Zero means no limit.
   *
   * <p>Test generation stops when either the time limit (--timelimit) is reached, OR the number of
   * generated sequences reaches the input limit (--inputlimit), OR the number of error-revealing
   * and regression tests reaches the output limit (--outputlimit).
   *
   * <p>The default value is appropriate for generating tests for a single class in the context of a
   * larger program, but is too small to be effective for generating tests for an entire program.
   *
   * <p>Note that if you use this option, Randoop is nondeterministic: it may generate different
   * test suites on different runs.
   */
  ///////////////////////////////////////////////////////////////////
  @OptionGroup("Limiting test generation")
  @Option("Maximum number of seconds to spend generating tests")
  public static int timelimit = 100;

  private static int LIMIT_DEFAULT = 100000000;

  /**
   * The maximum number of regression and error-revealing tests to output. Test generation stops
   * when either the time limit (--timelimit) is reached, OR the number of generated sequences
   * reaches the input limit (--inputlimit), OR the number of error-revealing and regression tests
   * reaches the output limit (--outputlimit).
   *
   * <p>In the current implementation, the number of tests in the output can be substantially
   * smaller than this limit.
   *
   * <p>If there is no output, this limit has no effect. There is no output when using either <code>
   * --dont-output-tests</code> or <code>--no-error-revealing-tests</code> together with <code>
   * --no-regression-tests</code>.
   */
  @Option("Maximum number of tests to ouput; contrast to --inputlimit")
  public static int outputlimit = LIMIT_DEFAULT;

  /**
   * Maximum number of test method candidates generated internally. Test generation stops when
   * either the time limit (--timelimit) is reached, OR the number of generated sequences reaches
   * the input limit (--inputlimit), OR the number of error-revealing and regression tests reaches
   * the output limit (--outputlimit). The number of tests output will be smaller than the number of
   * test candidates generated, because redundant and illegal tests will be discarded.
   */
  @Option("Maximum number of candidate tests generated")
  public static int inputlimit = LIMIT_DEFAULT;

  /**
   * Wraps the three ways of limiting Randoop test generation.
   *
   * <p>The purpose is to shorten parameter lists and make them easier to read.
   */
  public static class Limits {
    public int maxTimeMillis;
    public int maxOutSequences;
    public int maxGeneratedSequences;

    public Limits() {
      this(timelimit, outputlimit, inputlimit);
    }

    public Limits(int timelimit, int outputlimit, int inputlimit) {
      this.maxTimeMillis = timelimit * 1000;
      this.maxOutSequences = outputlimit;
      this.maxGeneratedSequences = inputlimit;
    }
  }

  /** Do not generate tests with more than this many statements. */
  @Option("Do not generate tests with more than this many statements")
  public static int maxsize = 100;

  /** Stop generation once an error-revealing test has been generated. */
  @Option("Stop after generating any error-revealing test")
  public static boolean stop_on_error_test = false;

  /**
   * Use null with the given frequency as an argument to method calls.
   *
   * <p>For example, a null ratio of 0.05 directs Randoop to use <code>null</code> as an input 5
   * percent of the time when a non-<code>null</code> value of the appropriate type is available.
   *
   * <p>Unless --forbid_null is true, a <code>null</code> value will still be used if no other value
   * can be passed as an argument even if --null-ratio=0.
   *
   * <p>Randoop never uses <code>null</code> for receiver values.
   */
  ///////////////////////////////////////////////////////////////////
  @OptionGroup("Values used in tests")
  @Option("Use null as an input with the given frequency")
  public static double null_ratio = 0.05;

  /**
   * Do not use <code>null</code> as input to methods or constructors, even when no other argument
   * value can be generated.
   *
   * <p>If true, Randoop will not generate a test when unable to find a non-null value of
   * appropriate type as an input. This could result in certain class members being untested.
   */
  @Option("Never use null as input to methods or constructors")
  public static boolean forbid_null = false;

  /**
   * A file containing literal values to be used as inputs to methods under test, or "CLASSES".
   *
   * <p>Literals in these files are used in addition to all other constants in the pool. For the
   * format of this file, see documentation in class {@link randoop.reflection.LiteralFileReader}.
   * The special value "CLASSES" (with no quotes) means to read literals from all classes under
   * test.
   */
  @Option("A file containing literal values to be used as inputs to methods under test")
  public static List<String> literals_file = new ArrayList<>();

  /**
   * How to use literal values that are specified via the <code>--literals-file</code> command-line
   * option.
   *
   * @see ClassLiteralsMode
   */
  @Option("How to use literal values specified via --literals-file: ALL, PACKAGE, CLASS, or NONE")
  public static ClassLiteralsMode literals_level = ClassLiteralsMode.CLASS;

  /**
   * The possible values of the literals_level command-line argument.
   *
   * @see #literals_level
   */
  public enum ClassLiteralsMode {
    /** do not use literals specified in a literals file */
    NONE,
    /** a literal for a given class is used as input only to methods of that class */
    CLASS,
    /** a literal is used as input to methods of any classes in the same package */
    PACKAGE,
    /** each literal is used as input to any method under test */
    ALL
  }

  // Implementation note: when checking whether a String S exceeds the given
  // maxlength, we test if StringEscapeUtils.escapeJava(S), because this is
  // the length of the string that will atually be printed out as code.
  /**
   * Maximum length of strings in generated tests, including in assertions. Strings longer than 65KB
   * (or about 10,000 characters) may be rejected by the Java compiler, according to the Java
   * Virtual Machine specification.
   */
  @Option("Maximum length of Strings in generated tests")
  public static int string_maxlen = 10000;

  ///////////////////////////////////////////////////////////////////
  /**
   * Try to reuse values from a sequence with the given frequency. If an alias ratio is given, it
   * should be between 0 and 1.
   *
   * <p>A ratio of 0 results in tests where each value created within a test input is typically used
   * at most once as an argument in a method call. A ratio of 1 tries to maximize the number of
   * times values are used as inputs to parameters within a test.
   */
  @OptionGroup("Varying the nature of generated tests")
  @Option("Reuse values with the given frequency")
  public static double alias_ratio = 0;

  /**
   * Favor shorter sequences when assembling new sequences out of old ones.
   *
   * <p>Randoop generates new tests by combining old previously-generated tests. If this option is
   * given, tests with fewer calls are given greater weight during its random selection. This has
   * the overall effect of producing smaller JUnit tests.
   */
  @Option("Favor shorter tests during generation")
  public static boolean small_tests = false;

  /**
   * Clear the component set each time it contains the given number of inputs.
   *
   * <p>Randoop stores previously-generated tests in a "component" set, and uses them to generate
   * new tests. Setting this variable to a small number can sometimes result in a greater variety of
   * tests generated during a single run.
   */
  @Option("Clear the component set when it gets this big")
  public static int clear = 100000000;

  ///////////////////////////////////////////////////////////////////
  /** Maximum number of tests to write to each JUnit file */
  @OptionGroup("Outputting the JUnit tests")
  @Option("Maximum number of tests to write to each JUnit file")
  public static int testsperfile = 500;

  /** Base name (no ".java" suffix) of the JUnit file containing error-revealing tests */
  @Option("Base name of the JUnit file(s) containing error-revealing tests")
  public static String error_test_basename = "ErrorTest";

  /** Base name (no ".java" suffix) of the JUnit file containing regression tests */
  @Option("Base name of the JUnit file(s) containing regression tests")
  public static String regression_test_basename = "RegressionTest";

  /**
   * Name of the package for the generated JUnit files. When the package is the same as the package
   * of a class under test, then package visibility rules are used to determine whether to include
   * the class or class members in a test. Tests can be restricted to public members only by using
   * the option <code>--only-test-public-members</code>.
   */
  @Option("Name of the package for the generated JUnit files")
  public static String junit_package_name = "";

  /**
   * Name of file containing code text to be added to the <a
   * href="http://junit.sourceforge.net/javadoc/org/junit/Before.html"><code>@Before</code>
   * </a>-annotated method of each generated test class. Code is uninterpreted, and, so, is not run
   * during generation. Intended for use when run-time behavior of classes under test requires setup
   * behavior that is not needed for execution by reflection. (The annotation <code>@Before</code>
   * is JUnit 4, and <code>@BeforeEach</code> is JUnit 5.)
   */
  @Option("Filename for code to include in Before-annotated method of test classes")
  public static String junit_before_each = null;

  /**
   * Name of file containing code text to be added to the <a
   * href="http://junit.sourceforge.net/javadoc/org/junit/After.html"><code>@After</code>
   * </a>-annotated method of each generated test class. Intended for use when run-time behavior of
   * classes under test requires tear-down behavior that is not needed for execution by reflection.
   * Code is uninterpreted, and, so, is not run during generation. (The annotation <code>@After
   * </code> is JUnit 4, and <code>@AfterEach</code> is JUnit 5.)
   */
  @Option("Filename for code to include in After-annotated method of test classes")
  public static String junit_after_each = null;

  /**
   * Name of file containing code text to be added to the <a
   * href="http://junit.sourceforge.net/javadoc/org/junit/BeforeClass.html"><code>@BeforeClass
   * </code></a>-annotated method of each generated test class. Intended for use when run-time
   * behavior of classes under test requires setup behavior that is not needed for execution by
   * reflection. Code is uninterpreted, and, so, is not run during generation. (The annotation
   * <code>@BeforeClass</code> is JUnit 4, and <code>@BeforeAll</code> is JUnit 5.)
   */
  @Option("Filename for code to include in BeforeClass-annotated method of test classes")
  public static String junit_before_all = null;

  /**
   * Name of file containing code text to be added to the <a
   * href="http://junit.sourceforge.net/javadoc/org/junit/AfterClass.html"><code>@AfterClass</code>
   * </a>-annotated method of each generated test class. Intended for use when run-time behavior of
   * classes under test requires tear-down behavior that is not needed for execution by reflection.
   * Code is uninterpreted, and, so, is not run during generation. (The annotation <code>@AfterClass
   * </code> is JUnit 4, and <code>@AfterAll</code> is JUnit 5.)
   */
  @Option("Filename for code to include in AfterClass-annotated method of test classes")
  public static String junit_after_all = null;

  /** Name of the directory to which JUnit files should be written */
  @Option("Name of the directory to which JUnit files should be written")
  public static String junit_output_dir = null;

  /**
   * Run test generation without output. May be desirable when running with a visitor.
   *
   * <p>NOTE: Because there is no output, the value of <code>--outputlimit</code> will never be met,
   * so be sure to set <code>--inputlimit</code> or <code>--timelimit</code> to a reasonable value
   * when using this option.
   */
  @Option("Run Randoop but do not output JUnit tests")
  public static boolean dont_output_tests = false;

  /**
   * Whether to use JUnit's standard reflective mechanisms for invoking tests. JUnit's reflective
   * invocations can interfere with code instrumentation, such as by the DynComp tool. If that is a
   * problem, then set this to false and Randoop will output tests that use direct method calls
   * instead of reflection. The tests will include a <code>main</code> method and will execute
   * methods and assertions, but won't be JUnit suites.
   */
  @Option("If true, use JUnit's reflective invocation; if false, use direct method calls")
  public static boolean junit_reflection_allowed = true;

  ///////////////////////////////////////////////////////////////////
  @OptionGroup("Runtime environment")
  // We do this rather than using java -D so that we can easily pass these
  // to other JVMs
  @Option("-D Specify system properties to be set (similar to java -Dx=y)")
  public static List<String> system_props = new ArrayList<>();

  @Option("Capture all output to stdout and stderr")
  public static boolean capture_output = false;

  /**
   * The random seed to use in the generation process. If you want to produce multiple different
   * test suites, run Randoop multiple times with a different random seed.
   */
  ///////////////////////////////////////////////////////////////////
  @OptionGroup("Controlling randomness")
  @Option("The random seed to use in the generation process")
  public static int randomseed = (int) Randomness.SEED;

  /**
   * If true, Randoop is deterministic: running Randoop twice will produce the same test suite, so
   * long as the program under test is deterministic. If false, Randoop may or may not produce the
   * same test suite. To produce multiple different test suites, use the --randomseed command-line
   * option.
   */
  @Option("If true, Randoop is deterministic")
  public static boolean deterministic = false;

  ///////////////////////////////////////////////////////////////////
  @OptionGroup("Logging, notifications, and troubleshooting Randoop")
  @Option("Run more quietly: do not display information such as progress updates.")
  public static boolean noprogressdisplay = false;

<<<<<<< HEAD
  @Option("Display progress message every <int> milliseconds")
  public static long progressintervalmillis = 60000;

  @Option("Display progress message every <int> attempts to create a test; -1 means none")
  public static long progressintervalsteps = 1000;
=======
  @Option("Display progress message every <int> milliseconds. -1 means no display.")
  public static long progressinterval = 5000;
>>>>>>> 75e16fa0

  @Option("Perform expensive internal checks (for Randoop debugging)")
  public static boolean debug_checks = false;

  /** A file to which to log lots of information. If not specified, no logging is done. */
  @Option("<filename> Name of a file to which to log lots of information")
  public static FileWriter log = null;

  /**
   * A file to which to log selections; helps find sources of non-determinism. If not specified, no
   * logging is done.
   */
  @Option("File to log each random selection")
  public static String selection_log = null;

  /**
   * Track and log the usage of operations during generation to standard out. This option is not
   * affected by setting <code>--operation-history-log</code>.
   */
  @Option("Track and log operation usage counts")
  public static boolean log_operation_history = false;

  /**
   * Name of a file to which to log the operation usage history. This operation is not affected by
   * setting <code>--log-operation-history</code>.
   */
  @Option("Track and log operation usage counts to this file")
  public static FileWriter operation_history_log = null;

  /**
   * Create sequences but never execute them. Used to test performance of Randoop's sequence
   * generation code.
   */
  @Unpublicized
  @Option("Create sequences but never execute them")
  public static boolean dontexecute = false;

  ///////////////////////////////////////////////////////////////////
  /** Install the given runtime visitor. See class randoop.ExecutionVisitor. */
  @OptionGroup(value = "Advanced extension points")
  @Option("Install the given runtime visitor")
  public static List<String> visitor = new ArrayList<>();

  ///////////////////////////////////////////////////////////////////
  // This is only here to keep the ICSE07ContainersTest working
  // TODO Need to decide to keep the heuristic that uses this in
  /////////////////////////////////////////////////////////////////// ForwardGenerator
  @OptionGroup(value = "Pacheco thesis", unpublicized = true)
  @Unpublicized
  @Option("Use heuristic that may randomly repeat a method call several times")
  public static boolean repeat_heuristic = false;

  /** Check that the options given satisfy any specified constraints, and fail if they do not. */
  public void checkOptionsValid() {

    if (alias_ratio < 0 || alias_ratio > 1) {
      throw new RuntimeException("Alias ratio must be between 0 and 1, inclusive.");
    }

    if (null_ratio < 0 || null_ratio > 1) {
      throw new RuntimeException("Null ratio must be between 0 and 1, inclusive.");
    }

    if (maxsize <= 0) {
      throw new RuntimeException(
          "Maximum sequence size must be greater than zero but was " + maxsize);
    }

    if (!literals_file.isEmpty() && literals_level == ClassLiteralsMode.NONE) {
      throw new RuntimeException(
          "Invalid parameter combination: specified a class literal file but --use-class-literals=NONE");
    }
  }

  public static Set<String> getClassnamesFromArgs() {
    String errMessage = "ERROR while reading list of classes to test";
    Set<String> classnames = getStringSetFromFile(classlist, errMessage);
    classnames.addAll(testclass);
    return classnames;
  }

  public static Set<String> getStringSetFromFile(File listFile, String errMessage) {
    return getStringSetFromFile(listFile, errMessage, "^#.*", null);
  }

  @SuppressWarnings("SameParameterValue")
  public static Set<String> getStringSetFromFile(
      File listFile, String errMessage, String commentRegex, String includeRegex) {
    Set<String> elementSet = new LinkedHashSet<>();
    if (listFile != null) {
      try (EntryReader er = new EntryReader(listFile, commentRegex, includeRegex)) {
        for (String line : er) {
          String trimmed = line.trim();
          if (!trimmed.isEmpty()) {
            elementSet.add(trimmed);
          }
        }
      } catch (IOException e) {
        String msg = Util.toNColsStr(errMessage + ": " + e.getMessage(), 70);
        System.err.println(msg);
        System.exit(1);
      }
    }
    return elementSet;
  }
}<|MERGE_RESOLUTION|>--- conflicted
+++ resolved
@@ -610,16 +610,11 @@
   @Option("Run more quietly: do not display information such as progress updates.")
   public static boolean noprogressdisplay = false;
 
-<<<<<<< HEAD
-  @Option("Display progress message every <int> milliseconds")
+  @Option("Display progress message every <int> milliseconds. -1 means no display.")
   public static long progressintervalmillis = 60000;
 
   @Option("Display progress message every <int> attempts to create a test; -1 means none")
   public static long progressintervalsteps = 1000;
-=======
-  @Option("Display progress message every <int> milliseconds. -1 means no display.")
-  public static long progressinterval = 5000;
->>>>>>> 75e16fa0
 
   @Option("Perform expensive internal checks (for Randoop debugging)")
   public static boolean debug_checks = false;
