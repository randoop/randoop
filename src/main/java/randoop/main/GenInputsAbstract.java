--- conflicted
+++ resolved
@@ -416,22 +416,7 @@
    */
   @OptionGroup("Side Effect Free methods")
   @Option("File containing side-effect-free functions")
-<<<<<<< HEAD
-  public static Path side_effect_free_user_methods = null;
-
-  ///////////////////////////////////////////////////////////////////
-  /**
-   * File containing side-effect-free JDK methods, each given as a <a
-   * href="https://randoop.github.io/randoop/manual/#fully-qualified-signature">fully-qualified
-   * signature</a> on a separate line. Specifying side-effect-free has two benefits: it makes
-   * regression tests stronger, and it helps Randoop create smaller tests.
-   */
-  @OptionGroup("Side Effect Free JDK methods")
-  @Option("File containing side-effect-free JDK functions")
-  public static Path side_effect_free_JDK_methods = null;
-=======
   public static Path side_effect_free_methods = null;
->>>>>>> 99fe1c19
 
   /**
    * Maximum number of seconds to spend generating tests. Zero means no limit. If nonzero, Randoop
