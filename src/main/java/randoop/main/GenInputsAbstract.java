--- conflicted
+++ resolved
@@ -709,19 +709,10 @@
   public static int string_maxlen = 1000;
 
   /**
-<<<<<<< HEAD
-   * The "Elephant Brain" feature from the GRT paper manages method sequences (to create inputs) in
-   * {@link randoop.sequence.SequenceCollection} using the exact types obtained at runtime. When
-   * generating test cases, "Elephant Brain" compares the static type of each method return value
-   * with its dynamic type. If the dynamic type (the run-time class) is a subtype of the static
-   * type, it adds explicit type casts to the dynamic type. This allows creation of input objects
-   * that cannot be created using static type information alone.
-=======
    * This affects the type when declaring a variable in a test. If this is false, then the variable
    * is declared according to the compile-time type of the expression being assigned to it. If this
    * is true, then the variable is declared according to the run-time type of the expression being
    * assigned to it.
->>>>>>> 95fb608b
    */
   @Option("Manage method sequences with the exact types obtained at run time")
   public static boolean cast_to_run_time_type = false;
