package randoop.main;

import java.io.File;
import java.io.FileWriter;
import java.io.IOException;
import java.util.ArrayList;
import java.util.LinkedHashSet;
import java.util.List;
import java.util.Set;
import java.util.regex.Pattern;
import org.plumelib.options.Option;
import org.plumelib.options.OptionGroup;
import org.plumelib.options.Options;
import org.plumelib.options.Unpublicized;
import plume.EntryReader;
import randoop.Globals;
import randoop.util.Randomness;
import randoop.util.ReflectionExecutor;

/** Container for Randoop options. They are stored as static variables, not instance variables. */
@SuppressWarnings("WeakerAccess")
public abstract class GenInputsAbstract extends CommandHandler {

  public GenInputsAbstract(
      String command,
      String pitch,
      String commandGrammar,
      String where,
      String summary,
      List<String> notes,
      String input,
      String output,
      String example,
      Options options) {
    super(command, pitch, commandGrammar, where, summary, notes, input, output, example, options);
  }

  /**
   * The fully-qualified raw name of a class to test; for example, {@code
   * --testclass=java.util.TreeSet}. All of its methods are methods under test. This class is tested
   * in addition to any specified using {@code --classlist}, and must be accessible from the package
   * of the tests (set with {@code --junit-package-name}).
   */
  ///////////////////////////////////////////////////////////////////
  @OptionGroup("Code under test:  which members may be used by a test")
  @Option("The fully-qualified name of a class under test")
  public static List<String> testclass = new ArrayList<>();

  /**
   * File that lists classes to test. All of their methods are methods under test.
   *
   * <p>In the file, each class under test is specified by its fully-qualified name on a separate
   * line. See an <a href= "https://randoop.github.io/randoop/manual/class_list_example.txt">
   * example</a>. These classes are tested in addition to any specified using {@code --testclass}.
   * All classes must be accessible from the package of the tests (set with {@code
   * --junit-package-name}).
   */
  @Option("File that lists classes under test")
  public static File classlist = null;

  // A relative URL like <a href="#specifying-methods"> works when this
  // Javadoc is pasted into the manual, but not in Javadoc proper.
  /**
   * A file containing a list of methods and constructors to test, each given as a <a
   * href="#fully-qualified-signature">fully-qualified signature</a> on a separate line.
   *
   * <p>These methods augment any methods from classes given by the {@code --testclass} or {@code
   * --classlist} options.
   *
   * <p>See an <a href= "https://randoop.github.io/randoop/manual/method_list_example.txt">example
   * file</a>.
   */
  @Option("File that lists methods under test")
  public static File methodlist = null;

  /**
   * A regex that indicates methods that should not be called directly in generated tests. This does
   * not prevent indirect calls to such methods from other, allowed methods.
   *
   * <p>Randoop will not directly call a method whose <a
   * href="#fully-qualified-signature">fully-qualified signature</a> matches the regular expression,
   * or a method inherited from a superclass or interface whose signature matches the regular
   * expression.
   *
   * <p>If the regular expression contains anchors "{@code ^}" and "{@code $}", they refer to the
   * beginning and the end of the signature string.
   */
  @Option("Do not call methods that match regular expression <string>")
  public static List<Pattern> omitmethods = null;

  /**
   * A file containing a list of regular expressions that indicate methods that should not be
   * included in generated tests. These patterns are used along with those provided with {@code
   * --omitmethods}, and the default omissions.
   */
  @Option("File containing regular expressions for methods to omit")
  public static File omitmethods_file = null;

  /**
   * Include methods that are otherwise omitted by default. Unless you set this to true, every
   * method replaced by the {@code replacecall} agent is treated as if it had been supplied as an
   * argument to {@code --omitmethods}.
   */
  @Option("Include methods that are omitted by default")
  public static boolean dont_omit_replaced_methods = false;

  /**
   * A fully-qualified field name of a field to be excluded from test generation. An accessible
   * field is used unless it is omitted by this or the {@code --omit-field-list} option.
   */
  @Option("Omit field from generated tests")
  public static List<String> omit_field = null;

  /**
   * File that contains fully-qualified field names to be excluded from test generation. An
   * accessible field is used unless it is omitted by this or the {@code --omit-field} option.
   */
  @Option("File containing field names to omit from generated tests")
  public static File omit_field_list = null;

  /**
   * Restrict tests to only include public members of classes. Ordinarily, the setting of {@code
   * --junit-package-name} and package accessibility is used to determine which members will be used
   * in tests. Using this option restricts the tests to only use public members even if the class is
   * a member of the same package as the generated tests.
   */
  @Option("Only use public members in tests")
  public static boolean only_test_public_members = false;

  @Option("Ignore class names specified by user that cannot be found")
  public static boolean silently_ignore_bad_class_names = false;

  /**
   * (For debugging.) If an error or exception is thrown during type instantiation or input
   * selection, this option allows the error to be passed through to {@link
   * GenTests#handle(String[])} where a comprehensive error message is printed.
   */
  @Unpublicized
  @Option("Allow Randoop to fail on any error during test generation")
  public static boolean fail_on_generation_error = false;

  /**
   * Possible behaviors if Randoop generates a flaky test.
   *
   * @see #flaky_test_behavior
   */
  public enum FlakyTestAction {
    /** Randoop halts with a diagnostic message. */
    HALT,
    /**
     * Discard the flaky test. If Randoop produces any flaky tests, this option might slow Randoop
     * down by a factor of 2 or more.
     */
    DISCARD,
    /** Output the flaky test; the resulting test suite may fail when it is run. */
    OUTPUT
  }

  /**
   * What to do if Randoop generates a flaky test. A flaky test is one that behaves differently on
   * different executions.
   *
   * <p>Setting this option to {@code DISCARD} or {@code OUTPUT} should be considered a last resort.
   * Flaky tests are usually due to calling Randoop on side-effecting or nondeterministic methods,
   * and a better solution is not to call Randoop on such methods; see the discussion of
   * nondeterminism in the Randoop manual.
   */
  @Option("What to do if a flaky test is generated")
  public static FlakyTestAction flaky_test_behavior = FlakyTestAction.HALT;

  /**
   * Whether to output error-revealing tests. Disables all output when used with {@code
   * --no-regression-tests}. Restricting output can result in long runs if the default values of
   * {@code --generated-limit} and {@code --time-limit} are used.
   */
  ///////////////////////////////////////////////////////////////////////////
  @OptionGroup("Which tests to output")
  @Option("Whether to output error-revealing tests")
  public static boolean no_error_revealing_tests = false;

  /**
   * Whether to output regression tests. Disables all output when used with {@code
   * --no-error-revealing-tests}. Restricting output can result in long runs if the default values
   * of {@code --generated-limit} and {@code --time-limit} are used.
   */
  @Option("Whether to output regression tests")
  public static boolean no_regression_tests = false;

  /**
   * Whether to include assertions in regression tests. If false, then the regression tests contain
   * no assertions (except that if the test throws an exception, it should continue to throw an
   * exception of the same type). Tests without assertions can be used to exercise the code, but
   * they do not enforce any particular behavior, such as values returned.
   */
  @Option("Whether to include assertions in regression tests")
  public static boolean no_regression_assertions = false;

  /**
   * Whether to check that generated sequences can be compiled. If true, the code for each generated
   * sequence is compiled, and the sequence is only kept if the compilation succeeds without error.
   * This check is useful because the assumptions in Randoop generation heuristics are sometimes
   * violated by input methods, and, as a result, a generated test may not compile. This check does
   * increases the runtime by approximately 50%.
   */
  @Option("Whether to check if test sequences are compilable")
  public static boolean check_compilable = true;

  /**
   * Classes that must occur in a test. Randoop will only output tests whose source code has at
   * least one use of a member of a class whose name matches the regular expression.
   */
  @Option("Classes that must occur in a test")
  public static Pattern require_classname_in_test = null;

  /**
   * File containing fully-qualified names of classes that the tests must use. This option only
   * works if Randoop is run using the <a
   * href="https://randoop.github.io/randoop/manual/index.html#covered-filter">covered-class
   * javaagent</a> to instrument the classes. A test is output only if it uses at least one of the
   * class names in the file. A test uses a class if it invokes any constructor or method of the
   * class, directly or indirectly (the constructor or method might not appear in the source code of
   * the test). Included classes may be abstract.
   */
  @Option("File containing class names that tests must cover")
  public static File require_covered_classes = null;

  /**
   * Flag indicating whether or not to automatically minimize error-revealing tests. Both original
   * and minimized versions of each test class will be output. Setting this option may cause long
   * Randoop run times if Randoop outputs and minimizes more than about 100 error-revealing tests.
   */
  // Omit this to keep the documentation short:
  // Regardless of this option's setting, minimization is enabled when
  // {@code --stop-on-error-test} is set.
  @Option("<boolean> to indicate automatic minimization of error-revealing tests")
  // Defaulting to true sometimes causes unacceptable slowdowns.
  public static boolean minimize_error_test = false;

  /** The possible values for exception behavior types. */
  public enum BehaviorType {
    /** Occurrence of exception reveals an error. */
    ERROR,
    /** Occurrence of exception is expected behavior. */
    EXPECTED,
    /** Occurrence of exception indicates an invalid test. */
    INVALID
  }

  /**
   * If a test throws a checked exception, should it be included in the error-revealing test suite
   * (value: ERROR), regression test suite (value: EXPECTED), or should it be discarded (value:
   * INVALID)?
   */
  ///////////////////////////////////////////////////////////////////////////
  @OptionGroup("Test classification")
  @Option("Whether checked exception is an ERROR, EXPECTED or INVALID")
  public static BehaviorType checked_exception = BehaviorType.EXPECTED;

  /**
   * If a test throws an unchecked exception other than {@code ConcurrentModificationException},
   * {@code NoClassDefFoundError}, {@code NullPointerException}, {@code OutOfMemoryError}, and
   * {@code StackOverflowError}, should the test be included in the error-revealing test suite
   * (value: ERROR), regression test suite (value: EXPECTED), or should it be discarded (value:
   * INVALID)?
   *
   * <p>The arguments {@code --cm-exception}, {@code --ncdf-exception}, {@code --npe-on-null-input},
   * {@code --npe-on-non-null-input}, {@code --oom-exception}, and {@code --sof-exception} handle
   * special cases of unchecked exceptions.
   */
  @Option("Whether unchecked exception is an ERROR, EXPECTED or INVALID")
  public static BehaviorType unchecked_exception = BehaviorType.EXPECTED;

  /**
   * If a test throws a {@code ConcurrentModificationException} exception, should it be included in
   * the error-revealing test suite (value: ERROR), regression test suite (value: EXPECTED), or
   * should it be discarded (value: INVALID)?
   */
  @Option("Whether ConcurrentModificationException is an ERROR, EXPECTED or INVALID")
  public static BehaviorType cm_exception = BehaviorType.INVALID;

  /**
   * If a test throws a {@code NoClassDefFoundError} exception, should it be included in the
   * error-revealing test suite (value: ERROR), regression test suite (value: EXPECTED), or should
   * it be discarded (value: INVALID)?
   */
  @Option("Whether NoClassDefFoundError is an ERROR, EXPECTED or INVALID")
  public static BehaviorType ncdf_exception = BehaviorType.INVALID;

  /**
   * If a test that passes {@code null} as an argument throws a {@code NullPointerException}, should
   * the test be be included in the error-revealing test suite (value: ERROR), regression test suite
   * (value: EXPECTED), or should it be discarded (value: INVALID)?
   */
  @Option("Whether NullPointerException on null inputs is an ERROR, EXPECTED or INVALID")
  public static BehaviorType npe_on_null_input = BehaviorType.EXPECTED;

  /**
   * If a test that never passes {@code null} as an argument throws a {@code NullPointerException},
   * should the test be included in the error-revealing test suite (value: ERROR), regression test
   * suite (value: EXPECTED), or should it be discarded (value: INVALID)?
   */
  @Option("Whether NullPointerException on non-null inputs is an ERROR, EXPECTED or INVALID")
  public static BehaviorType npe_on_non_null_input = BehaviorType.ERROR;

  /**
   * If a test throws an {@code OutOfMemoryError} exception, should it be included in the
   * error-revealing test suite (value: ERROR), regression test suite (value: EXPECTED), or should
   * it be discarded (value: INVALID)?
   */
  @Option("Whether OutOfMemoryError is an ERROR, EXPECTED or INVALID")
  public static BehaviorType oom_exception = BehaviorType.INVALID;

  /**
   * If a test throws a {@code StackOverflowError} exception, should it be included in the
   * error-revealing test suite (value: ERROR), regression test suite (value: EXPECTED), or should
   * it be discarded (value: INVALID)?
   */
  @Option("Whether StackOverflowError is an ERROR, EXPECTED or INVALID")
  public static BehaviorType sof_exception = BehaviorType.INVALID;

  ///////////////////////////////////////////////////////////////////
  /**
   * Read JSON condition file to use specifications to control how tests are generated and
   * classified.
   *
   * <ul>
   *   <li>
   *       <p>Param-conditions are pre-conditions on method/constructor calls. Test sequences where
   *       the condition fails are classified as {@link BehaviorType#INVALID}.
   *   <li>
   *       <p>Return-conditions are post-conditions on method/constructor calls, consisting of a
   *       guard and a property. If the inputs to the call satisfy the guard but the property fails,
   *       then the sequence is classified as {@link BehaviorType#ERROR}.
   *   <li>Throws-conditions are post-conditions on expected exceptions. If the inputs to the call
   *       satisfy the condition, then: when the exception is thrown the sequence is {@link
   *       BehaviorType#EXPECTED}, but, if it is not, the sequence is classified as {@link
   *       BehaviorType#ERROR}. If the throws-condition is not satisfied by the input, then ordinary
   *       classification is applied.
   * </ul>
   */
  @Option("JSON specifications for methods/constructors")
  public static List<File> specifications = null;

  /**
   * Use the internal specifications for JDK classes to control how tests are generated and
   * classified.
   *
   * <p>These specifications are applied to the methods of classes that inherit from them. See
   * {@link #specifications} for details on classification using specifications.
   */
  @Option("Use specifications for JDK classes to classify behaviors for methods/constructors")
  public static boolean use_jdk_specifications = true;

  /**
   * Make Randoop proceed, instead of failing, if the Java condition text of a specification cannot
   * be compiled.
   */
  @Option("Terminate Randoop if specification condition is uncompilable or throws an exception")
  public static boolean ignore_condition_compilation_error = false;

  /**
   * Make Randoop proceed, instead of failing, if a specification's execution throws an exception.
   */
  @Option("Terminate Randoop if specification condition is uncompilable or throws an exception")
  public static boolean ignore_condition_exception = false;

  ///////////////////////////////////////////////////////////////////
  /**
   * File containing side-effect-free observer methods. Specifying observers has two benefits: it
   * makes regression tests stronger, and it helps Randoop create smaller tests.
   */
  @OptionGroup("Observer methods")
  @Option("File containing observer functions")
  // This file is used to populate RegressionCaptureGenerator.observer_map
  public static File observers = null;

  /**
   * Maximum number of seconds to spend generating tests. Zero means no limit. If nonzero, Randoop
   * is nondeterministic: it may generate different test suites on different runs.
   *
   * <p>The default value is appropriate for generating tests for a single class in the context of a
   * larger program, but is too small to be effective for generating tests for an entire program.
   */
  ///////////////////////////////////////////////////////////////////
  @OptionGroup("Limiting test generation")
  @Option("Maximum number of seconds to spend generating tests")
  public static int time_limit = 100;

  private static int LIMIT_DEFAULT = 100000000;

  /** Maximum number of attempts to generate a test method candidate. */
  @Option("Maximum number of attempts to generate a candidate test")
  public static int attempted_limit = LIMIT_DEFAULT;

  /** Maximum number of test method candidates generated internally. */
  @Option("Maximum number of candidate tests generated")
  public static int generated_limit = LIMIT_DEFAULT;

  /**
   * The maximum number of regression and error-revealing tests to output. If there is no output,
   * this limit has no effect. There is no output when using either {@code --dont-output-tests} or
   * {@code --no-error-revealing-tests} together with {@code --no-regression-tests}.
   *
   * <p>In the current implementation, the number of tests in the output can be substantially
   * smaller than this limit.
   */
  @Option("Maximum number of tests to ouput")
  public static int output_limit = LIMIT_DEFAULT;

  /**
   * Wraps the three ways of limiting Randoop test generation.
   *
   * <p>The purpose is to shorten parameter lists and make them easier to read.
   */
  public static class Limits {
    /* Maximum time in milliseconds to spend in generation. Must be non-negative. Zero means no limit. */
    public int time_limit_millis;
    /* Maximum number of attempts to generate a sequence. Must be non-negative. */
    public int attempted_limit;
    /* Maximum number of sequences to generate. Must be non-negative. */
    public int generated_limit;
    /* Maximum number of sequences to output. Must be non-negative. */
    public int output_limit;

    public Limits() {
      this(
          GenInputsAbstract.time_limit,
          GenInputsAbstract.attempted_limit,
          GenInputsAbstract.generated_limit,
          GenInputsAbstract.output_limit);
    }

    /**
     * @param time_limit maximum time in seconds to spend in generation. Must be non-negative. Zero
     *     means no limit.
     * @param attempted_limit the maximum number of attempts to create a sequence. Must be
     *     non-negative.
     * @param generated_limit the maximum number of sequences to output. Must be non-negative.
     * @param output_limit the maximum number of sequences to generate. Must be non-negative.
     */
    public Limits(int time_limit, int attempted_limit, int generated_limit, int output_limit) {
      this.time_limit_millis = time_limit * 1000;
      this.attempted_limit = attempted_limit;
      this.generated_limit = generated_limit;
      this.output_limit = output_limit;
    }
  }

  /** Do not generate tests with more than this many statements. */
  @Option("Do not generate tests with more than this many statements")
  public static int maxsize = 100;

  /** Stop generation once an error-revealing test has been generated. */
  @Option("Stop after generating any error-revealing test")
  public static boolean stop_on_error_test = false;

  /**
   * Use null with the given frequency as an argument to method calls.
   *
   * <p>For example, a null ratio of 0.05 directs Randoop to use {@code null} as an input 5 percent
   * of the time when a non-{@code null} value of the appropriate type is available.
   *
   * <p>Unless --forbid_null is true, a {@code null} value will still be used if no other value can
   * be passed as an argument even if --null-ratio=0.
   *
   * <p>Randoop never uses {@code null} for receiver values.
   */
  ///////////////////////////////////////////////////////////////////
  @OptionGroup("Values used in tests")
  @Option("Use null as an input with the given frequency")
  public static double null_ratio = 0.05;

  /**
   * Do not use {@code null} as input to methods or constructors, even when no other argument value
   * can be generated.
   *
   * <p>If true, Randoop will not generate a test when unable to find a non-null value of
   * appropriate type as an input. This could result in certain class members being untested.
   */
  @Option("Never use null as input to methods or constructors")
  public static boolean forbid_null = false;

  /**
   * A file containing literal values to be used as inputs to methods under test, or "CLASSES".
   *
   * <p>Literals in these files are used in addition to all other constants in the pool. For the
   * format of this file, see documentation in class {@link randoop.reflection.LiteralFileReader}.
   * The special value "CLASSES" (with no quotes) means to read literals from all classes under
   * test.
   */
  @Option("A file containing literal values to be used as inputs to methods under test")
  public static List<String> literals_file = new ArrayList<>();

  /**
   * How to use literal values that are specified via the {@code --literals-file} command-line
   * option.
   *
   * @see ClassLiteralsMode
   */
  @Option("How to use literal values specified via --literals-file: ALL, PACKAGE, CLASS, or NONE")
  public static ClassLiteralsMode literals_level = ClassLiteralsMode.CLASS;

  /**
   * The possible values of the literals_level command-line argument.
   *
   * @see #literals_level
   */
  public enum ClassLiteralsMode {
    /** Do not use literals specified in a literals file. */
    NONE,
    /** A literal for a given class is used as input only to methods of that class. */
    CLASS,
    /** A literal is used as input to methods of any classes in the same package. */
    PACKAGE,
    /** Each literal is used as input to any method under test. */
    ALL
  }

  // Implementation note: when checking whether a String S exceeds the given
  // maxlength, we test if StringEscapeUtils.escapeJava(S), because this is
  // the length of the string that will atually be printed out as code.
  /**
   * Maximum length of strings in generated tests, including in assertions. Strings longer than 65KB
   * (or about 10,000 characters) may be rejected by the Java compiler, according to the Java
   * Virtual Machine specification.
   */
  @Option("Maximum length of Strings in generated tests")
  public static int string_maxlen = 10000;

  ///////////////////////////////////////////////////////////////////
  /**
   * Try to reuse values from a sequence with the given frequency. If an alias ratio is given, it
   * should be between 0 and 1.
   *
   * <p>A ratio of 0 results in tests where each value created within a test input is typically used
   * at most once as an argument in a method call. A ratio of 1 tries to maximize the number of
   * times values are used as inputs to parameters within a test.
   */
  @OptionGroup("Varying the nature of generated tests")
  @Option("Reuse values with the given frequency")
  public static double alias_ratio = 0;

  /**
   * Favor shorter sequences when assembling new sequences out of old ones.
   *
   * <p>Randoop generates new tests by combining old previously-generated tests. If this option is
   * given, tests with fewer calls are given greater weight during its random selection. This has
   * the overall effect of producing smaller JUnit tests.
   */
  @Option("Favor shorter tests during generation")
  public static boolean small_tests = false;

  /**
   * Clear the component set each time it contains the given number of inputs.
   *
   * <p>Randoop stores previously-generated tests in a "component" set, and uses them to generate
   * new tests. Setting this variable to a small number can sometimes result in a greater variety of
   * tests generated during a single run.
   */
  @Option("Clear the component set when it gets this big")
  public static int clear = 100000000;

  ///////////////////////////////////////////////////////////////////
  /** Maximum number of tests to write to each JUnit file */
  @OptionGroup("Outputting the JUnit tests")
  @Option("Maximum number of tests to write to each JUnit file")
  public static int testsperfile = 500;

  /** Base name (no ".java" suffix) of the JUnit file containing error-revealing tests */
  @Option("Base name of the JUnit file(s) containing error-revealing tests")
  public static String error_test_basename = "ErrorTest";

  /** Base name (no ".java" suffix) of the JUnit file containing regression tests */
  @Option("Base name of the JUnit file(s) containing regression tests")
  public static String regression_test_basename = "RegressionTest";

  /**
   * Name of the package for the generated JUnit files. When the package is the same as the package
   * of a class under test, then package visibility rules are used to determine whether to include
   * the class or class members in a test. Tests can be restricted to public members only by using
   * the option {@code --only-test-public-members}.
   */
  @Option("Name of the package for the generated JUnit files (optional)")
  public static String junit_package_name;

  /**
   * Name of file containing code text to be added to the <a
   * href="http://junit.sourceforge.net/javadoc/org/junit/Before.html">{@code @Before}</a>-annotated
   * method of each generated test class. Code is uninterpreted, and, so, is not run during
   * generation. Intended for use when run-time behavior of classes under test requires setup
   * behavior that is not needed for execution by reflection. (The annotation {@code @Before} is
   * JUnit 4, and {@code @BeforeEach} is JUnit 5.)
   */
  @Option("Filename for code to include in Before-annotated method of test classes")
  public static String junit_before_each = null;

  /**
   * Name of file containing code text to be added to the <a
   * href="http://junit.sourceforge.net/javadoc/org/junit/After.html">{@code @After} </a>-annotated
   * method of each generated test class. Intended for use when run-time behavior of classes under
   * test requires tear-down behavior that is not needed for execution by reflection. Code is
   * uninterpreted, and, so, is not run during generation. (The annotation {@code @After} is JUnit
   * 4, and {@code @AfterEach} is JUnit 5.)
   */
  @Option("Filename for code to include in After-annotated method of test classes")
  public static String junit_after_each = null;

  /**
   * Name of file containing code text to be added to the <a
   * href="http://junit.sourceforge.net/javadoc/org/junit/BeforeClass.html">{@code @BeforeClass}</a>-annotated
   * method of each generated test class. Intended for use when run-time behavior of classes under
   * test requires setup behavior that is not needed for execution by reflection. Code is
   * uninterpreted, and, so, is not run during generation. (The annotation {@code @BeforeClass} is
   * JUnit 4, and {@code @BeforeAll} is JUnit 5.)
   */
  @Option("Filename for code to include in BeforeClass-annotated method of test classes")
  public static String junit_before_all = null;

  /**
   * Name of file containing code text to be added to the <a
   * href="http://junit.sourceforge.net/javadoc/org/junit/AfterClass.html">{@code @AfterClass}</a>-annotated
   * method of each generated test class. Intended for use when run-time behavior of classes under
   * test requires tear-down behavior that is not needed for execution by reflection. Code is
   * uninterpreted, and, so, is not run during generation. (The annotation {@code @AfterClass} is
   * JUnit 4, and {@code @AfterAll} is JUnit 5.)
   */
  @Option("Filename for code to include in AfterClass-annotated method of test classes")
  public static String junit_after_all = null;

  /** Name of the directory to which JUnit files should be written */
  @Option("Name of the directory to which JUnit files should be written")
  public static String junit_output_dir = null;

  /**
   * Run test generation without output. May be desirable when running with a visitor.
   *
   * <p>NOTE: Because there is no output, the value of {@code --output-limit} will never be met, so
   * be sure to set {@code --generated-limit} or {@code --time-limit} to a reasonable value when
   * using this option.
   */
  @Option("Run Randoop but do not output JUnit tests")
  public static boolean dont_output_tests = false;

  /**
   * Whether to use JUnit's standard reflective mechanisms for invoking tests. JUnit's reflective
   * invocations can interfere with code instrumentation, such as by the DynComp tool. If that is a
   * problem, then set this to false and Randoop will output tests that use direct method calls
   * instead of reflection. The tests will include a {@code main} method and will execute methods
   * and assertions, but won't be JUnit suites.
   */
  @Option("If true, use JUnit's reflective invocation; if false, use direct method calls")
  public static boolean junit_reflection_allowed = true;

  ///////////////////////////////////////////////////////////////////
  @OptionGroup("Runtime environment")
  // We do this rather than using java -D so that we can easily pass these
  // to other JVMs
  @Option("-D Specify system properties to be set (similar to java -Dx=y)")
  public static List<String> system_props = new ArrayList<>();

  @Option("Capture all output to stdout and stderr")
  public static boolean capture_output = false;

  /**
   * The random seed to use in the generation process. If you want to produce multiple different
   * test suites, run Randoop multiple times with a different random seed. By default, Randoop is
   * deterministic: you do not need to provide this option to make Randoop deterministic.
   */
  ///////////////////////////////////////////////////////////////////
  @OptionGroup("Controlling randomness")
  @Option("The random seed to use in the generation process")
  public static int randomseed = (int) Randomness.SEED;

  // Currently, Randoop is deterministic, and there isn't a way to make Randoop not pay the costs of
  // (for example) LinkedHashMaps instead of HashMaps.  The only effect of this command-line
  // argument is to forbid certain other command-line arguments that would themselves introduce
  // nondeterminism.
  /**
   * If true, Randoop is deterministic: running Randoop twice with the same arguments (including
   * {@code --randomseed}) will produce the same test suite, so long as the program under test is
   * deterministic. If false, Randoop may or may not produce the same test suite. To produce
   * multiple different test suites, use the {@code --randomseed} command-line option.
   */
  @Option("If true, Randoop is deterministic")
  public static boolean deterministic = false;

  ///////////////////////////////////////////////////////////////////
  @OptionGroup("Logging, notifications, and troubleshooting Randoop")
  @Option("Run noisily: display information such as progress updates.")
  public static boolean progressdisplay = true;

  // Default value for progressintervalmillis; helps to see if user has set it.
  public static long PROGRESSINTERVALMILLIS_DEFAULT = 60000;

  @Option("Display progress message every <int> milliseconds. -1 means no display.")
  public static long progressintervalmillis = PROGRESSINTERVALMILLIS_DEFAULT;

  @Option("Display progress message every <int> attempts to create a test; -1 means none")
  public static long progressintervalsteps = 1000;

  @Option("Perform expensive internal checks (for Randoop debugging)")
  public static boolean debug_checks = false;

  /**
   * A file to which to log lots of information. If not specified, no logging is done. Enabling the
   * logs slows down Randoop.
   */
  @Option("<filename> Name of a file to which to log lots of information")
  public static FileWriter log = null;

  /**
   * A file to which to log selections; helps find sources of non-determinism. If not specified, no
   * logging is done.
   */
<<<<<<< HEAD
  @Option("File to which to log each random selection")
  public static String selection_log = null;
=======
  @Option(
      "<filename> Log destination for logging each random selection. Should be a file or stdout \"-\".")
  public static FileWriter selection_log = null;
>>>>>>> eed79ec5

  /** Name of a file to which to log the operation usage history. */
  @Option("Track and log operation usage counts to this file")
  public static FileWriter operation_history_log = null;

  @Option("Display source if a generated test contains a compilation error.")
  public static boolean print_file_system_state = false;

  /**
   * Create sequences but never execute them. Used to test performance of Randoop's sequence
   * generation code.
   */
  @Unpublicized
  @Option("Create sequences but never execute them")
  public static boolean dontexecute = false;

  ///////////////////////////////////////////////////////////////////
  /** Install the given runtime visitor. See class randoop.ExecutionVisitor. */
  @OptionGroup(value = "Advanced extension points")
  @Option("Install the given runtime visitor")
  public static List<String> visitor = new ArrayList<>();

  ///////////////////////////////////////////////////////////////////
  // This is only here to keep the ICSE07ContainersTest working
  // TODO Need to decide to keep the heuristic that uses this in
  /////////////////////////////////////////////////////////////////// ForwardGenerator
  @OptionGroup(value = "Pacheco thesis", unpublicized = true)
  @Unpublicized
  @Option("Use heuristic that may randomly repeat a method call several times")
  public static boolean repeat_heuristic = false;

  /** Check that the options given satisfy any specified constraints, and fail if they do not. */
  public void checkOptionsValid() {

    if (alias_ratio < 0 || alias_ratio > 1) {
      throw new RuntimeException("--alias-ratio must be between 0 and 1, inclusive.");
    }

    if (null_ratio < 0 || null_ratio > 1) {
      throw new RuntimeException("--null-ratio must be between 0 and 1, inclusive.");
    }

    if (maxsize <= 0) {
      throw new RuntimeException(
          "Maximum sequence size --maxsize must be greater than zero but was " + maxsize);
    }

    if (!literals_file.isEmpty() && literals_level == ClassLiteralsMode.NONE) {
      throw new RuntimeException(
          "Invalid parameter combination: specified a class literal file but --use-class-literals=NONE");
    }

    if (deterministic && ReflectionExecutor.usethreads) {
      throw new RuntimeException(
          "Invalid parameter combination: --deterministic with --usethreads");
    }

    if (deterministic && time_limit != 0) {
      throw new RuntimeException(
          "Invalid parameter combination: --deterministic without --time-limit=0");
    }

    if (deterministic && progressintervalmillis != -1) {
      if (progressintervalmillis == PROGRESSINTERVALMILLIS_DEFAULT) {
        // User didn't supply --progressintervalmillis_default; set it to -1 to suppress output
        progressintervalmillis = -1;
      } else {
        throw new RuntimeException(
            "Invalid parameter combination: --deterministic with --progressintervalmillis");
      }
    }

    if (ReflectionExecutor.call_timeout != ReflectionExecutor.CALL_TIMEOUT_DEFAULT
        && !ReflectionExecutor.usethreads) {
      throw new RuntimeException(
          "Invalid parameter combination: --call-timeout without --usethreads");
    }

    if (time_limit == 0
        && attempted_limit >= LIMIT_DEFAULT
        && generated_limit >= LIMIT_DEFAULT
        && output_limit >= LIMIT_DEFAULT) {
      throw new RuntimeException(
          String.format(
              "Unlikely parameter combination: --time-limit=%s --attempted-limit=%s --generated-limit=%s --output-limit=%s",
              time_limit, attempted_limit, generated_limit, output_limit));
    }

    if (classlist == null && methodlist == null && testclass.isEmpty()) {
      throw new RuntimeException(
          "You must specify some classes or methods to test."
              + Globals.lineSep
              + "Use the --classlist, --testclass, or --methodlist options.");
    }
  }

  public static Set<String> getClassnamesFromArgs() {
    Set<String> classnames = getStringSetFromFile(classlist, "tested classes");
    classnames.addAll(testclass);
    return classnames;
  }

  public static Set<String> getStringSetFromFile(File listFile, String fileDescription) {
    return getStringSetFromFile(listFile, fileDescription, "^#.*", null);
  }

  @SuppressWarnings("SameParameterValue")
  public static Set<String> getStringSetFromFile(
      File listFile, String fileDescription, String commentRegex, String includeRegex) {
    Set<String> elementSet = new LinkedHashSet<>();
    if (listFile != null) {
      try (EntryReader er = new EntryReader(listFile, commentRegex, includeRegex)) {
        for (String line : er) {
          String trimmed = line.trim();
          if (!trimmed.isEmpty()) {
            elementSet.add(trimmed);
          }
        }
      } catch (IOException e) {
        String message =
            String.format(
                "Error while reading %s file %s: %s%n", listFile, fileDescription, e.getMessage());
        throw new RandoopUsageError(message, e);
      }
    }
    return elementSet;
  }
}<|MERGE_RESOLUTION|>--- conflicted
+++ resolved
@@ -712,14 +712,8 @@
    * A file to which to log selections; helps find sources of non-determinism. If not specified, no
    * logging is done.
    */
-<<<<<<< HEAD
-  @Option("File to which to log each random selection")
-  public static String selection_log = null;
-=======
-  @Option(
-      "<filename> Log destination for logging each random selection. Should be a file or stdout \"-\".")
+  @Option("<filename> File to which to log each random selection")
   public static FileWriter selection_log = null;
->>>>>>> eed79ec5
 
   /** Name of a file to which to log the operation usage history. */
   @Option("Track and log operation usage counts to this file")
