package randoop.main;

import java.io.FileInputStream;
import java.io.IOException;
import java.lang.reflect.AccessibleObject;
import java.lang.reflect.Constructor;
import java.lang.reflect.Method;
import java.nio.file.Path;
import java.util.ArrayList;
import java.util.Collections;
import java.util.Iterator;
import java.util.LinkedHashSet;
import java.util.List;
import java.util.Set;
import java.util.TreeSet;
import java.util.regex.Pattern;
import java.util.regex.PatternSyntaxException;
import java.util.zip.ZipEntry;
import java.util.zip.ZipInputStream;
import org.checkerframework.checker.nullness.qual.Nullable;
import org.checkerframework.checker.signature.qual.BinaryName;
import org.checkerframework.checker.signature.qual.ClassGetName;
import org.checkerframework.checker.signature.qual.InternalForm;
import org.plumelib.options.Option;
import org.plumelib.options.OptionGroup;
import org.plumelib.options.Options;
import org.plumelib.options.Unpublicized;
import org.plumelib.reflection.ReflectionPlume;
import org.plumelib.reflection.Signatures;
import org.plumelib.util.EntryReader;
import org.plumelib.util.FileWriterWithName;
import randoop.Globals;
import randoop.reflection.AccessibilityPredicate;
import randoop.reflection.DefaultReflectionPredicate;
import randoop.reflection.FailedPredicateException;
import randoop.reflection.ReflectionPredicate;
import randoop.reflection.SignatureParseException;
import randoop.reflection.SignatureParser;
import randoop.util.Randomness;
import randoop.util.ReflectionExecutor;

/** Container for Randoop options. They are stored as static variables, not instance variables. */
@SuppressWarnings("WeakerAccess")
public abstract class GenInputsAbstract extends CommandHandler {

  protected GenInputsAbstract(
      String command,
      String pitch,
      String commandGrammar,
      String where,
      String summary,
      List<String> notes,
      String input,
      String output,
      String example,
      Options options) {
    super(command, pitch, commandGrammar, where, summary, notes, input, output, example, options);
  }

  /**
   * Treat every class in the given jar file as a class to test. The jarfile must be on the
   * classpath.
   *
   * <p>See the notes about <a
   * href="https://randoop.github.io/randoop/manual/#specifying-methods">specifying methods that may
   * appear in a test</a>.
   */
  ///////////////////////////////////////////////////////////////////
  @OptionGroup("Code under test:  which classes and members may be used by a test")
  @Option("A jarfile, all of whose classes should be tested")
  public static List<Path> testjar = new ArrayList<>();

  /**
   * File that lists classes to test. All of their methods are methods under test.
   *
   * <p>In the file, each class under test is specified by its binary name on a separate line. See
   * an <a href= "https://randoop.github.io/randoop/manual/class_list_example.txt"> example</a>.
   * These classes are tested in addition to any specified using {@code --testjar} and {@code
   * --testclass}.
   *
   * <p>Using {@code --classlist} is less common than {@code --testjar}. See the notes about <a
   * href="https://randoop.github.io/randoop/manual/#specifying-methods">specifying methods that may
   * appear in a test</a>.
   */
  @Option("File that lists classes under test")
  public static Path classlist = null;

  /**
   * The fully-qualified raw name of a class to test; for example, {@code
   * --testclass=java.util.TreeSet}. All of its methods are methods under test. This class is tested
   * in addition to any specified using {@code --testjar} or {@code --classlist}.
   *
   * <p>It is unusual to specify just one or a few classes to test. See the notes about <a
   * href="https://randoop.github.io/randoop/manual/#specifying-methods">specifying methods that may
   * appear in a test</a>.
   */
  @Option("The binary name of a class under test")
  public static List<@BinaryName String> testclass = new ArrayList<>();

  // A relative URL like <a href="#specifying-methods"> works when this
  // Javadoc is pasted into the manual, but not in Javadoc proper.
  /**
   * A file containing a list of methods and constructors to call in tests, each given as a <a
   * href="https://randoop.github.io/randoop/manual/#fully-qualified-signature">fully-qualified
   * signature</a> on a separate line.
   *
   * <p>These methods augment any methods from classes given by the {@code --testjar}, {@code
   * --classlist}, and {@code --testclass} options.
   *
   * <p>See an <a href= "https://randoop.github.io/randoop/manual/method_list_example.txt">example
   * file</a>.
   *
   * <p>Using {@code --methodlist} is less common, and more error-prone, than {@code --testjar},
   * {@code --classlist}, or {@code --testclass}. See the notes about <a
   * href="https://randoop.github.io/randoop/manual/#specifying-methods">specifying methods that may
   * appear in a test</a>.
   */
  @Option("File that lists methods under test")
  public static Path methodlist = null;

  /**
<<<<<<< HEAD
   * Automaticaly add classes that are used by classes, methods and constructors defined via {@code
   * --testjar}, {@code --classlist}, {@code --testclass} and {@code --methodlist} options. They
   * will be used as inputs to them what leads to greater coverage. Recommended to use with {@code
   * --require-covered-classes} option
   */
  @Option("Add classes used in methods and constructors")
  public static boolean add_dependencies = false;
=======
   * A regex that indicates classes that should not be used in tests, even if included by some other
   * command-line option. The regex is matched against fully-qualified class names. If the regular
   * expression contains anchors "{@code ^}" or "{@code $}", they refer to the beginning and the end
   * of the class name.
   */
  @Option("Do not test classes that match regular expression <string>")
  public static List<Pattern> omit_classes = new ArrayList<>();

  /**
   * A file containing a list of regular expressions that indicate classes not to call in a test.
   * These patterns are used along with those provided with {@code --omit-classes}.
   */
  @Option("File containing regular expressions for methods to omit")
  public static List<Path> omit_classes_file = null;
>>>>>>> 842905c0

  // Documentation to add.
  //  Suppose that the class hierarchy is A :> B :> C. If method B.m omitted, Randoop might still
  //  create a test case that calls A.m, and at run time that call might dispatch to the B.m
  //  implementation. Also, Randoop might still call C.m that overrides B.m. Alternatives to these
  //  behaviors may be desirable in certain curcimstances and may be be added in the future,
  //  depending on user requests.
  /**
   * A regex that indicates methods that should not be called directly in generated tests. This does
   * not prevent indirect calls to such methods from other, allowed methods.
   *
   * <p>Randoop will not directly call a method whose <a
   * href="https://randoop.github.io/randoop/manual/#fully-qualified-signature">fully-qualified
   * signature</a> matches the regular expression, or a method inherited from a superclass or
   * interface whose signature matches the regular expression.
   *
   * <p>If the regular expression contains anchors "{@code ^}" or "{@code $}", they refer to the
   * beginning and the end of the signature string.
   *
   * <p>Methods replaced by the {@code replacecall} agent are also automatically omitted.
   */
  @Option("Do not call methods that match regular expression <string>")
  public static List<Pattern> omit_methods = new ArrayList<>();

  /**
   * Temporary alias for --omit-methods. You should use --omit-methods instead.
   *
   * <p>Will be removed in the future.
   */
  @Unpublicized
  @Option("Do not call methods that match regular expression <string>")
  public static List<Pattern> omitmethods = null;

  /**
   * A file containing a list of regular expressions that indicate methods that should not be
   * included in generated tests. These patterns are used along with those provided with {@code
   * --omit-methods}, and the default omissions.
   */
  @Option("File containing regular expressions for methods to omit")
  public static List<Path> omit_methods_file = null;

  /**
   * Temporary alias for --omit-methods-file, which you should use instead.
   *
   * <p>Will be removed in the future.
   */
  @Unpublicized
  @Option("File containing regular expressions for methods to omit")
  public static List<Path> omitmethods_file = null;

  /**
   * Include methods that are otherwise omitted by default. Unless you set this to true, every
   * method replaced by the {@code replacecall} agent is treated as if it had been supplied as an
   * argument to {@code --omit-methods}.
   */
  @Unpublicized
  @Option("Don't use the default omit-methods value")
  public static boolean omit_methods_no_defaults = false;

  /** Include classes that are otherwise omitted by default. */
  @Unpublicized
  @Option("Don't use the default omit-classes value")
  public static boolean omit_classes_no_defaults = false;

  /**
   * Include methods that are otherwise omitted by default. Unless you set this to true, every
   * method replaced by the {@code replacecall} agent is treated as if it had been supplied as an
   * argument to {@code --omit-methods}.
   */
  @Unpublicized
  @Option("Don't omit methods that are replaced by the replacecall agent")
  public static boolean dont_omit_replaced_methods = false;

  /**
   * A fully-qualified field name of a field to be excluded from test generation. An accessible
   * field is used unless it is omitted by this or the {@code --omit-field-file} option.
   */
  @Option("Omit field from generated tests")
  public static List<String> omit_field = null;

  /**
   * File that contains fully-qualified field names to be excluded from test generation. An
   * accessible field is used unless it is omitted by this or the {@code --omit-field} option.
   */
  @Option("File containing field names to omit from generated tests")
  public static Path omit_field_file = null;

  /**
   * File that contains fully-qualified field names to be excluded from test generation. An
   * accessible field is used unless it is omitted by this or the {@code --omit-field} option.
   */
  @Unpublicized
  @Option("File containing field names to omit from generated tests")
  public static Path omit_field_list = null;

  /**
   * Restrict tests to only include public members of classes.
   *
   * <p>When this is false, the setting of {@code --junit-package-name} and package accessibility is
   * used to determine which members will be used in tests.
   */
  @Option("Only use public members in tests")
  public static boolean only_test_public_members = false;

  @Option("Ignore class names specified by user that cannot be found")
  public static boolean silently_ignore_bad_class_names = false;

  /**
   * (For debugging.) If an error or exception is thrown during type instantiation or input
   * selection, this option allows the error to be passed through to {@link
   * GenTests#handle(String[])} where a comprehensive error message is printed.
   */
  @Unpublicized
  @Option("Allow Randoop to fail on any error during test generation")
  public static boolean fail_on_generation_error = false;

  /**
   * Possible behaviors if Randoop generates a flaky test.
   *
   * @see #flaky_test_behavior
   */
  public enum FlakyTestAction {
    /**
     * Randoop halts with a diagnostic message. You can determine the responsible methods, fix or
     * exclude them, and re-run Randoop.
     */
    HALT,
    /**
     * Discard the flaky test. This option should be a last resort. It is inefficient and
     * unproductive for Randoop to produce and discard a lot of flaky tests.
     */
    DISCARD,
    /**
     * Output the flaky test, but with flaky assertions commented out. When the value is {@code
     * OUTPUT}, Randoop also suggests methods under test that might have caused the flakiness. You
     * should <a
     * href="https://randoop.github.io/randoop/manual/index.html#nondeterminism">investigate</a>
     * them, fix or exclude them, then re-run Randoop.
     */
    OUTPUT
  }

  /**
   * What to do if Randoop generates a flaky test. A flaky test is one that behaves differently on
   * different executions.
   *
   * <p>Flaky tests are usually due to calling Randoop on side-effecting or nondeterministic
   * methods, and ultimately, the solution is not to call Randoop on such methods; see section <a
   * href="https://randoop.github.io/randoop/manual/index.html#nondeterminism">Nondeterminism</a> in
   * the Randoop manual.
   */
  @Option("What to do if a flaky test is generated")
  public static FlakyTestAction flaky_test_behavior = FlakyTestAction.OUTPUT;

  /**
   * How many suspected side-effecting or nondeterministic methods (from the program under test) to
   * print.
   */
  @Option("Number of suspected nondeterministic methods to print")
  public static int nondeterministic_methods_to_output = 10;

  /**
   * Whether to output error-revealing tests. Disables all output when used with {@code
   * --no-regression-tests}. Restricting output can result in long runs if the default values of
   * {@code --generated-limit} and {@code --time-limit} are used.
   */
  ///////////////////////////////////////////////////////////////////////////
  @OptionGroup("Which tests to output")
  @Option("Whether to output error-revealing tests")
  public static boolean no_error_revealing_tests = false;

  /**
   * Whether to output regression tests. Disables all output when used with {@code
   * --no-error-revealing-tests}. Restricting output can result in long runs if the default values
   * of {@code --generated-limit} and {@code --time-limit} are used.
   */
  @Option("Whether to output regression tests")
  public static boolean no_regression_tests = false;

  /**
   * Whether to include assertions in regression tests. If false, then the regression tests contain
   * no assertions (except that if the test throws an exception, it should continue to throw an
   * exception of the same type). Tests without assertions can be used to exercise the code, but
   * they do not enforce any particular behavior, such as values returned.
   */
  @Option("Whether to include assertions in regression tests")
  public static boolean no_regression_assertions = false;

  /**
   * Whether to check that generated sequences can be compiled. If true, the code for each generated
   * sequence is compiled, and the sequence is only kept if the compilation succeeds without error.
   * This check is useful because the assumptions in Randoop generation heuristics are sometimes
   * violated by input methods, and, as a result, a generated test may not compile. This check does
   * increases the runtime by approximately 50%.
   */
  @Option("Whether to check if test sequences are compilable")
  public static boolean check_compilable = true;

  /**
   * Classes that must occur in a test. Randoop will only output tests whose source code has at
   * least one use of a member of a class whose name matches the regular expression.
   */
  @Option("Classes that must occur in a test")
  public static Pattern require_classname_in_test = null;

  /**
   * File containing binary names of classes that the tests must use, directly or indirectly. This
   * option only works if Randoop is run using the <a
   * href="https://randoop.github.io/randoop/manual/index.html#covered-filter">covered-class
   * javaagent</a> to instrument the classes. A test is output only if it uses at least one of the
   * class names in the file. A test uses a class if it invokes any constructor or method of the
   * class, directly or indirectly (the constructor or method might not appear in the source code of
   * the test). Included classes may be abstract.
   */
  @Option("File containing class names that tests must cover")
  public static Path require_covered_classes = null;

  /**
   * If true, Randoop outputs both original error-revealing tests and a minimized version. Setting
   * this option may cause long Randoop run times if Randoop outputs and minimizes more than about
   * 100 error-revealing tests; consider using <a
   * href="https://randoop.github.io/randoop/manual/index.html#option:stop-on-error-test"><code>
   * --stop-on-error-test=true</code></a>. Also see the <a
   * href="https://randoop.github.io/randoop/manual/index.html#optiongroup:Test-case-minimization">test
   * case minimization options</a>.
   */
  // Omit this to keep the documentation short:
  // Regardless of this option's setting, minimization is enabled when
  // {@code --stop-on-error-test} is set.
  @Option("<boolean> to indicate automatic minimization of error-revealing tests")
  // Defaulting to true sometimes causes unacceptable slowdowns.
  public static boolean minimize_error_test = false;

  /** The possible values for exception behavior types. */
  public enum BehaviorType {
    /** Occurrence of exception reveals an error. */
    ERROR,
    /** Occurrence of exception is expected behavior. */
    EXPECTED,
    /** Occurrence of exception indicates an invalid test. */
    INVALID
  }

  /**
   * If a test throws a checked exception, should it be included in the error-revealing test suite
   * (value: ERROR), regression test suite (value: EXPECTED), or should it be discarded (value:
   * INVALID)?
   */
  ///////////////////////////////////////////////////////////////////////////
  @OptionGroup("Test classification")
  @Option("Whether checked exception is an ERROR, EXPECTED or INVALID")
  public static BehaviorType checked_exception = BehaviorType.EXPECTED;

  /**
   * If a test throws an unchecked exception other than {@code ConcurrentModificationException},
   * {@code NoClassDefFoundError}, {@code NullPointerException}, {@code OutOfMemoryError}, and
   * {@code StackOverflowError}, should the test be included in the error-revealing test suite
   * (value: ERROR), regression test suite (value: EXPECTED), or should it be discarded (value:
   * INVALID)?
   *
   * <p>The arguments {@code --cm-exception}, {@code --ncdf-exception}, {@code --npe-on-null-input},
   * {@code --npe-on-non-null-input}, {@code --oom-exception}, and {@code --sof-exception} handle
   * special cases of unchecked exceptions.
   */
  @Option("Whether unchecked exception is an ERROR, EXPECTED or INVALID")
  public static BehaviorType unchecked_exception = BehaviorType.EXPECTED;

  /**
   * If a test throws a {@code ConcurrentModificationException} exception, should it be included in
   * the error-revealing test suite (value: ERROR), regression test suite (value: EXPECTED), or
   * should it be discarded (value: INVALID)?
   */
  @Option("Whether ConcurrentModificationException is an ERROR, EXPECTED or INVALID")
  public static BehaviorType cm_exception = BehaviorType.INVALID;

  /**
   * If a test throws a {@code NoClassDefFoundError} exception, should it be included in the
   * error-revealing test suite (value: ERROR), regression test suite (value: EXPECTED), or should
   * it be discarded (value: INVALID)?
   */
  @Option("Whether NoClassDefFoundError is an ERROR, EXPECTED or INVALID")
  public static BehaviorType ncdf_exception = BehaviorType.INVALID;

  /**
   * If a test that passes {@code null} as an argument throws a {@code NullPointerException}, should
   * the test be be included in the error-revealing test suite (value: ERROR), regression test suite
   * (value: EXPECTED), or should it be discarded (value: INVALID)?
   */
  @Option("Whether NullPointerException on null inputs is an ERROR, EXPECTED or INVALID")
  public static BehaviorType npe_on_null_input = BehaviorType.EXPECTED;

  /**
   * If a test that never passes {@code null} as an argument throws a {@code NullPointerException},
   * should the test be included in the error-revealing test suite (value: ERROR), regression test
   * suite (value: EXPECTED), or should it be discarded (value: INVALID)?
   */
  @Option("Whether NullPointerException on non-null inputs is an ERROR, EXPECTED or INVALID")
  public static BehaviorType npe_on_non_null_input = BehaviorType.ERROR;

  /**
   * If a test throws an {@code OutOfMemoryError} exception, should it be included in the
   * error-revealing test suite (value: ERROR), regression test suite (value: EXPECTED), or should
   * it be discarded (value: INVALID)?
   */
  @Option("Whether OutOfMemoryError is an ERROR, EXPECTED or INVALID")
  public static BehaviorType oom_exception = BehaviorType.INVALID;

  /**
   * If a test throws a {@code StackOverflowError} exception, should it be included in the
   * error-revealing test suite (value: ERROR), regression test suite (value: EXPECTED), or should
   * it be discarded (value: INVALID)?
   */
  @Option("Whether StackOverflowError is an ERROR, EXPECTED or INVALID")
  public static BehaviorType sof_exception = BehaviorType.INVALID;

  ///////////////////////////////////////////////////////////////////
  /**
   * Read file of specifications; see manual section <a
   * href="https://randoop.github.io/randoop/manual/index.html#specifying-behavior">"Specifying
   * expected code behavior"</a>.
   */
  @Option("JSON specifications for methods/constructors")
  public static List<Path> specifications = null;

  /**
   * Use built-in specifications for JDK classes and for classes that inherit from them, as if they
   * had been supplied using the {@code --specifications} command-line argument.
   */
  @Option("Use specifications for JDK classes to classify behaviors for methods/constructors")
  public static boolean use_jdk_specifications = true;

  /**
   * Make Randoop proceed, instead of failing, if the Java condition text of a specification cannot
   * be compiled.
   */
  @Option("Terminate Randoop if specification condition is uncompilable")
  public static boolean ignore_condition_compilation_error = false;

  /**
   * Make Randoop treat a specification whose execution throws an exception as returning {@code
   * false}. If true, Randoop treats {@code x.f == 22} equivalently to the wordier {@code x != null
   * && x.f == 22}. If false, Randoop halts when a specification throws an exception.
   */
  @Option("Terminate Randoop if specification condition throws an exception")
  public static boolean ignore_condition_exception = false;

  /**
   * If true, don't print diagnostics about specification that throw an exception. Has no effect
   * unless {@code --ignore-condition-exception} is set.
   */
  @Unpublicized
  @Option("Terminate Randoop if specification condition throws an exception")
  public static boolean ignore_condition_exception_quiet = false;

  ///////////////////////////////////////////////////////////////////
  /**
   * File containing side-effect-free methods, each given as a <a
   * href="https://randoop.github.io/randoop/manual/#fully-qualified-signature">fully-qualified
   * signature</a> on a separate line. Specifying side-effect-free methods has two benefits: it
   * makes regression tests stronger, and it helps Randoop create smaller tests.
   */
  @OptionGroup("Side-effect-free methods")
  @Option("File containing side-effect-free methods")
  public static Path side_effect_free_methods = null;

  /**
   * Maximum number of seconds to spend generating tests. Zero means no limit. If nonzero, Randoop
   * is nondeterministic: it may generate different test suites on different runs.
   *
   * <p>This is the overall limit, not the limit per class under test. The default value is too
   * small to be effective for generating tests for an entire project. If you are testing multiple
   * classes, you may wish to multiply the default value by the number of classes under test.
   *
   * <p>Randoop may run for longer than this because of a long-running test. The elapsed time is
   * checked after each test, not during a test's execution.
   */
  ///////////////////////////////////////////////////////////////////
  @OptionGroup("Limiting test generation")
  @Option("Maximum number of seconds to spend generating tests")
  public static int time_limit = 100;

  private static int LIMIT_DEFAULT = 100000000;

  /** Maximum number of attempts to generate a test method candidate. */
  @Option("Maximum number of attempts to generate a candidate test")
  public static int attempted_limit = LIMIT_DEFAULT;

  /** Maximum number of test method candidates generated internally. */
  @Option("Maximum number of candidate tests generated")
  public static int generated_limit = LIMIT_DEFAULT;

  /**
   * The maximum number of regression and error-revealing tests to output. If there is no output,
   * this limit has no effect. There is no output when using either {@code --dont-output-tests} or
   * {@code --no-error-revealing-tests} together with {@code --no-regression-tests}.
   *
   * <p>In the current implementation, the number of tests in the output can be substantially
   * smaller than this limit. One reason is that Randoop does not output subsumed tests, which
   * appear as a subsequence of some longer test.
   */
  @Option("Maximum number of tests to ouput")
  public static int output_limit = LIMIT_DEFAULT;

  /**
   * Wraps the three ways of limiting Randoop test generation.
   *
   * <p>The purpose is to shorten parameter lists and make them easier to read.
   */
  public static class Limits {
    /**
     * Maximum time in milliseconds to spend in generation. Must be non-negative. Zero means no
     * limit.
     */
    public int time_limit_millis;
    /** Maximum number of attempts to generate a sequence. Must be non-negative. */
    public int attempted_limit;
    /** Maximum number of sequences to generate. Must be non-negative. */
    public int generated_limit;
    /** Maximum number of sequences to output. Must be non-negative. */
    public int output_limit;

    public Limits() {
      this(
          GenInputsAbstract.time_limit,
          GenInputsAbstract.attempted_limit,
          GenInputsAbstract.generated_limit,
          GenInputsAbstract.output_limit);
    }

    /**
     * @param time_limit maximum time in seconds to spend in generation. Must be non-negative. Zero
     *     means no limit.
     * @param attempted_limit the maximum number of attempts to create a sequence. Must be
     *     non-negative.
     * @param generated_limit the maximum number of sequences to output. Must be non-negative.
     * @param output_limit the maximum number of sequences to generate. Must be non-negative.
     */
    public Limits(int time_limit, int attempted_limit, int generated_limit, int output_limit) {
      this.time_limit_millis = time_limit * 1000;
      this.attempted_limit = attempted_limit;
      this.generated_limit = generated_limit;
      this.output_limit = output_limit;
    }
  }

  /** Do not generate tests with more than this many statements. */
  @Option("Do not generate tests with more than this many statements")
  public static int maxsize = 100;

  /**
   * Stop generation as soon as one error-revealing test has been generated. Implies {@code
   * --minimize-error-test}.
   */
  @Option("Stop after generating any error-revealing test")
  public static boolean stop_on_error_test = false;

  /**
   * Use null with the given frequency as an argument to method calls.
   *
   * <p>For example, a null ratio of 0.05 directs Randoop to use {@code null} as an input 5 percent
   * of the time when a non-{@code null} value of the appropriate type is available.
   *
   * <p>Unless --forbid_null is true, a {@code null} value will still be used if no other value can
   * be passed as an argument even if --null-ratio=0.
   *
   * <p>Randoop never uses {@code null} for receiver values.
   */
  ///////////////////////////////////////////////////////////////////
  @OptionGroup("Values used in tests")
  @Option("Use null as an input with the given frequency")
  public static double null_ratio = 0.05;

  /**
   * Do not use {@code null} as input to methods or constructors, even when no other argument value
   * can be generated.
   *
   * <p>If true, Randoop will not generate a test when unable to find a non-null value of
   * appropriate type as an input. This could result in certain class members being untested.
   */
  @Option("Never use null as input to methods or constructors")
  public static boolean forbid_null = false;

  /**
   * A file containing literal values to be used as inputs to methods under test, or "CLASSES".
   *
   * <p>Literals in these files are used in addition to all other constants in the pool. For the
   * format of this file, see documentation in class {@link randoop.reflection.LiteralFileReader}.
   * The special value "CLASSES" (with no quotes) means to read literals from all classes under
   * test.
   */
  @Option("A file containing literal values to be used as inputs to methods under test")
  public static List<String> literals_file = new ArrayList<>();

  /**
   * How to use literal values that are specified via the {@code --literals-file} command-line
   * option.
   *
   * @see ClassLiteralsMode
   */
  @Option("How to use literal values specified via --literals-file: ALL, PACKAGE, CLASS, or NONE")
  public static ClassLiteralsMode literals_level = ClassLiteralsMode.CLASS;

  /**
   * The possible values of the literals_level command-line argument.
   *
   * @see #literals_level
   */
  public enum ClassLiteralsMode {
    /** Do not use literals specified in a literals file. */
    NONE,
    /** A literal for a given class is used as input only to methods of that class. */
    CLASS,
    /** A literal is used as input to methods of any classes in the same package. */
    PACKAGE,
    /** Each literal is used as input to any method under test. */
    ALL
  }

  /**
   * Randoop generates new tests by choosing from a set of methods under test. This controls how the
   * next method is chosen, from among all methods under test.
   */
  @Option("How to choose the next method to test")
  public static MethodSelectionMode method_selection = MethodSelectionMode.UNIFORM;

  /** The possible values of the method_selection command-line argument. */
  public enum MethodSelectionMode {
    /** Select methods randomly with uniform probability. */
    UNIFORM,
    /**
     * The "Bloodhound" technique from the GRT paper prioritizes methods with lower branch coverage.
     */
    BLOODHOUND
  }

  /** Print to standard out, method weights and method uncovered ratios. */
  @Unpublicized
  @Option("Output Bloodhound-related information such as method weights and coverage ratios")
  public static boolean bloodhound_logging = false;

  /**
   * Bloodhound can update coverage information at a regular interval that is either based on time
   * or on the number of successful invocations.
   */
  @Unpublicized
  @Option("Specify how Bloodhound decides when to update coverage information")
  public static BloodhoundCoverageUpdateMode bloodhound_update_mode =
      BloodhoundCoverageUpdateMode.TIME;

  /** The possible modes for updating the coverage information that is used by Bloodhound. */
  public enum BloodhoundCoverageUpdateMode {
    /** Update coverage information at some regular interval of time. */
    TIME,
    /** Update coverage information after some number of successful invocations. */
    INVOCATIONS
  }

  // Implementation note: when checking whether a String S exceeds the given
  // maxlength, we test if StringsPlume.escapeJava(S), because this is
  // the length of the string that will actually be printed out as code.
  /**
   * Maximum length of strings in generated tests, including in assertions. Strings longer than 65KB
   * (or about 10,000 characters) may be rejected by the Java compiler, according to the Java
   * Virtual Machine specification.
   */
  @Option("Maximum length of Strings in generated tests")
  public static int string_maxlen = 1000;

  ///////////////////////////////////////////////////////////////////
  /**
   * Try to reuse values from a sequence with the given frequency. If an alias ratio is given, it
   * should be between 0 and 1.
   *
   * <p>A ratio of 0 results in tests where each value created within a test input is typically used
   * at most once as an argument in a method call. A ratio of 1 tries to maximize the number of
   * times values are used as inputs to parameters within a test.
   */
  @OptionGroup("Varying the nature of generated tests")
  @Option("Reuse values with the given frequency")
  public static double alias_ratio = 0;

  public enum InputSelectionMode {
    /** Favor shorter sequences. This makes Randoop produce smaller JUnit tests. */
    SMALL_TESTS,
    /** Select sequences uniformly at random. */
    UNIFORM
  }

  /**
   * Randoop generates new tests by combining old previously-generated tests. This controls how the
   * old tests are chosen, from among all existing tests.
   */
  @Option("How to choose tests for Randoop to extend")
  public static InputSelectionMode input_selection = InputSelectionMode.UNIFORM;

  /**
   * Clear the component set each time it contains the given number of inputs.
   *
   * <p>Randoop stores previously-generated tests in a "component" set, and uses them to generate
   * new tests. Setting this variable to a small number can sometimes result in a greater variety of
   * tests generated during a single run.
   */
  @Option("Clear the component set when it gets this big")
  public static int clear = 100000000;

  /**
   * Clear the component set each time Randoop uses this much memory.
   *
   * <p>Setting this variable to a smaller number may prevent an out-of-memory exception or a run
   * that is slow due to thrashing and garbage collection.
   */
  @Option("Clear the component set when Randoop uses this much memory")
  public static long clear_memory = 4000000000L; // default: 4G

  ///////////////////////////////////////////////////////////////////
  /** Maximum number of tests to write to each JUnit file. */
  @OptionGroup("Outputting the JUnit tests")
  @Option("Maximum number of tests to write to each JUnit file")
  public static int testsperfile = 500;

  /** Base name (no ".java" suffix) of the JUnit file containing error-revealing tests */
  @Option("Base name of the JUnit file(s) containing error-revealing tests")
  public static String error_test_basename = "ErrorTest";

  /** Base name (no ".java" suffix) of the JUnit file containing regression tests */
  @Option("Base name of the JUnit file(s) containing regression tests")
  public static String regression_test_basename = "RegressionTest";

  /**
   * Name of the package for the generated JUnit files. Enables testing non-public members. Tests
   * can be restricted to public members only by also using the option {@code
   * --only-test-public-members}.
   */
  @Option("Name of the package for the generated JUnit files (optional)")
  public static String junit_package_name;

  /**
   * Name of file containing code text to be added to the <a
   * href="http://junit.sourceforge.net/javadoc/org/junit/Before.html">{@code @Before}</a>-annotated
   * method of each generated test class. Code is uninterpreted, and, so, is not run during
   * generation. Intended for use when run-time behavior of classes under test requires setup
   * behavior that is not needed for execution by reflection. (The annotation {@code @Before} is
   * JUnit 4, and {@code @BeforeEach} is JUnit 5.)
   */
  @Option("Filename for code to include in Before-annotated method of test classes")
  public static String junit_before_each = null;

  /**
   * Name of file containing code text to be added to the <a
   * href="http://junit.sourceforge.net/javadoc/org/junit/After.html">{@code @After} </a>-annotated
   * method of each generated test class. Intended for use when run-time behavior of classes under
   * test requires tear-down behavior that is not needed for execution by reflection. Code is
   * uninterpreted, and, so, is not run during generation. (The annotation {@code @After} is JUnit
   * 4, and {@code @AfterEach} is JUnit 5.)
   */
  @Option("Filename for code to include in After-annotated method of test classes")
  public static String junit_after_each = null;

  /**
   * Name of file containing code text to be added to the <a
   * href="http://junit.sourceforge.net/javadoc/org/junit/BeforeClass.html">{@code @BeforeClass}</a>-annotated
   * method of each generated test class. Intended for use when run-time behavior of classes under
   * test requires setup behavior that is not needed for execution by reflection. Code is
   * uninterpreted, and, so, is not run during generation. (The annotation {@code @BeforeClass} is
   * JUnit 4, and {@code @BeforeAll} is JUnit 5.)
   */
  @Option("Filename for code to include in BeforeClass-annotated method of test classes")
  public static String junit_before_all = null;

  /**
   * Name of file containing code text to be added to the <a
   * href="http://junit.sourceforge.net/javadoc/org/junit/AfterClass.html">{@code @AfterClass}</a>-annotated
   * method of each generated test class. Intended for use when run-time behavior of classes under
   * test requires tear-down behavior that is not needed for execution by reflection. Code is
   * uninterpreted, and, so, is not run during generation. (The annotation {@code @AfterClass} is
   * JUnit 4, and {@code @AfterAll} is JUnit 5.)
   */
  @Option("Filename for code to include in AfterClass-annotated method of test classes")
  public static String junit_after_all = null;

  /** Name of the directory in which JUnit files should be written. */
  @Option("Name of the directory to which JUnit files should be written")
  public static String junit_output_dir = null;

  /**
   * Run test generation without output. May be desirable when running with a visitor.
   *
   * <p>NOTE: Because there is no output, the value of {@code --output-limit} will never be met, so
   * be sure to set {@code --generated-limit} or {@code --time-limit} to a reasonable value when
   * using this option.
   */
  @Option("Run Randoop but do not output JUnit tests")
  public static boolean dont_output_tests = false;

  /**
   * Whether to use JUnit's standard reflective mechanisms for invoking tests. JUnit's reflective
   * invocations can interfere with code instrumentation, such as by the DynComp tool. If that is a
   * problem, then set this to false and Randoop will output tests that use direct method calls
   * instead of reflection. The tests will include a {@code main} method and will execute methods
   * and assertions, but won't be JUnit suites.
   */
  @Option("If true, use JUnit's reflective invocation; if false, use direct method calls")
  public static boolean junit_reflection_allowed = true;

  ///////////////////////////////////////////////////////////////////
  /** System properties that Randoop will set similarly to {@code java -D}, of the form "x=y". */
  @OptionGroup("Runtime environment")
  // This list enables Randoop to pass these properties to other JVMs, which woud not be easy if the
  // user ran Randoop using `java -D`.  (But, Randoop does not seem to do so!  It was removed.)
  @Option("-D Specify system properties to be set; similar to <code>java -Dx=y</code>.")
  public static List<String> system_props = new ArrayList<>();

  /**
   * How much memory Randoop should use when starting new JVMs. This only affects new JVMs; you
   * still need to supply {@code -Xmx...} when starting Randoop itself.
   */
  @Option("Maximum memory for JVM; will be passed with <code>-Xmx</code>.")
  // CircleCI runs out of memory during test generation if 2500m.
  public static String jvm_max_memory = "3000m";

  @Unpublicized
  @Option("Store all output to stdout and stderr in the ExecutionOutcome.")
  public static boolean capture_output = false;

  /**
   * The random seed to use in the generation process. You do not need to provide this option to
   * make Randoop deterministic, because Randoop is deterministic by default. It is recommended to
   * run Randoop multiple times with a different random seed, in order to produce multiple different
   * test suites.
   */
  ///////////////////////////////////////////////////////////////////
  @OptionGroup("Controlling randomness")
  @Option("The random seed to use in the generation process")
  public static int randomseed = (int) Randomness.DEFAULT_SEED;

  // Currently, Randoop is deterministic, and there isn't a way to make Randoop not pay the costs of
  // (for example) LinkedHashMaps instead of HashMaps.  The only effect of this command-line
  // argument is to forbid certain other command-line arguments that would themselves introduce
  // nondeterminism.
  /**
   * If true, Randoop is deterministic: running Randoop twice with the same arguments (including
   * {@code --randomseed}) will produce the same test suite, so long as the program under test is
   * deterministic. If false, Randoop may or may not produce the same test suite. To produce
   * multiple different test suites, use the {@code --randomseed} command-line option.
   */
  @Option("If true, Randoop is deterministic")
  public static boolean deterministic = false;

  ///////////////////////////////////////////////////////////////////
  @OptionGroup("Logging, notifications, and troubleshooting Randoop")
  @Option("Run noisily: display information such as progress updates.")
  public static boolean progressdisplay = true;

  // Default value for progressintervalmillis; helps to see if user has set it.
  public static long PROGRESSINTERVALMILLIS_DEFAULT = 60000;

  @Option("Display progress message every <int> milliseconds. -1 means no display.")
  public static long progressintervalmillis = PROGRESSINTERVALMILLIS_DEFAULT;

  @Option("Display progress message every <int> attempts to create a test; -1 means none")
  public static long progressintervalsteps = 1000;

  @Option("Perform expensive internal checks (for Randoop debugging)")
  public static boolean debug_checks = false;

  /**
   * A file to which to log lots of information. If not specified, no logging is done. Enabling the
   * logs slows down Randoop.
   */
  @Option("<filename> Log lots of information to this file")
  public static FileWriterWithName log = null;

  /**
   * A file to which to log selections; helps find sources of non-determinism. If not specified, no
   * logging is done.
   */
  @Option("<filename> Log each random selection to this file")
  public static FileWriterWithName selection_log = null;

  /** A file to which to write operation usage, when Randoop exits. */
  @Option("<filename> Write operation usage counts to this file")
  public static FileWriterWithName operation_history_log = null;

  /**
   * True if Randoop should print generated tests that do not compile, which indicate Randoop bugs.
   */
  @Option("Display source if a generated test contains a compilation error.")
  public static boolean print_non_compiling_file = false;

  /**
   * Create sequences but never execute them. Used to test performance of Randoop's sequence
   * generation code.
   */
  @Unpublicized
  @Option("Create sequences but never execute them")
  public static boolean dontexecute = false;

  ///////////////////////////////////////////////////////////////////
  /** Install the given runtime visitor. See class randoop.ExecutionVisitor. */
  @OptionGroup(value = "Advanced extension points")
  @Option("Install the given runtime visitor")
  public static List<@ClassGetName String> visitor = new ArrayList<>();

  ///////////////////////////////////////////////////////////////////
  // This is only here to keep the ICSE07ContainersTest working
  // TODO Need to decide to keep the heuristic that uses this in
  /////////////////////////////////////////////////////////////////// ForwardGenerator
  @OptionGroup(value = "Pacheco thesis", unpublicized = true)
  @Unpublicized
  @Option("Use heuristic that may randomly repeat a method call several times")
  public static boolean repeat_heuristic = false;

  /** Check that the options given satisfy any specified constraints, and fail if they do not. */
  public void checkOptionsValid() {

    if (alias_ratio < 0 || alias_ratio > 1) {
      throw new RandoopUsageError("--alias-ratio must be between 0 and 1, inclusive.");
    }

    if (null_ratio < 0 || null_ratio > 1) {
      throw new RandoopUsageError("--null-ratio must be between 0 and 1, inclusive.");
    }

    if (maxsize <= 0) {
      throw new RandoopUsageError(
          "Maximum sequence size --maxsize must be greater than zero but was " + maxsize);
    }

    if (!literals_file.isEmpty() && literals_level == ClassLiteralsMode.NONE) {
      throw new RandoopUsageError(
          "Invalid parameter combination:"
              + " specified a class literal file and --use-class-literals=NONE");
    }

    if (deterministic && ReflectionExecutor.usethreads) {
      throw new RandoopUsageError(
          "Invalid parameter combination: --deterministic with --usethreads");
    }

    if (deterministic && time_limit != 0) {
      throw new RandoopUsageError(
          "Invalid parameter combination: --deterministic without --time-limit=0");
    }

    if (deterministic && progressintervalmillis != -1) {
      if (progressintervalmillis == PROGRESSINTERVALMILLIS_DEFAULT) {
        // User didn't supply --progressintervalmillis_default; set it to -1 to suppress output
        progressintervalmillis = -1;
      } else {
        throw new RandoopUsageError(
            "Invalid parameter combination: --deterministic with --progressintervalmillis");
      }
    }

    if (deterministic
        && method_selection == MethodSelectionMode.BLOODHOUND
        && bloodhound_update_mode == BloodhoundCoverageUpdateMode.TIME) {
      throw new RandoopUsageError(
          "Invalid parameter combination: --deterministic with --bloodhound-update-mode=time");
    }

    if (ReflectionExecutor.call_timeout != ReflectionExecutor.CALL_TIMEOUT_DEFAULT
        && !ReflectionExecutor.usethreads) {
      throw new RandoopUsageError(
          "Invalid parameter combination: --call-timeout without --usethreads");
    }

    if (time_limit == 0
        && attempted_limit >= LIMIT_DEFAULT
        && generated_limit >= LIMIT_DEFAULT
        && output_limit >= LIMIT_DEFAULT) {
      throw new RandoopUsageError(
          String.format(
              "Unlikely parameter combination: --time-limit=0 and high other limits:%n"
                  + " --attempted-limit=%s --generated-limit=%s --output-limit=%s",
              attempted_limit, generated_limit, output_limit));
    }

    if (testclass.isEmpty() && testjar.isEmpty() && classlist == null && methodlist == null) {
      throw new RandoopUsageError(
          "You must specify some classes or methods to test."
              + Globals.lineSep
              + "Use the --testclass, --testjar, --classlist, or --methodlist options.");
    }
  }

  /**
   * Returns true if the class should be omitted, according to the {@link #omit_classes} field.
   *
   * @param classname a class name
   * @return true if the class should be omitted
   */
  private static boolean shouldOmitClass(String classname) {
    for (Pattern p : omit_classes) {
      if (p.matcher(classname).find()) {
        return true;
      }
    }
    return false;
  }

  /**
   * Read names of classes under test, as provided with the --classlist or --testjar command-line
   * argument.
   *
   * @param accessibility the accessibility predicate
   * @return the classes provided via the --classlist or --testjar command-line argument
   */
  public static Set<@ClassGetName String> getClassnamesFromArgs(
      AccessibilityPredicate accessibility) {
    Set<@ClassGetName String> classnames = getClassNamesFromFile(classlist);
    for (Path jarFile : testjar) {
      classnames.addAll(getClassnamesFromJarFile(jarFile, accessibility));
    }
    for (String classname : testclass) {
      if (!Signatures.isClassGetName(classname)) {
        throw new RandoopUsageError(
            "Illegal argument --testclass=" + classname + ", should be a class name");
      }
      classnames.add(classname);
    }

    // This does not exclude explicitly-specified methods.  In other words, if the user specified a
    // method explicitly, this does not exclude it even if it is in an excluded class.
    for (Iterator<String> itor = classnames.iterator(); itor.hasNext(); ) {
      String classname = itor.next();
      if (shouldOmitClass(classname)) {
        itor.remove();
      }
    }

    if (add_dependencies) {
      classnames.addAll(getDependenciesClassnamesFromClassnames(classnames, accessibility));
      List<Pattern> allOmitMethods = getAllOmitMethodPatterns();
      classnames.addAll(
          getDependenciesClassnamesFromMethodList(methodlist, allOmitMethods, accessibility));
    }
    return classnames;
  }

  /**
   * Read names of classes from a jar file. Ignores interfaces, abstract classes, non-accessible
   * classes, and those that cannot be loaded.
   *
   * @param jarFile the jar file from which to read classes
   * @param accessibility the accessibility predicate
   * @return the names of classes in the jar file
   */
  public static Set<@ClassGetName String> getClassnamesFromJarFile(
      Path jarFile, AccessibilityPredicate accessibility) {
    try {
      Set<@ClassGetName String> classNames = new TreeSet<>();
      ZipInputStream zip = new ZipInputStream(new FileInputStream(jarFile.toString()));
      for (ZipEntry entry = zip.getNextEntry(); entry != null; entry = zip.getNextEntry()) {
        if (!entry.isDirectory() && entry.getName().endsWith(".class")) {
          // This ZipEntry represents a class. Now, what class does it represent?
          String classFileName = entry.getName();
          @SuppressWarnings("signature") // string manipulation: convert filename to class name
          @InternalForm String ifClassName =
              classFileName.substring(0, classFileName.length() - ".class".length());
          @ClassGetName String className = Signatures.internalFormToClassGetName(ifClassName);
          if (shouldOmitClass(className)) {
            continue;
          }
          Class<?> c;
          try {
            c = Class.forName(className);
          } catch (ClassNotFoundException e) {
            throw new RandoopUsageError(
                String.format(
                    "%s was read from %s but was not found on classpath."
                        + "  Ensure that %s is on the classpath.  Classpath:%n%s",
                    className, jarFile, jarFile, ReflectionPlume.classpathToString()));
          } catch (UnsatisfiedLinkError e) {
            // This happens when an old classfile refers to a class that has been removed from the
            // JDK, such as one in java.awt.*.
            System.out.printf(
                "Ignoring %s which was read from %s but could not be loaded: %s%n",
                className, jarFile, e);
            continue;
          } catch (ExceptionInInitializerError e) {
            System.out.printf(
                "Ignoring %s which was read from %s but could not be initialized: %s%n",
                className, jarFile, e);
            continue;
          } catch (NoClassDefFoundError e) {
            String eMsg = e.getMessage();
            if (eMsg.startsWith("Could not initialize class ")) {
              if (eMsg.endsWith(": " + className)) {
                System.out.printf(
                    "Ignoring %s which was read from %s but could not be initialized: %s%n",
                    className, jarFile, e);
                continue;
              } else {
                System.out.printf(
                    "Ignoring %s which was read from %s but a class could not be initialized: %s%n",
                    className, jarFile, e);
                continue;
              }
            }
            if (className.equals(e.getMessage())) {
              System.out.printf(
                  "Ignoring %s which was read from %s but could not be loaded: %s%n",
                  className, jarFile, e);
              continue;
            } else {
              System.out.printf(
                  "Ignoring %s which was read from %s but a class could not be loaded: %s%n",
                  className, jarFile, e);
              continue;
            }
          } catch (Error e) {
            // An example is: "java.lang.Error: FileMonitor not implemented for Linux"
            System.out.printf(
                "Ignoring %s which was read from %s but could not be loaded: %s%n",
                className, jarFile, e);
            continue;
          }
          if (accessibility.isAccessible(c)) {
            classNames.add(className);
          }
        }
      }
      return classNames;
    } catch (IOException e) {
      String message =
          String.format("Error while reading jar file %s: %s%n", jarFile, e.getMessage());
      throw new RandoopUsageError(message, e);
    }
  }

  /**
   * Returns the class names listed in the file.
   *
   * @param file the file containing the strings
   * @return the lines in the file, or null if listFile is null
   */
  public static Set<@ClassGetName String> getClassNamesFromFile(Path file) {
    Set<@ClassGetName String> result = new LinkedHashSet<>();
    for (String line : getStringSetFromFile(file, "class names")) {
      if (!Signatures.isClassGetName(line)) {
        throw new RandoopUsageError(
            "Illegal value \""
                + line
                + "\" in "
                + file
                + ", should be a class name in the format of Class.GetName()");
      }

      result.add(line);
    }
    return result;
  }

  /**
   * Returns names of classes given classes depend on. Class is considered a dependency if it is
   * used as a parameter to method or constructor of a class. Does not return omitted or
   * non-accessible classes. Does not return dependencies for non-accessible methods and
   * constructor.
   *
   * @param classnames names of dependant classes
   * @param accessibility accessibility predicate
   * @return classnames of dependencies
   */
  public static Set<@ClassGetName String> getDependenciesClassnamesFromClassnames(
      Set<@ClassGetName String> classnames, AccessibilityPredicate accessibility) {
    Set<@ClassGetName String> dependenciesClassnames = new TreeSet<>();

    for (@ClassGetName String classname : classnames) {
      try {
        Class<?> getDependenciesFrom = Class.forName(classname);
        for (Method method : getDependenciesFrom.getDeclaredMethods()) {
          if (!accessibility.isAccessible(method)) {
            continue;
          }
          for (Class<?> parameterType : method.getParameterTypes()) {
            @ClassGetName String parameterName = parameterType.getName();
            if (!shouldOmitClass(parameterName)
                && !parameterType.isPrimitive()
                && !parameterType.equals(String.class)
                && accessibility.isAccessible(parameterType)) {
              dependenciesClassnames.add(parameterName);
            }
          }
        }
        for (Constructor<?> constructor : getDependenciesFrom.getConstructors()) {
          if (!accessibility.isAccessible(constructor)) {
            continue;
          }
          for (Class<?> parameterType : constructor.getParameterTypes()) {
            @ClassGetName String parameterName = parameterType.getName();
            if (!shouldOmitClass(parameterName)
                && !parameterType.isPrimitive()
                && !parameterType.equals(String.class)
                && accessibility.isAccessible(parameterType)) {
              dependenciesClassnames.add(parameterName);
            }
          }
        }
      } catch (ClassNotFoundException e) {
        throw new RandoopUsageError(
            String.format("Cannot load class %s defined in list of tested classes", classname));
      }
    }
    return dependenciesClassnames;
  }

  /**
   * Returns names of classes methods in methodlist depend on. Does not add dependencies to methods
   * that should be omitted. Skips classes that are not accessible or should be omitted.
   *
   * @param methodlist path to file with dependant methods
   * @param allOmitMethods methods that should be omitted
   * @param accessibilityPredicate an accessibility predicate
   * @return classnames of dependencies
   */
  private static Set<@ClassGetName String> getDependenciesClassnamesFromMethodList(
      Path methodlist,
      List<Pattern> allOmitMethods,
      AccessibilityPredicate accessibilityPredicate) {
    Set<@ClassGetName String> classnames = new TreeSet<>();
    if (methodlist == null) {
      return Collections.emptySet();
    }

    ReflectionPredicate reflectionPredicate = new DefaultReflectionPredicate();
    try (EntryReader reader = new EntryReader(methodlist, "(//|#).*$", null)) {
      for (String signature : reader) {
        if (!shouldOmitMethod(signature, allOmitMethods)) {
          AccessibleObject accessibleObject = null;
          try {
            accessibleObject =
                SignatureParser.parse(signature, accessibilityPredicate, reflectionPredicate);
          } catch (SignatureParseException | FailedPredicateException e) {
            continue;
          }
          if (accessibleObject instanceof Constructor) {
            Constructor<?> constructor = (Constructor<?>) accessibleObject;
            if (!accessibilityPredicate.isAccessible(constructor)) {
              continue;
            }
            for (Class<?> parameterType : constructor.getParameterTypes()) {
              @ClassGetName String parameterName = parameterType.getName();
              if (!shouldOmitClass(parameterName)
                  && !parameterType.isPrimitive()
                  && !parameterType.equals(String.class)
                  && accessibilityPredicate.isAccessible(parameterType)) {
                classnames.add(parameterName);
              }
            }
          }
          if (accessibleObject instanceof Method) {
            Method method = (Method) accessibleObject;
            if (!accessibilityPredicate.isAccessible(method)) {
              continue;
            }
            for (Class<?> parameterType : method.getParameterTypes()) {
              @ClassGetName String parameterName = parameterType.getName();
              if (!shouldOmitClass(parameterName)
                  && !parameterType.isPrimitive()
                  && !parameterType.equals(String.class)
                  && accessibilityPredicate.isAccessible(parameterType)) {
                classnames.add(parameterName);
              }
            }
          }
        }
      }
    } catch (IOException e) {
      throw new RandoopUsageError("Can`t read methods from " + methodlist.toString());
    }
    return classnames;
  }

  /**
   * Tests whether method should be omitted. Returns true if signature matches any pattern in
   * omitMethodsPatterns list, false otherwise.
   *
   * @param signature signature of method to test
   * @param omitMethodsPatterns omit methods patterns
   * @return true if method should be ommited
   */
  private static boolean shouldOmitMethod(String signature, List<Pattern> omitMethodsPatterns) {
    for (Pattern pattern : omitMethodsPatterns) {
      if (pattern.matcher(signature).find()) {
        return true;
      }
    }
    return false;
  }

  /**
   * Returns united list of all omit method patterns, defined by {@code --omit-method} and {@code
   * --omit-methods-file} options.
   *
   * @return omit method patterns
   */
  private static List<Pattern> getAllOmitMethodPatterns() {
    if (omit_methods_file == null) {
      return omit_methods;
    }

    List<Pattern> patterns = new ArrayList<>(omit_methods);

    for (Path omitMethodPath : omit_methods_file) {
      if (omitMethodPath != null) {
        try (EntryReader er = new EntryReader(omitMethodPath.toFile(), "^#.*", null)) {
          for (String line : er) {
            String trimmed = line.trim();
            if (!trimmed.isEmpty()) {
              try {
                Pattern pattern = Pattern.compile(trimmed);
                patterns.add(pattern);
              } catch (PatternSyntaxException e) {
                throw new RandoopUsageError(
                    "Bad regex " + trimmed + " while reading file " + er.getFileName(), e);
              }
            }
          }
        } catch (IOException e) {
          throw new RandoopUsageError("Error reading file " + omitMethodPath + ":", e);
        }
      }
    }
    return patterns;
  }

  /**
   * Returns a set consisting of the lines of the file, except those starting with "#". Returns
   * empty set if listFile is null.
   *
   * @param listFile the file containing the strings
   * @param fileDescription string used in error messages
   * @return the lines in the file, or null if listFile is null
   */
  public static Set<String> getStringSetFromFile(Path listFile, String fileDescription) {
    return getStringSetFromFile(listFile, fileDescription, "^#.*", null);
  }

  /**
   * Returns a set consisting of the lines of the file. Returns empty set if listFile is null.
   *
   * @param listFile the file containing the strings
   * @param fileDescription string used in error messages
   * @param commentRegex indicates which lines are comments that should be ignored
   * @param includeRegex if this string appears in the file, then another file is recursively read
   * @return the strings in the file, or null if listFile is null
   */
  @SuppressWarnings("SameParameterValue")
  public static Set<String> getStringSetFromFile(
      @Nullable Path listFile, String fileDescription, String commentRegex, String includeRegex) {
    Set<String> elementSet = new LinkedHashSet<>();
    if (listFile != null) {
      try (EntryReader er = new EntryReader(listFile.toFile(), commentRegex, includeRegex)) {
        for (String line : er) {
          String trimmed = line.trim();
          if (!trimmed.isEmpty()) {
            elementSet.add(trimmed);
          }
        }
      } catch (IOException e) {
        String message =
            String.format(
                "Error while reading %s file %s: %s%n", fileDescription, listFile, e.getMessage());
        throw new RandoopUsageError(message, e);
      }
    }
    return elementSet;
  }
}<|MERGE_RESOLUTION|>--- conflicted
+++ resolved
@@ -119,7 +119,6 @@
   public static Path methodlist = null;
 
   /**
-<<<<<<< HEAD
    * Automaticaly add classes that are used by classes, methods and constructors defined via {@code
    * --testjar}, {@code --classlist}, {@code --testclass} and {@code --methodlist} options. They
    * will be used as inputs to them what leads to greater coverage. Recommended to use with {@code
@@ -127,7 +126,8 @@
    */
   @Option("Add classes used in methods and constructors")
   public static boolean add_dependencies = false;
-=======
+
+  /**
    * A regex that indicates classes that should not be used in tests, even if included by some other
    * command-line option. The regex is matched against fully-qualified class names. If the regular
    * expression contains anchors "{@code ^}" or "{@code $}", they refer to the beginning and the end
@@ -142,7 +142,6 @@
    */
   @Option("File containing regular expressions for methods to omit")
   public static List<Path> omit_classes_file = null;
->>>>>>> 842905c0
 
   // Documentation to add.
   //  Suppose that the class hierarchy is A :> B :> C. If method B.m omitted, Randoop might still
