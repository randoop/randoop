package randoop.main;

import java.io.File;
import java.io.FileWriter;
import java.io.IOException;
import java.util.ArrayList;
import java.util.LinkedHashSet;
import java.util.List;
import java.util.Set;
import java.util.regex.Pattern;
import plume.EntryReader;
import plume.Option;
import plume.OptionGroup;
import plume.Options;
import plume.Unpublicized;
import randoop.util.Randomness;
import randoop.util.Util;

/** Container for Randoop options. */
@SuppressWarnings("WeakerAccess")
public abstract class GenInputsAbstract extends CommandHandler {

  public GenInputsAbstract(
      String command,
      String pitch,
      String commandGrammar,
      String where,
      String summary,
      List<String> notes,
      String input,
      String output,
      String example,
      Options options) {
    super(command, pitch, commandGrammar, where, summary, notes, input, output, example, options);
  }

  /**
   * The fully-qualified name of a class to test; for example, <code>--testclass=java.util.TreeSet
   * </code>. All of its methods are methods under test. This class is tested in addition to any
   * specified using <code>--classlist</code>, and must be accessible from the package of the tests
   * (set with <code>--junit-package-name</code>).
   */
  ///////////////////////////////////////////////////////////////////
  @OptionGroup("Code under test:  which methods may be called by a test")
  @Option("The fully-qualified name of a class under test")
  public static List<String> testclass = new ArrayList<>();

  /**
   * File that lists classes to test. All of their methods are methods under test.
   *
   * <p>In the file, each class under test is specified by its fully-qualified name on a separate
   * line. See an <a href= "https://randoop.github.io/randoop/manual/class_list_example.txt">
   * example</a>. These classes are tested in addition to any specified using <code>--testclass
   * </code>. All classes must be accessible from the package of the tests (set with <code>
   * --junit-package-name</code>).
   */
  @Option("File that lists classes under test")
  public static File classlist = null;

  // A relative URL like <a href="#specifying-methods"> works when this
  // Javadoc is pasted into the manual, but not in Javadoc proper.
  /**
   * File that lists methods to test.
   *
   * <p>In the file, each each method under test is specified on a separate line. The list of
   * methods given by this argument augment any methods determined via the <code>--testclass</code>
   * or <code>--classlist</code> option.
   *
   * <p>A constructor line begins with <code>"cons :"</code> followed by the classname, the string
   * {@code <init>}, and the constructor's parameter types enclosed in parentheses. Methods are
   * specified in a similar way. For example:
   *
   * <pre>{@code
   * cons : Type0.<init>(Type1, Type2, ..., TypeN)
   * method : Type0.method_name(Type1, Type2, ..., TypeN)
   * }</pre>
   *
   * <p>Each <code>Type<i>i</i></code> must be fully-qualified (include package names).
   *
   * <p>See an <a href= "https://randoop.github.io/randoop/manual/method_list_example.txt">
   * example</a>.
   */
  @Option("File that lists methods under test")
  public static File methodlist = null;

  /**
   * A pattern that indicates methods that should not be included in generated tests. Randoop will
   * not attempt to directly call methods whose {@link java.lang.reflect.Method#toString()} matches
   * the regular expression given. This does not prevent indirect calls to such methods from other,
   * allowed methods.
   *
   * <p>Randoop only calls methods that are specified by one of the <code>--testclass</code>, <code>
   * -classlist</code>, or <code>--methodlist</code> command-line options; the purpose of <code>
   * --omitmethods</code> is to override one of those other command-line options.
   *
   * <p>Note:
   *
   * <ul>
   *   <li>The regex is unanchored, so <code>^</code> or <code>$</code> may be needed to get the
   *       correct results.
   *   <li>If a method is inherited without an override, the pattern must match the superclass
   *       method.
   * </ul>
   */
  @Option("Do not call methods that match regular expression <string>")
  public static List<Pattern> omitmethods = null;

  /**
   * A file containing a list of regular expressions that indicate methods that should not be
   * included in generated tests. These patterns are used along with those provided with <code>
   * --omitmethods</code>, and the default omissions.
   */
  @Option("File containing regular expressions for methods to omit")
  public static File omitmethods_list = null;

  /**
<<<<<<< HEAD
   * A <code>mapcall</code> agent replacement file indicating replaced methods that should not be
   * included in generated tests. These methods are omitted along with those provided with <code>
   * --omitmethods</code>, <code>--omitmethods_list</code>, and the default omissions.
   */
  @Option("File containing mapcall replacements for which methods should be omitted")
  public static File omit_replaced_methods = null;

  /**
   * Include methods that are otherwise omitted by default. These excluded methods are those
   * replaced by the <code>mapcall</code> agent, and is only necessary if you want to include those
   * methods in the generated tests.
   */
  @Option("Include methods that are omitted by default")
  public static boolean include_default_omitmethods = false;

  /**
=======
>>>>>>> 60191311
   * A fully-qualified field name of a field to be excluded from test generation. An accessible
   * field is used unless it is omitted by this or the <code>--omit-field-list</code> option.
   */
  @Option("Omit field from generated tests")
  public static List<String> omit_field = null;

  /**
   * File that contains fully-qualified field names to be excluded from test generation. An
   * accessible field is used unless it is omitted by this or the <code>--omit-field</code> option.
   */
  @Option("File containing field names to omit from generated tests")
  public static File omit_field_list = null;

  /**
   * Restrict tests to only include public members of classes. Ordinarily, the setting of <code>
   * --junit-package-name</code> and package accessibility is used to determine which members will
   * be used in tests. Using this option restricts the tests to only use public members even if the
   * class is a member of the same package as the generated tests.
   */
  @Option("Only use public members in tests")
  public static boolean only_test_public_members = false;

  @Option("Ignore class names specified by user that cannot be found")
  public static boolean silently_ignore_bad_class_names = false;

  /**
   * (For debugging.) If an error or exception is thrown during type instantiation or input
   * selection, this option allows the error to be passed through to {@link
   * GenTests#handle(String[])} where a comprehensive error message is printed.
   */
  @Unpublicized
  @Option("Allow Randoop to fail on any error during test generation")
  public static boolean fail_on_generation_error = false;

  /**
   * Classes, one of which every test must use. Randoop will only output tests whose source code has
   * at least one use of a member of a class whose name matches the regular expression.
   */
  @Option("Classes, one of which every test must use")
  public static Pattern include_if_classname_appears = null;

  /**
   * File containing fully qualified names of classes that the tests must exercise. This option only
   * works if Randoop is run using the <a
   * href="https://randoop.github.io/randoop/manual/index.html#exercised-filter">exercised-class
   * javaagent</a> to instrument the classes. A test is output only if it exercises at least one of
   * the class names in the file. A test exercises a class if it executes any constructor or method
   * of the class, directly or indirectly (the constructor or method might not appear in the source
   * code of the test). Included classes may be abstract.
   */
  @Option("File containing class names that tests must exercise")
  public static File include_if_class_exercised = null;

  /**
   * If false, Randoop halts and gives diagnostics about flaky tests -- tests that behave
   * differently on different executions. If true, Randoop ignores them and does not output them.
   *
   * <p>Use of this option is a last resort. Flaky tests are usually due to calling Randoop on
   * side-effecting or nondeterministic methods, and a better solution is not to call Randoop on
   * such methods.
   */
  @Option("Whether to ignore non-determinism in test execution")
  public static boolean ignore_flaky_tests = false;

  /**
   * Whether to output error-revealing tests. Disables all output when used with <code>
   * --no-regression-tests</code>. Restricting output can result in long runs if the default values
   * of <code>--inputlimit</code> and <code>--timelimit</code> are used.
   */
  ///////////////////////////////////////////////////////////////////////////
  @OptionGroup("Which tests to output")
  @Option("Whether to output error-revealing tests")
  public static boolean no_error_revealing_tests = false;

  /**
   * Whether to output regression tests. Disables all output when used with <code>
   * --no-error-revealing-tests</code>. Restricting output can result in long runs if the default
   * values of <code>--inputlimit</code> and <code>--timelimit</code> are used.
   */
  @Option("Whether to output regression tests")
  public static boolean no_regression_tests = false;

  /**
   * Whether to include assertions in regression tests. If false, then the regression tests contain
   * no assertions (except that if the test throws an exception, it should continue to throw an
   * exception of the same type). Tests without assertions can be used to exercise the code, but
   * they do not enforce any particular behavior, such as values returned.
   */
  @Option("Whether to include assertions in regression tests")
  public static boolean no_regression_assertions = false;

  /**
   * Whether to check that generated sequences can be compiled. If true, the code for each generated
   * sequence is compiled, and the sequence is only kept if the compilation succeeds without error.
   * This check is useful because the assumptions in Randoop generation heuristics are sometimes
   * violated by input methods, and, as a result, a generated test may not compile. This check does
   * increases the runtime by approximately 50%.
   */
  @Option("Whether to check if test sequences are compilable")
  public static boolean check_compilable = true;

  /**
   * Flag indicating whether or not to automatically minimize error-revealing tests. Both original
   * and minimized versions of each test class will be output. Minimization is automatically enabled
   * when <code>--stop-on-error-test</code> is set. Setting this option is not recommended when the
   * number of error-revealing tests is expected to be greater than 100.
   */
  @Option("<boolean> to indicate automatic minimization of error-revealing tests")
  public static boolean minimize_error_test = false;

  /**
   * The possible values for exception behavior types. The order INVALID, ERROR, EXPECTED should be
   * maintained.
   */
  public enum BehaviorType {
    /** Occurrence of exception reveals an error */
    ERROR,
    /** Occurrence of exception is expected behavior */
    EXPECTED,
    /** Occurrence of exception indicates an invalid test */
    INVALID
  }

  /**
   * If a test throws a checked exception, should it be included in the error-revealing test suite
   * (value: ERROR), regression test suite (value: EXPECTED), or should it be discarded (value:
   * INVALID)?
   */
  ///////////////////////////////////////////////////////////////////////////
  @OptionGroup("Test classification")
  @Option("Whether checked exception is an ERROR, EXPECTED or INVALID")
  public static BehaviorType checked_exception = BehaviorType.EXPECTED;

  /**
   * If a test throws an unchecked exception other than <code>OutOfMemoryError</code>, <code>
   * StackOverflowError</code>, and <code>NullPointerException</code>, should the test be included
   * in the error-revealing test suite (value: ERROR), regression test suite (value: EXPECTED), or
   * should it be discarded (value: INVALID)?
   *
   * <p>The arguments <code>--npe-on-null-input</code>, <code>--npe-on-non-null-input</code>, <code>
   * --oom-exception</code>, and <code>--sof-exception</code> handle special cases of unchecked
   * exceptions.
   */
  @Option("Whether unchecked exception is an ERROR, EXPECTED or INVALID")
  public static BehaviorType unchecked_exception = BehaviorType.EXPECTED;

  /**
   * If a test that passes <code>null</code> as an argument throws a <code>NullPointerException
   * </code>, should the test be be included in the error-revealing test suite (value: ERROR),
   * regression test suite (value: EXPECTED), or should it be discarded (value: INVALID)?
   */
  @Option("Whether NullPointerException on null inputs is an ERROR, EXPECTED or INVALID")
  public static BehaviorType npe_on_null_input = BehaviorType.EXPECTED;

  /**
   * If a test that never passes <code>null</code> as an argument throws a <code>
   * NullPointerException</code>, should the test be included in the error-revealing test suite
   * (value: ERROR), regression test suite (value: EXPECTED), or should it be discarded (value:
   * INVALID)?
   */
  @Option("Whether NullPointerException on non-null inputs is an ERROR, EXPECTED or INVALID")
  public static BehaviorType npe_on_non_null_input = BehaviorType.ERROR;

  /**
   * If a test throws an <code>OutOfMemoryError</code> exception, should it be included in the
   * error-revealing test suite (value: ERROR), regression test suite (value: EXPECTED), or should
   * it be discarded (value: INVALID)?
   */
  @Option("Whether OutOfMemoryException is an ERROR, EXPECTED or INVALID")
  public static BehaviorType oom_exception = BehaviorType.INVALID;

  /**
   * If a test throws a <code>StackOverflowError</code> exception, should it be included in the
   * error-revealing test suite (value: ERROR), regression test suite (value: EXPECTED), or should
   * it be discarded (value: INVALID)?
   */
  @Option("Whether StackOverflowError is an ERROR, EXPECTED or INVALID")
  public static BehaviorType sof_exception = BehaviorType.INVALID;

  /**
   * File containing side-effect-free observer methods. Specifying observers has 2 benefits: it
   * makes regression tests stronger, and it helps Randoop create smaller tests.
   */
  ///////////////////////////////////////////////////////////////////
  @OptionGroup("Observer methods")
  @Option("File containing observer functions")
  // This file is used to populate RegressionCaptureVisitor.observer_map
  public static File observers = null;

  /**
   * Maximum number of seconds to spend generating tests.
   *
   * <p>Test generation stops when either the time limit (--timelimit) is reached, OR the number of
   * generated sequences reaches the input limit (--inputlimit), OR the number of error-revealing
   * and regression tests reaches the output limit (--outputlimit).
   *
   * <p>The default value is appropriate for generating tests for a single class in the context of a
   * larger program, but is too small to be effective for generating tests for an entire program.
   *
   * <p>Note that if you use this option, Randoop is nondeterministic: it may generate different
   * test suites on different runs.
   */
  ///////////////////////////////////////////////////////////////////
  @OptionGroup("Limiting test generation")
  @Option("Maximum number of seconds to spend generating tests")
  public static int timelimit = 100;

  /**
   * The maximum number of regression and error-revealing tests to output. Test generation stops
   * when either the time limit (--timelimit) is reached, OR the number of generated sequences
   * reaches the input limit (--inputlimit), OR the number of error-revealing and regression tests
   * reaches the output limit (--outputlimit).
   *
   * <p>In the current implementation, the number of tests in the output can be substantially
   * smaller than this limit.
   *
   * <p>If there is no output, this limit has no effect. There is no output when using either <code>
   * --dont-output-tests</code> or <code>--no-error-revealing-tests</code> together with <code>
   * --no-regression-tests</code>.
   */
  @Option("Maximum number of tests to ouput; contrast to --inputlimit")
  public static int outputlimit = 100000000;

  /**
   * Maximum number of test method candidates generated internally. Test generation stops when
   * either the time limit (--timelimit) is reached, OR the number of generated sequences reaches
   * the input limit (--inputlimit), OR the number of error-revealing and regression tests reaches
   * the output limit (--outputlimit). The number of tests output will be smaller than then number
   * of test candidates generated, because redundant and illegal tests will be discarded.
   */
  @Option("Maximum number of candidate tests generated")
  public static int inputlimit = 100000000;

  /** Do not generate tests with more than this many statements. */
  @Option("Do not generate tests with more than this many statements")
  public static int maxsize = 100;

  /** Stop generation once an error-revealing test has been generated. */
  @Option("Stop after generating any error-revealing test")
  public static boolean stop_on_error_test = false;

  /**
   * Use null with the given frequency as an argument to method calls.
   *
   * <p>For example, a null ratio of 0.05 directs Randoop to use <code>null</code> as an input 5
   * percent of the time when a non-<code>null</code> value of the appropriate type is available.
   *
   * <p>Unless --forbid_null is true, a <code>null</code> value will still be used if no other value
   * can be passed as an argument even if --null-ratio=0.
   *
   * <p>Randoop never uses <code>null</code> for receiver values.
   */
  ///////////////////////////////////////////////////////////////////
  @OptionGroup("Values used in tests")
  @Option("Use null as an input with the given frequency")
  public static double null_ratio = 0.05;

  /**
   * Do not use <code>null</code> as input to methods or constructors, even when no other argument
   * value can be generated.
   *
   * <p>If true, Randoop will not generate a test when unable to find a non-null value of
   * appropriate type as an input. This could result in certain class members being untested.
   */
  @Option("Never use null as input to methods or constructors")
  public static boolean forbid_null = false;

  /**
   * A file containing literal values to be used as inputs to methods under test, or "CLASSES".
   *
   * <p>Literals in these files are used in addition to all other constants in the pool. For the
   * format of this file, see documentation in class {@link randoop.reflection.LiteralFileReader}.
   * The special value "CLASSES" (with no quotes) means to read literals from all classes under
   * test.
   */
  @Option("A file containing literal values to be used as inputs to methods under test")
  public static List<String> literals_file = new ArrayList<>();

  /**
   * How to use literal values that are specified via the <code>--literals-file</code> command-line
   * option.
   *
   * @see ClassLiteralsMode
   */
  @Option("How to use literal values specified via --literals-file: ALL, PACKAGE, CLASS, or NONE")
  public static ClassLiteralsMode literals_level = ClassLiteralsMode.CLASS;

  /**
   * The possible values of the literals_level command-line argument.
   *
   * @see #literals_level
   */
  public enum ClassLiteralsMode {
    /** do not use literals specified in a literals file */
    NONE,
    /** a literal for a given class is used as input only to methods of that class */
    CLASS,
    /** a literal is used as input to methods of any classes in the same package */
    PACKAGE,
    /** each literal is used as input to any method under test */
    ALL
  }

  // Implementation note: when checking whether a String S exceeds the given
  // maxlength, we test if StringEscapeUtils.escapeJava(S), because this is
  // the length of the string that will atually be printed out as code.
  /**
   * Maximum length of strings in generated tests, including in assertions. Strings longer than 65KB
   * (or about 10,000 characters) may be rejected by the Java compiler, according to the Java
   * Virtual Machine specification.
   */
  @Option("Maximum length of Strings in generated tests")
  public static int string_maxlen = 10000;

  ///////////////////////////////////////////////////////////////////
  /**
   * Try to reuse values from a sequence with the given frequency. If an alias ratio is given, it
   * should be between 0 and 1.
   *
   * <p>A ratio of 0 results in tests where each value created within a test input is typically used
   * at most once as an argument in a method call. A ratio of 1 tries to maximize the number of
   * times values are used as inputs to parameters within a test.
   */
  @OptionGroup("Varying the nature of generated tests")
  @Option("Reuse values with the given frequency")
  public static double alias_ratio = 0;

  /**
   * Favor shorter sequences when assembling new sequences out of old ones.
   *
   * <p>Randoop generates new tests by combining old previously-generated tests. If this option is
   * given, tests with fewer calls are given greater weight during its random selection. This has
   * the overall effect of producing smaller JUnit tests.
   */
  @Option("Favor shorter tests during generation")
  public static boolean small_tests = false;

  /**
   * Clear the component set each time it contains the given number of inputs.
   *
   * <p>Randoop stores previously-generated tests in a "component" set, and uses them to generate
   * new tests. Setting this variable to a small number can sometimes result in a greater variety of
   * tests generated during a single run.
   */
  @Option("Clear the component set when it gets this big")
  public static int clear = 100000000;

  ///////////////////////////////////////////////////////////////////
  /** Maximum number of tests to write to each JUnit file */
  @OptionGroup("Outputting the JUnit tests")
  @Option("Maximum number of tests to write to each JUnit file")
  public static int testsperfile = 500;

  /** Base name (no ".java" suffix) of the JUnit file containing error-revealing tests */
  @Option("Base name of the JUnit file(s) containing error-revealing tests")
  public static String error_test_basename = "ErrorTest";

  /** Base name (no ".java" suffix) of the JUnit file containing regression tests */
  @Option("Base name of the JUnit file(s) containing regression tests")
  public static String regression_test_basename = "RegressionTest";

  /**
   * Name of the package for the generated JUnit files. When the package is the same as the package
   * of a class under test, then package visibility rules are used to determine whether to include
   * the class or class members in a test. Tests can be restricted to public members only by using
   * the option <code>--only-test-public-members</code>.
   */
  @Option("Name of the package for the generated JUnit files")
  public static String junit_package_name = "";

  /**
   * Name of file containing code text to be added to the <a
   * href="http://junit.sourceforge.net/javadoc/org/junit/Before.html"><code>@Before</code>
   * </a>-annotated method of each generated test class. Code is uninterpreted, and, so, is not run
   * during generation. Intended for use when run-time behavior of classes under test requires setup
   * behavior that is not needed for execution by reflection. (The annotation <code>@Before</code>
   * is JUnit 4, and <code>@BeforeEach</code> is JUnit 5.)
   */
  @Option("Filename for code to include in Before-annotated method of test classes")
  public static String junit_before_each = null;

  /**
   * Name of file containing code text to be added to the <a
   * href="http://junit.sourceforge.net/javadoc/org/junit/After.html"><code>@After</code>
   * </a>-annotated method of each generated test class. Intended for use when run-time behavior of
   * classes under test requires tear-down behavior that is not needed for execution by reflection.
   * Code is uninterpreted, and, so, is not run during generation. (The annotation <code>@After
   * </code> is JUnit 4, and <code>@AfterEach</code> is JUnit 5.)
   */
  @Option("Filename for code to include in After-annotated method of test classes")
  public static String junit_after_each = null;

  /**
   * Name of file containing code text to be added to the <a
   * href="http://junit.sourceforge.net/javadoc/org/junit/BeforeClass.html"><code>@BeforeClass
   * </code></a>-annotated method of each generated test class. Intended for use when run-time
   * behavior of classes under test requires setup behavior that is not needed for execution by
   * reflection. Code is uninterpreted, and, so, is not run during generation. (The annotation
   * <code>@BeforeClass</code> is JUnit 4, and <code>@BeforeAll</code> is JUnit 5.)
   */
  @Option("Filename for code to include in BeforeClass-annotated method of test classes")
  public static String junit_before_all = null;

  /**
   * Name of file containing code text to be added to the <a
   * href="http://junit.sourceforge.net/javadoc/org/junit/AfterClass.html"><code>@AfterClass</code>
   * </a>-annotated method of each generated test class. Intended for use when run-time behavior of
   * classes under test requires tear-down behavior that is not needed for execution by reflection.
   * Code is uninterpreted, and, so, is not run during generation. (The annotation <code>@AfterClass
   * </code> is JUnit 4, and <code>@AfterAll</code> is JUnit 5.)
   */
  @Option("Filename for code to include in AfterClass-annotated method of test classes")
  public static String junit_after_all = null;

  /** Name of the directory to which JUnit files should be written */
  @Option("Name of the directory to which JUnit files should be written")
  public static String junit_output_dir = null;

  /**
   * Run test generation without output. May be desirable when running with a visitor.
   *
   * <p>NOTE: Because there is no output, the value of <code>--outputlimit</code> will never be met,
   * so be sure to set <code>--inputlimit</code> or <code>--timelimit</code> to a reasonable value
   * when using this option.
   */
  @Option("Run Randoop but do not output JUnit tests")
  public static boolean dont_output_tests = false;

  /**
   * Whether to use JUnit's standard reflective mechanisms for invoking tests. JUnit's reflective
   * invocations can interfere with code instrumentation, such as by the DynComp tool. If that is a
   * problem, then set this to false and Randoop will output tests that use direct method calls
   * instead of reflection. The tests will include a <code>main</code> method and will execute
   * methods and assertions, but won't be JUnit suites.
   */
  @Option("If true, use JUnit's reflective invocation; if false, use direct method calls")
  public static boolean junit_reflection_allowed = true;

  ///////////////////////////////////////////////////////////////////
  @OptionGroup("Runtime environment")
  // We do this rather than using java -D so that we can easily pass these
  // to other JVMs
  @Option("-D Specify system properties to be set (similar to java -Dx=y)")
  public static List<String> system_props = new ArrayList<>();

  @Option("Capture all output to stdout and stderr")
  public static boolean capture_output = false;

  /**
   * The random seed to use in the generation process. Note that Randoop is deterministic: running
   * it twice will produce the same test suite, so long as the program under test is deterministic.
   * If you want to produce multiple different test suites, run Randoop multiple times with a
   * different random seed.
   */
  ///////////////////////////////////////////////////////////////////
  @OptionGroup("Controlling randomness")
  @Option("The random seed to use in the generation process")
  public static int randomseed = (int) Randomness.SEED;

  ///////////////////////////////////////////////////////////////////
  @OptionGroup("Logging, notifications, and troubleshooting Randoop")
  @Option("Do not display progress update message to console")
  public static boolean noprogressdisplay = false;

  @Option("Display progress message every <int> milliseconds")
  public static long progressinterval = 5000;

  @Option("Perform expensive internal checks (for Randoop debugging)")
  public static boolean debug_checks = false;

  /** Name of a file to which to log lots of information. If not specified, no logging is done. */
  @Option("<filename> Name of a file to which to log lots of information")
  public static FileWriter log = null;

  /**
   * Create sequences but never execute them. Used to test performance of Randoop's sequence
   * generation code.
   */
  @Unpublicized
  @Option("Create sequences but never execute them")
  public static boolean dontexecute = false;

  ///////////////////////////////////////////////////////////////////
  /** Install the given runtime visitor. See class randoop.ExecutionVisitor. */
  @OptionGroup(value = "Advanced extension points")
  @Option("Install the given runtime visitor")
  public static List<String> visitor = new ArrayList<>();

  ///////////////////////////////////////////////////////////////////
  // This is only here to keep the ICSE07ContainersTest working
  // TODO Need to decide to keep the heuristic that uses this in
  /////////////////////////////////////////////////////////////////// ForwardGenerator
  @OptionGroup(value = "Pacheco thesis", unpublicized = true)
  @Unpublicized
  @Option("Use heuristic that may randomly repeat a method call several times")
  public static boolean repeat_heuristic = false;

  /** Check that the options given satisfy any specified constraints, and fail if they do not. */
  public void checkOptionsValid() {

    if (alias_ratio < 0 || alias_ratio > 1) {
      throw new RuntimeException("Alias ratio must be between 0 and 1, inclusive.");
    }

    if (null_ratio < 0 || null_ratio > 1) {
      throw new RuntimeException("Null ratio must be between 0 and 1, inclusive.");
    }

    if (maxsize <= 0) {
      throw new RuntimeException(
          "Maximum sequence size must be greater than zero but was " + maxsize);
    }

    if (!literals_file.isEmpty() && literals_level == ClassLiteralsMode.NONE) {
      throw new RuntimeException(
          "Invalid parameter combination: specified a class literal file but --use-class-literals=NONE");
    }
  }

  public static Set<String> getClassnamesFromArgs() {
    String errMessage = "ERROR while reading list of classes to test";
    Set<String> classnames = getStringSetFromFile(classlist, errMessage);
    classnames.addAll(testclass);
    return classnames;
  }

  public static Set<String> getStringSetFromFile(File listFile, String errMessage) {
    return getStringSetFromFile(listFile, errMessage, "^#.*", null);
  }

  public static Set<String> getStringSetFromFile(
      File listFile, String errMessage, String commentRegex, String includeRegex) {
    Set<String> elementSet = new LinkedHashSet<>();
    if (listFile != null) {
      try (EntryReader er = new EntryReader(listFile, commentRegex, includeRegex)) {
        for (String line : er) {
          String trimmed = line.trim();
          if (!trimmed.isEmpty()) {
            elementSet.add(trimmed);
          }
        }
      } catch (IOException e) {
        String msg = Util.toNColsStr(errMessage + ": " + e.getMessage(), 70);
        System.err.println(msg);
        System.exit(1);
      }
    }
    return elementSet;
  }
}<|MERGE_RESOLUTION|>--- conflicted
+++ resolved
@@ -114,7 +114,6 @@
   public static File omitmethods_list = null;
 
   /**
-<<<<<<< HEAD
    * A <code>mapcall</code> agent replacement file indicating replaced methods that should not be
    * included in generated tests. These methods are omitted along with those provided with <code>
    * --omitmethods</code>, <code>--omitmethods_list</code>, and the default omissions.
@@ -131,8 +130,6 @@
   public static boolean include_default_omitmethods = false;
 
   /**
-=======
->>>>>>> 60191311
    * A fully-qualified field name of a field to be excluded from test generation. An accessible
    * field is used unless it is omitted by this or the <code>--omit-field-list</code> option.
    */
