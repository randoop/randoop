--- conflicted
+++ resolved
@@ -191,28 +191,14 @@
   public static BehaviorType checked_exception = BehaviorType.EXPECTED;
 
   /**
-<<<<<<< HEAD
-   * If a test throws an unchecked exception other than <code>OutOfMemoryError</code>,
-   * <code>StackOverflowError</code>, and
-   * <code>NullPointerException</code>, should the test be included in the
-   * error-revealing test suite (value: ERROR), regression test suite (value:
-   * EXPECTED), or should it be discarded (value: INVALID)?
-   *
-   * <p>
-   * The arguments <code>--npe-on-null-input</code>,
-   * <code>--npe-on-non-null-input</code>, <code>--oom-exception</code>,
-   * and <code>--sof-exception</code> handle
-   * special cases of unchecked exceptions.
-   * </p>
-=======
-   * If a test throws an unchecked exception other than <code>OutOfMemoryError</code> and <code>
-   * NullPointerException</code>, should the test be included in the error-revealing test suite
-   * (value: ERROR), regression test suite (value: EXPECTED), or should it be discarded (value:
-   * INVALID)?
-   *
-   * <p>The arguments <code>--npe-on-null-input</code>, <code>--npe-on-non-null-input</code>, and
-   * <code>--oom-exception</code> handle special cases of unchecked exceptions.
->>>>>>> 7a8a8f4f
+   * If a test throws an unchecked exception other than <code>OutOfMemoryError</code>, <code>
+   * StackOverflowError</code>, and <code>NullPointerException</code>, should the test be included
+   * in the error-revealing test suite (value: ERROR), regression test suite (value: EXPECTED), or
+   * should it be discarded (value: INVALID)?
+   *
+   * <p>The arguments <code>--npe-on-null-input</code>, <code>--npe-on-non-null-input</code>, <code>
+   * --oom-exception</code>, and <code>--sof-exception</code> handle special cases of unchecked
+   * exceptions.
    */
   @Option("Whether unchecked exception is an ERROR, EXPECTED or INVALID")
   public static BehaviorType unchecked_exception = BehaviorType.EXPECTED;
@@ -243,26 +229,18 @@
   public static BehaviorType oom_exception = BehaviorType.INVALID;
 
   /**
-<<<<<<< HEAD
-   * If a test throws a <code>StackOverflowError</code> exception, should it be
-   * included in the error-revealing test suite (value: ERROR), regression test
-   * suite (value: EXPECTED), or should it be discarded (value: INVALID)?
+   * If a test throws a <code>StackOverflowError</code> exception, should it be included in the
+   * error-revealing test suite (value: ERROR), regression test suite (value: EXPECTED), or should
+   * it be discarded (value: INVALID)?
    */
   @Option("Whether StackOverflowError is an ERROR, EXPECTED or INVALID")
   public static BehaviorType sof_exception = BehaviorType.INVALID;
 
   /**
-   * Ignore the situation where a code sequence that previously executed
-   * normally throws an exception when executed as part of a longer test
-   * sequence. If true, the sequence will be classified as invalid. If false,
-   * Randoop will halt with information about the sequence to aid in identifying
-   * the issue.
-=======
    * Ignore the situation where a code sequence that previously executed normally throws an
    * exception when executed as part of a longer test sequence. If true, the sequence will be
    * classified as invalid. If false, Randoop will halt with information about the sequence to aid
    * in identifying the issue.
->>>>>>> 7a8a8f4f
    *
    * <p>Use of this option is a last resort. Flaky tests are usually due to calling Randoop on
    * side-effecting or nondeterministic methods, and a better solution is not to call Randoop on
