package randoop.main;

import java.io.File;
import java.io.FileWriter;
import java.io.IOException;
import java.util.ArrayList;
import java.util.LinkedHashSet;
import java.util.List;
import java.util.Set;
import java.util.regex.Pattern;
import plume.EntryReader;
import plume.Option;
import plume.OptionGroup;
import plume.Options;
import plume.Unpublicized;
import randoop.util.Randomness;
import randoop.util.ReflectionExecutor;
import randoop.util.Util;

/** Container for Randoop options. */
@SuppressWarnings("WeakerAccess")
public abstract class GenInputsAbstract extends CommandHandler {

  public GenInputsAbstract(
      String command,
      String pitch,
      String commandGrammar,
      String where,
      String summary,
      List<String> notes,
      String input,
      String output,
      String example,
      Options options) {
    super(command, pitch, commandGrammar, where, summary, notes, input, output, example, options);
  }

  /**
   * The fully-qualified name of a class to test; for example, <code>--testclass=java.util.TreeSet
   * </code>. All of its methods are methods under test. This class is tested in addition to any
   * specified using <code>--classlist</code>, and must be accessible from the package of the tests
   * (set with <code>--junit-package-name</code>).
   */
  ///////////////////////////////////////////////////////////////////
  @OptionGroup("Code under test:  which methods may be called by a test")
  @Option("The fully-qualified name of a class under test")
  public static List<String> testclass = new ArrayList<>();

  /**
   * File that lists classes to test. All of their methods are methods under test.
   *
   * <p>In the file, each class under test is specified by its fully-qualified name on a separate
   * line. See an <a href= "https://randoop.github.io/randoop/manual/class_list_example.txt">
   * example</a>. These classes are tested in addition to any specified using <code>--testclass
   * </code>. All classes must be accessible from the package of the tests (set with <code>
   * --junit-package-name</code>).
   */
  @Option("File that lists classes under test")
  public static File classlist = null;

  // A relative URL like <a href="#specifying-methods"> works when this
  // Javadoc is pasted into the manual, but not in Javadoc proper.
  /**
   * File that lists methods to test.
   *
   * <p>In the file, each method under test is specified on a separate line. The list of methods
   * given by this argument augment any methods determined via the <code>--testclass</code> or
   * <code>--classlist</code> option.
   *
   * <p>A constructor line begins with <code>"cons :"</code> followed by the classname, the string
   * {@code <init>}, and the constructor's parameter types enclosed in parentheses. Methods are
   * specified in a similar way. For example:
   *
   * <pre>{@code
   * cons : Type0.<init>(Type1, Type2, ..., TypeN)
   * method : Type0.method_name(Type1, Type2, ..., TypeN)
   * }</pre>
   *
   * <p>Each <code>Type<i>i</i></code> must be fully-qualified (include package names).
   *
   * <p>See an <a href= "https://randoop.github.io/randoop/manual/method_list_example.txt">
   * example</a>.
   */
  @Option("File that lists methods under test")
  public static File methodlist = null;

  /**
   * A pattern that indicates methods that should not be included in generated tests. Randoop will
   * not attempt to directly call methods whose {@link java.lang.reflect.Method#toString()} matches
   * the regular expression given. This does not prevent indirect calls to such methods from other,
   * allowed methods.
   *
   * <p>Randoop only calls methods that are specified by one of the <code>--testclass</code>, <code>
   * -classlist</code>, or <code>--methodlist</code> command-line options; the purpose of <code>
   * --omitmethods</code> is to override one of those other command-line options.
   *
   * <p>Note:
   *
   * <ul>
   *   <li>The regex is unanchored, so <code>^</code> or <code>$</code> may be needed to get the
   *       correct results.
   *   <li>If a method is inherited without an override, the pattern must match the superclass
   *       method.
   * </ul>
   */
  @Option("Do not call methods that match regular expression <string>")
  public static List<Pattern> omitmethods = null;

  /**
   * A file containing a list of regular expressions that indicate methods that should not be
   * included in generated tests. These patterns are used along with those provided with <code>
   * --omitmethods</code>, and the default omissions.
   */
  @Option("File containing regular expressions for methods to omit")
  public static File omitmethods_list = null;

  /**
   * A fully-qualified field name of a field to be excluded from test generation. An accessible
   * field is used unless it is omitted by this or the <code>--omit-field-list</code> option.
   */
  @Option("Omit field from generated tests")
  public static List<String> omit_field = null;

  /**
   * File that contains fully-qualified field names to be excluded from test generation. An
   * accessible field is used unless it is omitted by this or the <code>--omit-field</code> option.
   */
  @Option("File containing field names to omit from generated tests")
  public static File omit_field_list = null;

  /**
   * Restrict tests to only include public members of classes. Ordinarily, the setting of <code>
   * --junit-package-name</code> and package accessibility is used to determine which members will
   * be used in tests. Using this option restricts the tests to only use public members even if the
   * class is a member of the same package as the generated tests.
   */
  @Option("Only use public members in tests")
  public static boolean only_test_public_members = false;

  @Option("Ignore class names specified by user that cannot be found")
  public static boolean silently_ignore_bad_class_names = false;

  /**
   * (For debugging.) If an error or exception is thrown during type instantiation or input
   * selection, this option allows the error to be passed through to {@link
   * GenTests#handle(String[])} where a comprehensive error message is printed.
   */
  @Unpublicized
  @Option("Allow Randoop to fail on any error during test generation")
  public static boolean fail_on_generation_error = false;

  /**
   * Classes, one of which every test must use. Randoop will only output tests whose source code has
   * at least one use of a member of a class whose name matches the regular expression.
   */
  @Option("Classes, one of which every test must use")
  public static Pattern include_if_classname_appears = null;

  /**
   * File containing fully-qualified names of classes that the tests must exercise. This option only
   * works if Randoop is run using the <a
   * href="https://randoop.github.io/randoop/manual/index.html#exercised-filter">exercised-class
   * javaagent</a> to instrument the classes. A test is output only if it exercises at least one of
   * the class names in the file. A test exercises a class if it executes any constructor or method
   * of the class, directly or indirectly (the constructor or method might not appear in the source
   * code of the test). Included classes may be abstract.
   */
  @Option("File containing class names that tests must exercise")
  public static File include_if_class_exercised = null;

  /**
   * If false, Randoop halts and gives diagnostics about flaky tests -- tests that behave
   * differently on different executions. If true, Randoop ignores them and does not output them.
   *
   * <p>Use of this option is a last resort. Flaky tests are usually due to calling Randoop on
   * side-effecting or nondeterministic methods, and a better solution is not to call Randoop on
   * such methods (say, using the --omitmethods command-line option).
   */
  @Option("Whether to ignore non-determinism in test execution")
  public static boolean ignore_flaky_tests = false;

  /**
   * Whether to output error-revealing tests. Disables all output when used with <code>
   * --no-regression-tests</code>. Restricting output can result in long runs if the default values
   * of <code>--inputlimit</code> and <code>--timelimit</code> are used.
   */
  ///////////////////////////////////////////////////////////////////////////
  @OptionGroup("Which tests to output")
  @Option("Whether to output error-revealing tests")
  public static boolean no_error_revealing_tests = false;

  /**
   * Whether to output regression tests. Disables all output when used with <code>
   * --no-error-revealing-tests</code>. Restricting output can result in long runs if the default
   * values of <code>--inputlimit</code> and <code>--timelimit</code> are used.
   */
  @Option("Whether to output regression tests")
  public static boolean no_regression_tests = false;

  /**
   * Whether to include assertions in regression tests. If false, then the regression tests contain
   * no assertions (except that if the test throws an exception, it should continue to throw an
   * exception of the same type). Tests without assertions can be used to exercise the code, but
   * they do not enforce any particular behavior, such as values returned.
   */
  @Option("Whether to include assertions in regression tests")
  public static boolean no_regression_assertions = false;

  /**
   * Whether to check that generated sequences can be compiled. If true, the code for each generated
   * sequence is compiled, and the sequence is only kept if the compilation succeeds without error.
   * This check is useful because the assumptions in Randoop generation heuristics are sometimes
   * violated by input methods, and, as a result, a generated test may not compile. This check does
   * increases the runtime by approximately 50%.
   */
  @Option("Whether to check if test sequences are compilable")
  public static boolean check_compilable = true;

  /**
   * Flag indicating whether or not to automatically minimize error-revealing tests. Both original
   * and minimized versions of each test class will be output. Setting this option may cause long
   * Randoop run times if Randoop outputs and minimizes more than about 100 error-revealing tests.
   */
  // Omit this to keep the documentation short:
  // Regardless of this option's setting, minimization is enabled when
  // <code>--stop-on-error-test</code> is set.
  @Option("<boolean> to indicate automatic minimization of error-revealing tests")
  public static boolean minimize_error_test = true;

  /**
   * The possible values for exception behavior types. The order INVALID, ERROR, EXPECTED should be
   * maintained.
   */
  public enum BehaviorType {
    /** Occurrence of exception reveals an error */
    ERROR,
    /** Occurrence of exception is expected behavior */
    EXPECTED,
    /** Occurrence of exception indicates an invalid test */
    INVALID
  }

  /**
   * If a test throws a checked exception, should it be included in the error-revealing test suite
   * (value: ERROR), regression test suite (value: EXPECTED), or should it be discarded (value:
   * INVALID)?
   */
  ///////////////////////////////////////////////////////////////////////////
  @OptionGroup("Test classification")
  @Option("Whether checked exception is an ERROR, EXPECTED or INVALID")
  public static BehaviorType checked_exception = BehaviorType.EXPECTED;

  /**
   * If a test throws an unchecked exception other than <code>OutOfMemoryError</code>, <code>
   * StackOverflowError</code>, and <code>NullPointerException</code>, should the test be included
   * in the error-revealing test suite (value: ERROR), regression test suite (value: EXPECTED), or
   * should it be discarded (value: INVALID)?
   *
   * <p>The arguments <code>--npe-on-null-input</code>, <code>--npe-on-non-null-input</code>, <code>
   * --oom-exception</code>, and <code>--sof-exception</code> handle special cases of unchecked
   * exceptions.
   */
  @Option("Whether unchecked exception is an ERROR, EXPECTED or INVALID")
  public static BehaviorType unchecked_exception = BehaviorType.EXPECTED;

  /**
   * If a test that passes <code>null</code> as an argument throws a <code>NullPointerException
   * </code>, should the test be be included in the error-revealing test suite (value: ERROR),
   * regression test suite (value: EXPECTED), or should it be discarded (value: INVALID)?
   */
  @Option("Whether NullPointerException on null inputs is an ERROR, EXPECTED or INVALID")
  public static BehaviorType npe_on_null_input = BehaviorType.EXPECTED;

  /**
   * If a test that never passes <code>null</code> as an argument throws a <code>
   * NullPointerException</code>, should the test be included in the error-revealing test suite
   * (value: ERROR), regression test suite (value: EXPECTED), or should it be discarded (value:
   * INVALID)?
   */
  @Option("Whether NullPointerException on non-null inputs is an ERROR, EXPECTED or INVALID")
  public static BehaviorType npe_on_non_null_input = BehaviorType.ERROR;

  /**
   * If a test throws an <code>OutOfMemoryError</code> exception, should it be included in the
   * error-revealing test suite (value: ERROR), regression test suite (value: EXPECTED), or should
   * it be discarded (value: INVALID)?
   */
  @Option("Whether OutOfMemoryException is an ERROR, EXPECTED or INVALID")
  public static BehaviorType oom_exception = BehaviorType.INVALID;

  /**
   * If a test throws a <code>StackOverflowError</code> exception, should it be included in the
   * error-revealing test suite (value: ERROR), regression test suite (value: EXPECTED), or should
   * it be discarded (value: INVALID)?
   */
  @Option("Whether StackOverflowError is an ERROR, EXPECTED or INVALID")
  public static BehaviorType sof_exception = BehaviorType.INVALID;

  /**
   * File containing side-effect-free observer methods. Specifying observers has 2 benefits: it
   * makes regression tests stronger, and it helps Randoop create smaller tests.
   */
  ///////////////////////////////////////////////////////////////////
  @OptionGroup("Observer methods")
  @Option("File containing observer functions")
  // This file is used to populate RegressionCaptureVisitor.observer_map
  public static File observers = null;

  /**
   * Maximum number of seconds to spend generating tests. Zero means no limit.
   *
   * <p>Test generation stops when either the time limit (--timelimit) is reached, OR the number of
   * generated sequences reaches the input limit (--inputlimit), OR the number of error-revealing
   * and regression tests reaches the output limit (--outputlimit).
   *
   * <p>The default value is appropriate for generating tests for a single class in the context of a
   * larger program, but is too small to be effective for generating tests for an entire program.
   *
   * <p>Note that if you use this option, Randoop is nondeterministic: it may generate different
   * test suites on different runs.
   */
  ///////////////////////////////////////////////////////////////////
  @OptionGroup("Limiting test generation")
  @Option("Maximum number of seconds to spend generating tests")
  public static int timelimit = 100;

  private static int LIMIT_DEFAULT = 100000000;

  /**
   * The maximum number of regression and error-revealing tests to output. Test generation stops
   * when either the time limit (--timelimit) is reached, OR the number of generated sequences
   * reaches the input limit (--inputlimit), OR the number of error-revealing and regression tests
   * reaches the output limit (--outputlimit).
   *
   * <p>In the current implementation, the number of tests in the output can be substantially
   * smaller than this limit.
   *
   * <p>If there is no output, this limit has no effect. There is no output when using either <code>
   * --dont-output-tests</code> or <code>--no-error-revealing-tests</code> together with <code>
   * --no-regression-tests</code>.
   */
  @Option("Maximum number of tests to ouput; contrast to --inputlimit")
  public static int outputlimit = LIMIT_DEFAULT;

  /**
   * Maximum number of test method candidates generated internally. Test generation stops when
   * either the time limit (--timelimit) is reached, OR the number of generated sequences reaches
   * the input limit (--inputlimit), OR the number of error-revealing and regression tests reaches
   * the output limit (--outputlimit). The number of tests output will be smaller than then number
   * of test candidates generated, because redundant and illegal tests will be discarded.
   */
  @Option("Maximum number of candidate tests generated")
  public static int inputlimit = LIMIT_DEFAULT;

  /** Do not generate tests with more than this many statements. */
  @Option("Do not generate tests with more than this many statements")
  public static int maxsize = 100;

  /** Stop generation once an error-revealing test has been generated. */
  @Option("Stop after generating any error-revealing test")
  public static boolean stop_on_error_test = false;

  /**
   * Use null with the given frequency as an argument to method calls.
   *
   * <p>For example, a null ratio of 0.05 directs Randoop to use <code>null</code> as an input 5
   * percent of the time when a non-<code>null</code> value of the appropriate type is available.
   *
   * <p>Unless --forbid_null is true, a <code>null</code> value will still be used if no other value
   * can be passed as an argument even if --null-ratio=0.
   *
   * <p>Randoop never uses <code>null</code> for receiver values.
   */
  ///////////////////////////////////////////////////////////////////
  @OptionGroup("Values used in tests")
  @Option("Use null as an input with the given frequency")
  public static double null_ratio = 0.05;

  /**
   * Do not use <code>null</code> as input to methods or constructors, even when no other argument
   * value can be generated.
   *
   * <p>If true, Randoop will not generate a test when unable to find a non-null value of
   * appropriate type as an input. This could result in certain class members being untested.
   */
  @Option("Never use null as input to methods or constructors")
  public static boolean forbid_null = false;

  /**
   * A file containing literal values to be used as inputs to methods under test, or "CLASSES".
   *
   * <p>Literals in these files are used in addition to all other constants in the pool. For the
   * format of this file, see documentation in class {@link randoop.reflection.LiteralFileReader}.
   * The special value "CLASSES" (with no quotes) means to read literals from all classes under
   * test.
   */
  @Option("A file containing literal values to be used as inputs to methods under test")
  public static List<String> literals_file = new ArrayList<>();

  /**
   * How to use literal values that are specified via the <code>--literals-file</code> command-line
   * option.
   *
   * @see ClassLiteralsMode
   */
  @Option(
      "How to use literal values specified via --literals-file: ALL, CLASS_OR_ALL, PACKAGE, CLASS, or NONE")
  public static ClassLiteralsMode literals_level = ClassLiteralsMode.CLASS_OR_ALL;

  /**
   * The possible values of the literals_level command-line argument.
   *
   * @see #literals_level
   */
  public enum ClassLiteralsMode {
    /** do not use literals specified in a literals file */
    NONE,
    /** a literal for a given class is used as input only to methods of that class */
    CLASS,
    /** a literal is used as input to methods of any classes in the same package */
    PACKAGE,
    /**
     * a literal for a given class is used as input only to methods of that class with probability
     * <code>--p-const</code>, otherwise each literal is used as input to any method under test
     */
    CLASS_OR_ALL,
    /** each literal is used as input to any method under test */
    ALL
  }

  /** What probability to select from only extracted literal sequences during sequence selection. */
  @Option("What probability to select only extracted literals")
  public static double p_const = .01;

  // Implementation note: when checking whether a String S exceeds the given
  // maxlength, we test if StringEscapeUtils.escapeJava(S), because this is
  // the length of the string that will atually be printed out as code.
  /**
   * Maximum length of strings in generated tests, including in assertions. Strings longer than 65KB
   * (or about 10,000 characters) may be rejected by the Java compiler, according to the Java
   * Virtual Machine specification.
   */
  @Option("Maximum length of Strings in generated tests")
  public static int string_maxlen = 10000;

  ///////////////////////////////////////////////////////////////////
  /**
   * Try to reuse values from a sequence with the given frequency. If an alias ratio is given, it
   * should be between 0 and 1.
   *
   * <p>A ratio of 0 results in tests where each value created within a test input is typically used
   * at most once as an argument in a method call. A ratio of 1 tries to maximize the number of
   * times values are used as inputs to parameters within a test.
   */
  @OptionGroup("Varying the nature of generated tests")
  @Option("Reuse values with the given frequency")
  public static double alias_ratio = 0;

  /**
   * Favor shorter sequences when assembling new sequences out of old ones. Randoop already favors
   * shorter sequences by default while striving for higher coverage, but this option may be
   * beneficial in some cases.
   *
   * <p>Randoop generates new tests by combining old previously-generated tests. If this option is
   * given, tests with fewer calls are given greater weight during its random selection. This has
   * the overall effect of producing smaller JUnit tests.
   */
  @Option("Favor shorter tests during generation")
  public static boolean small_tests = false;

  /**
   * Clear the component set each time it contains the given number of inputs.
   *
   * <p>Randoop stores previously-generated tests in a "component" set, and uses them to generate
   * new tests. Setting this variable to a small number can sometimes result in a greater variety of
   * tests generated during a single run.
   */
  @Option("Clear the component set when it gets this big")
  public static int clear = 100000000;

  ///////////////////////////////////////////////////////////////////
  /** Maximum number of tests to write to each JUnit file */
  @OptionGroup("Outputting the JUnit tests")
  @Option("Maximum number of tests to write to each JUnit file")
  public static int testsperfile = 500;

  /** Base name (no ".java" suffix) of the JUnit file containing error-revealing tests */
  @Option("Base name of the JUnit file(s) containing error-revealing tests")
  public static String error_test_basename = "ErrorTest";

  /** Base name (no ".java" suffix) of the JUnit file containing regression tests */
  @Option("Base name of the JUnit file(s) containing regression tests")
  public static String regression_test_basename = "RegressionTest";

  /**
   * Name of the package for the generated JUnit files. When the package is the same as the package
   * of a class under test, then package visibility rules are used to determine whether to include
   * the class or class members in a test. Tests can be restricted to public members only by using
   * the option <code>--only-test-public-members</code>.
   */
  @Option("Name of the package for the generated JUnit files")
  public static String junit_package_name = "";

  /**
   * Name of file containing code text to be added to the <a
   * href="http://junit.sourceforge.net/javadoc/org/junit/Before.html"><code>@Before</code>
   * </a>-annotated method of each generated test class. Code is uninterpreted, and, so, is not run
   * during generation. Intended for use when run-time behavior of classes under test requires setup
   * behavior that is not needed for execution by reflection. (The annotation <code>@Before</code>
   * is JUnit 4, and <code>@BeforeEach</code> is JUnit 5.)
   */
  @Option("Filename for code to include in Before-annotated method of test classes")
  public static String junit_before_each = null;

  /**
   * Name of file containing code text to be added to the <a
   * href="http://junit.sourceforge.net/javadoc/org/junit/After.html"><code>@After</code>
   * </a>-annotated method of each generated test class. Intended for use when run-time behavior of
   * classes under test requires tear-down behavior that is not needed for execution by reflection.
   * Code is uninterpreted, and, so, is not run during generation. (The annotation <code>@After
   * </code> is JUnit 4, and <code>@AfterEach</code> is JUnit 5.)
   */
  @Option("Filename for code to include in After-annotated method of test classes")
  public static String junit_after_each = null;

  /**
   * Name of file containing code text to be added to the <a
   * href="http://junit.sourceforge.net/javadoc/org/junit/BeforeClass.html"><code>@BeforeClass
   * </code></a>-annotated method of each generated test class. Intended for use when run-time
   * behavior of classes under test requires setup behavior that is not needed for execution by
   * reflection. Code is uninterpreted, and, so, is not run during generation. (The annotation
   * <code>@BeforeClass</code> is JUnit 4, and <code>@BeforeAll</code> is JUnit 5.)
   */
  @Option("Filename for code to include in BeforeClass-annotated method of test classes")
  public static String junit_before_all = null;

  /**
   * Name of file containing code text to be added to the <a
   * href="http://junit.sourceforge.net/javadoc/org/junit/AfterClass.html"><code>@AfterClass</code>
   * </a>-annotated method of each generated test class. Intended for use when run-time behavior of
   * classes under test requires tear-down behavior that is not needed for execution by reflection.
   * Code is uninterpreted, and, so, is not run during generation. (The annotation <code>@AfterClass
   * </code> is JUnit 4, and <code>@AfterAll</code> is JUnit 5.)
   */
  @Option("Filename for code to include in AfterClass-annotated method of test classes")
  public static String junit_after_all = null;

  /** Name of the directory to which JUnit files should be written */
  @Option("Name of the directory to which JUnit files should be written")
  public static String junit_output_dir = null;

  /**
   * Run test generation without output. May be desirable when running with a visitor.
   *
   * <p>NOTE: Because there is no output, the value of <code>--outputlimit</code> will never be met,
   * so be sure to set <code>--inputlimit</code> or <code>--timelimit</code> to a reasonable value
   * when using this option.
   */
  @Option("Run Randoop but do not output JUnit tests")
  public static boolean dont_output_tests = false;

  /**
   * Whether to use JUnit's standard reflective mechanisms for invoking tests. JUnit's reflective
   * invocations can interfere with code instrumentation, such as by the DynComp tool. If that is a
   * problem, then set this to false and Randoop will output tests that use direct method calls
   * instead of reflection. The tests will include a <code>main</code> method and will execute
   * methods and assertions, but won't be JUnit suites.
   */
  @Option("If true, use JUnit's reflective invocation; if false, use direct method calls")
  public static boolean junit_reflection_allowed = true;

  ///////////////////////////////////////////////////////////////////
  @OptionGroup("Runtime environment")
  // We do this rather than using java -D so that we can easily pass these
  // to other JVMs
  @Option("-D Specify system properties to be set (similar to java -Dx=y)")
  public static List<String> system_props = new ArrayList<>();

  @Option("Capture all output to stdout and stderr")
  public static boolean capture_output = false;

  /**
   * The random seed to use in the generation process. If you want to produce multiple different
   * test suites, run Randoop multiple times with a different random seed.
   */
  ///////////////////////////////////////////////////////////////////
  @OptionGroup("Controlling randomness")
  @Option("The random seed to use in the generation process")
  public static int randomseed = (int) Randomness.SEED;

  /**
   * If true, Randoop is deterministic: running Randoop twice will produce the same test suite, so
   * long as the program under test is deterministic. If false, Randoop may or may not produce the
   * same test suite. To produce multiple different test suites, use the --randomseed command-line
   * option.
   */
  @Option("If true, Randoop is deterministic")
  public static boolean deterministic = false;

  ///////////////////////////////////////////////////////////////////
  @OptionGroup("Logging, notifications, and troubleshooting Randoop")
  @Option("Do not display progress update message to console")
  public static boolean noprogressdisplay = false;

  @Option("Display progress message every <int> milliseconds")
  public static long progressinterval = 5000;

  @Option("Perform expensive internal checks (for Randoop debugging)")
  public static boolean debug_checks = false;

  /** A file to which to log lots of information. If not specified, no logging is done. */
  @Option("<filename> Name of a file to which to log lots of information")
  public static FileWriter log = null;

  /**
<<<<<<< HEAD
   * A file to which to log selections for determining sources of non-determinism. If not specified,
   * no logging is done.
   */
  @Option("File to which to log each random selection")
=======
   * A file to which to log selections; helps find sources of non-determinism. If not specified, no
   * logging is done.
   */
  @Option("File to log each random selection")
>>>>>>> c1c66529
  public static String selection_log = null;

  /**
   * Track and log the usage of operations during generation to standard out. This option is not
   * affected by setting <code>--operation-history-log</code>.
   */
  @Option("Track and log operation usage counts")
  public static boolean log_operation_history = false;

  /**
   * Name of a file to which to log the operation usage history . This operation is not affected by
   * setting <code>--log-operation-history</code>.
   */
  @Option("Track and log operation usage counts to this file")
  public static FileWriter operation_history_log = null;

  /**
   * Create sequences but never execute them. Used to test performance of Randoop's sequence
   * generation code.
   */
  @Unpublicized
  @Option("Create sequences but never execute them")
  public static boolean dontexecute = false;

  ///////////////////////////////////////////////////////////////////
  /** Install the given runtime visitor. See class randoop.ExecutionVisitor. */
  @OptionGroup(value = "Advanced extension points")
  @Option("Install the given runtime visitor")
  public static List<String> visitor = new ArrayList<>();

  ///////////////////////////////////////////////////////////////////
  // This is only here to keep the ICSE07ContainersTest working
  // TODO Need to decide to keep the heuristic that uses this in
  /////////////////////////////////////////////////////////////////// ForwardGenerator
  @OptionGroup(value = "Pacheco thesis", unpublicized = true)
  @Unpublicized
  @Option("Use heuristic that may randomly repeat a method call several times")
  public static boolean repeat_heuristic = false;

  /** Check that the options given satisfy any specified constraints, and fail if they do not. */
  public void checkOptionsValid() {

    if (alias_ratio < 0 || alias_ratio > 1) {
      throw new RuntimeException("Alias ratio must be between 0 and 1, inclusive.");
    }

    if (null_ratio < 0 || null_ratio > 1) {
      throw new RuntimeException("Null ratio must be between 0 and 1, inclusive.");
    }

    if (maxsize <= 0) {
      throw new RuntimeException(
          "Maximum sequence size must be greater than zero but was " + maxsize);
    }

    if (!literals_file.isEmpty() && literals_level == ClassLiteralsMode.NONE) {
      throw new RuntimeException(
          "Invalid parameter combination: specified a class literal file but --use-class-literals=NONE");
    }

    if (deterministic && ReflectionExecutor.usethreads) {
      throw new RuntimeException(
          "Invalid parameter combination: --deterministic with --usethreads");
    }

    if (deterministic && timelimit != 0) {
      throw new RuntimeException(
          "Invalid parameter combination: --deterministic without --timelimit=0");
    }

    if (timelimit == 0 && outputlimit == LIMIT_DEFAULT && inputlimit == LIMIT_DEFAULT) {
      throw new RuntimeException(
          String.format(
              "Unlikely parameter combination: --timelimit=0 --outputlimit=%s --inputlimit=%s",
              LIMIT_DEFAULT, LIMIT_DEFAULT));
    }
  }

  public static Set<String> getClassnamesFromArgs() {
    String errMessage = "ERROR while reading list of classes to test";
    Set<String> classnames = getStringSetFromFile(classlist, errMessage);
    classnames.addAll(testclass);
    return classnames;
  }

  public static Set<String> getStringSetFromFile(File listFile, String errMessage) {
    return getStringSetFromFile(listFile, errMessage, "^#.*", null);
  }

  @SuppressWarnings("SameParameterValue")
  public static Set<String> getStringSetFromFile(
      File listFile, String errMessage, String commentRegex, String includeRegex) {
    Set<String> elementSet = new LinkedHashSet<>();
    if (listFile != null) {
      try (EntryReader er = new EntryReader(listFile, commentRegex, includeRegex)) {
        for (String line : er) {
          String trimmed = line.trim();
          if (!trimmed.isEmpty()) {
            elementSet.add(trimmed);
          }
        }
      } catch (IOException e) {
        String msg = Util.toNColsStr(errMessage + ": " + e.getMessage(), 70);
        System.err.println(msg);
        System.exit(1);
      }
    }
    return elementSet;
  }
}<|MERGE_RESOLUTION|>--- conflicted
+++ resolved
@@ -613,17 +613,10 @@
   public static FileWriter log = null;
 
   /**
-<<<<<<< HEAD
-   * A file to which to log selections for determining sources of non-determinism. If not specified,
-   * no logging is done.
-   */
-  @Option("File to which to log each random selection")
-=======
    * A file to which to log selections; helps find sources of non-determinism. If not specified, no
    * logging is done.
    */
-  @Option("File to log each random selection")
->>>>>>> c1c66529
+  @Option("File to which to log each random selection")
   public static String selection_log = null;
 
   /**
