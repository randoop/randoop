package randoop.main;

import java.io.File;
import java.io.FileWriter;
import java.io.IOException;
import java.util.ArrayList;
import java.util.LinkedHashSet;
import java.util.List;
import java.util.Set;
import java.util.regex.Pattern;
import plume.EntryReader;
import plume.Option;
import plume.OptionGroup;
import plume.Options;
import plume.Unpublicized;
import randoop.Globals;
import randoop.util.Randomness;
import randoop.util.ReflectionExecutor;
import randoop.util.Util;

/** Container for Randoop options. They are stored as static variables, not instance variables. */
@SuppressWarnings("WeakerAccess")
public abstract class GenInputsAbstract extends CommandHandler {

  public GenInputsAbstract(
      String command,
      String pitch,
      String commandGrammar,
      String where,
      String summary,
      List<String> notes,
      String input,
      String output,
      String example,
      Options options) {
    super(command, pitch, commandGrammar, where, summary, notes, input, output, example, options);
  }

  /**
   * The fully-qualified raw name of a class to test; for example, {@code
   * --testclass=java.util.TreeSet}. All of its methods are methods under test. This class is tested
   * in addition to any specified using {@code --classlist}, and must be accessible from the package
   * of the tests (set with {@code --junit-package-name}).
   */
  ///////////////////////////////////////////////////////////////////
  @OptionGroup("Code under test:  which members may be used by a test")
  @Option("The fully-qualified name of a class under test")
  public static List<String> testclass = new ArrayList<>();

  /**
   * File that lists classes to test. All of their methods are methods under test.
   *
   * <p>In the file, each class under test is specified by its fully-qualified name on a separate
   * line. See an <a href= "https://randoop.github.io/randoop/manual/class_list_example.txt">
   * example</a>. These classes are tested in addition to any specified using {@code --testclass}.
   * All classes must be accessible from the package of the tests (set with {@code
   * --junit-package-name}).
   */
  @Option("File that lists classes under test")
  public static File classlist = null;

  // A relative URL like <a href="#specifying-methods"> works when this
  // Javadoc is pasted into the manual, but not in Javadoc proper.
  /**
<<<<<<< HEAD
   * A file containing a list of methods and constructors to test, each given as a fully-qualified
   * signature on a separate line:
   *
   * <ul>
   *   <li>{@code package-name.classname.method-name(argument-list)} for a method, or
   *   <li>{@code package-name.classname(argument-list)} for a constructor
   * </ul>
   *
   * <p>where {@code package-name} is a period-separated list of identifiers, and {@code
   * argument-list} is a comma-separated (spaces allowed) list of fully-qualified Java raw types.
   *
   * <p>These methods augment any methods from classes given by the <code>--testclass</code> or
   * <code>--classlist</code> options.
   *
   * <p>See an <a href= "https://randoop.github.io/randoop/manual/method_list_example.txt">
   * example</a>.
=======
   * A file containing a list of methods and constructors to test, each given as a <a
   * href="#fully-qualified-signature">fully-qualified signature</a> on a separate line.
   *
   * <p>These methods augment any methods from classes given by the <code>--testclass</code> or
   * <code>--classlist</code> options.
   *
   * <p>See an <a href= "https://randoop.github.io/randoop/manual/method_list_example.txt">example
   * file</a>.
>>>>>>> 957d0ed7
   */
  @Option("File that lists methods under test")
  public static File methodlist = null;

  /**
   * A regex that indicates methods that should not be called directly in generated tests. This does
   * not prevent indirect calls to such methods from other, allowed methods.
   *
<<<<<<< HEAD
   * <p>Randoop will not directly call a method whose fully-qualified signature matches the regular
   * expression, or a method inherited from a superclass or interface for which the method matches
   * the regular expression.
   *
   * <p>The signature has the form {@code package-name.classname.method-name(argument-list)} where
   * {@code package-name} is a period-separated list of identifiers, and {@code argument-list} is a
   * comma-separated (with no spaces) list of fully-qualified Java raw types. If the regular
   * expression contains anchors "{@code ^}" and "{@code $}", they refer to the beginning and the
   * end (respectively) of the signature string.
=======
   * <p>Randoop will not directly call a method whose <a
   * href="#fully-qualified-signature">fully-qualified signature</a> matches the regular expression,
   * or a method inherited from a superclass or interface whose signature matches the regular
   * expression.
   *
   * <p>If the regular expression contains anchors "{@code ^}" and "{@code $}", they refer to the
   * beginning and the end of the signature string.
>>>>>>> 957d0ed7
   */
  @Option("Do not call methods that match regular expression <string>")
  public static List<Pattern> omitmethods = null;

  /**
   * A file containing a list of regular expressions that indicate methods that should not be
   * included in generated tests. These patterns are used along with those provided with <code>
   * --omitmethods</code>, and the default omissions.
   */
  @Option("File containing regular expressions for methods to omit")
  public static File omitmethods_list = null;

  /**
   * A fully-qualified field name of a field to be excluded from test generation. An accessible
   * field is used unless it is omitted by this or the <code>--omit-field-list</code> option.
   */
  @Option("Omit field from generated tests")
  public static List<String> omit_field = null;

  /**
   * File that contains fully-qualified field names to be excluded from test generation. An
   * accessible field is used unless it is omitted by this or the <code>--omit-field</code> option.
   */
  @Option("File containing field names to omit from generated tests")
  public static File omit_field_list = null;

  /**
   * Restrict tests to only include public members of classes. Ordinarily, the setting of <code>
   * --junit-package-name</code> and package accessibility is used to determine which members will
   * be used in tests. Using this option restricts the tests to only use public members even if the
   * class is a member of the same package as the generated tests.
   */
  @Option("Only use public members in tests")
  public static boolean only_test_public_members = false;

  @Option("Ignore class names specified by user that cannot be found")
  public static boolean silently_ignore_bad_class_names = false;

  /**
   * (For debugging.) If an error or exception is thrown during type instantiation or input
   * selection, this option allows the error to be passed through to {@link
   * GenTests#handle(String[])} where a comprehensive error message is printed.
   */
  @Unpublicized
  @Option("Allow Randoop to fail on any error during test generation")
  public static boolean fail_on_generation_error = false;

  /**
   * If false, Randoop halts and gives diagnostics about flaky tests -- tests that behave
   * differently on different executions. If true, Randoop ignores them and does not output them.
   *
   * <p>Use of this option is a last resort. Flaky tests are usually due to calling Randoop on
   * side-effecting or nondeterministic methods, and a better solution is not to call Randoop on
   * such methods (say, using the --omitmethods command-line option).
   */
  @Option("Whether to ignore non-determinism in test execution")
  public static boolean ignore_flaky_tests = false;

  /**
   * Whether to output error-revealing tests. Disables all output when used with <code>
   * --no-regression-tests</code>. Restricting output can result in long runs if the default values
   * of <code>--generatedLimit</code> and <code>--timeLimit</code> are used.
   */
  ///////////////////////////////////////////////////////////////////////////
  @OptionGroup("Which tests to output")
  @Option("Whether to output error-revealing tests")
  public static boolean no_error_revealing_tests = false;

  /**
   * Whether to output regression tests. Disables all output when used with <code>
   * --no-error-revealing-tests</code>. Restricting output can result in long runs if the default
   * values of <code>--generatedLimit</code> and <code>--timeLimit</code> are used.
   */
  @Option("Whether to output regression tests")
  public static boolean no_regression_tests = false;

  /**
   * Whether to include assertions in regression tests. If false, then the regression tests contain
   * no assertions (except that if the test throws an exception, it should continue to throw an
   * exception of the same type). Tests without assertions can be used to exercise the code, but
   * they do not enforce any particular behavior, such as values returned.
   */
  @Option("Whether to include assertions in regression tests")
  public static boolean no_regression_assertions = false;

  /**
   * Whether to check that generated sequences can be compiled. If true, the code for each generated
   * sequence is compiled, and the sequence is only kept if the compilation succeeds without error.
   * This check is useful because the assumptions in Randoop generation heuristics are sometimes
   * violated by input methods, and, as a result, a generated test may not compile. This check does
   * increases the runtime by approximately 50%.
   */
  @Option("Whether to check if test sequences are compilable")
  public static boolean check_compilable = true;

  /**
   * Classes that must occur in a test. Randoop will only output tests whose source code has at
   * least one use of a member of a class whose name matches the regular expression.
   */
  @Option("Classes that must occur in a test")
  public static Pattern require_classname_in_test = null;

  /**
   * File containing fully-qualified names of classes that the tests must use. This option only
   * works if Randoop is run using the <a
   * href="https://randoop.github.io/randoop/manual/index.html#covered-filter">covered-class
   * javaagent</a> to instrument the classes. A test is output only if it uses at least one of the
   * class names in the file. A test uses a class if it invokes any constructor or method of the
   * class, directly or indirectly (the constructor or method might not appear in the source code of
   * the test). Included classes may be abstract.
   */
  @Option("File containing class names that tests must cover")
  public static File require_covered_classes = null;

  /**
   * Flag indicating whether or not to automatically minimize error-revealing tests. Both original
   * and minimized versions of each test class will be output. Setting this option may cause long
   * Randoop run times if Randoop outputs and minimizes more than about 100 error-revealing tests.
   */
  // Omit this to keep the documentation short:
  // Regardless of this option's setting, minimization is enabled when
  // <code>--stop-on-error-test</code> is set.
  @Option("<boolean> to indicate automatic minimization of error-revealing tests")
  public static boolean minimize_error_test = true;

  /**
   * The possible values for exception behavior types. The order INVALID, ERROR, EXPECTED should be
   * maintained.
   */
  public enum BehaviorType {
    /** Occurrence of exception reveals an error */
    ERROR,
    /** Occurrence of exception is expected behavior */
    EXPECTED,
    /** Occurrence of exception indicates an invalid test */
    INVALID
  }

  /**
   * If a test throws a checked exception, should it be included in the error-revealing test suite
   * (value: ERROR), regression test suite (value: EXPECTED), or should it be discarded (value:
   * INVALID)?
   */
  ///////////////////////////////////////////////////////////////////////////
  @OptionGroup("Test classification")
  @Option("Whether checked exception is an ERROR, EXPECTED or INVALID")
  public static BehaviorType checked_exception = BehaviorType.EXPECTED;

  /**
   * If a test throws an unchecked exception other than <code>OutOfMemoryError</code>, <code>
   * StackOverflowError</code>, and <code>NullPointerException</code>, should the test be included
   * in the error-revealing test suite (value: ERROR), regression test suite (value: EXPECTED), or
   * should it be discarded (value: INVALID)?
   *
   * <p>The arguments <code>--npe-on-null-input</code>, <code>--npe-on-non-null-input</code>, <code>
   * --oom-exception</code>, and <code>--sof-exception</code> handle special cases of unchecked
   * exceptions.
   */
  @Option("Whether unchecked exception is an ERROR, EXPECTED or INVALID")
  public static BehaviorType unchecked_exception = BehaviorType.EXPECTED;

  /**
   * If a test that passes <code>null</code> as an argument throws a <code>NullPointerException
   * </code>, should the test be be included in the error-revealing test suite (value: ERROR),
   * regression test suite (value: EXPECTED), or should it be discarded (value: INVALID)?
   */
  @Option("Whether NullPointerException on null inputs is an ERROR, EXPECTED or INVALID")
  public static BehaviorType npe_on_null_input = BehaviorType.EXPECTED;

  /**
   * If a test that never passes <code>null</code> as an argument throws a <code>
   * NullPointerException</code>, should the test be included in the error-revealing test suite
   * (value: ERROR), regression test suite (value: EXPECTED), or should it be discarded (value:
   * INVALID)?
   */
  @Option("Whether NullPointerException on non-null inputs is an ERROR, EXPECTED or INVALID")
  public static BehaviorType npe_on_non_null_input = BehaviorType.ERROR;

  /**
   * If a test throws an <code>OutOfMemoryError</code> exception, should it be included in the
   * error-revealing test suite (value: ERROR), regression test suite (value: EXPECTED), or should
   * it be discarded (value: INVALID)?
   */
  @Option("Whether OutOfMemoryException is an ERROR, EXPECTED or INVALID")
  public static BehaviorType oom_exception = BehaviorType.INVALID;

  /**
   * If a test throws a <code>StackOverflowError</code> exception, should it be included in the
   * error-revealing test suite (value: ERROR), regression test suite (value: EXPECTED), or should
   * it be discarded (value: INVALID)?
   */
  @Option("Whether StackOverflowError is an ERROR, EXPECTED or INVALID")
  public static BehaviorType sof_exception = BehaviorType.INVALID;

  /**
   * File containing side-effect-free observer methods. Specifying observers has 2 benefits: it
   * makes regression tests stronger, and it helps Randoop create smaller tests.
   */
  ///////////////////////////////////////////////////////////////////
  @OptionGroup("Observer methods")
  @Option("File containing observer functions")
  // This file is used to populate RegressionCaptureVisitor.observer_map
  public static File observers = null;

  /**
   * Maximum number of seconds to spend generating tests. Zero means no limit. If nonzero, Randoop
   * is nondeterministic: it may generate different test suites on different runs.
   *
   * <p>The default value is appropriate for generating tests for a single class in the context of a
   * larger program, but is too small to be effective for generating tests for an entire program.
   */
  ///////////////////////////////////////////////////////////////////
  @OptionGroup("Limiting test generation")
  @Option("Maximum number of seconds to spend generating tests")
  public static int timeLimit = 100;

  private static int LIMIT_DEFAULT = 100000000;

  /** Maximum number of attempts to generate a test method candidate. */
  @Option("Maximum number of attempts to generate a candidate test")
  public static int attemptedLimit = LIMIT_DEFAULT;

  /** Maximum number of test method candidates generated internally. */
  @Option("Maximum number of candidate tests generated")
  public static int generatedLimit = LIMIT_DEFAULT;

  /**
   * The maximum number of regression and error-revealing tests to output. If there is no output,
   * this limit has no effect. There is no output when using either <code>
   * --dont-output-tests</code> or <code>--no-error-revealing-tests</code> together with <code>
   * --no-regression-tests</code>.
   *
   * <p>In the current implementation, the number of tests in the output can be substantially
   * smaller than this limit.
   */
  @Option("Maximum number of tests to ouput")
  public static int outputLimit = LIMIT_DEFAULT;

  /**
   * Wraps the three ways of limiting Randoop test generation.
   *
   * <p>The purpose is to shorten parameter lists and make them easier to read.
   */
  public static class Limits {
    /* Maximum time in milliseconds to spend in generation. Must be non-negative. Zero means no limit. */
    public int timeLimitMillis;
    /* Maximum number of attempts to generate a sequence. Must be non-negative. */
    public int attemptedLimit;
    /* Maximum number of sequences to generate. Must be non-negative. */
    public int generatedLimit;
    /* Maximum number of sequences to output. Must be non-negative. */
    public int outputLimit;

    public Limits() {
      this(
          GenInputsAbstract.timeLimit,
          GenInputsAbstract.attemptedLimit,
          GenInputsAbstract.generatedLimit,
          GenInputsAbstract.outputLimit);
    }

    /**
     * @param timeLimit maximum time in seconds to spend in generation. Must be non-negative. Zero
     *     means no limit.
     * @param attemptedLimit the maximum number of attempts to create a sequence. Must be
     *     non-negative.
     * @param generatedLimit the maximum number of sequences to output. Must be non-negative.
     * @param outputLimit the maximum number of sequences to generate. Must be non-negative.
     */
    public Limits(int timeLimit, int attemptedLimit, int generatedLimit, int outputLimit) {
      this.timeLimitMillis = timeLimit * 1000;
      this.attemptedLimit = attemptedLimit;
      this.generatedLimit = generatedLimit;
      this.outputLimit = outputLimit;
    }
  }

  /** Do not generate tests with more than this many statements. */
  @Option("Do not generate tests with more than this many statements")
  public static int maxsize = 100;

  /** Stop generation once an error-revealing test has been generated. */
  @Option("Stop after generating any error-revealing test")
  public static boolean stop_on_error_test = false;

  /**
   * Use null with the given frequency as an argument to method calls.
   *
   * <p>For example, a null ratio of 0.05 directs Randoop to use <code>null</code> as an input 5
   * percent of the time when a non-<code>null</code> value of the appropriate type is available.
   *
   * <p>Unless --forbid_null is true, a <code>null</code> value will still be used if no other value
   * can be passed as an argument even if --null-ratio=0.
   *
   * <p>Randoop never uses <code>null</code> for receiver values.
   */
  ///////////////////////////////////////////////////////////////////
  @OptionGroup("Values used in tests")
  @Option("Use null as an input with the given frequency")
  public static double null_ratio = 0.05;

  /**
   * Do not use <code>null</code> as input to methods or constructors, even when no other argument
   * value can be generated.
   *
   * <p>If true, Randoop will not generate a test when unable to find a non-null value of
   * appropriate type as an input. This could result in certain class members being untested.
   */
  @Option("Never use null as input to methods or constructors")
  public static boolean forbid_null = false;

  /**
   * A file containing literal values to be used as inputs to methods under test, or "CLASSES".
   *
   * <p>Literals in these files are used in addition to all other constants in the pool. For the
   * format of this file, see documentation in class {@link randoop.reflection.LiteralFileReader}.
   * The special value "CLASSES" (with no quotes) means to read literals from all classes under
   * test.
   */
  @Option("A file containing literal values to be used as inputs to methods under test")
  public static List<String> literals_file = new ArrayList<>();

  /**
   * How to use literal values that are specified via the <code>--literals-file</code> command-line
   * option.
   *
   * @see ClassLiteralsMode
   */
  @Option("How to use literal values specified via --literals-file: ALL, PACKAGE, CLASS, or NONE")
  public static ClassLiteralsMode literals_level = ClassLiteralsMode.CLASS;

  /**
   * The possible values of the literals_level command-line argument.
   *
   * @see #literals_level
   */
  public enum ClassLiteralsMode {
    /** do not use literals specified in a literals file */
    NONE,
    /** a literal for a given class is used as input only to methods of that class */
    CLASS,
    /** a literal is used as input to methods of any classes in the same package */
    PACKAGE,
    /** each literal is used as input to any method under test */
    ALL
  }

  // Implementation note: when checking whether a String S exceeds the given
  // maxlength, we test if StringEscapeUtils.escapeJava(S), because this is
  // the length of the string that will atually be printed out as code.
  /**
   * Maximum length of strings in generated tests, including in assertions. Strings longer than 65KB
   * (or about 10,000 characters) may be rejected by the Java compiler, according to the Java
   * Virtual Machine specification.
   */
  @Option("Maximum length of Strings in generated tests")
  public static int string_maxlen = 10000;

  ///////////////////////////////////////////////////////////////////
  /**
   * Try to reuse values from a sequence with the given frequency. If an alias ratio is given, it
   * should be between 0 and 1.
   *
   * <p>A ratio of 0 results in tests where each value created within a test input is typically used
   * at most once as an argument in a method call. A ratio of 1 tries to maximize the number of
   * times values are used as inputs to parameters within a test.
   */
  @OptionGroup("Varying the nature of generated tests")
  @Option("Reuse values with the given frequency")
  public static double alias_ratio = 0;

  /**
   * Favor shorter sequences when assembling new sequences out of old ones.
   *
   * <p>Randoop generates new tests by combining old previously-generated tests. If this option is
   * given, tests with fewer calls are given greater weight during its random selection. This has
   * the overall effect of producing smaller JUnit tests.
   */
  @Option("Favor shorter tests during generation")
  public static boolean small_tests = false;

  /**
   * Clear the component set each time it contains the given number of inputs.
   *
   * <p>Randoop stores previously-generated tests in a "component" set, and uses them to generate
   * new tests. Setting this variable to a small number can sometimes result in a greater variety of
   * tests generated during a single run.
   */
  @Option("Clear the component set when it gets this big")
  public static int clear = 100000000;

  ///////////////////////////////////////////////////////////////////
  /** Maximum number of tests to write to each JUnit file */
  @OptionGroup("Outputting the JUnit tests")
  @Option("Maximum number of tests to write to each JUnit file")
  public static int testsperfile = 500;

  /** Base name (no ".java" suffix) of the JUnit file containing error-revealing tests */
  @Option("Base name of the JUnit file(s) containing error-revealing tests")
  public static String error_test_basename = "ErrorTest";

  /** Base name (no ".java" suffix) of the JUnit file containing regression tests */
  @Option("Base name of the JUnit file(s) containing regression tests")
  public static String regression_test_basename = "RegressionTest";

  /**
   * Name of the package for the generated JUnit files. When the package is the same as the package
   * of a class under test, then package visibility rules are used to determine whether to include
   * the class or class members in a test. Tests can be restricted to public members only by using
   * the option <code>--only-test-public-members</code>.
   */
  @Option("Name of the package for the generated JUnit files")
  public static String junit_package_name = "";

  /**
   * Name of file containing code text to be added to the <a
   * href="http://junit.sourceforge.net/javadoc/org/junit/Before.html"><code>@Before</code>
   * </a>-annotated method of each generated test class. Code is uninterpreted, and, so, is not run
   * during generation. Intended for use when run-time behavior of classes under test requires setup
   * behavior that is not needed for execution by reflection. (The annotation <code>@Before</code>
   * is JUnit 4, and <code>@BeforeEach</code> is JUnit 5.)
   */
  @Option("Filename for code to include in Before-annotated method of test classes")
  public static String junit_before_each = null;

  /**
   * Name of file containing code text to be added to the <a
   * href="http://junit.sourceforge.net/javadoc/org/junit/After.html"><code>@After</code>
   * </a>-annotated method of each generated test class. Intended for use when run-time behavior of
   * classes under test requires tear-down behavior that is not needed for execution by reflection.
   * Code is uninterpreted, and, so, is not run during generation. (The annotation <code>@After
   * </code> is JUnit 4, and <code>@AfterEach</code> is JUnit 5.)
   */
  @Option("Filename for code to include in After-annotated method of test classes")
  public static String junit_after_each = null;

  /**
   * Name of file containing code text to be added to the <a
   * href="http://junit.sourceforge.net/javadoc/org/junit/BeforeClass.html"><code>@BeforeClass
   * </code></a>-annotated method of each generated test class. Intended for use when run-time
   * behavior of classes under test requires setup behavior that is not needed for execution by
   * reflection. Code is uninterpreted, and, so, is not run during generation. (The annotation
   * <code>@BeforeClass</code> is JUnit 4, and <code>@BeforeAll</code> is JUnit 5.)
   */
  @Option("Filename for code to include in BeforeClass-annotated method of test classes")
  public static String junit_before_all = null;

  /**
   * Name of file containing code text to be added to the <a
   * href="http://junit.sourceforge.net/javadoc/org/junit/AfterClass.html"><code>@AfterClass</code>
   * </a>-annotated method of each generated test class. Intended for use when run-time behavior of
   * classes under test requires tear-down behavior that is not needed for execution by reflection.
   * Code is uninterpreted, and, so, is not run during generation. (The annotation <code>@AfterClass
   * </code> is JUnit 4, and <code>@AfterAll</code> is JUnit 5.)
   */
  @Option("Filename for code to include in AfterClass-annotated method of test classes")
  public static String junit_after_all = null;

  /** Name of the directory to which JUnit files should be written */
  @Option("Name of the directory to which JUnit files should be written")
  public static String junit_output_dir = null;

  /**
   * Run test generation without output. May be desirable when running with a visitor.
   *
   * <p>NOTE: Because there is no output, the value of <code>--outputLimit</code> will never be met,
   * so be sure to set <code>--generatedLimit</code> or <code>--timeLimit</code> to a reasonable
   * value when using this option.
   */
  @Option("Run Randoop but do not output JUnit tests")
  public static boolean dont_output_tests = false;

  /**
   * Whether to use JUnit's standard reflective mechanisms for invoking tests. JUnit's reflective
   * invocations can interfere with code instrumentation, such as by the DynComp tool. If that is a
   * problem, then set this to false and Randoop will output tests that use direct method calls
   * instead of reflection. The tests will include a <code>main</code> method and will execute
   * methods and assertions, but won't be JUnit suites.
   */
  @Option("If true, use JUnit's reflective invocation; if false, use direct method calls")
  public static boolean junit_reflection_allowed = true;

  ///////////////////////////////////////////////////////////////////
  @OptionGroup("Runtime environment")
  // We do this rather than using java -D so that we can easily pass these
  // to other JVMs
  @Option("-D Specify system properties to be set (similar to java -Dx=y)")
  public static List<String> system_props = new ArrayList<>();

  @Option("Capture all output to stdout and stderr")
  public static boolean capture_output = false;

  /**
   * The random seed to use in the generation process. If you want to produce multiple different
   * test suites, run Randoop multiple times with a different random seed.
   */
  ///////////////////////////////////////////////////////////////////
  @OptionGroup("Controlling randomness")
  @Option("The random seed to use in the generation process")
  public static int randomseed = (int) Randomness.SEED;

  /**
   * If true, Randoop is deterministic: running Randoop twice with the same arguments (including
   * {@code --randomseed}) will produce the same test suite, so long as the program under test is
   * deterministic. If false, Randoop may or may not produce the same test suite. To produce
   * multiple different test suites, use the {@code --randomseed} command-line option.
   */
  @Option("If true, Randoop is deterministic")
  public static boolean deterministic = false;

  ///////////////////////////////////////////////////////////////////
  @OptionGroup("Logging, notifications, and troubleshooting Randoop")
  @Option("Run more quietly: do not display information such as progress updates.")
  public static boolean noprogressdisplay = false;

  @Option("Display progress message every <int> milliseconds. -1 means no display.")
  public static long progressintervalmillis = 60000;

  @Option("Display progress message every <int> attempts to create a test; -1 means none")
  public static long progressintervalsteps = 1000;

  @Option("Perform expensive internal checks (for Randoop debugging)")
  public static boolean debug_checks = false;

  /** A file to which to log lots of information. If not specified, no logging is done. */
  @Option("<filename> Name of a file to which to log lots of information")
  public static FileWriter log = null;

  /**
   * A destination to which to log selections; helps find sources of non-determinism. Either the
   * name of a file or a hyphen ("-") indicating that standard output should be used. If not
   * specified, no logging is done.
   */
  @Option("Log destination for logging each random selection. Should be a file or stdout \"-\".")
  public static String selection_log = null;

  /** A file to which to log the operation usage history. */
  @Option("Log destination for operation usage counts. Should be a file or stdout \"-\".")
  public static String operation_history_log = null;

  /**
   * Create sequences but never execute them. Used to test performance of Randoop's sequence
   * generation code.
   */
  @Unpublicized
  @Option("Create sequences but never execute them")
  public static boolean dontexecute = false;

  ///////////////////////////////////////////////////////////////////
  /** Install the given runtime visitor. See class randoop.ExecutionVisitor. */
  @OptionGroup(value = "Advanced extension points")
  @Option("Install the given runtime visitor")
  public static List<String> visitor = new ArrayList<>();

  ///////////////////////////////////////////////////////////////////
  // This is only here to keep the ICSE07ContainersTest working
  // TODO Need to decide to keep the heuristic that uses this in
  /////////////////////////////////////////////////////////////////// ForwardGenerator
  @OptionGroup(value = "Pacheco thesis", unpublicized = true)
  @Unpublicized
  @Option("Use heuristic that may randomly repeat a method call several times")
  public static boolean repeat_heuristic = false;

  /** Check that the options given satisfy any specified constraints, and fail if they do not. */
  public void checkOptionsValid() {

    if (alias_ratio < 0 || alias_ratio > 1) {
      throw new RuntimeException("--alias-ratio must be between 0 and 1, inclusive.");
    }

    if (null_ratio < 0 || null_ratio > 1) {
      throw new RuntimeException("--null-ratio must be between 0 and 1, inclusive.");
    }

    if (maxsize <= 0) {
      throw new RuntimeException(
          "Maximum sequence size --maxsize must be greater than zero but was " + maxsize);
    }

    if (!literals_file.isEmpty() && literals_level == ClassLiteralsMode.NONE) {
      throw new RuntimeException(
          "Invalid parameter combination: specified a class literal file but --use-class-literals=NONE");
    }

    if (deterministic && ReflectionExecutor.usethreads) {
      throw new RuntimeException(
          "Invalid parameter combination: --deterministic with --usethreads");
    }

    if (deterministic && timeLimit != 0) {
      throw new RuntimeException(
          "Invalid parameter combination: --deterministic without --timeLimit=0");
    }

    if (timeLimit == 0
        && attemptedLimit >= LIMIT_DEFAULT
        && generatedLimit >= LIMIT_DEFAULT
        && outputLimit >= LIMIT_DEFAULT) {
      throw new RuntimeException(
          String.format(
              "Unlikely parameter combination: --timeLimit=%s --attemptedLimit=%s --generatedLimit=%s --outputLimit=%s",
              timeLimit, attemptedLimit, generatedLimit, outputLimit));
    }

    if (classlist == null && methodlist == null && testclass.isEmpty()) {
      throw new RuntimeException(
          "You must specify some classes or methods to test."
              + Globals.lineSep
              + "Use the --classlist, --testclass, or --methodlist options.");
    }
  }

  public static Set<String> getClassnamesFromArgs() {
    String errMessage = "ERROR while reading list of classes to test";
    Set<String> classnames = getStringSetFromFile(classlist, errMessage);
    classnames.addAll(testclass);
    return classnames;
  }

  public static Set<String> getStringSetFromFile(File listFile, String errMessage) {
    return getStringSetFromFile(listFile, errMessage, "^#.*", null);
  }

  @SuppressWarnings("SameParameterValue")
  public static Set<String> getStringSetFromFile(
      File listFile, String errMessage, String commentRegex, String includeRegex) {
    Set<String> elementSet = new LinkedHashSet<>();
    if (listFile != null) {
      try (EntryReader er = new EntryReader(listFile, commentRegex, includeRegex)) {
        for (String line : er) {
          String trimmed = line.trim();
          if (!trimmed.isEmpty()) {
            elementSet.add(trimmed);
          }
        }
      } catch (IOException e) {
        String msg = Util.toNColsStr(errMessage + ": " + e.getMessage(), 70);
        System.err.println(msg);
        System.exit(1);
      }
    }
    return elementSet;
  }
}<|MERGE_RESOLUTION|>--- conflicted
+++ resolved
@@ -62,33 +62,14 @@
   // A relative URL like <a href="#specifying-methods"> works when this
   // Javadoc is pasted into the manual, but not in Javadoc proper.
   /**
-<<<<<<< HEAD
-   * A file containing a list of methods and constructors to test, each given as a fully-qualified
-   * signature on a separate line:
-   *
-   * <ul>
-   *   <li>{@code package-name.classname.method-name(argument-list)} for a method, or
-   *   <li>{@code package-name.classname(argument-list)} for a constructor
-   * </ul>
-   *
-   * <p>where {@code package-name} is a period-separated list of identifiers, and {@code
-   * argument-list} is a comma-separated (spaces allowed) list of fully-qualified Java raw types.
+   * A file containing a list of methods and constructors to test, each given as a <a
+   * href="#fully-qualified-signature">fully-qualified signature</a> on a separate line.
    *
    * <p>These methods augment any methods from classes given by the <code>--testclass</code> or
    * <code>--classlist</code> options.
    *
-   * <p>See an <a href= "https://randoop.github.io/randoop/manual/method_list_example.txt">
-   * example</a>.
-=======
-   * A file containing a list of methods and constructors to test, each given as a <a
-   * href="#fully-qualified-signature">fully-qualified signature</a> on a separate line.
-   *
-   * <p>These methods augment any methods from classes given by the <code>--testclass</code> or
-   * <code>--classlist</code> options.
-   *
    * <p>See an <a href= "https://randoop.github.io/randoop/manual/method_list_example.txt">example
    * file</a>.
->>>>>>> 957d0ed7
    */
   @Option("File that lists methods under test")
   public static File methodlist = null;
@@ -97,17 +78,6 @@
    * A regex that indicates methods that should not be called directly in generated tests. This does
    * not prevent indirect calls to such methods from other, allowed methods.
    *
-<<<<<<< HEAD
-   * <p>Randoop will not directly call a method whose fully-qualified signature matches the regular
-   * expression, or a method inherited from a superclass or interface for which the method matches
-   * the regular expression.
-   *
-   * <p>The signature has the form {@code package-name.classname.method-name(argument-list)} where
-   * {@code package-name} is a period-separated list of identifiers, and {@code argument-list} is a
-   * comma-separated (with no spaces) list of fully-qualified Java raw types. If the regular
-   * expression contains anchors "{@code ^}" and "{@code $}", they refer to the beginning and the
-   * end (respectively) of the signature string.
-=======
    * <p>Randoop will not directly call a method whose <a
    * href="#fully-qualified-signature">fully-qualified signature</a> matches the regular expression,
    * or a method inherited from a superclass or interface whose signature matches the regular
@@ -115,7 +85,6 @@
    *
    * <p>If the regular expression contains anchors "{@code ^}" and "{@code $}", they refer to the
    * beginning and the end of the signature string.
->>>>>>> 957d0ed7
    */
   @Option("Do not call methods that match regular expression <string>")
   public static List<Pattern> omitmethods = null;
