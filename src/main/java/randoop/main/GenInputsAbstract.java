--- conflicted
+++ resolved
@@ -511,7 +511,6 @@
     ALL
   }
 
-<<<<<<< HEAD
   /** What probability to select from only extracted literal sequences during sequence selection. */
   @Option("What probability to select only extracted literals")
   public static double p_const = .01;
@@ -523,7 +522,7 @@
   @Unpublicized
   @Option("Log messages from GRT Constant Mining selection, to standard out.")
   public static boolean constant_mining_logging = false;
-=======
+
   /**
    * Randoop generates new tests by choosing from a set of methods under test. This controls how the
    * next method is chosen, from among all methods under test.
@@ -562,7 +561,6 @@
     /** Update coverage information after some number of successful invocations. */
     INVOCATIONS
   }
->>>>>>> 00bc792e
 
   // Implementation note: when checking whether a String S exceeds the given
   // maxlength, we test if StringEscapeUtils.escapeJava(S), because this is
