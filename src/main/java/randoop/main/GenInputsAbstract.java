--- conflicted
+++ resolved
@@ -85,7 +85,6 @@
   public static File methodlist = null;
 
   /**
-<<<<<<< HEAD
    * A pattern that indicates methods that should not be included in generated tests. Randoop will
    * not directly call a method whose fully-qualified signature matches the regular expression, or a
    * method inherited from a superclass or interface for which the method matches the regular
@@ -100,25 +99,6 @@
    * <p>Randoop only calls methods that are specified by one of the <code>--testclass</code>, <code>
    * -classlist</code>, or <code>--methodlist</code> command-line options; the purpose of <code>
    * --omitmethods</code> is to override one of those other command-line options.
-=======
-   * Methods whose {@link java.lang.reflect.Method#toString() toString()} matches this regex are not
-   * directly called by test methods. This does not prevent indirect calls to such methods from
-   * other, allowed methods.
-   *
-   * <p>Randoop only calls methods that are specified by one of the {@code --testclass}, {@code
-   * --classlist}, or {@code --methodlist} command-line options; the purpose of {@code omitmethods}
-   * --is to override one of those other command-line options.
-   *
-   * <p>The regex may match a substring of the method name, unless the regex is anchored with {@code
-   * ^} or {@code $}.
-   *
-   * <p>Note:
-   *
-   * <ul>
-   *   <li>If a method is inherited without an override, the pattern must match the superclass
-   *       method.
-   * </ul>
->>>>>>> 5e7172a6
    */
   @Option("Do not call methods that match regular expression <string>")
   public static List<Pattern> omitmethods = null;
