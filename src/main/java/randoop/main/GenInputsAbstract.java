--- conflicted
+++ resolved
@@ -37,12 +37,6 @@
 @SuppressWarnings("WeakerAccess")
 public abstract class GenInputsAbstract extends CommandHandler {
 
-<<<<<<< HEAD
-  /** The name of the file that logs information about test timeouts. */
-  public static String killed_threads_log_filename = "killed-threads.log";
-
-=======
->>>>>>> 226743fa
   protected GenInputsAbstract(
       String command,
       String pitch,
