--- conflicted
+++ resolved
@@ -29,10 +29,7 @@
     this.tupleLength = tupleLength;
   }
 
-<<<<<<< HEAD
-=======
   /** Returns the tuples. */
->>>>>>> cb6f2dd6
   public List<List<E>> tuples() {
     return tuples;
   }
@@ -78,11 +75,7 @@
     for (List<E> tuple : tuples) {
       for (E e : elements) {
         for (int i = 0; i <= tuple.size(); i++) {
-<<<<<<< HEAD
-          tupleList.add(insert(tuple, e, i));
-=======
           tupleList.add(insertInTuple(tuple, e, i));
->>>>>>> cb6f2dd6
         }
       }
     }
@@ -90,23 +83,6 @@
   }
 
   /**
-<<<<<<< HEAD
-   * Returns a new list that is formed by inserting the element at the given position. Does not
-   * side-effect its argument.
-   *
-   * @param tuple the original list
-   * @param e the element to insert
-   * @param i the position where element is to be inserted
-   * @return a new list with the element inserted at the given position
-   */
-  private List<E> insert(List<E> tuple, E e, int i) {
-    List<E> extTuple = new ArrayList<>(tupleLength + 1);
-    // It's a bit inefficient to insert then shift; a better implementation could avoid that.
-    extTuple.addAll(tuple);
-    extTuple.add(i, e);
-    return extTuple;
-  }
-=======
    * Returns a new list that is formed by inserting the element at the end. Does not side-effect its
    * argument.
    *
@@ -137,5 +113,4 @@
     extTuple.add(i, e);
     return extTuple;
   }
->>>>>>> cb6f2dd6
 }