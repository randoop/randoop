package randoop.util;

import java.util.ArrayList;
import java.util.List;

/**
<<<<<<< HEAD
 * Represents a non-empty set of tuples. Each tuple's elements are of type {@code E}. Each tuple has
 * the same length.
=======
 * Represents a non-empty set of tuples. All the tuples have the same length. The tuple elements
 * have type {@code E}.
>>>>>>> 2c7c78b6
 */
public class TupleSet<E> {

  // TODO: given that the tuples are fixed-size, why not use an array rather than lists for both
  // levels of the data structure?  That would be more efficient.
  /** The list of element lists (tuples) */
  private List<List<E>> tuples;

  /** The length of tuples in the set */
  private int tupleLength;

  /** Creates a tuple set with a single empty tuple. */
  public TupleSet() {
    this.tuples = new ArrayList<>();
    this.tuples.add(new ArrayList<E>());
    this.tupleLength = 0;
  }

  private TupleSet(List<List<E>> tuples, int tupleLength) {
    this.tuples = tuples;
    this.tupleLength = tupleLength;
  }

  public List<List<E>> tuples() {
    return tuples;
  }

  /**
<<<<<<< HEAD
   * Extends all of the elements of the current tuple set with all of the elements of the given
   * list. In other words, if there are <i>k</i> elements given, then each tuple will be replaced by
   * <i>k</i> new tuples extended by one of the input elements.
=======
   * Extends each element of this tuple set with each of the elements of the given list.
   *
   * <p>Suppose this contains <i>k</i> tuples each of length <i>len</i>, and {@code elements}
   * contains <i>e</i> elements. Then the result contains <i>k * e</i> elements, each of length
   * <i>len+1</i>.
>>>>>>> 2c7c78b6
   *
   * @param elements the list of elements
   * @return a tuple set formed by extending the tuples with the elements of the given list
   */
  public TupleSet<E> extend(List<E> elements) {
    List<List<E>> tupleList = new ArrayList<>();
    for (List<E> tuple : tuples) {
      for (E e : elements) {
        // List<E> extTuple = new ArrayList<>(tuple);
        // Make extTuple have exactly the right size.
        List<E> extTuple = new ArrayList<>(tupleLength + 1);
        extTuple.addAll(tuple);
        extTuple.add(e);
        assert extTuple.size() == tupleLength + 1
            : "tuple lengths don't match, expected " + tupleLength + " have " + extTuple.size();
        tupleList.add(extTuple);
      }
    }
    return new TupleSet<>(tupleList, tupleLength + 1);
  }

  /**
   * Creates a new tuple set from this set, where each tuple has been augmented by one element.
   *
   * <p>Suppose that each tuple of this has length <i>tlen</i>, and only 1 element is given. Then
   * each tuple will be be replaced by <i>tlen+1</i> tuples, each of length <i>tlen+1</i> and
   * containing the original tuple plus one element, at an arbitrary location in the tuple.
   *
   * <p>If <i>k</i> elements are given, then each tuple will be be replaced by <i>k * (tlen+1)</i>
   * tuples, each of length <i>tlen+1</i>.
   *
   * @param elements the list of elements
   * @return a tuple set formed by inserting elements of the given list into the tuples of this set
   */
  public TupleSet<E> exhaustivelyExtend(List<E> elements) {
    List<List<E>> tupleList = new ArrayList<>();
    for (List<E> tuple : tuples) {
      for (E e : elements) {
        for (int i = 0; i <= tuple.size(); i++) {
          tupleList.add(insert(tuple, e, i));
        }
      }
    }
    return new TupleSet<>(tupleList, tupleLength + 1);
  }

  /**
   * Returns a new list that is formed by inserting the element at the given position. Does not side
   * effect its argument.
   *
   * @param tuple the original list
   * @param e the element to insert
   * @param i the position where element is to be inserted
   * @return a new list with the element inserted at the given position
   */
  private List<E> insert(List<E> tuple, E e, int i) {
    List<E> extTuple = new ArrayList<>(tupleLength + 1);
    extTuple.addAll(tuple); // a bit inefficient to insert then shift, which could be avoided
    extTuple.add(i, e);
    return extTuple;
  }
<<<<<<< HEAD
=======

  /**
   * Finds the first tuple that the visitor is able to transform into a non-null value, and returns
   * the result of the transformation. Returns null otherwise.
   *
   * @param visitor the visitor that transforms a tuple
   * @param <T> the return type of the visitor
   * @return a transformed tuple, or null
   */
  public <T> T findAndTransform(TupleVisitor<E, T> visitor) {
    for (List<E> tuple : tuples) {
      T transformedTuple = visitor.apply(tuple);
      if (transformedTuple != null) {
        return transformedTuple;
      }
    }
    return null;
  }
>>>>>>> 2c7c78b6
}<|MERGE_RESOLUTION|>--- conflicted
+++ resolved
@@ -4,13 +4,8 @@
 import java.util.List;
 
 /**
-<<<<<<< HEAD
- * Represents a non-empty set of tuples. Each tuple's elements are of type {@code E}. Each tuple has
- * the same length.
-=======
  * Represents a non-empty set of tuples. All the tuples have the same length. The tuple elements
  * have type {@code E}.
->>>>>>> 2c7c78b6
  */
 public class TupleSet<E> {
 
@@ -39,17 +34,11 @@
   }
 
   /**
-<<<<<<< HEAD
-   * Extends all of the elements of the current tuple set with all of the elements of the given
-   * list. In other words, if there are <i>k</i> elements given, then each tuple will be replaced by
-   * <i>k</i> new tuples extended by one of the input elements.
-=======
    * Extends each element of this tuple set with each of the elements of the given list.
    *
    * <p>Suppose this contains <i>k</i> tuples each of length <i>len</i>, and {@code elements}
-   * contains <i>e</i> elements. Then the result contains <i>k * e</i> elements, each of length
+   * contains <i>e</i> elements. Then the result contains <i>k * e</i> tuples, each of length
    * <i>len+1</i>.
->>>>>>> 2c7c78b6
    *
    * @param elements the list of elements
    * @return a tuple set formed by extending the tuples with the elements of the given list
@@ -111,25 +100,4 @@
     extTuple.add(i, e);
     return extTuple;
   }
-<<<<<<< HEAD
-=======
-
-  /**
-   * Finds the first tuple that the visitor is able to transform into a non-null value, and returns
-   * the result of the transformation. Returns null otherwise.
-   *
-   * @param visitor the visitor that transforms a tuple
-   * @param <T> the return type of the visitor
-   * @return a transformed tuple, or null
-   */
-  public <T> T findAndTransform(TupleVisitor<E, T> visitor) {
-    for (List<E> tuple : tuples) {
-      T transformedTuple = visitor.apply(tuple);
-      if (transformedTuple != null) {
-        return transformedTuple;
-      }
-    }
-    return null;
-  }
->>>>>>> 2c7c78b6
 }