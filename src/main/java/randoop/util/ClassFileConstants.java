--- conflicted
+++ resolved
@@ -107,12 +107,9 @@
     /** Values that are non-receiver terms. */
     public Set<Class<?>> classes = new HashSet<>();
 
-<<<<<<< HEAD
     /** Set of all enum constants in a class. */
     public Set<Enum<?>> enums = new HashSet<>();
 
-=======
->>>>>>> 1924be2c
     /** Map that stores the number of uses that each constant occurs in the current class. */
     public Map<Object, Integer> constantFrequency = new HashMap<>();
 
@@ -149,12 +146,9 @@
       for (Class<?> x : classes) {
         sb.add("Class:" + x);
       }
-<<<<<<< HEAD
       for (Enum<?> x : enums) {
         sb.add("Enum:" + x);
       }
-=======
->>>>>>> 1924be2c
       sb.add("END CLASSLITERALS for " + classname);
 
       return sb.toString();
@@ -468,20 +462,10 @@
 
                 if (constant instanceof ConstantString) {
                   String bytes = ((ConstantString) constant).getBytes(constant_pool);
-<<<<<<< HEAD
-                  // TODO: Possibly change it to CollectionsPlume.incrementMap(map, key)
-                  result.constantFrequency.put(
-                      bytes, result.constantFrequency.getOrDefault(bytes, 0) + 1);
-                } else if (constant instanceof ConstantInteger) {
-                  int intValue = ((ConstantInteger) constant).getBytes();
-                  result.constantFrequency.put(
-                      intValue, result.constantFrequency.getOrDefault(intValue, 0) + 1);
-=======
                   CollectionsPlume.incrementMap(result.constantFrequency, bytes);
                 } else if (constant instanceof ConstantInteger) {
                   int intValue = ((ConstantInteger) constant).getBytes();
                   CollectionsPlume.incrementMap(result.constantFrequency, intValue);
->>>>>>> 1924be2c
                 } else if (constant instanceof ConstantClass) {
                   String className = ((ConstantClass) constant).getBytes(constant_pool);
                   className = className.replace('/', '.');
@@ -492,30 +476,12 @@
                     // self classes and classes like Java.lang.Object.class and
                     // Java.lang.System.class.
                     result.classes.add(c);
-<<<<<<< HEAD
-                    result.constantFrequency.put(
-                        c, result.constantFrequency.getOrDefault(c, 0) + 1);
-=======
                     CollectionsPlume.incrementMap(result.constantFrequency, c);
->>>>>>> 1924be2c
                   } catch (ClassNotFoundException e) {
                     throw new RandoopBug(e);
                   }
                 } else if (constant instanceof ConstantFloat) {
                   float floatValue = ((ConstantFloat) constant).getBytes();
-<<<<<<< HEAD
-                  result.constantFrequency.put(
-                      floatValue, result.constantFrequency.getOrDefault(floatValue, 0) + 1);
-                  // TODO: Long and Doubles could be redundant
-                } else if (constant instanceof ConstantLong) {
-                  long longValue = ((ConstantLong) constant).getBytes();
-                  result.constantFrequency.put(
-                      longValue, result.constantFrequency.getOrDefault(longValue, 0) + 1);
-                } else if (constant instanceof ConstantDouble) {
-                  double doubleValue = ((ConstantDouble) constant).getBytes();
-                  result.constantFrequency.put(
-                      doubleValue, result.constantFrequency.getOrDefault(doubleValue, 0) + 1);
-=======
                   CollectionsPlume.incrementMap(result.constantFrequency, floatValue);
                   // TODO: Long and Doubles could be redundant
                 } else if (constant instanceof ConstantLong) {
@@ -524,7 +490,6 @@
                 } else if (constant instanceof ConstantDouble) {
                   double doubleValue = ((ConstantDouble) constant).getBytes();
                   CollectionsPlume.incrementMap(result.constantFrequency, doubleValue);
->>>>>>> 1924be2c
                 } else {
                   throw new RuntimeException(
                       "Unrecognized constant of type " + constant.getClass());
@@ -539,26 +504,6 @@
                 Constant constant = constant_pool.getConstant(index);
                 if (constant instanceof ConstantString) {
                   String bytes = ((ConstantString) constant).getBytes(constant_pool);
-<<<<<<< HEAD
-                  result.constantFrequency.put(
-                      bytes, result.constantFrequency.getOrDefault(bytes, 0) + 1);
-                } else if (constant instanceof ConstantInteger) {
-                  int intValue = ((ConstantInteger) constant).getBytes();
-                  result.constantFrequency.put(
-                      intValue, result.constantFrequency.getOrDefault(intValue, 0) + 1);
-                } else if (constant instanceof ConstantFloat) {
-                  float floatValue = ((ConstantFloat) constant).getBytes();
-                  result.constantFrequency.put(
-                      floatValue, result.constantFrequency.getOrDefault(floatValue, 0) + 1);
-                } else if (constant instanceof ConstantLong) {
-                  long longValue = ((ConstantLong) constant).getBytes();
-                  result.constantFrequency.put(
-                      longValue, result.constantFrequency.getOrDefault(longValue, 0) + 1);
-                } else if (constant instanceof ConstantDouble) {
-                  double doubleValue = ((ConstantDouble) constant).getBytes();
-                  result.constantFrequency.put(
-                      doubleValue, result.constantFrequency.getOrDefault(doubleValue, 0) + 1);
-=======
                   CollectionsPlume.incrementMap(result.constantFrequency, bytes);
                 } else if (constant instanceof ConstantInteger) {
                   int intValue = ((ConstantInteger) constant).getBytes();
@@ -572,7 +517,6 @@
                 } else if (constant instanceof ConstantDouble) {
                   double doubleValue = ((ConstantDouble) constant).getBytes();
                   CollectionsPlume.incrementMap(result.constantFrequency, doubleValue);
->>>>>>> 1924be2c
                 } else {
                   throw new RuntimeException(
                       "Unrecognized constant of type " + constant.getClass());
@@ -587,19 +531,10 @@
                 Constant constant = constant_pool.getConstant(index);
                 if (constant instanceof ConstantLong) {
                   long longValue = ((ConstantLong) constant).getBytes();
-<<<<<<< HEAD
-                  result.constantFrequency.put(
-                      longValue, result.constantFrequency.getOrDefault(longValue, 0) + 1);
-                } else if (constant instanceof ConstantDouble) {
-                  double doubleValue = ((ConstantDouble) constant).getBytes();
-                  result.constantFrequency.put(
-                      doubleValue, result.constantFrequency.getOrDefault(doubleValue, 0) + 1);
-=======
                   CollectionsPlume.incrementMap(result.constantFrequency, longValue);
                 } else if (constant instanceof ConstantDouble) {
                   double doubleValue = ((ConstantDouble) constant).getBytes();
                   CollectionsPlume.incrementMap(result.constantFrequency, doubleValue);
->>>>>>> 1924be2c
                 } else {
                   throw new RuntimeException(
                       "Unrecognized constant of type " + constant.getClass());
@@ -829,11 +764,7 @@
    */
   static void doubleConstant(Double value, ConstantSet cs) {
     cs.doubles.add(value);
-<<<<<<< HEAD
-    cs.constantFrequency.put(value, cs.constantFrequency.getOrDefault(value, 0) + 1);
-=======
     CollectionsPlume.incrementMap(cs.constantFrequency, value);
->>>>>>> 1924be2c
   }
 
   /**
@@ -844,11 +775,7 @@
    */
   static void floatConstant(Float value, ConstantSet cs) {
     cs.floats.add(value);
-<<<<<<< HEAD
-    cs.constantFrequency.put(value, cs.constantFrequency.getOrDefault(value, 0) + 1);
-=======
     CollectionsPlume.incrementMap(cs.constantFrequency, value);
->>>>>>> 1924be2c
   }
 
   /**
@@ -859,11 +786,7 @@
    */
   static void integerConstant(Integer value, ConstantSet cs) {
     cs.ints.add(value);
-<<<<<<< HEAD
-    cs.constantFrequency.put(value, cs.constantFrequency.getOrDefault(value, 0) + 1);
-=======
     CollectionsPlume.incrementMap(cs.constantFrequency, value);
->>>>>>> 1924be2c
   }
 
   /**
@@ -874,11 +797,7 @@
    */
   static void longConstant(Long value, ConstantSet cs) {
     cs.longs.add(value);
-<<<<<<< HEAD
-    cs.constantFrequency.put(value, cs.constantFrequency.getOrDefault(value, 0) + 1);
-=======
     CollectionsPlume.incrementMap(cs.constantFrequency, value);
->>>>>>> 1924be2c
   }
 
   /**
