--- conflicted
+++ resolved
@@ -50,15 +50,9 @@
   }
 
   /**
-<<<<<<< HEAD
-   * Return the code that is being, or was, run.
-   *
-   * @return the code being run by this thread
-=======
    * Return the ReflectionCode that is being, or was, run.
    *
    * @return the ReflectionCode that is being, or was, run
->>>>>>> 342eadbc
    */
   public ReflectionCode getCode() {
     return code;
