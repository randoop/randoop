package randoop.util;

import java.io.Serializable;
import java.util.ArrayList;
import java.util.Arrays;
import java.util.List;
import randoop.main.RandoopBug;

/**
 * Given a list of lists, defines methods that can access all the elements as if they were part of a
 * single list, without actually merging the lists.
 *
 * <p>This class is used for performance reasons. We want the ability to select elements collected
 * across several lists, but we observed that creating a brand new list (i.e. via a sequence of
 * List.addAll(..) operations can be very expensive, because it happened in a hot spot (method
 * SequenceCollection.getSequencesThatYield).
 */
public class ListOfLists<E> implements SimpleList<E>, Serializable {

  private static final long serialVersionUID = -3307714585442970263L;

<<<<<<< HEAD
=======
  /** The lists themselves. */
>>>>>>> 21d61cd9
  @SuppressWarnings("serial") // TODO: use a serializable type.
  public final List<SimpleList<E>> lists;

  /** The i-th value is the number of elements in the sublists up to the i-th one, inclusive. */
  private int[] cumulativeSize;

  /** The size of this collection. */
  private int totalelements;

  /**
   * Create a ListOfLists from ... a list of lists.
   *
   * @param lists the lists that will compose the newly-created ListOfLists
   */
  @SuppressWarnings({"unchecked"}) // heap pollution warning
  public ListOfLists(SimpleList<E>... lists) {
    this.lists = Arrays.asList(lists);
    this.cumulativeSize = new int[lists.length];
    this.totalelements = 0;
    for (int i = 0; i < lists.length; i++) {
      SimpleList<E> l = lists[i];
      if (l == null) {
        throw new IllegalArgumentException("All lists should be non-null");
      }
      this.totalelements += l.size();
      this.cumulativeSize[i] = this.totalelements;
    }
  }

  public ListOfLists(List<SimpleList<E>> lists) {
    if (lists == null) throw new IllegalArgumentException("param cannot be null");
    this.lists = lists;
    this.cumulativeSize = new int[lists.size()];
    this.totalelements = 0;
    for (int i = 0; i < lists.size(); i++) {
      SimpleList<E> l = lists.get(i);
      this.totalelements += l.size();
      this.cumulativeSize[i] = this.totalelements;
    }
  }

  @Override
  public int size() {
    return this.totalelements;
  }

  @Override
  public boolean isEmpty() {
    return this.totalelements == 0;
  }

  @Override
  public E get(int index) {
    if (index < 0 || index > this.totalelements - 1) {
      throw new IllegalArgumentException("index must be between 0 and size()-1");
    }
    int previousListSize = 0;
    for (int i = 0; i < this.cumulativeSize.length; i++) {
      if (index < this.cumulativeSize[i]) {
        return this.lists.get(i).get(index - previousListSize);
      }
      previousListSize = this.cumulativeSize[i];
    }
    throw new RandoopBug("Indexing error in ListOfLists");
  }

  @Override
  public SimpleList<E> getSublist(int index) {
    if (index < 0 || index > this.totalelements - 1) {
      throw new IllegalArgumentException("index must be between 0 and size()-1");
    }
    int previousListSize = 0;
    for (int i = 0; i < this.cumulativeSize.length; i++) {
      if (index < this.cumulativeSize[i]) {
        // Recurse.
        return lists.get(i).getSublist(index - previousListSize);
      }
      previousListSize = cumulativeSize[i];
    }
    throw new RandoopBug("indexing error in ListOfLists");
  }

  @Override
  public List<E> toJDKList() {
    List<E> result = new ArrayList<>();
    for (SimpleList<E> l : lists) {
      result.addAll(l.toJDKList());
    }
    return result;
  }

  @Override
  public String toString() {
    return toJDKList().toString();
  }
}<|MERGE_RESOLUTION|>--- conflicted
+++ resolved
@@ -19,10 +19,7 @@
 
   private static final long serialVersionUID = -3307714585442970263L;
 
-<<<<<<< HEAD
-=======
   /** The lists themselves. */
->>>>>>> 21d61cd9
   @SuppressWarnings("serial") // TODO: use a serializable type.
   public final List<SimpleList<E>> lists;
 
