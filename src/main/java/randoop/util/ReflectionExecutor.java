package randoop.util;

import java.io.PrintStream;
import plume.Option;
import plume.OptionGroup;
import plume.UtilMDE;
import randoop.ExceptionalExecution;
import randoop.ExecutionOutcome;
import randoop.NormalExecution;

/**
 * Static methods that executes the code of a ReflectionCode object.
 *
 * <p>This class maintains an "executor" thread. Code is executed on that thread. If the code takes
 * longer than the specified timeout, the thread is killed and a TimeoutExceededException exception
 * is reported.
 */
public final class ReflectionExecutor {

  private ReflectionExecutor() {
    throw new Error("Do not instantiate");
  }

  /**
   * If true, Randoop executes each test in a separate thread and kills tests that take too long to
   * finish, as determined by the --timeout command-line argument. Tests killed in this manner are
   * not reported to the user, but are recorded in Randoop's debugging logs.
   *
   * <p>Use this option if Randoop does not terminate, which is usually due to execution of code
   * under test that results in an infinite loop or that waits for user input. The downside of this
   * option is a BIG (order-of-magnitude) decrease in generation speed. The tests are not run in
   * parallel, merely in isolation.
   */
  @OptionGroup("Threading and timeouts")
  @Option("Execute each test in a separate thread, with timeout")
  public static boolean usethreads = false;

  // Should only be accessed by method checkOptionsValid.
  public static int TIMEOUT_DEFAULT = 5000;

  /**
   * After this many milliseconds, a non-returning method call, and its associated test, are stopped
   * forcefully. Only meaningful if {@code --usethreads} is also specified.
   */
  @Option("Maximum number of milliseconds a test may run. Only meaningful with --usethreads")
<<<<<<< HEAD
  public static int timeout = TIMEOUT_DEFAULT;
=======
  public static int call_timeout = 5000;
>>>>>>> 56d426fa

  // Execution statistics.
  private static long normal_exec_duration = 0;
  private static int normal_exec_count = 0;
  private static long excep_exec_duration = 0;
  private static int excep_exec_count = 0;

  public static void resetStatistics() {
    normal_exec_duration = 0;
    normal_exec_count = 0;
    excep_exec_duration = 0;
    excep_exec_count = 0;
  }

  public static int normalExecs() {
    return normal_exec_count;
  }

  public static int excepExecs() {
    return excep_exec_count;
  }

  public static double normalExecAvgMillis() {
    return ((normal_exec_duration / (double) normal_exec_count) / Math.pow(10, 6));
  }

  public static double excepExecAvgMillis() {
    return ((excep_exec_duration / (double) excep_exec_count) / Math.pow(10, 6));
  }

  /**
   * Executes {@code code.runReflectionCode()}, which sets {@code code}'s {@code .retVal} or {@code
   * .exceptionThrown} field.
   *
   * @param code the {@link ReflectionCode} to be executed
   * @param out stream to print exception details to or null
   * @return the execution result
   */
  public static ExecutionOutcome executeReflectionCode(ReflectionCode code, PrintStream out) {
    long start = System.nanoTime();
    if (usethreads) {
      try {
        executeReflectionCodeThreaded(code, out);
      } catch (TimeoutExceededException e) {
        // Don't factor timeouts into the average execution times.  (Is that the right thing to do?)
        return new ExceptionalExecution(e, call_timeout * 1000);
      }
    } else {
      executeReflectionCodeUnThreaded(code, out);
    }
    long duration = System.nanoTime() - start;

    if (code.getExceptionThrown() != null) {
      // Add duration to running average for exceptional execution.
      excep_exec_duration += duration;
      assert excep_exec_duration > 0; // check no overflow.
      excep_exec_count++;
      // System.out.println("exceptional execution: " + code);
      return new ExceptionalExecution(code.getExceptionThrown(), duration);
    } else {
      // Add duration to running average for normal execution.
      normal_exec_duration += duration;
      assert normal_exec_duration > 0; // check no overflow.
      normal_exec_count++;
      // System.out.println("normal execution: " + code);
      return new NormalExecution(code.getReturnValue(), duration);
    }
  }

  /**
   * Executes code.runReflectionCode() in its own thread.
   *
   * @param code the {@link ReflectionCode} to be executed
   * @param out ignored
   * @throws TimeoutExceededException if execution times out
   */
  @SuppressWarnings("deprecation")
  private static void executeReflectionCodeThreaded(ReflectionCode code, PrintStream out)
      throws TimeoutExceededException {

    RunnerThread runnerThread = new RunnerThread(null);
    runnerThread.setup(code);

    try {

      // Start the test.
      runnerThread.start();

      // If test doesn't finish in time, suspend it.
      runnerThread.join(call_timeout);

      if (!runnerThread.runFinished) {
        if (Log.isLoggingOn()) {
          Log.log("Exceeded timeout: aborting execution of call:");
          Log.log("  " + runnerThread.getCode());
          // TODO: is it possible to give the test being executed?
          // (Maybe not here, but it has been previously logged.)
        }

        // We use this deprecated method because it's the only way to
        // stop a thread no matter what it's doing.
        runnerThread.stop();

        throw new TimeoutExceededException();
      }

    } catch (java.lang.InterruptedException e) {
      throw new IllegalStateException(
          "A RunnerThread thread shouldn't be interrupted by anyone! "
              + "(This may be a bug in Randoop; please report it at https://github.com/randoop/randoop/issues .)");
    }
  }

  /**
   * Executes code.runReflectionCode() in the current thread.
   *
   * @param code the {@link ReflectionCode} to be executed
   * @param out stream to print exception details to or null
   */
  private static void executeReflectionCodeUnThreaded(ReflectionCode code, PrintStream out) {
    try {
      code.runReflectionCode();
      return;
    } catch (ThreadDeath e) { // can't stop these guys
      throw e;
    } catch (ReflectionCode.ReflectionCodeException e) { // bug in Randoop
      throw e;
    } catch (Throwable e) {
      assert !(e instanceof java.lang.reflect.InvocationTargetException);

      // Debugging -- prints unconditionally, to System.out.
      // printExceptionDetails(e, System.out);

      throw e;
    }
  }

  private static void printExceptionDetails(Throwable e, PrintStream out) {
    out.println("Exception thrown: " + e.toString());
    out.println("Message: " + e.getMessage());
    out.println("Stack trace: ");
    try {
      e.printStackTrace(out);
    } catch (Throwable t) {
      try {
        // Workaround for http://bugs.sun.com/view_bug.do?bug_id=6973831
        // Note that field Throwable.suppressedExceptions only exists in JDK 7.
        Object eSuppressedExceptions = UtilMDE.getPrivateField(e, "suppressedExceptions");
        if (eSuppressedExceptions == null) {
          UtilMDE.setFinalField(e, "suppressedExceptions", new java.util.ArrayList<>());
        }
      } catch (NoSuchFieldException nsfe) {
        out.println("This can't happen on JDK7 (can on JDK6): NoSuchFieldException " + nsfe);
      }
    }
  }
}<|MERGE_RESOLUTION|>--- conflicted
+++ resolved
@@ -36,18 +36,14 @@
   public static boolean usethreads = false;
 
   // Should only be accessed by method checkOptionsValid.
-  public static int TIMEOUT_DEFAULT = 5000;
+  public static int CALL_TIMEOUT_DEFAULT = 5000;
 
   /**
    * After this many milliseconds, a non-returning method call, and its associated test, are stopped
    * forcefully. Only meaningful if {@code --usethreads} is also specified.
    */
   @Option("Maximum number of milliseconds a test may run. Only meaningful with --usethreads")
-<<<<<<< HEAD
-  public static int timeout = TIMEOUT_DEFAULT;
-=======
-  public static int call_timeout = 5000;
->>>>>>> 56d426fa
+  public static int call_timeout = CALL_TIMEOUT_DEFAULT;
 
   // Execution statistics.
   private static long normal_exec_duration = 0;
