package randoop.util;

import java.io.IOException;
import java.util.concurrent.TimeoutException;
import org.plumelib.options.Option;
import org.plumelib.options.OptionGroup;
import org.plumelib.util.FileWriterWithName;
import randoop.ExceptionalExecution;
import randoop.ExecutionOutcome;
import randoop.NormalExecution;
import randoop.main.RandoopBug;

/**
 * Static methods that executes the code of a ReflectionCode object.
 *
 * <p>This class maintains an "executor" thread. Code is executed on that thread. If the code takes
 * longer than the specified timeout, the thread is killed and a TimeoutException exception is
 * reported.
 */
public final class ReflectionExecutor {

  private ReflectionExecutor() {
    throw new Error("Do not instantiate");
  }

  /**
   * If true, Randoop executes each test in a separate thread and kills tests that take too long to
   * finish, as determined by the --call-timeout command-line argument. Tests killed in this manner
   * are not reported to the user, but are recorded in Randoop's log. Use the {@code --log}
   * command-line option to make Randoop produce the log.
   *
   * <p>Use this option if Randoop does not terminate, which is usually due to execution of code
   * under test that results in an infinite loop or that waits for user input. The downside of this
   * option is a BIG (order-of-magnitude) decrease in generation speed. The tests are not run in
   * parallel, merely in isolation.
   */
  @OptionGroup("Threading")
  @Option("Execute each test in a separate thread, with timeout")
  public static boolean usethreads = false;

  /**
   * If specified, Randoop logs timed-out tests to the specified file. Has no effect unless the
   * {@code --usethreads} command-line option is given.
   */
  @Option("<filename> logs timed-out tests to the specified file")
  public static FileWriterWithName timed_out_tests = null;

  /**
   * Default for call_timeout, in milliseconds. Should only be accessed by {@code
   * checkOptionsValid()}.
   */
  public static int CALL_TIMEOUT_MILLIS_DEFAULT = 5000;

  /**
   * After this many milliseconds, a non-returning method call, and its associated test, are stopped
   * forcefully. Only meaningful if {@code --usethreads} is also specified.
   */
  @Option("Maximum number of milliseconds a test may run. Only meaningful with --usethreads")
  public static int call_timeout = CALL_TIMEOUT_MILLIS_DEFAULT;

  // Execution statistics.
  /** The sum of durations for normal executions, in nanoseconds. */
  private static long normal_exec_duration_nanos = 0;

  /** The number of normal executions. */
  private static int normal_exec_count = 0;

  /** The sum of durations for exceptional executions, in nanoseconds. */
  private static long excep_exec_duration_nanos = 0;

  /** The number of exceptional executions. */
  private static int excep_exec_count = 0;

  /** Set statistics about normal and exceptional executions to zero. */
  public static void resetStatistics() {
    normal_exec_duration_nanos = 0;
    normal_exec_count = 0;
    excep_exec_duration_nanos = 0;
    excep_exec_count = 0;
  }

  public static int normalExecs() {
    return normal_exec_count;
  }

  public static int excepExecs() {
    return excep_exec_count;
  }

  /** The average normal execution time, in milliseconds. */
  public static double normalExecAvgMillis() {
    return ((normal_exec_duration_nanos / (double) normal_exec_count) / Math.pow(10, 6));
  }

  /** The average exceptional execution time, in milliseconds. */
  public static double excepExecAvgMillis() {
    return ((excep_exec_duration_nanos / (double) excep_exec_count) / Math.pow(10, 6));
  }

  /**
   * Executes {@code code.runReflectionCode()}, which sets {@code code}'s {@link
   * ReflectionCode#retval} or {@link ReflectionCode#exceptionThrown} field.
   *
   * @param code the {@link ReflectionCode} to be executed
   * @return the execution result
   */
  public static ExecutionOutcome executeReflectionCode(ReflectionCode code) {
    long startTimeNanos = System.nanoTime();
    if (usethreads) {
      try {
        executeReflectionCodeThreaded(code);
      } catch (TimeoutException e) {
<<<<<<< HEAD
        try (FileWriter fw = new FileWriter(GenInputsAbstract.killed_threads_log_filename, UTF_8);
            PrintWriter writer = new PrintWriter(fw)) {
          String msg =
              String.format(
                  "Killed thread running: %s%nReason: %s%n--------------------%n",
                  code, e.getMessage());
          writer.write(msg);
          writer.flush();
        } catch (Exception ex) {
          throw new RandoopBug(
              "Error writing to " + GenInputsAbstract.killed_threads_log_filename + ": " + ex);
=======
        if (timed_out_tests != null) {
          try {
            String msg =
                String.format(
                    "Killed thread: %s%nReason: %s%n--------------------%n", code, e.getMessage());
            timed_out_tests.write(msg);
            timed_out_tests.flush();
          } catch (IOException ex) {
            throw new RandoopBug("Error writing to demand-driven logging file: " + ex);
          }
        } else {
          // Don't factor timeouts into the average execution times.  (Is that the right thing to
          // do?)
          return new ExceptionalExecution(
              e, call_timeout * 1000000L); // convert milliseconds to nanoseconds
>>>>>>> 226743fa
        }
      }
    } else {
      executeReflectionCodeUnThreaded(code);
    }
    long durationNanos = System.nanoTime() - startTimeNanos;

    if (code.getExceptionThrown() != null) {
      // Add durationNanos to running sum for exceptional execution.
      excep_exec_duration_nanos += durationNanos;
      assert excep_exec_duration_nanos > 0; // check no overflow.
      excep_exec_count++;
      // System.out.println("exceptional execution: " + code);
      return new ExceptionalExecution(code.getExceptionThrown(), durationNanos);
    } else {
      // Add durationNanos to running sum for normal execution.
      normal_exec_duration_nanos += durationNanos;
      assert normal_exec_duration_nanos > 0; // check no overflow.
      normal_exec_count++;
      // System.out.println("normal execution: " + code);
      return new NormalExecution(code.getReturnValue(), durationNanos);
    }
  }

  /**
   * Executes code.runReflectionCode() in its own thread.
   *
   * @param code the {@link ReflectionCode} to be executed
   * @throws TimeoutException if execution times out
   */
  @SuppressWarnings({"deprecation", "removal", "DeprecatedThreadMethods"})
  private static void executeReflectionCodeThreaded(ReflectionCode code) throws TimeoutException {

    RunnerThread runnerThread = new RunnerThread(null);
    runnerThread.setup(code);

    try {

      // Start the test.
      runnerThread.start();

      // If test doesn't finish in time, suspend it.
      runnerThread.join(call_timeout);

      if (!runnerThread.runFinished) {
        Log.logPrintf("Exceeded timeout: aborting execution of call: %s%n", runnerThread.getCode());
        // TODO: is it possible to log the test being executed?
        // (Maybe not here, but it has been previously logged.)

        // We use this deprecated method because it's the only way to
        // stop a thread no matter what it's doing.
        runnerThread.stop();

        throw new TimeoutException();
      }

    } catch (java.lang.InterruptedException e) {
      throw new IllegalStateException(
          "A RunnerThread thread shouldn't be interrupted by anyone! (This may be a bug in"
              + " Randoop; please report it at https://github.com/randoop/randoop/issues ,"
              + " providing the information requested at"
              + " https://randoop.github.io/randoop/manual/index.html#bug-reporting .)");
    }
  }

  /**
   * Executes code.runReflectionCode() in the current thread.
   *
   * @param code the {@link ReflectionCode} to be executed
   */
  private static void executeReflectionCodeUnThreaded(ReflectionCode code) {
    try {
      code.runReflectionCode();
      return;
    } catch (
        @SuppressWarnings("removal")
        ThreadDeath e) { // can't stop these guys
      throw e;
    } catch (ReflectionCode.ReflectionCodeException e) { // bug in Randoop
      throw new RandoopBug("code=" + code, e);
    } catch (Throwable e) {
      if (e instanceof java.lang.reflect.InvocationTargetException) {
        throw new RandoopBug("Unexpected InvocationTargetException", e);
      }

      // Debugging -- prints unconditionally, to System.out.
      // printExceptionDetails(e, System.out);

      throw e;
    }
  }
}<|MERGE_RESOLUTION|>--- conflicted
+++ resolved
@@ -110,19 +110,6 @@
       try {
         executeReflectionCodeThreaded(code);
       } catch (TimeoutException e) {
-<<<<<<< HEAD
-        try (FileWriter fw = new FileWriter(GenInputsAbstract.killed_threads_log_filename, UTF_8);
-            PrintWriter writer = new PrintWriter(fw)) {
-          String msg =
-              String.format(
-                  "Killed thread running: %s%nReason: %s%n--------------------%n",
-                  code, e.getMessage());
-          writer.write(msg);
-          writer.flush();
-        } catch (Exception ex) {
-          throw new RandoopBug(
-              "Error writing to " + GenInputsAbstract.killed_threads_log_filename + ": " + ex);
-=======
         if (timed_out_tests != null) {
           try {
             String msg =
@@ -138,7 +125,6 @@
           // do?)
           return new ExceptionalExecution(
               e, call_timeout * 1000000L); // convert milliseconds to nanoseconds
->>>>>>> 226743fa
         }
       }
     } else {
