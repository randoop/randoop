--- conflicted
+++ resolved
@@ -149,14 +149,9 @@
             throw new RandoopBug("Error writing to demand-driven logging file: " + ex);
           }
         }
-<<<<<<< HEAD
         outcome =
             new ExceptionalExecution(
                 e, call_timeout_millis * 1000000L); // convert milliseconds to nanoseconds
-=======
-        return new ExceptionalExecution(
-            e, call_timeout_millis * 1000000L); // convert milliseconds to nanoseconds
->>>>>>> 44512397
       }
     } else {
       executeReflectionCodeUnThreaded(code);
@@ -202,7 +197,6 @@
     }
     Future<ExecutionOutcome> future = executor.submit(new ReflectionCodeCallable(code));
     try {
-<<<<<<< HEAD
       return future.get(call_timeout_millis, TimeUnit.MILLISECONDS);
     } catch (TimeoutException e) {
       future.cancel(true);
@@ -213,25 +207,6 @@
       Throwable cause = e.getCause();
       if (cause instanceof RandoopBug) {
         throw (RandoopBug) cause;
-=======
-
-      // Start the test.
-      runnerThread.start();
-
-      // If test doesn't finish in time, suspend it.
-      runnerThread.join(call_timeout_millis);
-
-      if (!runnerThread.runFinished) {
-        Log.logPrintf("Exceeded timeout: aborting execution of call: %s%n", runnerThread.getCode());
-        // TODO: is it possible to log the test being executed?
-        // (Maybe not here, but it has been previously logged.)
-
-        // We use this deprecated method because it's the only way to
-        // stop a thread no matter what it's doing.
-        runnerThread.stop();
-
-        throw new TimeoutException();
->>>>>>> 44512397
       }
       throw new IllegalStateException("Error in ReflectionCodeCallable", cause);
     }
