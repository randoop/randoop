--- conflicted
+++ resolved
@@ -26,11 +26,7 @@
   /** The lists themselves. */
   @SuppressWarnings("serial") // TODO: use a serializable type.
   // TODO: use an array for efficiency, just as `cumulativeSize` is.
-<<<<<<< HEAD
-  public final List<SimpleList<E>> lists;
-=======
   private final List<SimpleList<E>> lists;
->>>>>>> 9b45f020
 
   /** The i-th value is the number of elements in the sublists up to the i-th one, inclusive. */
   private int[] cumulativeSize;
@@ -99,19 +95,6 @@
   @Override
   public Iterator<E> iterator() {
     List<Iterator<E>> itors = CollectionsPlume.mapList(SimpleList::iterator, lists);
-<<<<<<< HEAD
-    return CollectionsPlume.mergedIterator(itors.iterator());
-  }
-
-  @Override
-  public List<E> toJDKList() {
-    List<E> result = new ArrayList<>();
-    for (SimpleList<E> l : lists) {
-      result.addAll(l.toJDKList());
-    }
-    return result;
-=======
     return new CollectionsPlume.MergedIterator<>(itors.iterator());
->>>>>>> 9b45f020
   }
 }