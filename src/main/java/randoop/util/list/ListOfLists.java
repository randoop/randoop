--- conflicted
+++ resolved
@@ -34,30 +34,18 @@
    */
   /*package-private*/ ListOfLists(List<SimpleList<E>> lists) {
     // TODO: have a variant that doesn't make a copy?
-<<<<<<< HEAD
-    @SuppressWarnings({
-=======
     int numLists = lists.size();
     @SuppressWarnings({
       "rawtypes",
->>>>>>> 9c592318
       "unchecked",
       "nullness:assignment",
       "nullness:toarray.nullable.elements.not.newarray" // bug in CF: doesn't permit cast
     })
-<<<<<<< HEAD
-    @NonNull SimpleList<E>[] tmpLists = lists.toArray((SimpleList<E>[]) new Object[lists.size()]);
-    this.lists = tmpLists;
-    this.cumulativeSize = new int[this.lists.length];
-    this.size = 0;
-    for (int i = 0; i < this.lists.length; i++) {
-=======
     @NonNull SimpleList<E>[] tmpLists = lists.toArray((SimpleList<E>[]) new SimpleList[numLists]);
     this.lists = tmpLists;
     this.cumulativeSize = new int[numLists];
     this.size = 0;
     for (int i = 0; i < numLists; i++) {
->>>>>>> 9c592318
       SimpleList<E> l = this.lists[i];
       size += l.size();
       cumulativeSize[i] = size;
