package randoop.util.list;

import java.io.Serializable;
import java.util.Iterator;
import java.util.List;
import org.checkerframework.checker.nullness.qual.NonNull;
import org.plumelib.util.CollectionsPlume;

/**
 * Given a list of lists, defines methods that can access all the elements as if they were part of a
 * single list, without copying any list contents.
 *
 * @param <E> the type of elements of the list
 */
/*package-private*/ final class ListOfLists<E> extends SimpleList<E> implements Serializable {

  /** serialVersionUID */
  private static final long serialVersionUID = -3307714585442970263L;

  /** The lists themselves. */
  // TODO: use an array for efficiency, just as `cumulativeSize` is.
<<<<<<< HEAD
  private final SimpleList<E>[] lists;
=======
  @SuppressWarnings("serial")
  private final List<SimpleList<E>> lists;
>>>>>>> 188bc897

  /** The i-th value is the number of elements in the sublists up to the i-th one, inclusive. */
  private int[] cumulativeSize;

  /** The size of this collection. */
  private int size;

  /**
   * Create a ListOfLists from a list of SimpleLists.
   *
   * @param lists the lists that will compose the newly-created ListOfLists
   */
  /*package-private*/ ListOfLists(List<SimpleList<E>> lists) {
    // TODO: have a variant that doesn't make a copy?
    int numLists = lists.size();
    @SuppressWarnings({
      "rawtypes",
      "unchecked",
      "nullness:assignment",
      "nullness:toarray.nullable.elements.not.newarray" // bug in CF: doesn't permit cast
    })
    @NonNull SimpleList<E>[] tmpLists = lists.toArray((SimpleList<E>[]) new SimpleList[numLists]);
    this.lists = tmpLists;
    this.cumulativeSize = new int[numLists];
    this.size = 0;
    for (int i = 0; i < numLists; i++) {
      SimpleList<E> l = this.lists[i];
      size += l.size();
      cumulativeSize[i] = size;
    }
  }

  @Override
  public int size() {
    return size;
  }

  @Override
  public boolean isEmpty() {
    return size == 0;
  }

  @Override
  public E get(int index) {
    checkIndex(index);
    int previousListSize = 0;
    for (int i = 0; i < cumulativeSize.length; i++) {
      if (index < cumulativeSize[i]) {
        return lists[i].get(index - previousListSize);
      }
      previousListSize = cumulativeSize[i];
    }
    throw new Error("This can't happen.");
  }

  @Override
  public SimpleList<E> getSublistContaining(int index) {
    checkIndex(index);
    int previousListSize = 0;
    for (int i = 0; i < cumulativeSize.length; i++) {
      if (index < cumulativeSize[i]) {
        // Recurse.
        return lists[i].getSublistContaining(index - previousListSize);
      }
      previousListSize = cumulativeSize[i];
    }
    throw new Error("This can't happen.");
  }

  @Override
  public Iterator<E> iterator() {
    List<Iterator<E>> itors = CollectionsPlume.mapList(SimpleList::iterator, lists);
    return new CollectionsPlume.MergedIterator<>(itors.iterator());
  }
}<|MERGE_RESOLUTION|>--- conflicted
+++ resolved
@@ -19,12 +19,7 @@
 
   /** The lists themselves. */
   // TODO: use an array for efficiency, just as `cumulativeSize` is.
-<<<<<<< HEAD
   private final SimpleList<E>[] lists;
-=======
-  @SuppressWarnings("serial")
-  private final List<SimpleList<E>> lists;
->>>>>>> 188bc897
 
   /** The i-th value is the number of elements in the sublists up to the i-th one, inclusive. */
   private int[] cumulativeSize;
