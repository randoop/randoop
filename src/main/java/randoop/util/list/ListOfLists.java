--- conflicted
+++ resolved
@@ -17,11 +17,8 @@
  *
  * @param <E> the type of elements of the list
  */
-<<<<<<< HEAD
-/*TODO: package-private*/ public class ListOfLists<E> implements SimpleList<E>, Serializable {
-=======
-/*package-private*/ class ListOfLists<E> extends SimpleList<E> implements Serializable {
->>>>>>> 29523ca6
+/*TODO: package-private*/ public class ListOfLists<E> extends SimpleList<E>
+    implements Serializable {
 
   /** serialVersionUID */
   private static final long serialVersionUID = -3307714585442970263L;
