package randoop.util.list;

import java.io.Serializable;
import java.util.ArrayList;
import java.util.Iterator;
import java.util.List;
import org.plumelib.util.CollectionsPlume;

/**
 * Given a list of lists, defines methods that can access all the elements as if they were part of a
 * single list, without actually merging the lists.
 *
 * <p>This class is used for performance reasons. We want the ability to select elements collected
 * across several lists, but we observed that creating a brand new list (i.e. via a sequence of
 * List.addAll(..) operations can be very expensive, because it happened in a hot spot (method
 * SequenceCollection.getSequencesThatYield).
 *
 * @param <E> the type of elements of the list
 */
/*package-private*/ class ListOfLists<E> extends SimpleList<E> implements Serializable {

  /** serialVersionUID */
  private static final long serialVersionUID = -3307714585442970263L;

  /** The lists themselves. */
  @SuppressWarnings("serial") // TODO: use a serializable type.
  // TODO: use an array for efficiency, just as `cumulativeSize` is.
  private final List<SimpleList<E>> lists;

  /** The i-th value is the number of elements in the sublists up to the i-th one, inclusive. */
  private int[] cumulativeSize;

  /** The size of this collection. */
  private int size;

  /**
   * Create a ListOfLists from a list of SimpleLists.
   *
   * @param lists the lists that will compose the newly-created ListOfLists
   */
  /*package-private*/ ListOfLists(List<SimpleList<E>> lists) {
    // TODO: have a variant that doesn't make a copy?
    this.lists = new ArrayList<>(lists);
    this.cumulativeSize = new int[lists.size()];
    this.size = 0;
    for (int i = 0; i < lists.size(); i++) {
      SimpleList<E> l = lists.get(i);
<<<<<<< HEAD
      size += l.size();
      this.cumulativeSize[i] = size;
=======
      this.size += l.size();
      cumulativeSize[i] = this.size;
>>>>>>> 5bb40026
    }
  }

  @Override
  public int size() {
    return size;
  }

  @Override
  public boolean isEmpty() {
    return size == 0;
  }

  @Override
  public E get(int index) {
    checkIndex(index);
    int previousListSize = 0;
    for (int i = 0; i < cumulativeSize.length; i++) {
      if (index < cumulativeSize[i]) {
        return this.lists.get(i).get(index - previousListSize);
      }
      previousListSize = cumulativeSize[i];
    }
    throw new Error("This can't happen.");
  }

  @Override
  public SimpleList<E> getSublistContaining(int index) {
    checkIndex(index);
    int previousListSize = 0;
    for (int i = 0; i < cumulativeSize.length; i++) {
      if (index < cumulativeSize[i]) {
        // Recurse.
        return lists.get(i).getSublistContaining(index - previousListSize);
      }
      previousListSize = cumulativeSize[i];
    }
    throw new Error("This can't happen.");
  }

  @Override
  public Iterator<E> iterator() {
    List<Iterator<E>> itors = CollectionsPlume.mapList(SimpleList::iterator, lists);
    return new CollectionsPlume.MergedIterator<>(itors.iterator());
  }
}<|MERGE_RESOLUTION|>--- conflicted
+++ resolved
@@ -45,13 +45,8 @@
     this.size = 0;
     for (int i = 0; i < lists.size(); i++) {
       SimpleList<E> l = lists.get(i);
-<<<<<<< HEAD
       size += l.size();
-      this.cumulativeSize[i] = size;
-=======
-      this.size += l.size();
-      cumulativeSize[i] = this.size;
->>>>>>> 5bb40026
+      cumulativeSize[i] = size;
     }
   }
 
