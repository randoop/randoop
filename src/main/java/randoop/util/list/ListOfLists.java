--- conflicted
+++ resolved
@@ -43,17 +43,10 @@
     this.lists = tmpLists;
     this.cumulativeSize = new int[this.lists.length];
     this.size = 0;
-<<<<<<< HEAD
     for (int i = 0; i < this.lists.length; i++) {
       SimpleList<E> l = this.lists[i];
-      this.size += l.size();
-      this.cumulativeSize[i] = this.size;
-=======
-    for (int i = 0; i < lists.size(); i++) {
-      SimpleList<E> l = lists.get(i);
       size += l.size();
       cumulativeSize[i] = size;
->>>>>>> b78f6219
     }
   }
 
@@ -73,11 +66,7 @@
     int previousListSize = 0;
     for (int i = 0; i < cumulativeSize.length; i++) {
       if (index < cumulativeSize[i]) {
-<<<<<<< HEAD
         return lists[i].get(index - previousListSize);
-=======
-        return this.lists.get(i).get(index - previousListSize);
->>>>>>> b78f6219
       }
       previousListSize = cumulativeSize[i];
     }
