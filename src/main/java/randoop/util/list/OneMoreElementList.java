package randoop.util.list;

import java.io.Serializable;
import java.util.Iterator;
import java.util.NoSuchElementException;
import org.checkerframework.checker.lock.qual.GuardSatisfied;

/**
 * A list that consists of a list, plus one more element.
 *
 * @param <E> the type of elements of the list
 */
public final class OneMoreElementList<E> extends SimpleList<E> implements Serializable {

  /** serialVersionUID */
  private static final long serialVersionUID = 1332963552183905833L;

  /** All but the last element in this. */
  @SuppressWarnings("serial") // TODO: use a serializable type.
  private final SimpleList<E> list;

  /** The last element in this. */
  @SuppressWarnings("serial")
  private final E lastElement;

  /** The size of this. */
  private final int size;

  /**
   * Creates a OneMoreElementList.
   *
   * @param list the list to extend; it is not side-effected
   * @param extraElement the additional element
   */
  public OneMoreElementList(SimpleList<E> list, E extraElement) {
    this.list = list;
    this.lastElement = extraElement;
    this.size = list.size() + 1;
  }

  @Override
  public int size() {
    return size;
  }

  @Override
  public boolean isEmpty() {
    return size == 0;
  }

  @Override
  public E get(int index) {
    checkIndex(index);
    if (index < size - 1) {
      return list.get(index);
    }
    if (index == size - 1) {
      return lastElement;
    }
    throw new Error("This can't happen.");
  }

  @Override
  public Iterator<E> iterator() {
    return new IteratorPlusOne<E>(list.iterator(), lastElement);
  }

  @Override
  public SimpleList<E> getSublistContaining(int index) {
<<<<<<< HEAD
    if (index == size - 1) {
      // The index is to the last element, which is `lastElement`.
      return this;
    }
    // Not the last element, so recurse.
=======
    checkIndex(index);
>>>>>>> e8d1f54e
    if (index < size - 1) {
      // Not the last element, so recurse.
      return list.getSublistContaining(index);
    }
    if (index == size - 1) { // is lastElement
      return this;
    }
    throw new Error("This can't happen.");
  }

  // TODO: Use the version in CollectionsPlume, which is copied to here.  (Check that their bodies
  // are identical.)
  /**
   * An Iterator that returns first the elements returned by its first argument, then its second
   * argument.
   *
   * @param <T> the type of elements of the iterator
   */
  public static final class IteratorPlusOne<T> implements Iterator<T> {
    /** The iterator that this object yields first. */
    Iterator<T> itor1;

    /** The last element that this iterator returns. */
    T lastElement;

    /**
     * True if this iterator has not yet yielded the lastElement element, and therefore is not done.
     */
    boolean hasPlusOne = true;

    /**
     * Create an iterator that returns the elements of {@code itor1} then {@code lastElement}.
     *
     * @param itor1 an Iterator
     * @param lastElement one element
     */
    public IteratorPlusOne(Iterator<T> itor1, T lastElement) {
      this.itor1 = itor1;
      this.lastElement = lastElement;
    }

    @Override
    public boolean hasNext(@GuardSatisfied IteratorPlusOne<T> this) {
      return itor1.hasNext() || hasPlusOne;
    }

    @Override
    public T next(@GuardSatisfied IteratorPlusOne<T> this) {
      if (itor1.hasNext()) {
        return itor1.next();
      } else if (hasPlusOne) {
        hasPlusOne = false;
        return lastElement;
      } else {
        throw new NoSuchElementException();
      }
    }

    @Override
    public void remove(@GuardSatisfied IteratorPlusOne<T> this) {
      throw new UnsupportedOperationException();
    }
  }
}<|MERGE_RESOLUTION|>--- conflicted
+++ resolved
@@ -67,20 +67,13 @@
 
   @Override
   public SimpleList<E> getSublistContaining(int index) {
-<<<<<<< HEAD
-    if (index == size - 1) {
-      // The index is to the last element, which is `lastElement`.
-      return this;
-    }
-    // Not the last element, so recurse.
-=======
     checkIndex(index);
->>>>>>> e8d1f54e
     if (index < size - 1) {
       // Not the last element, so recurse.
       return list.getSublistContaining(index);
     }
     if (index == size - 1) { // is lastElement
+      // The index is to the last element, which is `lastElement`.
       return this;
     }
     throw new Error("This can't happen.");
