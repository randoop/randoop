package randoop.util.list;

import java.io.Serializable;
<<<<<<< HEAD
import java.util.ArrayList;
import java.util.Iterator;
import java.util.List;
=======
import java.util.Iterator;
>>>>>>> 9b45f020
import java.util.NoSuchElementException;
import org.checkerframework.checker.lock.qual.GuardSatisfied;

/**
 * A list that consists of a list, plus one more element.
 *
 * @param <E> the type of elements of the list
 */
public final class OneMoreElementList<E> extends SimpleList<E> implements Serializable {

  /** serialVersionUID */
  private static final long serialVersionUID = 1332963552183905833L;

  /** All but the last element in this. */
  @SuppressWarnings("serial") // TODO: use a serializable type.
  private final SimpleList<E> list;

  /** The last element in this. */
  @SuppressWarnings("serial")
  private final E lastElement;

  /** The last element in this. */
  @SuppressWarnings("serial")
  public final E lastElement;

  /** The size of this. */
  private final int size;

  /**
   * Creates a OneMoreElementList.
   *
   * @param list the list to extend; it is not side-effected
   * @param extraElement the additional element
   */
  public OneMoreElementList(SimpleList<E> list, E extraElement) {
    this.list = list;
    this.lastElement = extraElement;
    this.size = list.size() + 1;
  }

  @Override
  public int size() {
    return size;
  }

  @Override
  public boolean isEmpty() {
    return size == 0;
  }

  @Override
  public E get(int index) {
    if (index < size - 1) {
      return list.get(index);
    }
    if (index == size - 1) {
      return lastElement;
    }
    throw new IndexOutOfBoundsException("No such element: " + index);
  }

  @Override
  public Iterator<E> iterator() {
<<<<<<< HEAD
    return new IteratorPlusOne<>(list, lastElement);
=======
    return new IteratorPlusOne<E>(list.iterator(), lastElement);
>>>>>>> 9b45f020
  }

  @Override
  public SimpleList<E> getSublistContaining(int index) {
    if (index == size - 1) { // is lastElement
      return this;
    }
    // Not the last element, so recurse.
    if (index < size - 1) {
      return list.getSublistContaining(index);
    }
    throw new IndexOutOfBoundsException("No such index: " + index);
  }

  // TODO: Use the version in CollectionsPlume, which is copied to here.  (Check that their bodies
  // are identical.)
  /**
   * An Iterator that returns first the elements returned by its first argument, then its second
   * argument.
   *
   * @param <T> the type of elements of the iterator
   */
  public static final class IteratorPlusOne<T> implements Iterator<T> {
    /** The iterator that this object yields first. */
    Iterator<T> itor1;

    /** The last element that this iterator returns. */
    T lastElement;

    /**
     * True if this iterator has not yet yielded the lastElement element, and therefore is not done.
     */
    boolean hasPlusOne = true;

    /**
     * Create an iterator that returns the elements of {@code itor1} then {@code lastElement}.
     *
     * @param itor1 an Iterator
     * @param lastElement one element
     */
    public IteratorPlusOne(Iterator<T> itor1, T lastElement) {
      this.itor1 = itor1;
      this.lastElement = lastElement;
    }

    @Override
    public boolean hasNext(@GuardSatisfied IteratorPlusOne<T> this) {
      return itor1.hasNext() || hasPlusOne;
    }

    @Override
    public T next(@GuardSatisfied IteratorPlusOne<T> this) {
      if (itor1.hasNext()) {
        return itor1.next();
      } else if (hasPlusOne) {
        hasPlusOne = false;
        return lastElement;
      } else {
        throw new NoSuchElementException();
      }
    }

    @Override
    public void remove(@GuardSatisfied IteratorPlusOne<T> this) {
      throw new UnsupportedOperationException();
    }
  }

  // TODO: Use the version in CollectionsPlume, which is copied to here.  (Check that their bodies
  // are identical.)
  /**
   * An Iterator that returns first the elements returned by its first argument, then its second
   * argument.
   *
   * @param <T> the type of elements of the iterator
   */
  public static final class IteratorPlusOne<T> implements Iterator<T> {
    /** The iterator that this object yields first. */
    Iterator<T> itor1;

    /** The last element that this iterator returns. */
    T lastElement;

    /**
     * True if this iterator has not yet yielded the lastElement element, and therefore is not done.
     */
    boolean hasPlusOne = true;

    /**
     * Create an iterator that returns the elements of {@code itor1} then {@code lastElement}.
     *
     * @param itor1 an Iterator
     * @param lastElement one element
     */
    public IteratorPlusOne(Iterator<T> itor1, T lastElement) {
      this.itor1 = itor1;
      this.lastElement = lastElement;
    }

    @Override
    public boolean hasNext(@GuardSatisfied IteratorPlusOne<T> this) {
      return itor1.hasNext() || hasPlusOne;
    }

    @Override
    public T next(@GuardSatisfied IteratorPlusOne<T> this) {
      if (itor1.hasNext()) {
        return itor1.next();
      } else if (hasPlusOne) {
        hasPlusOne = false;
        return lastElement;
      } else {
        throw new NoSuchElementException();
      }
    }

    @Override
    public void remove(@GuardSatisfied IteratorPlusOne<T> this) {
      throw new UnsupportedOperationException();
    }
  }
}<|MERGE_RESOLUTION|>--- conflicted
+++ resolved
@@ -1,13 +1,7 @@
 package randoop.util.list;
 
 import java.io.Serializable;
-<<<<<<< HEAD
-import java.util.ArrayList;
 import java.util.Iterator;
-import java.util.List;
-=======
-import java.util.Iterator;
->>>>>>> 9b45f020
 import java.util.NoSuchElementException;
 import org.checkerframework.checker.lock.qual.GuardSatisfied;
 
@@ -28,10 +22,6 @@
   /** The last element in this. */
   @SuppressWarnings("serial")
   private final E lastElement;
-
-  /** The last element in this. */
-  @SuppressWarnings("serial")
-  public final E lastElement;
 
   /** The size of this. */
   private final int size;
@@ -71,11 +61,7 @@
 
   @Override
   public Iterator<E> iterator() {
-<<<<<<< HEAD
-    return new IteratorPlusOne<>(list, lastElement);
-=======
-    return new IteratorPlusOne<E>(list.iterator(), lastElement);
->>>>>>> 9b45f020
+    return new IteratorPlusOne<>(list.iterator(), lastElement);
   }
 
   @Override
@@ -143,58 +129,4 @@
       throw new UnsupportedOperationException();
     }
   }
-
-  // TODO: Use the version in CollectionsPlume, which is copied to here.  (Check that their bodies
-  // are identical.)
-  /**
-   * An Iterator that returns first the elements returned by its first argument, then its second
-   * argument.
-   *
-   * @param <T> the type of elements of the iterator
-   */
-  public static final class IteratorPlusOne<T> implements Iterator<T> {
-    /** The iterator that this object yields first. */
-    Iterator<T> itor1;
-
-    /** The last element that this iterator returns. */
-    T lastElement;
-
-    /**
-     * True if this iterator has not yet yielded the lastElement element, and therefore is not done.
-     */
-    boolean hasPlusOne = true;
-
-    /**
-     * Create an iterator that returns the elements of {@code itor1} then {@code lastElement}.
-     *
-     * @param itor1 an Iterator
-     * @param lastElement one element
-     */
-    public IteratorPlusOne(Iterator<T> itor1, T lastElement) {
-      this.itor1 = itor1;
-      this.lastElement = lastElement;
-    }
-
-    @Override
-    public boolean hasNext(@GuardSatisfied IteratorPlusOne<T> this) {
-      return itor1.hasNext() || hasPlusOne;
-    }
-
-    @Override
-    public T next(@GuardSatisfied IteratorPlusOne<T> this) {
-      if (itor1.hasNext()) {
-        return itor1.next();
-      } else if (hasPlusOne) {
-        hasPlusOne = false;
-        return lastElement;
-      } else {
-        throw new NoSuchElementException();
-      }
-    }
-
-    @Override
-    public void remove(@GuardSatisfied IteratorPlusOne<T> this) {
-      throw new UnsupportedOperationException();
-    }
-  }
 }