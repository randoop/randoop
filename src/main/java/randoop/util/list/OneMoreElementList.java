package randoop.util.list;

import java.io.Serializable;
import java.util.Iterator;
import java.util.NoSuchElementException;
import org.checkerframework.checker.lock.qual.GuardSatisfied;

/**
 * A list that consists of a list, plus one more element.
 *
 * @param <E> the type of elements of the list
 */
public final class OneMoreElementList<E> extends SimpleList<E> implements Serializable {

  /** serialVersionUID */
  private static final long serialVersionUID = 1332963552183905833L;

  /** All but the last element in this. */
  @SuppressWarnings("serial") // TODO: use a serializable type.
  private final SimpleList<E> list;

  /** The last element in this. */
  @SuppressWarnings("serial")
  private final E lastElement;

  /** The size of this. */
  private final int size;

  /**
   * Creates a OneMoreElementList.
   *
   * @param list the list to extend; it is not side-effected
   * @param extraElement the additional element
   */
  public OneMoreElementList(SimpleList<E> list, E extraElement) {
    this.list = list;
    this.lastElement = extraElement;
    this.size = list.size() + 1;
  }

  @Override
  public int size() {
    return size;
  }

  @Override
  public boolean isEmpty() {
    return size == 0;
  }

  @Override
  public E get(int index) {
    checkIndex(index);
    if (index < size - 1) {
      return list.get(index);
    }
    if (index == size - 1) {
      return lastElement;
    }
    throw new Error("This can't happen.");
  }

  @Override
  public Iterator<E> iterator() {
    return new IteratorPlusOne<>(list.iterator(), lastElement);
  }

  @Override
  public SimpleList<E> getSublistContaining(int index) {
<<<<<<< HEAD
    if (index == size - 1) {
      // The index is to the last element, which is `lastElement`.
      return this;
    }
    // Not the last element, so recurse.
=======
    checkIndex(index);
>>>>>>> 28800dc2
    if (index < size - 1) {
      // Not the last element, so recurse.
      return list.getSublistContaining(index);
    }
    if (index == size - 1) {
      // The index is to the last element, which is `lastElement`.
      return this;
    }
    throw new Error("This can't happen.");
  }

  // TODO: Use the version in CollectionsPlume, which is copied to here.  (Check that their bodies
  // are identical.)
  /**
   * An Iterator that returns first the elements returned by its first argument, then its second
   * argument.
   *
   * @param <T> the type of elements of the iterator
   */
  public static final class IteratorPlusOne<T> implements Iterator<T> {
    /** The iterator that this object yields first. */
    Iterator<T> itor1;

    /** The last element that this iterator returns. */
    T lastElement;

    /**
     * True if this iterator has not yet yielded the lastElement element, and therefore is not done.
     */
    boolean hasPlusOne = true;

    /**
     * Create an iterator that returns the elements of {@code itor1} then {@code lastElement}.
     *
     * @param itor1 an Iterator
     * @param lastElement one element
     */
    public IteratorPlusOne(Iterator<T> itor1, T lastElement) {
      this.itor1 = itor1;
      this.lastElement = lastElement;
    }

    @Override
    public boolean hasNext(@GuardSatisfied IteratorPlusOne<T> this) {
      return itor1.hasNext() || hasPlusOne;
    }

    @Override
    public T next(@GuardSatisfied IteratorPlusOne<T> this) {
      if (itor1.hasNext()) {
        return itor1.next();
      } else if (hasPlusOne) {
        hasPlusOne = false;
        return lastElement;
      } else {
        throw new NoSuchElementException();
      }
    }

    @Override
    public void remove(@GuardSatisfied IteratorPlusOne<T> this) {
      throw new UnsupportedOperationException();
    }
  }
}<|MERGE_RESOLUTION|>--- conflicted
+++ resolved
@@ -67,15 +67,7 @@
 
   @Override
   public SimpleList<E> getSublistContaining(int index) {
-<<<<<<< HEAD
-    if (index == size - 1) {
-      // The index is to the last element, which is `lastElement`.
-      return this;
-    }
-    // Not the last element, so recurse.
-=======
     checkIndex(index);
->>>>>>> 28800dc2
     if (index < size - 1) {
       // Not the last element, so recurse.
       return list.getSublistContaining(index);
