package randoop.util.list;

import java.io.Serializable;
import java.util.ArrayList;
import java.util.Collection;
import java.util.List;
import java.util.Objects;
import java.util.StringJoiner;
import org.checkerframework.checker.nullness.qual.Nullable;

// Implementation note:
// Randoop's main generator ({@link randoop.generation.ForwardGenerator ForwardGenerator})
// creates new sequences by concatenating existing sequences, thenappending a statement at the end.
// When profiling Randoop, we observed that naive concatenation took up a large portion of the
// tool's running time, and the component set (i.e. the set of stored sequences used to create more
// sequences) quickly exhausted the memory available.

/**
 * An immutable list. Different lists may share structure, making the representation space-efficient
 * and making construction time-efficient. Use this only if you will be creating many lists that
 * share structure. Examples are when one list is the concatenation of other lists, or one list is
 * just like another with a single element added.
 *
 * @param <E> the type of elements of the list
 */
public abstract class SimpleList<E> implements Iterable<E>, Serializable {

  /** Serial version UID. */
  static final long serialVersionUID = 20250617;

  // **************** producers ****************

  /** Creates a SimpleList. */
  /*package-private*/ SimpleList() {}

  /**
   * Create a SimpleList from a JDK list.
   *
   * @param <E2> the type of list elements
   * @param list the elements of the new list
   * @return the list
   */
  public static <E2> SimpleList<E2> fromList(Collection<E2> list) {
    int size = list.size();
    if (size == 0) {
      return empty();
    } else if (size == 1) {
      return singleton(list.iterator().next());
    } else {
      return new SimpleArrayList<>(list);
    }
  }

  /**
   * Returns an empty list.
   *
   * @param <E2> the type of elements of the list
   * @return an empty list
   */
  @SuppressWarnings("unchecked")
  public static <E2> SimpleList<E2> empty() {
    return SimpleEmptyList.it;
  }

  /**
   * Returns a new list containing one element.
   *
   * @param <E2> the type of elements of the list
   * @param elt the element
   * @return a new list containing one element
   */
  public static <E2> SimpleList<E2> singleton(E2 elt) {
    return new SingletonList<>(elt);
  }

  /**
   * Returns a new list containing zero or one element.
   *
   * @param <E2> the type of elements of the list
   * @param elt the element
   * @return a new list containing the element if it is non-null; if the element is null, returns an
   *     empty list
   */
  public static <E2> SimpleList<E2> singletonOrEmpty(@Nullable E2 elt) {
    if (elt == null) {
      return empty();
    } else {
      return singleton(elt);
    }
  }

  /**
   * Returns a new list that consists of this one plus one more element. Does not modify this
   * object.
   *
   * @param element the additional element
   * @return a new list that consists of this one plus one more element
   */
  public SimpleList<E> add(E element) {
    return new OneMoreElementList<>(this, element);
  }

  /**
   * Concatenate an array of SimpleLists.
   *
   * @param <E2> the type of list elements
   * @param lists the lists that will compose the newly-created ListOfLists
   * @return the concatenated list
   */
  @SuppressWarnings("unchecked") // heap pollution warning
  public static <E2> SimpleList<E2> concat(SimpleList<E2>... lists) {
    List<SimpleList<E2>> withoutEmpty = new ArrayList<>(lists.length);
    for (SimpleList<E2> sl : lists) {
      if (!sl.isEmpty()) {
        withoutEmpty.add(sl);
      }
    }
    return concatNonEmpty(withoutEmpty);
  }

  /**
   * Create a SimpleList from a list of SimpleLists.
   *
   * @param <E2> the type of list elements
   * @param lists the lists that will compose the newly-created ListOfLists
   * @return the concatenated list
   */
  public static <E2> SimpleList<E2> concat(Iterable<SimpleList<E2>> lists) {
    List<SimpleList<E2>> withoutEmpty = new ArrayList<>();
    for (SimpleList<E2> sl : lists) {
      if (!sl.isEmpty()) {
        withoutEmpty.add(sl);
      }
    }
    return concatNonEmpty(withoutEmpty);
  }

  /**
   * Create a SimpleList from a list of SimpleLists, none of which is empty.
   *
   * @param <E2> the type of list elements
   * @param lists the non-empty lists that will compose the newly-created ListOfLists
   * @return the concatenated list
   */
  private static <E2> SimpleList<E2> concatNonEmpty(List<SimpleList<E2>> lists) {
    int numLists = lists.size();
    if (numLists == 0) {
      return empty();
    } else if (numLists == 1) {
      return lists.get(0);
    } else if (numLists == 2 && lists.get(1).size() == 1) {
<<<<<<< HEAD
      return lists.get(1).add(lists.get(1).get(0));
=======
      return lists.get(0).add(lists.get(1).get(0));
>>>>>>> b78f6219
    } else {
      return new ListOfLists<E2>(new ArrayList<>(lists));
    }
  }

  // **************** accessors ****************

  /**
   * Returns the number of elements in this list.
   *
   * @return the number of elements in this list
   */
  public abstract int size();

  /**
   * Returns true if this list is empty.
   *
   * @return true if this list is empty, false otherwise
   */
  public abstract boolean isEmpty();

  /**
   * Returns the element at the given position of this list.
   *
   * @param index a position in the list
   * @return the element at the index
   */
  public abstract E get(int index);

  /**
   * Returns a view of the portion of this list between the specified fromIndex, inclusive, and
   * toIndex, exclusive.
   *
   * @param fromIndex low endpoint (inclusive) of the subList
   * @param toIndex high endpoint (exclusive) of the subList
   * @return a view of part of this list
   */
  public SimpleList<E> subList(int fromIndex, int toIndex) {
    checkRange(fromIndex, toIndex);
    if (fromIndex == toIndex) {
      return empty();
    } else if (toIndex == fromIndex + 1) {
      return singleton(get(fromIndex));
    } else {
      // TODO: ListOfLists and OneMoreElementList can sometimes do better than this.
      return new SimpleSubList<E>(this, fromIndex, toIndex);
    }
  }

  // The result is always an existing SimpleList, the smallest one that contains the index.
  /**
   * Returns an arbitrary sublist of this list that contains the index. The result does not
   * necessarily contain the first or last element of this.
   *
   * @param index the index into this list
   * @return a sublist containing this index
   */
  public abstract SimpleList<E> getSublistContaining(int index);

  @Override
  public String toString() {
    StringJoiner sj = new StringJoiner(", ", "SI[", "]");
    for (E elt : this) {
      sj.add(Objects.toString(elt));
    }
    return sj.toString();
  }

  // **************** diagnostics ****************

  /**
   * Throws an exception if the index is not valid for this.
   *
   * @param index an index into this
   */
  /*package-private*/ final void checkIndex(int index) {
    if (index < 0 || index >= size()) {
      throw new IllegalArgumentException(
          String.format("Bad index %d for list of length %d: %s", index, size(), this));
    }
  }

  /**
   * Throws an exception if the range is not valid for this.
   *
   * @param fromIndex low endpoint (inclusive) of the range
   * @param toIndex high endpoint (exclusive) of the range
   */
  /*package-private*/ final void checkRange(int fromIndex, int toIndex) {
    if (fromIndex < 0 || fromIndex > toIndex || toIndex > size()) {
      throw new IllegalArgumentException(
          String.format(
              "Bad range (%d,%d) for list of length %d: %s", fromIndex, toIndex, size(), this));
    }
  }

  // **************** temporary ****************

  // Replace this by the version in CollectionsPlume, when CollectionsPlume 1.10.2 is released.
  /**
   * Adds all elements of the Iterable to the collection. This method is just like {@code
   * Collection.addAll()}, but that method takes only a Collection, not any Iterable, as its
   * arguments.
   *
   * @param <T> the type of elements
   * @param c the collection into which elements are to be inserted
   * @param elements the elements to insert into c
   * @return true if the collection changed as a result of the call
   */
  public static <T> boolean addAll(Collection<? super T> c, Iterable<? extends T> elements) {
    boolean added = false;
    for (T elt : elements) {
      if (c.add(elt)) {
        added = true;
      }
    }
    return added;
  }
}<|MERGE_RESOLUTION|>--- conflicted
+++ resolved
@@ -149,11 +149,7 @@
     } else if (numLists == 1) {
       return lists.get(0);
     } else if (numLists == 2 && lists.get(1).size() == 1) {
-<<<<<<< HEAD
-      return lists.get(1).add(lists.get(1).get(0));
-=======
       return lists.get(0).add(lists.get(1).get(0));
->>>>>>> b78f6219
     } else {
       return new ListOfLists<E2>(new ArrayList<>(lists));
     }
