--- conflicted
+++ resolved
@@ -2,11 +2,7 @@
 
 import java.io.Serializable;
 import java.util.Arrays;
-<<<<<<< HEAD
-=======
 import java.util.Collection;
-import java.util.Collections;
->>>>>>> 9b45f020
 import java.util.List;
 import java.util.Objects;
 import java.util.StringJoiner;
@@ -107,6 +103,26 @@
    */
   @SuppressWarnings({"unchecked"}) // heap pollution warning
   public static <E2> SimpleList<E2> concat(SimpleList<E2>... lists) {
+    /*
+    if (CollectionsPlume.anyMatch(lists, SimpleList::isEmpty)) {
+      // Don't side-effect the parameter `lists`; instead, re-assign it.
+      lists = new ArrayList<>(lists);
+      lists.removeIf((SimpleList<E2> sl) -> sl.isEmpty());
+    }
+    int size = lists.size();
+    if (size == 0) {
+      return SimpleList.empty();
+    } else if (size == 1) {
+      // I suspect that returning `lists.get(0)` is causing a problem:  aliasing causes undesired
+      // side effects.
+      // return lists.get(0);
+      return new ListOfLists<>(lists);
+    } else if (size == 2 && lists.get(1).size() == 1) {
+      return new OneMoreElementList<>(lists.get(0), lists.get(1).get(0));
+    } else {
+      return new ListOfLists<>(lists);
+    }
+    */
     return new ListOfLists<>(Arrays.asList(lists));
   }
 
