--- conflicted
+++ resolved
@@ -4,10 +4,7 @@
 import java.util.Arrays;
 import java.util.Collections;
 import java.util.List;
-<<<<<<< HEAD
 import java.util.StringJoiner;
-=======
->>>>>>> 81710e15
 import org.checkerframework.checker.nullness.qual.Nullable;
 
 /**
@@ -198,7 +195,6 @@
    * @param index the index into this list
    * @return the sublist containing this index
    */
-<<<<<<< HEAD
   public abstract SimpleList<E> getSublistContaining(int index);
 
   @Override
@@ -211,9 +207,6 @@
   }
 
   // **************** diagnostics ****************
-=======
-  public SimpleList<E> getContainingSublist(int index);
->>>>>>> 81710e15
 
   /**
    * Throws an exception if the index is not valid for this.
