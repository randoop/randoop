package randoop.util.list;

import java.io.Serializable;
import java.util.ArrayList;
import java.util.Collection;
import java.util.List;
import java.util.Objects;
import java.util.StringJoiner;
import org.checkerframework.checker.nullness.qual.Nullable;

// Implementation note:
// Randoop's main generator ({@link randoop.generation.ForwardGenerator ForwardGenerator})
// creates new sequences by concatenating existing sequences, thenappending a statement at the end.
// When profiling Randoop, we observed that naive concatenation took up a large portion of the
// tool's running time, and the component set (i.e. the set of stored sequences used to create more
// sequences) quickly exhausted the memory available.

// Implementation note:
// Randoop's main generator ({@link randoop.generation.ForwardGenerator ForwardGenerator})
// creates new sequences by concatenating existing sequences, thenappending a statement at the end.
// When profiling Randoop, we observed that naive concatenation took up a large portion of the
// tool's running time, and the component set (i.e. the set of stored sequences used to create more
// sequences) quickly exhausted the memory available.

/**
 * An immutable list. Different lists may share structure, making the representation space-efficient
 * and making construction time-efficient. Use this only if you will be creating many lists that
 * share structure. Examples are when one list is the concatenation of other lists, or one list is
 * just like another with a single element added.
 *
 * @param <E> the type of elements of the list
 */
public abstract class SimpleList<E> implements Iterable<E>, Serializable {

  /** Serial version UID. */
  static final long serialVersionUID = 20250617;

  // **************** producers ****************

  /** Creates a SimpleList. */
  /*package-private*/ SimpleList() {}

  /**
   * Create a SimpleList from a JDK list.
   *
   * @param <E2> the type of list elements
   * @param list the elements of the new list
   * @return the list
   */
  public static <E2> SimpleList<E2> fromList(Collection<E2> list) {
    int size = list.size();
    if (size == 0) {
      return empty();
    } else if (size == 1) {
      return singleton(list.iterator().next());
    } else {
      return new SimpleArrayList<>(list);
    }
  }

  /**
   * Returns an empty list.
   *
   * @param <E2> the type of elements of the list
   * @return an empty list
   */
  @SuppressWarnings("unchecked")
  public static <E2> SimpleList<E2> empty() {
    return SimpleEmptyList.it;
  }

  /**
   * Returns a new list containing one element.
   *
   * @param <E2> the type of elements of the list
   * @param elt the element
   * @return a new list containing one element
   */
  public static <E2> SimpleList<E2> singleton(E2 elt) {
    return new SingletonList<>(elt);
  }

  /**
   * Returns a new list containing zero or one element.
   *
   * @param <E2> the type of elements of the list
   * @param elt the element
   * @return a new list containing the element if it is non-null; if the element is null, returns an
   *     empty list
   */
  public static <E2> SimpleList<E2> singletonOrEmpty(@Nullable E2 elt) {
    if (elt == null) {
      return empty();
    } else {
      return singleton(elt);
    }
  }

  /**
   * Returns a new list that consists of this one plus one more element. Does not modify this
   * object.
   *
   * @param element the additional element
   * @return a new list that consists of this one plus one more element
   */
  public SimpleList<E> add(E element) {
    return new OneMoreElementList<>(this, element);
  }

  /**
   * Concatenate an array of SimpleLists.
   *
   * @param <E2> the type of list elements
   * @param lists the lists that will compose the newly-created ListOfLists
   * @return the concatenated list
   */
<<<<<<< HEAD
  @SuppressWarnings("unchecked")
=======
  @SuppressWarnings("unchecked") // heap pollution warning
>>>>>>> 7ab2f767
  public static <E2> SimpleList<E2> concat(SimpleList<E2>... lists) {
    List<SimpleList<E2>> withoutEmpty = new ArrayList<>(lists.length);
    for (SimpleList<E2> sl : lists) {
      if (!sl.isEmpty()) {
        withoutEmpty.add(sl);
      }
    }
    return concatNonEmpty(withoutEmpty);
  }

  /**
   * Create a SimpleList from a list of SimpleLists.
   *
   * @param <E2> the type of list elements
   * @param lists the lists that will compose the newly-created ListOfLists
   * @return the concatenated list
   */
  public static <E2> SimpleList<E2> concat(Iterable<SimpleList<E2>> lists) {
    List<SimpleList<E2>> withoutEmpty = new ArrayList<>();
    for (SimpleList<E2> sl : lists) {
      if (!sl.isEmpty()) {
        withoutEmpty.add(sl);
      }
    }
    return concatNonEmpty(withoutEmpty);
  }

  /**
   * Create a SimpleList from a list of SimpleLists, none of which is empty.
   *
   * @param <E2> the type of list elements
   * @param lists the non-empty lists that will compose the newly-created ListOfLists
   * @return the concatenated list
   */
  private static <E2> SimpleList<E2> concatNonEmpty(List<SimpleList<E2>> lists) {
    int numLists = lists.size();
    if (numLists == 0) {
      return empty();
    } else if (numLists == 1) {
      return lists.get(0);
    } else if (numLists == 2 && lists.get(1).size() == 1) {
      return lists.get(1).add(lists.get(1).get(0));
    } else {
      return new ListOfLists<E2>(new ArrayList<>(lists));
    }
  }

  // **************** accessors ****************

  /**
   * Returns the number of elements in this list.
   *
   * @return the number of elements in this list
   */
  public abstract int size();

  /**
   * Returns true if this list is empty.
   *
   * @return true if this list is empty, false otherwise
   */
  public abstract boolean isEmpty();

  /**
   * Returns the element at the given position of this list.
   *
   * @param index a position in the list
   * @return the element at the index
   */
  public abstract E get(int index);

  /**
   * Returns a view of the portion of this list between the specified fromIndex, inclusive, and
   * toIndex, exclusive.
   *
   * @param fromIndex low endpoint (inclusive) of the subList
   * @param toIndex high endpoint (exclusive) of the subList
   * @return a view of part of this list
   */
  public SimpleList<E> subList(int fromIndex, int toIndex) {
    checkRange(fromIndex, toIndex);
    if (fromIndex == toIndex) {
      return empty();
    } else if (toIndex == fromIndex + 1) {
      return singleton(get(fromIndex));
    } else {
      // TODO: ListOfLists and OneMoreElementList can sometimes do better than this.
      return new SimpleSubList<E>(this, fromIndex, toIndex);
    }
  }

  // The result is always an existing SimpleList, the smallest one that contains the index.
  /**
   * Returns an arbitrary sublist of this list that contains the index. The result does not
   * necessarily contain the first or last element of this.
   *
   * @param index the index into this list
   * @return a sublist containing this index
   */
  public abstract SimpleList<E> getSublistContaining(int index);

  @Override
  public String toString() {
    StringJoiner sj = new StringJoiner(", ", "SI[", "]");
    for (E elt : this) {
      sj.add(Objects.toString(elt));
    }
    return sj.toString();
  }

  // **************** diagnostics ****************

  /**
   * Throws an exception if the index is not valid for this.
   *
   * @param index an index into this
   */
  /*package-private*/ final void checkIndex(int index) {
    if (index < 0 || index >= size()) {
      throw new IllegalArgumentException(
          String.format("Bad index %d for list of length %d: %s", index, size(), this));
    }
  }

  /**
   * Throws an exception if the range is not valid for this.
   *
   * @param fromIndex low endpoint (inclusive) of the range
   * @param toIndex high endpoint (exclusive) of the range
   */
  /*package-private*/ final void checkRange(int fromIndex, int toIndex) {
    if (fromIndex < 0 || fromIndex > toIndex || toIndex > size()) {
      throw new IllegalArgumentException(
          String.format(
              "Bad range (%d,%d) for list of length %d: %s", fromIndex, toIndex, size(), this));
    }
  }

  // **************** temporary ****************

  // Replace this by the version in CollectionsPlume, when CollectionsPlume 1.10.2 is released.
  /**
   * Adds all elements of the Iterable to the collection. This method is just like {@code
   * Collection.addAll()}, but that method takes only a Collection, not any Iterable, as its
   * arguments.
   *
   * @param <T> the type of elements
   * @param c the collection into which elements are to be inserted
   * @param elements the elements to insert into c
   * @return true if the collection changed as a result of the call
   */
  public static <T> boolean addAll(Collection<? super T> c, Iterable<? extends T> elements) {
    boolean added = false;
    for (T elt : elements) {
      if (c.add(elt)) {
        added = true;
      }
    }
    return added;
  }
}<|MERGE_RESOLUTION|>--- conflicted
+++ resolved
@@ -114,11 +114,7 @@
    * @param lists the lists that will compose the newly-created ListOfLists
    * @return the concatenated list
    */
-<<<<<<< HEAD
-  @SuppressWarnings("unchecked")
-=======
   @SuppressWarnings("unchecked") // heap pollution warning
->>>>>>> 7ab2f767
   public static <E2> SimpleList<E2> concat(SimpleList<E2>... lists) {
     List<SimpleList<E2>> withoutEmpty = new ArrayList<>(lists.length);
     for (SimpleList<E2> sl : lists) {
