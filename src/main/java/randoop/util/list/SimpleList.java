--- conflicted
+++ resolved
@@ -159,11 +159,7 @@
    * @param index the index into this list
    * @return the sublist containing this index
    */
-<<<<<<< HEAD
-  public SimpleList<E> getSublistContaining(int index);
-=======
   public abstract SimpleList<E> getSublistContaining(int index);
->>>>>>> 29523ca6
 
   /*
   @Override
