--- conflicted
+++ resolved
@@ -12,11 +12,7 @@
  */
 public class SimpleArrayList<E> extends SimpleList<E> implements Serializable {
 
-<<<<<<< HEAD
-  /** serialVersionUID */
-=======
   /** serialVersionUID. */
->>>>>>> adba7bb0
   private static final long serialVersionUID = 20250617;
 
   // TODO: use an array instead, for efficiency?
