--- conflicted
+++ resolved
@@ -3,10 +3,7 @@
 import java.io.Serializable;
 import java.util.ArrayList;
 import java.util.Collection;
-<<<<<<< HEAD
-=======
 import java.util.Iterator;
->>>>>>> 9b45f020
 
 /**
  * A SimpleList backed by an ArrayList.
@@ -15,12 +12,12 @@
  */
 public class SimpleArrayList<E> extends SimpleList<E> implements Serializable {
 
+  /** serialVersionUID */
+  private static final long serialVersionUID = 20250617;
+
   // TODO: use an array instead, for efficiency?
   /** The backing storage. */
   ArrayList<E> delegate;
-
-  /** serialVersionUID */
-  private static final long serialVersionUID = 20250617;
 
   /**
    * Creates a new SimpleArrayList containing the given elements.
@@ -46,7 +43,6 @@
     return delegate.size();
   }
 
-  /*
   @Override
   public Iterator<E> iterator() {
     return delegate.iterator();
@@ -57,11 +53,4 @@
     // Return the entire list.
     return this;
   }
-  */
-
-  @Override
-  public SimpleList<E> getSublistContaining(int index) {
-    // Return the entire list.
-    return this;
-  }
 }