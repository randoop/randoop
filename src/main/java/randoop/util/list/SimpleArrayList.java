package randoop.util.list;

import java.io.Serializable;
import java.util.ArrayList;
import java.util.Collection;
import java.util.List;

/**
 * A SimpleList backed by an ArrayList.
 *
 * @param <E> the type of elements of the list
 */
public class SimpleArrayList<E> extends ArrayList<E> implements SimpleList<E>, Serializable {

  /** serialVersionUID */
  private static final long serialVersionUID = 20180317;

  /**
   * Creates a new SimpleArrayList containing the given elements.
   *
   * @param c the elements of the list
   */
  public SimpleArrayList(Collection<? extends E> c) {
    super(c);
  }

  /** Creates a new, empty SimpleArrayList. */
  public SimpleArrayList() {
    super();
  }

<<<<<<< HEAD
  /** Returns a new list with the given capacity. */
=======
  /**
   * Creates a new, empty SimpleArrayList with the given capacity.
   *
   * @param initialCapacity the capacity of the new list
   */
>>>>>>> d4faaf57
  public SimpleArrayList(int initialCapacity) {
    super(initialCapacity);
  }

  @Override
  // Return the entire list.
  public SimpleList<E> getSublist(int index) {
    return this;
  }

  @Override
  public List<E> toJDKList() {
    return new ArrayList<>(this);
  }
}<|MERGE_RESOLUTION|>--- conflicted
+++ resolved
@@ -29,15 +29,11 @@
     super();
   }
 
-<<<<<<< HEAD
-  /** Returns a new list with the given capacity. */
-=======
   /**
    * Creates a new, empty SimpleArrayList with the given capacity.
    *
    * @param initialCapacity the capacity of the new list
    */
->>>>>>> d4faaf57
   public SimpleArrayList(int initialCapacity) {
     super(initialCapacity);
   }
