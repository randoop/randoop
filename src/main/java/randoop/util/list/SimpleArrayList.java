--- conflicted
+++ resolved
@@ -25,7 +25,6 @@
    */
   public SimpleArrayList(Collection<? extends E> c) {
     delegate = new ArrayList<>(c);
-<<<<<<< HEAD
   }
 
   @Override
@@ -39,32 +38,8 @@
   }
 
   @Override
-  public SimpleList<E> getSublistContaining(int index) {
-    // Return the entire list.
-    return this;
-=======
-  }
-
-  @Override
-  public boolean isEmpty() {
-    return delegate.isEmpty();
-  }
-
-  @Override
-  public SimpleList<E> getSublistContaining(int index) {
-    // Return the entire list.
-    return this;
-  }
-
-  @Override
-  public E get(int index) {
-    return delegate.get(index);
-  }
-
-  @Override
   public int size() {
     return delegate.size();
->>>>>>> 8e7f87e8
   }
 
   /*
@@ -73,4 +48,10 @@
     return new ArrayList<>(delegate);
   }
   */
+
+  @Override
+  public SimpleList<E> getSublistContaining(int index) {
+    // Return the entire list.
+    return this;
+  }
 }