package randoop.util.list;

import java.io.Serializable;
import java.util.ArrayList;
import java.util.Collection;
import java.util.List;

/**
 * A SimpleList backed by an ArrayList.
 *
 * @param <E> the type of elements of the list
 */
public class SimpleArrayList<E> extends SimpleList<E> implements Serializable {

  // TODO: use an array instead, for efficiency?
  /** The backing storage. */
  ArrayList<E> delegate;

  /** serialVersionUID */
  private static final long serialVersionUID = 20250617;

  /**
   * Creates a new SimpleArrayList containing the given elements.
   *
   * @param c the elements of the list
   */
  public SimpleArrayList(Collection<? extends E> c) {
    delegate = new ArrayList<>(c);
  }

  @Override
  public boolean isEmpty() {
    return delegate.isEmpty();
  }

  @Override
  public SimpleList<E> getSublistContaining(int index) {
    // Return the entire list.
    return this;
  }

  @Override
  public E get(int index) {
    return delegate.get(index);
  }

  @Override
<<<<<<< HEAD
  // Return the entire list.
  public SimpleList<E> getSublistContaining(int index) {
    return this;
=======
  public int size() {
    return delegate.size();
>>>>>>> 29523ca6
  }

  @Override
  public List<E> toJDKList() {
    return new ArrayList<>(delegate);
  }
}<|MERGE_RESOLUTION|>--- conflicted
+++ resolved
@@ -45,14 +45,8 @@
   }
 
   @Override
-<<<<<<< HEAD
-  // Return the entire list.
-  public SimpleList<E> getSublistContaining(int index) {
-    return this;
-=======
   public int size() {
     return delegate.size();
->>>>>>> 29523ca6
   }
 
   @Override
