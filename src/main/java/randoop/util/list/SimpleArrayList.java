package randoop.util.list;

import java.io.Serializable;
import java.util.ArrayList;
import java.util.Collection;
<<<<<<< HEAD
import java.util.Iterator;
=======
import java.util.Collections;
import java.util.List;
import org.checkerframework.checker.nullness.qual.Nullable;
>>>>>>> bd605958

/**
 * A SimpleList backed by an ArrayList.
 *
 * @param <E> the type of elements of the list
 */
public class SimpleArrayList<E> extends SimpleList<E> implements Serializable {

  // TODO: use an array instead, for efficiency?
  /** The backing storage. */
  ArrayList<E> delegate;

  /** serialVersionUID */
  private static final long serialVersionUID = 20250617;

  /**
   * Creates a new SimpleArrayList containing the given elements.
   *
   * @param c the elements of the list
   */
  public SimpleArrayList(Collection<? extends E> c) {
    delegate = new ArrayList<>(c);
  }

  @Override
  boolean isEmpty() {
    return delegate.isEmpty();
  }

<<<<<<< HEAD
  @Override
  public E get(int index) {
    return delegate.get(index);
  }

  @Override
  public Iterator<E> iterator() {
    return delegate.iterator();
=======
  /**
   * Returns a new SimpleArrayList containing one element.
   *
   * @param <E2> the type of elements of the list
   * @param elt the element
   * @return a new SimpleArrayList containing one element
   */
  public static <E2> SimpleArrayList<E2> singleton(E2 elt) {
    List<E2> lst = Collections.singletonList(elt);
    return new SimpleArrayList<>(lst);
  }

  /**
   * Returns a new empty SimpleArrayList.
   *
   * @param <E2> the type of elements of the list
   * @return a new empty SimpleArrayList
   */
  public static <E2> SimpleArrayList<E2> empty() {
    List<E2> lst = Collections.emptyList();
    return new SimpleArrayList<>(lst);
  }

  /**
   * Returns a new SimpleArrayList containing zero or one element.
   *
   * @param <E2> the type of elements of the list
   * @param elt the element
   * @return a new SimpleArrayList containing the element if it is non-null; if the element is null,
   *     returns an empty list
   */
  public static <E2> SimpleArrayList<E2> singletonOrEmpty(@Nullable E2 elt) {
    if (elt == null) {
      return empty();
    } else {
      return singleton(elt);
    }
  }

  @Override
  public boolean add(E elt) {
    throw new Error("Do not add to a SimpleArrayList");
  }

  @Override
  public boolean addAll(Collection<? extends E> c) {
    throw new Error("Do not add to a SimpleArrayList");
>>>>>>> bd605958
  }

  @Override
  // Return the entire list.
  public SimpleList<E> getSublistContaining(int index) {
    return this;
  }

  /*
  @Override
  public List<E> toJDKList() {
    return new ArrayList<>(this);
  }
  */
}<|MERGE_RESOLUTION|>--- conflicted
+++ resolved
@@ -3,13 +3,9 @@
 import java.io.Serializable;
 import java.util.ArrayList;
 import java.util.Collection;
-<<<<<<< HEAD
-import java.util.Iterator;
-=======
 import java.util.Collections;
 import java.util.List;
 import org.checkerframework.checker.nullness.qual.Nullable;
->>>>>>> bd605958
 
 /**
  * A SimpleList backed by an ArrayList.
@@ -39,16 +35,6 @@
     return delegate.isEmpty();
   }
 
-<<<<<<< HEAD
-  @Override
-  public E get(int index) {
-    return delegate.get(index);
-  }
-
-  @Override
-  public Iterator<E> iterator() {
-    return delegate.iterator();
-=======
   /**
    * Returns a new SimpleArrayList containing one element.
    *
@@ -96,7 +82,6 @@
   @Override
   public boolean addAll(Collection<? extends E> c) {
     throw new Error("Do not add to a SimpleArrayList");
->>>>>>> bd605958
   }
 
   @Override
