package randoop.util.list;

import java.io.Serializable;
import java.util.ArrayList;
import java.util.Collection;
import java.util.List;

/**
 * A SimpleList backed by an ArrayList.
 *
 * @param <E> the type of elements of the list
 */
public class SimpleArrayList<E> extends SimpleList<E> implements Serializable {

  // TODO: use an array instead, for efficiency?
  /** The backing storage. */
  ArrayList<E> delegate;

  /** serialVersionUID */
  private static final long serialVersionUID = 20250617;

  /**
   * Creates a new SimpleArrayList containing the given elements.
   *
   * @param c the elements of the list
   */
  public SimpleArrayList(Collection<? extends E> c) {
    delegate = new ArrayList<>(c);
  }

<<<<<<< HEAD
  @Override
  boolean isEmpty() {
    return delegate.isEmpty();
=======
  /** Creates a new, empty SimpleArrayList. Clients should use {@link #empty()} instead. */
  /*package-private*/ SimpleArrayList() {
    super();
>>>>>>> 81710e15
  }

  @Override
  public boolean add(E elt) {
    throw new Error("Do not add to a SimpleArrayList");
  }

  @Override
  public boolean addAll(Collection<? extends E> c) {
    throw new Error("Do not add to a SimpleArrayList");
  }

  @Override
  // Return the entire list.
<<<<<<< HEAD
  public SimpleList<E> getSublistContaining(int index) {
=======
  public SimpleList<E> getContainingSublist(int index) {
>>>>>>> 81710e15
    return this;
  }

  @Override
  public List<E> toJDKList() {
    return new ArrayList<>(this);
  }
}<|MERGE_RESOLUTION|>--- conflicted
+++ resolved
@@ -28,15 +28,9 @@
     delegate = new ArrayList<>(c);
   }
 
-<<<<<<< HEAD
   @Override
   boolean isEmpty() {
     return delegate.isEmpty();
-=======
-  /** Creates a new, empty SimpleArrayList. Clients should use {@link #empty()} instead. */
-  /*package-private*/ SimpleArrayList() {
-    super();
->>>>>>> 81710e15
   }
 
   @Override
@@ -51,11 +45,7 @@
 
   @Override
   // Return the entire list.
-<<<<<<< HEAD
   public SimpleList<E> getSublistContaining(int index) {
-=======
-  public SimpleList<E> getContainingSublist(int index) {
->>>>>>> 81710e15
     return this;
   }
 
