--- conflicted
+++ resolved
@@ -90,10 +90,6 @@
       return 1;
     }
 
-<<<<<<< HEAD
-    if (this instanceof TypedClassOperation && other instanceof TypedClassOperation) {
-      // for class operations, first compare declaring class
-=======
     int result;
 
     // do lexicographical comparison of name
@@ -110,7 +106,6 @@
     if (this instanceof TypedClassOperation) {
       // For class operations, compare declaring class last to reduce size of diffs
       // (though it makes the log harder for a person to read!).
->>>>>>> 5ff5b4c4
       TypedClassOperation thisOp = (TypedClassOperation) this;
       TypedClassOperation otherOp = (TypedClassOperation) other;
       result = thisOp.getDeclaringType().compareTo(otherOp.getDeclaringType());
