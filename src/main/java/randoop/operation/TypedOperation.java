package randoop.operation;

import java.io.PrintStream;
import java.lang.reflect.Constructor;
import java.lang.reflect.Field;
import java.lang.reflect.Method;
import java.util.ArrayList;
import java.util.List;
import java.util.Objects;
import randoop.ExecutionOutcome;
import randoop.condition.ExecutableSpecification;
import randoop.condition.ExpectedOutcomeTable;
import randoop.field.AccessibleField;
import randoop.reflection.ReflectionPredicate;
import randoop.sequence.Variable;
import randoop.types.ArrayType;
import randoop.types.ClassOrInterfaceType;
import randoop.types.GenericClassType;
import randoop.types.InstantiatedType;
import randoop.types.JavaTypes;
import randoop.types.ReferenceType;
import randoop.types.Substitution;
import randoop.types.Type;
import randoop.types.TypeTuple;
import randoop.types.TypeVariable;

/**
 * Type decorator of {@link Operation} objects. An operation has zero or more input types, and one
 * output type that may be {@code void}.
 *
 * @see randoop.operation.TypedClassOperation
 * @see randoop.operation.TypedTermOperation
 */
public abstract class TypedOperation implements Operation, Comparable<TypedOperation> {

  /** The operation to be decorated */
  private final CallableOperation operation;

  /** The type tuple of input types. */
  private final TypeTuple inputTypes;

  /** The output type. */
  private final Type outputType;

  /** The specification for this operation */
  private ExecutableSpecification execSpec;

  /**
   * Create typed operation for the given {@link Operation}.
   *
   * @param operation the operation to wrap
   * @param inputTypes the input types
   * @param outputType the output types
   */
  TypedOperation(CallableOperation operation, TypeTuple inputTypes, Type outputType) {
    this.operation = operation;
    this.inputTypes = inputTypes;
    this.outputType = outputType;
    this.execSpec = null;
  }

  @Override
  public boolean equals(Object obj) {
    if (!(obj instanceof TypedOperation)) {
      return false;
    }
    TypedOperation op = (TypedOperation) obj;
    return getOperation().equals(op.getOperation())
        && inputTypes.equals(op.inputTypes)
        && outputType.equals(op.outputType);
  }

  /**
   * Compares this {@link TypedOperation} to another. Orders operations by type (any {@link
   * TypedTermOperation} object precedes a {@link TypedClassOperation}) then lexicographically
   * (alphabetically comparing class names, then operation names, then input type names, and finally
   * output type names).
   *
   * @param other the {@link TypedOperation} to compare with this operation
   * @return value &lt; 0 if this operation precedes {@code op}, 0 if the operations are identical,
   *     and &gt; 0 if this operation succeeds op
   */
  @Override
  public final int compareTo(TypedOperation other) {
    // term operations precede any class operation
    if (this instanceof TypedTermOperation && other instanceof TypedClassOperation) {
      return -1;
    }
    if (this instanceof TypedClassOperation && other instanceof TypedTermOperation) {
      return 1;
    }

    int result;

    // do lexicographical comparison of name
    result = this.getName().compareTo(other.getName());
    if (result != 0) {
      return result;
    }
    // then input types
    result = this.inputTypes.compareTo(other.inputTypes);
    if (result != 0) {
      return result;
    }

    if (this instanceof TypedClassOperation) {
      // For class operations, compare declaring class last to reduce size of diffs
      // (though it makes the log harder for a person to read!).
      TypedClassOperation thisOp = (TypedClassOperation) this;
      TypedClassOperation otherOp = (TypedClassOperation) other;
      result = thisOp.getDeclaringType().compareTo(otherOp.getDeclaringType());
      if (result != 0) {
        return result;
      }
    }

    // the output type
    // (TODO: Why is this necessary?  MethodComparator ignores the output type, and this makes this
    // comparator inconsistent with MethodComparator.)
    result = this.outputType.compareTo(other.outputType);
    if (result != 0) {
      return result;
    }

    assert result == 0;
    return result;
  }

  @Override
  public int hashCode() {
    return Objects.hash(getOperation(), inputTypes, outputType);
  }

  @Override
  public String toString() {
    return getName() + " : " + inputTypes + " -> " + outputType;
  }

  @Override
  public String getName() {
    return operation.getName();
  }

  /**
   * Returns the signature string for this operation.
   *
   * @return a string with the fully-qualified operation name and input type-tuple
   */
  public String getSignatureString() {
    return getName() + inputTypes;
  }

  /**
   * Returns the tuple of input types for this operation.
   *
   * @return tuple of concrete input types
   */
  public TypeTuple getInputTypes() {
    return inputTypes;
  }

  /**
   * Returns the output type returned by the operation.
   *
   * @return {@link Type} type returned by this operation
   */
  public Type getOutputType() {
    return outputType;
  }

  /**
   * Get the enclosed operation in this typed operation.
   *
   * @return the enclosed operation
   */
  public CallableOperation getOperation() {
    return operation;
  }

  /**
   * Indicates whether this operation has a type that is a wildcard type.
   *
   * @return true if at least one input or output type has a wildcard, false otherwise
   */
  public abstract boolean hasWildcardTypes();

  /**
   * Indicate whether this operation is generic. An operation is generic if any of its input and
   * output types are generic.
   *
   * @return true if the operation is generic, false if not
   */
  public boolean isGeneric() {
    return inputTypes.isGeneric() || outputType.isGeneric();
  }

  @Override
  public boolean isStatic() {
    return operation.isStatic();
  }

  @Override
  public boolean isMessage() {
    return operation.isMessage();
  }

  @Override
  public boolean isMethodCall() {
    return operation.isMethodCall();
  }

  @Override
  public boolean isConstantField() {
    return operation.isConstantField();
  }

  @Override
  public boolean isConstructorCall() {
    return operation.isConstructorCall();
  }

  @Override
  public boolean isNonreceivingValue() {
    return operation.isNonreceivingValue();
  }

  @Override
  public Object getValue() {
    return operation.getValue();
  }

  @Override
  public boolean satisfies(ReflectionPredicate reflectionPredicate) {
    return operation.satisfies(reflectionPredicate);
  }

  /**
   * Appends Java text for this operation to the given {@code StringBuilder}, and using the given
   * variables.
   *
   * @param inputVars the list of input variables for this operation
   * @param b the {@code StringBuilder}
   */
  public abstract void appendCode(List<Variable> inputVars, StringBuilder b);

  /**
   * Performs this operation using the array of input values. Returns the results of execution as an
   * ResultOrException object and can output results to specified PrintStream.
   *
   * @param input array containing appropriate inputs to operation
   * @param out stream to output results of execution; if null, nothing is printed
   * @return results of executing this statement
   */
  public ExecutionOutcome execute(Object[] input, PrintStream out) {
    assert input.length == inputTypes.size()
        : "operation execute expected " + inputTypes.size() + ", but got " + input.length;

    return this.getOperation().execute(input, out);
  }

  /**
   * Applies the given substitution to the generic types in this operation, and returns a new
   * operation with the instantiated types.
   *
   * @param substitution the substitution
   * @return the operation resulting from applying the substitution to the types of this operation
   */
  public abstract TypedOperation apply(Substitution<ReferenceType> substitution);

  /**
   * Applies a capture conversion to the wildcard types of this operation, and returns a new
   * operation with new type variables for the wildcard types.
   *
   * @return the operation result from applying a capture conversion to wildcard types of this
   *     operation
   */
  public abstract TypedOperation applyCaptureConversion();

  public List<TypeVariable> getTypeParameters() {
    return new ArrayList<>();
  }

  /**
   * Constructs a string representation of this operation that can be parsed by parse methods of the
   * implementing types.
   *
   * @return a string representation of this operation
   */
  public abstract String toParsableString();

  /**
   * Constructs a {@link TypedOperation} for a constructor object.
   *
   * @param constructor the reflective constructor object
   * @return the typed operation for the constructor
   */
  public static TypedClassOperation forConstructor(Constructor<?> constructor) {
    ConstructorCall op = new ConstructorCall(constructor);
    ClassOrInterfaceType declaringType =
        ClassOrInterfaceType.forClass(constructor.getDeclaringClass());
    List<Type> paramTypes = new ArrayList<>();
    for (java.lang.reflect.Type t : constructor.getGenericParameterTypes()) {
      paramTypes.add(Type.forType(t));
    }
    TypeTuple inputTypes = new TypeTuple(paramTypes);
    return new TypedClassOperation(op, declaringType, inputTypes, declaringType);
  }

  /**
   * Constructs a {@link TypedOperation} for a method object.
   *
   * @param method the reflective method object
   * @return the typed operation for the given method
   */
  public static TypedClassOperation forMethod(Method method) {

    List<Type> methodParamTypes = new ArrayList<>();
    for (java.lang.reflect.Type t : method.getGenericParameterTypes()) {
      methodParamTypes.add(Type.forType(t));
    }

    Class<?> declaringClass = method.getDeclaringClass();
    if (declaringClass.isAnonymousClass()
        && declaringClass.getEnclosingClass() != null
        && declaringClass.getEnclosingClass().isEnum()) {
      // is a method in anonymous class for enum constant
      return getAnonEnumOperation(method, methodParamTypes, declaringClass.getEnclosingClass());
    }

    List<Type> paramTypes = new ArrayList<>();
    MethodCall op = new MethodCall(method);
    ClassOrInterfaceType declaringType = ClassOrInterfaceType.forClass(method.getDeclaringClass());
    if (!op.isStatic()) {
      paramTypes.add(declaringType);
    }
    paramTypes.addAll(methodParamTypes);
    TypeTuple inputTypes = new TypeTuple(paramTypes);
    Type outputType = Type.forType(method.getGenericReturnType());
    if (outputType.isVariable()) {
      return new TypedClassOperationWithCast(op, declaringType, inputTypes, outputType);
    }
    return new TypedClassOperation(op, declaringType, inputTypes, outputType);
  }

  /**
   * Constructs a {@link TypedOperation} for an enum from a method object that is a member of an
   * anonymous class for an enum constant. Will return null if no matching method is found in the
   * enum.
   *
   * @param method the method of the anonymous class
   * @param methodParamTypes the parameter types of the method
   * @param enumClass the declaring class
   * @return the typed operation for the given method, null if no matching method is found in {@code
   *     enumClass}
   */
  private static TypedClassOperation getAnonEnumOperation(
      Method method, List<Type> methodParamTypes, Class<?> enumClass) {
    ClassOrInterfaceType enumType = ClassOrInterfaceType.forClass(enumClass);

    /*
     * Have to determine whether parameter types match.
     * If the method comes from a generic type, the parameters for the method will be instantiated
     * and it is necessary to build the instantiated parameter list.
     */
    // TODO verify that subsignature conditions on erasure met (JLS 8.4.2)
    for (Method m : enumClass.getMethods()) {
      if (m.getName().equals(method.getName())
          && m.getGenericParameterTypes().length == method.getGenericParameterTypes().length) {
        List<Type> paramTypes = new ArrayList<>();
        MethodCall op = new MethodCall(m);
        if (!op.isStatic()) {
          paramTypes.add(enumType);
        }
        for (java.lang.reflect.Type t : m.getGenericParameterTypes()) {
          paramTypes.add(Type.forType(t));
        }
        TypeTuple inputTypes = new TypeTuple(paramTypes);
        Type outputType = Type.forType(m.getGenericReturnType());

        ClassOrInterfaceType methodDeclaringType =
            ClassOrInterfaceType.forClass(m.getDeclaringClass());
        if (methodDeclaringType.isGeneric()) {
          GenericClassType genDeclaringType = (GenericClassType) methodDeclaringType;
          InstantiatedType superType = enumType.getMatchingSupertype(genDeclaringType);
          assert superType != null
              : "should exist a super type of enum instantiating " + genDeclaringType;
          Substitution<ReferenceType> substitution = superType.getTypeSubstitution();
          inputTypes = inputTypes.apply(substitution);
          outputType = outputType.apply(substitution);
        }

        // check if param types match
        int d = op.isStatic() ? 0 : 1;
        int i = 0;
        while (i < methodParamTypes.size()
            && methodParamTypes.get(i).equals(inputTypes.get(i + d))) {
          i++;
        }
        if (i == methodParamTypes.size()) {
          return new TypedClassOperation(op, enumType, inputTypes, outputType);
        }
      }
    }
    /*
     * When dredging methods from anonymous classes, end up with methods that have Object instead
     * of generic type parameter. These just cause pain when generating code, and this code
     * assumes that the current method is one of these if we cannot find a match.
     */
    System.out.println(
        method.getName()
            + " is bridge? "
            + method.isBridge()
            + " is synthetic? "
            + method.isSynthetic());
    return null;
  }

  /**
   * Creates a {@link TypedOperation} that represents a read access to a field.
   *
   * @param field the field
   * @param declaringType the declaring type for the field
   * @return an operation to access the given field of the declaring type
   */
  public static TypedClassOperation createGetterForField(
      Field field, ClassOrInterfaceType declaringType) {
    Type fieldType = Type.forType(field.getGenericType());
    AccessibleField accessibleField = new AccessibleField(field, declaringType);
    List<Type> inputTypes = new ArrayList<>();
    if (!accessibleField.isStatic()) {
      inputTypes.add(declaringType);
    }
    return new TypedClassOperation(
        new FieldGet(accessibleField), declaringType, new TypeTuple(inputTypes), fieldType);
  }

  /**
   * Creates a {@link TypedOperation} that represents a write access to a field.
   *
   * @param field the field
   * @param declaringType the declaring type of the field
   * @return an operation to set the value of the given field of the declaring type
   */
  public static TypedClassOperation createSetterForField(
      Field field, ClassOrInterfaceType declaringType) {
    Type fieldType = Type.forType(field.getGenericType());
    AccessibleField accessibleField = new AccessibleField(field, declaringType);
    List<Type> inputTypes = new ArrayList<>();
    if (!accessibleField.isStatic()) {
      inputTypes.add(declaringType);
    }
    inputTypes.add(fieldType);
    return new TypedClassOperation(
        new FieldSet(accessibleField),
        declaringType,
        new TypeTuple(inputTypes),
        JavaTypes.VOID_TYPE);
  }

  /**
   * Creates an operation that initializes a variable to the zero value for the given type.
   *
   * @param type the type of the initialization
   * @return the initialization operation
   */
  public static TypedOperation createNullOrZeroInitializationForType(Type type) {
    return TypedOperation.createNonreceiverInitialization(
        NonreceiverTerm.createNullOrZeroTerm(type));
  }

  /**
   * Creates an operation that initializes a variable to a given primitive value.
   *
   * @param type the primitive type
   * @param value the value for initialization
   * @return the initialization operation
   */
  public static TypedOperation createPrimitiveInitialization(Type type, Object value) {
    Type valueType = Type.forValue(value);
    assert isNonreceiverType(valueType) : "must be nonreceiver type, got " + type.getName();
    return TypedOperation.createNonreceiverInitialization(new NonreceiverTerm(type, value));
  }

  /**
   * Creates an operation that uses the given {@link NonreceiverTerm} for initializing a variable.
   *
   * @param term the {@link NonreceiverTerm}
   * @return the initialization operation
   */
  public static TypedOperation createNonreceiverInitialization(NonreceiverTerm term) {
    return new TypedTermOperation(term, new TypeTuple(), term.getType());
  }

  /**
   * Creates an operation that creates an array of the given type and size.
   *
   * @param arrayType the type of the array
   * @param size the size of the created array
   * @return the array creation operation
   */
  public static TypedOperation createInitializedArrayCreation(ArrayType arrayType, int size) {
    List<Type> typeList = new ArrayList<>();
    for (int i = 0; i < size; i++) {
      typeList.add(arrayType.getComponentType());
    }
    TypeTuple inputTypes = new TypeTuple(typeList);
    return new TypedTermOperation(
        new InitializedArrayCreation(arrayType, size), inputTypes, arrayType);
  }

  /**
   * Creates a simple array creation operation for the given type.
   *
   * @param arrayType the desired array type
   * @return an operation to create an array of the given type
   */
  public static TypedOperation createArrayCreation(ArrayType arrayType) {
    List<Type> typeList = new ArrayList<>();
    typeList.add(JavaTypes.INT_TYPE);
    TypeTuple inputTypes = new TypeTuple(typeList);
    return new TypedTermOperation(new ArrayCreation(arrayType), inputTypes, arrayType);
  }

  /**
   * Creates an operation to cast from one type to another.
   *
   * @param fromType the input type
   * @param toType the resulting type
   * @return an operation that casts the input type to the result type
   */
  public static TypedOperation createCast(Type fromType, Type toType) {
    List<Type> typeList = new ArrayList<>();
    typeList.add(fromType);
    TypeTuple inputTypes = new TypeTuple(typeList);
    return new TypedTermOperation(new UncheckedCast(toType), inputTypes, toType);
  }

  /**
   * Creates an operation to assign a value to an array element.
   *
   * @param arrayType the type of the array
   * @return return an operation that
   */
  public static TypedOperation createArrayElementAssignment(ArrayType arrayType) {
    List<Type> typeList = new ArrayList<>();
    typeList.add(arrayType);
    typeList.add(JavaTypes.INT_TYPE);
    typeList.add(arrayType.getComponentType());
    TypeTuple inputTypes = new TypeTuple(typeList);
    return new TypedTermOperation(
        new ArrayElementSet(arrayType.getComponentType()), inputTypes, JavaTypes.VOID_TYPE);
  }

  /**
   * Determines whether the given {@link Type} is the type of a non-receiver term: primitive, boxed
   * primitive, or {@code String}.
   *
   * @param type the {@link Type}
   * @return true if the type is primitive, boxed primitive or {@code String}; false otherwise
   */
  public static boolean isNonreceiverType(Type type) {
    return type.isPrimitive()
        || type.isBoxedPrimitive()
        || type.isString()
        || type.getRuntimeClass().equals(Class.class);
  }

  @Override
  public boolean isUncheckedCast() {
    return operation.isUncheckedCast();
  }

  /**
   * Tests the specification for this operation against the argument values and returns the {@link
   * ExpectedOutcomeTable} indicating the results of checking the pre-conditions of the
   * specifications of the operation.
   *
   * @param values the argument values
   * @return the {@link ExpectedOutcomeTable} indicating the results of checking the pre-conditions
   *     of the specifications of the operation
   */
  public ExpectedOutcomeTable checkConditions(Object[] values) {
<<<<<<< HEAD
    if (conditions == null) {
      return new ExpectedOutcomeTable();
    }
    return conditions.checkPrestate(addNullReceiver(values));
=======
    if (execSpec == null) {
      return new ExpectedOutcomeTable();
    }
    return execSpec.checkPrestate(addNullReceiver(values));
>>>>>>> a20aa5d3
  }

  /**
   * Fixes the argument array for checking an {@link Operation} -- inserting {@code null} as first
   * argument when this operation is static.
   *
   * @param values the argument array for this operation
   * @return the corresponding operation array for checking a {@link
   *     randoop.condition.ExecutableBooleanExpression}
   */
  private Object[] addNullReceiver(Object[] values) {
    Object[] args = values;
    if (this.isStatic()) {
      args = new Object[values.length + 1];
      args[0] = null;
      System.arraycopy(values, 0, args, 1, values.length);
    }
    return args;
  }

  /**
<<<<<<< HEAD
   * Sets the conditions; any previous value is ignored (so the method name {@code addConditions}
   * may be misleading).
   */
  public void addConditions(OperationConditions conditions) {
    this.conditions = conditions;
=======
   * Sets the specification; any previous value is ignored (so the method name {@code
   * addExecutableSpecification} may be misleading).
   */
  public void addExecutableSpecification(ExecutableSpecification execSpec) {
    this.execSpec = execSpec;
>>>>>>> a20aa5d3
  }
}<|MERGE_RESOLUTION|>--- conflicted
+++ resolved
@@ -580,17 +580,10 @@
    *     of the specifications of the operation
    */
   public ExpectedOutcomeTable checkConditions(Object[] values) {
-<<<<<<< HEAD
-    if (conditions == null) {
-      return new ExpectedOutcomeTable();
-    }
-    return conditions.checkPrestate(addNullReceiver(values));
-=======
     if (execSpec == null) {
       return new ExpectedOutcomeTable();
     }
     return execSpec.checkPrestate(addNullReceiver(values));
->>>>>>> a20aa5d3
   }
 
   /**
@@ -612,18 +605,10 @@
   }
 
   /**
-<<<<<<< HEAD
-   * Sets the conditions; any previous value is ignored (so the method name {@code addConditions}
-   * may be misleading).
-   */
-  public void addConditions(OperationConditions conditions) {
-    this.conditions = conditions;
-=======
    * Sets the specification; any previous value is ignored (so the method name {@code
    * addExecutableSpecification} may be misleading).
    */
   public void addExecutableSpecification(ExecutableSpecification execSpec) {
     this.execSpec = execSpec;
->>>>>>> a20aa5d3
   }
 }