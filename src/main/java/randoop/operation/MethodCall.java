package randoop.operation;

import java.lang.reflect.Method;
import java.lang.reflect.Modifier;
import java.util.Arrays;
import java.util.List;
import java.util.Objects;
import java.util.StringJoiner;
import org.plumelib.util.StringsPlume;
import randoop.ExceptionalExecution;
import randoop.ExecutionOutcome;
import randoop.Globals;
import randoop.NormalExecution;
import randoop.reflection.AccessibilityPredicate;
import randoop.reflection.ReflectionPredicate;
import randoop.sequence.Variable;
import randoop.types.Type;
import randoop.types.TypeTuple;
import randoop.util.Log;
import randoop.util.MethodReflectionCode;
import randoop.util.ReflectionExecutor;

/**
 * MethodCall is a {@link Operation} that represents a call to a method. It is a wrapper for a
 * reflective Method object, and caches values of computed reflective calls.
 *
 * <p>An an {@link Operation}, a call to a non-static method<br>
 * {@code T mname (T1,...,Tn)}<br>
 * of class C can be represented formally as an operation<br>
 * <i>mname</i>: [<i>C, T1,...,Tn</i>] &rarr; <i>T</i>.<br>
 * If this method is static, then we could write the operation as<br>
 * <i>C.mname</i>: [<i>T1,...,Tn</i>] &rarr; <i>T</i><br>
 * (a class instance not being needed as an input).
 *
 * <p>The execution of a {@code MethodCall} executes the enclosed {@link Method} given values for
 * the inputs.
 *
 * <p>(Class previously called RMethod.)
 */
public final class MethodCall extends CallableOperation {

  /** The method that is called by this MethodCall. */
  private final Method method;

  /** True if the method is static. */
  private final boolean isStatic;

  /**
   * True if the method is accessible. If {@code --only-test-public-members} is set to true, a
   * method is considered accessible iff it's public. Additionally, if {@code --junit-package-name}
   * is null, a method is considered accessible iff it's public. Otherwise, a method is considered
   * accessible if it is either public or accessible relative to the given package name specified by
   * {@code --junit-package-name}
   */
  private boolean isAccessible;

  /**
   * getMethod returns Method object of this MethodCall.
   *
   * @return {@link Method} object called by this {@link MethodCall}
   */
  public Method getMethod() {
    return this.method;
  }

  /**
   * Creates an object corresponding to a call to the given method.
   *
   * @param method the reflective method object
   * @param isAccessible boolean indicating if the method is accessible
   */
  public MethodCall(Method method, boolean isAccessible) {
    if (method == null) {
      throw new IllegalArgumentException("method should not be null.");
    }

    this.method = method;
    this.isStatic = Modifier.isStatic(method.getModifiers() & Modifier.methodModifiers());
    this.isAccessible = isAccessible;
  }

  /**
   * toString outputs a text representation of the method call.
   *
   * @return string representation of the enclosed method
   */
  @Override
  public String toString() {
    return method.toString();
  }

  /**
   * {@inheritDoc}
   *
   * <p>Issues the code that corresponds to calling the method with the provided {@link Variable}
   * objects as arguments.
   *
   * @param inputVars is the list of actual arguments to be printed
   */
  @Override
  public void appendCode(
      Type declaringType,
      TypeTuple inputTypes,
      Type outputType,
      List<Variable> inputVars,
      StringBuilder sb) {

    // The name of the method.
    String methodName = getMethod().getName();
    // The name of a variable (in the test that Randoop outputs) that holds the Method object.
    String methodVar = getVariableNameForMethodObject();

    if (!isAccessible) {
      if (!Globals.makeAccessibleCode.containsKey(methodVar)) {
        StringBuilder makeMethodAccessibleBuilder = new StringBuilder();
        makeMethodAccessibleBuilder
            .append(methodVar)
            .append(" = ")
            .append(getMethod().getDeclaringClass().getCanonicalName().replace('$', '.'))
            .append(".class.getDeclaredMethod");
        StringJoiner args = new StringJoiner(", ", "(", ")");
        args.add("\"" + methodName + "\"");
        for (Class<?> parameterType : getMethod().getParameterTypes()) {
          args.add(parameterType.getCanonicalName().replace('$', '.') + ".class");
        }
        makeMethodAccessibleBuilder
            .append(args.toString())
            .append(";")
            .append(System.lineSeparator());
        makeMethodAccessibleBuilder
            .append(methodVar)
            .append(".setAccessible(true);")
            .append(System.lineSeparator());
        Globals.makeAccessibleCode.put(methodVar, makeMethodAccessibleBuilder.toString());
      }
    }

<<<<<<< HEAD
    String receiverVar = isStatic() ? null : inputVars.get(0).getName();
    if (isAccessible) {
      if (isStatic()) {
        // In the generated Java code, the "receiver" (before the method name) is the class name.
        sb.append(declaringType.getCanonicalName().replace('$', '.'));
=======
    if (isStatic()) {
      // In the generated Java code, the "receiver" (before the method name) for a static method
      // call is the class name.
      sb.append(declaringType.getCanonicalName().replace('$', '.'));
    } else {
      // In the generated Java code, the receiver is an expression.
      String receiverVar = isStatic() ? null : inputVars.get(0).getName();
      Type receiverFormalType = inputTypes.get(0);
      if (receiverFormalType.isPrimitive()) {
        sb.append("((")
            .append(receiverFormalType.getFqName())
            .append(")")
            .append(receiverVar)
            .append(")");
>>>>>>> b6c481d4
      } else {
        // In this branch, isAcessible == false.
        // In the generated Java code, the receiver is an expression.
        Type receiverFormalType = inputTypes.get(0);
        if (receiverFormalType.isPrimitive()) {
          sb.append("((")
              .append(receiverFormalType.getFqName())
              .append(")")
              .append(receiverVar)
              .append(")");
        } else {
          sb.append(receiverVar);
        }
      }

      sb.append(".");
      sb.append(methodName);
    } else {
      if (!outputType.isVoid()) {
        // Cast because the return type of `invoke()` is Object.
        sb.append("(").append(outputType.getFqName()).append(") ");
      }
      sb.append(methodVar).append(".").append("invoke");
    }

    StringJoiner arguments = new StringJoiner(", ", "(", ")");
    // In a reflective call, a receiver is always passed (even if it's null).
    int startIndex = !isAccessible || isStatic() ? 0 : 1;
    for (int i = startIndex; i < inputVars.size(); i++) {
      if (i == 0 && !isAccessible && isStatic()) {
        // There is no harm to passing inputVars.get(0), but pass
        // null to emphasize that the first (receiver) argument is ignored.
        sb.append("null");
      } else {
        // CASTING.
        String cast;
        if (inputVars.get(i).getType().equals(inputTypes.get(i))) {
          cast = "";
        } else {
          // Cast if the argument and formal parameter types are not identical.
          cast = "(" + inputTypes.get(i).getFqName() + ") ";
        }
        String param = getArgumentString(inputVars.get(i));
        arguments.add(cast + param);
      }
    }
    sb.append(arguments.toString());
  }

  /**
   * Constructs a unique variable name for the method object associated with this {@link
   * MethodCall}. The variable name is formed by appending the method name and the simple names of
   * the parameter types, separated by underscores. For array types, "Array" is appended instead of
   * "[]".
   *
   * @return the unique variable name
   */
  private String getVariableNameForMethodObject() {
    StringBuilder signature = new StringBuilder();
    // Append class name
    signature.append(getMethod().getDeclaringClass().getName().replace('.', '_'));
    signature.append("_");
    // Append method name
    signature.append(getMethod().getName());
    // Append parameter types
    Class<?>[] parameterTypes = getMethod().getParameterTypes();
    for (int i = 0; i < parameterTypes.length; i++) {
      signature.append("_");
      // Use getCanonicalName instead of getSimpleName to get the fully qualified name
      // Replace periods and brackets with underscores
      signature.append(
          parameterTypes[i].getCanonicalName().replace('.', '_').replace("[]", "Array"));
    }
    return signature.toString();
  }

  @Override
  public boolean equals(Object o) {
    if (this == o) {
      return true;
    }
    if (!(o instanceof MethodCall)) {
      return false;
    }
    MethodCall other = (MethodCall) o;
    return this.method.equals(other.method);
  }

  @Override
  public int hashCode() {
    return Objects.hash(method);
  }

  /**
   * {@inheritDoc}
   *
   * @return a {@link NormalExecution} with return value if execution was normal, otherwise a {@link
   *     ExceptionalExecution} if an exception was thrown
   */
  @Override
  public ExecutionOutcome execute(Object[] input) {

    Log.logPrintf("MethodCall.execute: this = %s%n", this);

    Object receiver = null;
    int paramsLength = input.length;
    int paramsStartIndex = 0;
    if (!isStatic()) {
      receiver = input[0];
      paramsLength--;
      paramsStartIndex = 1;
    }

    Object[] params = new Object[paramsLength];
    for (int i = 0; i < params.length; i++) {
      params[i] = input[i + paramsStartIndex];
      if (Log.isLoggingOn()) {
        Log.logPrintf("  Param %d = %s%n", i, StringsPlume.toStringAndClass(params[i]));
      }
    }

    MethodReflectionCode code = new MethodReflectionCode(this.method, receiver, params);

    return ReflectionExecutor.executeReflectionCode(code);
  }

  /**
   * {@inheritDoc}
   *
   * @return true if this method is static, and false otherwise
   */
  @Override
  public boolean isStatic() {
    return isStatic;
  }

  /**
   * {@inheritDoc}
   *
   * <p>The descriptor for a method is a string representing the method signature.
   *
   * <p>Examples: java.util.ArrayList.get(int) java.util.ArrayList.add(int,java.lang.Object)
   */
  @Override
  public String toParsableString(Type declaringType, TypeTuple inputTypes, Type outputType) {
    StringBuilder sb = new StringBuilder();
    sb.append(method.getDeclaringClass().getName()).append(".");
    sb.append(method.getName()).append("(");
    Class<?>[] params = method.getParameterTypes();
    TypeArguments.getTypeArgumentString(sb, params);
    sb.append(")");
    return sb.toString();
  }

  /**
   * Parses a method signature (<em>not</em> a representation of a call; there are no arguments, for
   * example) and returns a {@link MethodCall} object. Should satisfy {@code
   * parse(op.toParsableString()).equals(op)} for Operation op.
   *
   * @param signature a string descriptor
   * @return the method call operation for the given string descriptor
   * @throws OperationParseException if s does not match expected descriptor
   * @see OperationParser#parse(String)
   */
  @SuppressWarnings("signature") // parsing
  public static TypedClassOperation parse(String signature) throws OperationParseException {
    if (signature == null) {
      throw new IllegalArgumentException("signature may not be null");
    }

    int openParPos = signature.indexOf('(');
    int closeParPos = signature.indexOf(')');

    String prefix = signature.substring(0, openParPos);
    int lastDotPos = prefix.lastIndexOf('.');

    assert lastDotPos >= 0;
    String classname = prefix.substring(0, lastDotPos);
    String opname = prefix.substring(lastDotPos + 1);
    String arguments = signature.substring(openParPos + 1, closeParPos);

    Type classType;
    try {
      classType = Type.getTypeforFullyQualifiedName(classname);
    } catch (ClassNotFoundException | NoClassDefFoundError e) {
      String msg =
          "Class " + classname + " is not on classpath while parsing \"" + signature + "\"";
      throw new OperationParseException(msg);
    }

    Class<?>[] typeArguments;
    try {
      typeArguments = TypeArguments.getTypeArgumentsForString(arguments);
    } catch (OperationParseException e) {
      throw new OperationParseException(e.getMessage() + " while parsing \"" + signature + "\"");
    }
    Method m = null;
    try {
      m = classType.getRuntimeClass().getDeclaredMethod(opname, typeArguments);
    } catch (NoSuchMethodException e) {
      try {
        m = classType.getRuntimeClass().getMethod(opname, typeArguments);
      } catch (NoSuchMethodException e2) {
        String msg =
            "Method "
                + opname
                + " with parameters "
                + Arrays.toString(typeArguments)
                + " does not exist in "
                + classType
                + ": "
                + e;
        throw new OperationParseException(msg);
      }
    }
    // accessibility predicate shouldn't matter for generating output type
    return TypedClassOperation.forMethod(m, AccessibilityPredicate.IS_ANY);
  }

  /**
   * {@inheritDoc}
   *
   * @return true always, since this is a method call
   */
  @Override
  public boolean isMessage() {
    return true;
  }

  /**
   * {@inheritDoc}
   *
   * @return true always, since this is a method call
   */
  @Override
  public boolean isMethodCall() {
    return true;
  }

  @Override
  public String getName() {
    return method.getName();
  }

  @Override
  public Method getReflectionObject() {
    return method;
  }

  /**
   * {@inheritDoc}
   *
   * <p>Determines whether enclosed {@link Method} satisfies the given predicate.
   *
   * @param reflectionPredicate the {@link ReflectionPredicate} to be checked
   * @return true only if the method in this object satisfies the canUse(Method) of predicate
   */
  @Override
  public boolean satisfies(ReflectionPredicate reflectionPredicate) {
    return reflectionPredicate.test(method);
  }
}<|MERGE_RESOLUTION|>--- conflicted
+++ resolved
@@ -135,28 +135,12 @@
       }
     }
 
-<<<<<<< HEAD
     String receiverVar = isStatic() ? null : inputVars.get(0).getName();
     if (isAccessible) {
       if (isStatic()) {
-        // In the generated Java code, the "receiver" (before the method name) is the class name.
+        // In the generated Java code, the "receiver" (before the method name) for a static method
+        // call is the class name.
         sb.append(declaringType.getCanonicalName().replace('$', '.'));
-=======
-    if (isStatic()) {
-      // In the generated Java code, the "receiver" (before the method name) for a static method
-      // call is the class name.
-      sb.append(declaringType.getCanonicalName().replace('$', '.'));
-    } else {
-      // In the generated Java code, the receiver is an expression.
-      String receiverVar = isStatic() ? null : inputVars.get(0).getName();
-      Type receiverFormalType = inputTypes.get(0);
-      if (receiverFormalType.isPrimitive()) {
-        sb.append("((")
-            .append(receiverFormalType.getFqName())
-            .append(")")
-            .append(receiverVar)
-            .append(")");
->>>>>>> b6c481d4
       } else {
         // In this branch, isAcessible == false.
         // In the generated Java code, the receiver is an expression.
