package randoop.operation;

import java.lang.reflect.Method;
import java.lang.reflect.Modifier;
import java.util.Arrays;
import java.util.List;
import java.util.Objects;
import java.util.StringJoiner;
import org.plumelib.util.StringsPlume;
import randoop.ExceptionalExecution;
import randoop.ExecutionOutcome;
import randoop.Globals;
import randoop.NormalExecution;
import randoop.reflection.ReflectionPredicate;
import randoop.sequence.Variable;
import randoop.types.Type;
import randoop.types.TypeTuple;
import randoop.util.Log;
import randoop.util.MethodReflectionCode;
import randoop.util.ReflectionExecutor;

/**
 * MethodCall is a {@link Operation} that represents a call to a method. It is a wrapper for a
 * reflective Method object, and caches values of computed reflective calls.
 *
 * <p>An an {@link Operation}, a call to a non-static method<br>
 * {@code T mname (T1,...,Tn)}<br>
 * of class C can be represented formally as an operation<br>
 * <i>mname</i>: [<i>C, T1,...,Tn</i>] &rarr; <i>T</i>.<br>
 * If this method is static, then we could write the operation as<br>
 * <i>C.mname</i>: [<i>T1,...,Tn</i>] &rarr; <i>T</i><br>
 * (a class instance not being needed as an input).
 *
 * <p>The execution of a {@code MethodCall} executes the enclosed {@link Method} given values for
 * the inputs.
 *
 * <p>(Class previously called RMethod.)
 */
public final class MethodCall extends CallableOperation {

  private final Method method;
  private final boolean isStatic;

  /** If true, make all calls reflectively. */
  // TODO: Make just some calls reflectively.
  public static final boolean reflectiveCall = true;

  /**
   * getMethod returns Method object of this MethodCall.
   *
   * @return {@link Method} object called by this {@link MethodCall}
   */
  public Method getMethod() {
    return this.method;
  }

  /**
   * MethodCall creates an object corresponding to the given reflective method.
   *
   * @param method the reflective method object
   */
  public MethodCall(Method method) {
    if (method == null) {
      throw new IllegalArgumentException("method should not be null.");
    }

    this.method = method;
    this.method.setAccessible(true);
    this.isStatic = Modifier.isStatic(method.getModifiers() & Modifier.methodModifiers());
  }

  /**
   * toString outputs a text representation of the method call.
   *
   * @return string representation of the enclosed method
   */
  @Override
  public String toString() {
    return method.toString();
  }

  /**
   * {@inheritDoc}
   *
   * <p>Issues the code that corresponds to calling the method with the provided {@link Variable}
   * objects as arguments.
   *
   * @param inputVars is the list of actual arguments to be printed
   */
  @Override
  public void appendCode(
      Type declaringType,
      TypeTuple inputTypes,
      Type outputType,
      List<Variable> inputVars,
      StringBuilder sb) {

    // The name of the method.
    String methodName = getMethod().getName();
    // The name of a variable that holds the Method object.
    String methodVar = getVariableNameForMethodObject();

    if (reflectiveCall) {
      if (!Globals.makeAccessibleMap.containsKey(methodVar)) {
        String line1 =
            methodVar
                + " = "
                + getMethod().getDeclaringClass().getCanonicalName().replace('$', '.')
                + ".class.getDeclaredMethod(\""
                + getMethod().getName()
                + "\"";
        Class<?>[] parameterTypes = getMethod().getParameterTypes();
        for (int i = 0; i < parameterTypes.length; i++) {
          line1 += ", " + parameterTypes[i].getCanonicalName().replace('$', '.') + ".class";
        }
        line1 += ");";
        String line2 = methodVar + ".setAccessible(true);";
        String lineSep = System.lineSeparator();
        Globals.makeAccessibleMap.put(methodVar, line1 + lineSep + line2 + lineSep);
      }
    }

    String receiverVar = isStatic() ? null : inputVars.get(0).getName();
<<<<<<< HEAD
    if (!reflectiveCall) {
      if (isStatic()) {
        // In the generated Java code, the "receiver" (before the method name) is the class name.
        sb.append(declaringType.getCanonicalName().replace('$', '.'));
      } else {
        // In the generated Java code, the receiver is an expression.
        Type receiverFormalType = inputTypes.get(0);
        if (receiverFormalType.isPrimitive()) {
          sb.append("((")
              .append(receiverFormalType.getFqName())
              .append(")")
              .append(receiverVar)
              .append(")");
        } else {
          sb.append(receiverVar);
        }
      }
      sb.append(".");
      sb.append(methodName);
    } else {
      // `reflectiveCall` is true
      sb.append(receiverVar);
      if (!outputType.isVoid()) {
        // Cast because the return type of `invoke()` is Object.
        sb.append("(").append(outputType.getFqName()).append(") ");
=======
    if (isStatic()) {
      // In the generated Java code, the "receiver" (before the method name) is the class name.
      sb.append(declaringType.getCanonicalName().replace('$', '.'));
    } else {
      // In the generated Java code, the receiver is an expression.
      Type receiverFormalType = inputTypes.get(0);
      if (receiverFormalType.isPrimitive()) {
        sb.append("((")
            .append(receiverFormalType.getFqName())
            .append(")")
            .append(receiverVar)
            .append(")");
      } else {
        sb.append(receiverVar);
>>>>>>> bf00e38f
      }
      sb.append(methodVar).append(".").append("invoke");
    }

    StringJoiner arguments = new StringJoiner(", ", "(", ")");
    // In a reflective call, a receiver is always passed (even if it's null).
    int startIndex = reflectiveCall || isStatic() ? 0 : 1;
    for (int i = startIndex; i < inputVars.size(); i++) {
      if (i == 0 && reflectiveCall && isStatic()) {
        // There is no harm to passing inputVars.get(0), but pass
        // null to emphasize that the first (receiver) argument is ignored.
        sb.append("null");
      } else {
        // CASTING.
        String cast;
        if (inputVars.get(i).getType().equals(inputTypes.get(i))) {
          cast = "";
        } else {
          // Cast if the argument and formal parameter types are not identical.
          cast = "(" + inputTypes.get(i).getFqName() + ") ";
        }
        String param = getArgumentString(inputVars.get(i));
        arguments.add(cast + param);
      }
    }
    sb.append(arguments.toString());
  }

  private String getVariableNameForMethodObject() {
    StringBuilder signature = new StringBuilder();
    // Append method name
    signature.append(getMethod().getName());
    // Append parameter types
    Class<?>[] parameterTypes = getMethod().getParameterTypes();
    for (int i = 0; i < parameterTypes.length; i++) {
      signature.append("_");
      signature.append(parameterTypes[i].getSimpleName().replace("[]", "Array"));
    }
    return signature.toString();
  }

  @Override
  public boolean equals(Object o) {
    if (this == o) {
      return true;
    }
    if (!(o instanceof MethodCall)) {
      return false;
    }
    MethodCall other = (MethodCall) o;
    return this.method.equals(other.method);
  }

  @Override
  public int hashCode() {
    return Objects.hash(method);
  }

  /**
   * {@inheritDoc}
   *
   * @return a {@link NormalExecution} with return value if execution was normal, otherwise a {@link
   *     ExceptionalExecution} if an exception was thrown
   */
  @Override
  public ExecutionOutcome execute(Object[] input) {

    Log.logPrintf("MethodCall.execute: this = %s%n", this);

    Object receiver = null;
    int paramsLength = input.length;
    int paramsStartIndex = 0;
    if (!isStatic()) {
      receiver = input[0];
      paramsLength--;
      paramsStartIndex = 1;
    }

    Object[] params = new Object[paramsLength];
    for (int i = 0; i < params.length; i++) {
      params[i] = input[i + paramsStartIndex];
      if (Log.isLoggingOn()) {
        Log.logPrintf("  Param %d = %s%n", i, StringsPlume.toStringAndClass(params[i]));
      }
    }

    MethodReflectionCode code = new MethodReflectionCode(this.method, receiver, params);

    return ReflectionExecutor.executeReflectionCode(code);
  }

  /**
   * {@inheritDoc}
   *
   * @return true if this method is static, and false otherwise
   */
  @Override
  public boolean isStatic() {
    return isStatic;
  }

  /**
   * {@inheritDoc}
   *
   * <p>The descriptor for a method is a string representing the method signature.
   *
   * <p>Examples: java.util.ArrayList.get(int) java.util.ArrayList.add(int,java.lang.Object)
   */
  @Override
  public String toParsableString(Type declaringType, TypeTuple inputTypes, Type outputType) {
    StringBuilder sb = new StringBuilder();
    sb.append(method.getDeclaringClass().getName()).append(".");
    sb.append(method.getName()).append("(");
    Class<?>[] params = method.getParameterTypes();
    TypeArguments.getTypeArgumentString(sb, params);
    sb.append(")");
    return sb.toString();
  }

  /**
   * Parses a method signature (<em>not</em> a representation of a call; there are no arguments, for
   * example) and returns a {@link MethodCall} object. Should satisfy {@code
   * parse(op.toParsableString()).equals(op)} for Operation op.
   *
   * @param signature a string descriptor
   * @return the method call operation for the given string descriptor
   * @throws OperationParseException if s does not match expected descriptor
   * @see OperationParser#parse(String)
   */
  @SuppressWarnings("signature") // parsing
  public static TypedClassOperation parse(String signature) throws OperationParseException {
    if (signature == null) {
      throw new IllegalArgumentException("signature may not be null");
    }

    int openParPos = signature.indexOf('(');
    int closeParPos = signature.indexOf(')');

    String prefix = signature.substring(0, openParPos);
    int lastDotPos = prefix.lastIndexOf('.');

    assert lastDotPos >= 0;
    String classname = prefix.substring(0, lastDotPos);
    String opname = prefix.substring(lastDotPos + 1);
    String arguments = signature.substring(openParPos + 1, closeParPos);

    Type classType;
    try {
      classType = Type.getTypeforFullyQualifiedName(classname);
    } catch (ClassNotFoundException | NoClassDefFoundError e) {
      String msg =
          "Class " + classname + " is not on classpath while parsing \"" + signature + "\"";
      throw new OperationParseException(msg);
    }

    Class<?>[] typeArguments;
    try {
      typeArguments = TypeArguments.getTypeArgumentsForString(arguments);
    } catch (OperationParseException e) {
      throw new OperationParseException(e.getMessage() + " while parsing \"" + signature + "\"");
    }
    Method m = null;
    try {
      m = classType.getRuntimeClass().getDeclaredMethod(opname, typeArguments);
    } catch (NoSuchMethodException e) {
      try {
        m = classType.getRuntimeClass().getMethod(opname, typeArguments);
      } catch (NoSuchMethodException e2) {
        String msg =
            "Method "
                + opname
                + " with parameters "
                + Arrays.toString(typeArguments)
                + " does not exist in "
                + classType
                + ": "
                + e;
        throw new OperationParseException(msg);
      }
    }

    return TypedClassOperation.forMethod(m);
  }

  /**
   * {@inheritDoc}
   *
   * @return true always, since this is a method call
   */
  @Override
  public boolean isMessage() {
    return true;
  }

  /**
   * {@inheritDoc}
   *
   * @return true always, since this is a method call
   */
  @Override
  public boolean isMethodCall() {
    return true;
  }

  @Override
  public String getName() {
    return method.getName();
  }

  @Override
  public Method getReflectionObject() {
    return method;
  }

  /**
   * {@inheritDoc}
   *
   * <p>Determines whether enclosed {@link Method} satisfies the given predicate.
   *
   * @param reflectionPredicate the {@link ReflectionPredicate} to be checked
   * @return true only if the method in this object satisfies the canUse(Method) of predicate
   */
  @Override
  public boolean satisfies(ReflectionPredicate reflectionPredicate) {
    return reflectionPredicate.test(method);
  }
}<|MERGE_RESOLUTION|>--- conflicted
+++ resolved
@@ -106,14 +106,13 @@
             methodVar
                 + " = "
                 + getMethod().getDeclaringClass().getCanonicalName().replace('$', '.')
-                + ".class.getDeclaredMethod(\""
-                + getMethod().getName()
-                + "\"";
-        Class<?>[] parameterTypes = getMethod().getParameterTypes();
-        for (int i = 0; i < parameterTypes.length; i++) {
-          line1 += ", " + parameterTypes[i].getCanonicalName().replace('$', '.') + ".class";
+                + ".class.getDeclaredMethod";
+        StringJoiner args = new StringJoiner(", ", "(", ")");
+        args.add("\"" + getMethod().getName() + "\"");
+        for (Class<?> parameterType : getMethod().getParameterTypes()) {
+          args.add(parameterType.getCanonicalName().replace('$', '.') + ".class");
         }
-        line1 += ");";
+        line1 += args.toString() + ";";
         String line2 = methodVar + ".setAccessible(true);";
         String lineSep = System.lineSeparator();
         Globals.makeAccessibleMap.put(methodVar, line1 + lineSep + line2 + lineSep);
@@ -121,7 +120,6 @@
     }
 
     String receiverVar = isStatic() ? null : inputVars.get(0).getName();
-<<<<<<< HEAD
     if (!reflectiveCall) {
       if (isStatic()) {
         // In the generated Java code, the "receiver" (before the method name) is the class name.
@@ -147,22 +145,6 @@
       if (!outputType.isVoid()) {
         // Cast because the return type of `invoke()` is Object.
         sb.append("(").append(outputType.getFqName()).append(") ");
-=======
-    if (isStatic()) {
-      // In the generated Java code, the "receiver" (before the method name) is the class name.
-      sb.append(declaringType.getCanonicalName().replace('$', '.'));
-    } else {
-      // In the generated Java code, the receiver is an expression.
-      Type receiverFormalType = inputTypes.get(0);
-      if (receiverFormalType.isPrimitive()) {
-        sb.append("((")
-            .append(receiverFormalType.getFqName())
-            .append(")")
-            .append(receiverVar)
-            .append(")");
-      } else {
-        sb.append(receiverVar);
->>>>>>> bf00e38f
       }
       sb.append(methodVar).append(".").append("invoke");
     }
