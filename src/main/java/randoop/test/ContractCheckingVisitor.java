package randoop.test;

import java.util.List;
import randoop.ExceptionalExecution;
import randoop.ExecutionOutcome;
import randoop.NotExecuted;
import randoop.contract.ObjectContract;
import randoop.sequence.ExecutableSequence;
import randoop.sequence.ReferenceValue;
import randoop.test.predicate.ExceptionPredicate;
import randoop.util.Log;
import randoop.util.TupleSet;

/**
 * An execution visitor that generates checks for error-revealing tests. If execution of the visited
 * sequence is normal, it will generate checks for unary and binary object contracts over the values
 * from the execution. Contracts will be checked on all values except for boxed primitives or
 * Strings. If the execution throws an exception considered to be an error, the visitor generates a
 * {@code NoExceptionCheck} indicating that the statement threw an exception in error. For each
 * contract violation, the visitor adds a {@code Check} to the {@code TestChecks} object that is
 * returned.
 */
public final class ContractCheckingVisitor implements TestCheckGenerator {

  private ContractSet contracts;
  private ExceptionPredicate exceptionPredicate;

  /**
   * Create a new visitor that checks the given contracts after the last statement in a sequence is
   * executed.
   *
   * @param contracts expected to be unary contracts, i.e. for each contract {@code c}, {@code
   *     c.getArity() == 1}.
   * @param exceptionPredicate the predicate to test for exceptions that are errors
   */
  public ContractCheckingVisitor(ContractSet contracts, ExceptionPredicate exceptionPredicate) {
    this.contracts = contracts;
    this.exceptionPredicate = exceptionPredicate;
  }

  /**
   * {@inheritDoc}
   *
   * <p>Adds checks to final statement of sequence. Looks for failure exceptions, and violations of
   * contracts in {@code contracts}.
   */
  @Override
  public TestChecks visit(ExecutableSequence eseq) {
    ErrorRevealingChecks checks = new ErrorRevealingChecks();

    int finalIndex = eseq.sequence.size() - 1;
    ExecutionOutcome finalResult = eseq.getResult(finalIndex);

    // If statement not executed, then something flaky
    if (finalResult instanceof NotExecuted) {
      throw new Error("Un-executed final statement in sequence: " + eseq);
    }

    if (finalResult instanceof ExceptionalExecution) {
      // If there is an exception, check whether it is considered a failure
      ExceptionalExecution exec = (ExceptionalExecution) finalResult;

      if (exceptionPredicate.test(exec, eseq)) {
        String exceptionName = exec.getException().getClass().getName();
        NoExceptionCheck obs = new NoExceptionCheck(finalIndex, exceptionName);
        checks.add(obs);
      }

      // If exception not considered a failure, don't include checks

    } else {
      // Otherwise, normal execution, check contracts
      if (!contracts.isEmpty()) {
        Check check;

        // 1. check unary over values in last statement
        // TODO: Why aren't unary contracts checked over all values like binary contracts are?
        List<ReferenceValue> statementValues = eseq.getLastStatementValues();
        List<ObjectContract> unaryContracts = contracts.getWithArity(1);
        if (!unaryContracts.isEmpty()) {
          TupleSet<ReferenceValue> statementTuples = new TupleSet<>();
          statementTuples = statementTuples.extend(statementValues);
<<<<<<< HEAD
          check = checkContracts(unaryContracts, s, statementTuples);
=======
          check = statementTuples.findAndTransform(new ContractChecker(eseq, unaryContracts));
>>>>>>> 2c7c78b6
          if (check != null) {
            checks.add(check);
            return checks;
          }
        }

        // 2. check binary over all pairs of values.
        // Rationale:  this call might have side-effected some previously-existing value.
        List<ReferenceValue> inputValues = eseq.getInputValues();
        TupleSet<ReferenceValue> inputTuples = new TupleSet<>();
        inputTuples = inputTuples.extend(inputValues).extend(inputValues);
        List<ObjectContract> binaryContracts = contracts.getWithArity(2);
        if (!binaryContracts.isEmpty()) {
<<<<<<< HEAD
          check = checkContracts(binaryContracts, s, inputTuples);
=======
          check = inputTuples.findAndTransform(new ContractChecker(eseq, binaryContracts));
>>>>>>> 2c7c78b6
          if (check != null) {
            checks.add(check);
            return checks;
          }
        }

        // 3. check ternary over statement x pair of input values
        TupleSet<ReferenceValue> ternaryTuples = inputTuples.exhaustivelyExtend(statementValues);
        List<ObjectContract> ternaryContracts = contracts.getWithArity(3);
        if (!ternaryContracts.isEmpty()) {
<<<<<<< HEAD
          check = checkContracts(ternaryContracts, s, ternaryTuples);
=======
          check = ternaryTuples.findAndTransform(new ContractChecker(eseq, ternaryContracts));
>>>>>>> 2c7c78b6
          if (check != null) {
            checks.add(check);
            return checks;
          }
        }
      }
    }
    return checks;
  }

  /**
   * Finds the first tuple for which a contract fails, and returns the failing check.
   *
   * @return a failing Check, or null
   */
  Check checkContracts(
      List<ObjectContract> contracts, ExecutableSequence s, TupleSet<ReferenceValue> tuples) {
    for (List<ReferenceValue> tuple : tuples.tuples()) {

      for (ObjectContract contract : contracts) {
        assert tuple.size() == contract.getArity()
            : "value tuple size "
                + tuple.size()
                + " must match contract arity "
                + contract.getArity();
        // if (Randomness.selectionLog.enabled() && Randomness.verbosity > 0) {
        //   Randomness.selectionLog.log("ContractChecker.apply: considering contract=%s%n", contract);
        // }
        if (ContractChecker.typesMatch(contract.getInputTypes(), tuple)) {
          if (Log.isLoggingOn()) {
            Log.logLine("Checking contract " + contract.getClass());
          }
          Object[] values = ContractChecker.getValues(tuple);
          Check check = ContractChecker.checkContract(contract, s, values);
          if (check != null) {
            return check;
          }
        }
      }
    }

    return null;
  }
}<|MERGE_RESOLUTION|>--- conflicted
+++ resolved
@@ -80,11 +80,7 @@
         if (!unaryContracts.isEmpty()) {
           TupleSet<ReferenceValue> statementTuples = new TupleSet<>();
           statementTuples = statementTuples.extend(statementValues);
-<<<<<<< HEAD
-          check = checkContracts(unaryContracts, s, statementTuples);
-=======
-          check = statementTuples.findAndTransform(new ContractChecker(eseq, unaryContracts));
->>>>>>> 2c7c78b6
+          check = checkContracts(unaryContracts, eseq, statementTuples);
           if (check != null) {
             checks.add(check);
             return checks;
@@ -98,11 +94,7 @@
         inputTuples = inputTuples.extend(inputValues).extend(inputValues);
         List<ObjectContract> binaryContracts = contracts.getWithArity(2);
         if (!binaryContracts.isEmpty()) {
-<<<<<<< HEAD
-          check = checkContracts(binaryContracts, s, inputTuples);
-=======
-          check = inputTuples.findAndTransform(new ContractChecker(eseq, binaryContracts));
->>>>>>> 2c7c78b6
+          check = checkContracts(binaryContracts, eseq, inputTuples);
           if (check != null) {
             checks.add(check);
             return checks;
@@ -113,11 +105,7 @@
         TupleSet<ReferenceValue> ternaryTuples = inputTuples.exhaustivelyExtend(statementValues);
         List<ObjectContract> ternaryContracts = contracts.getWithArity(3);
         if (!ternaryContracts.isEmpty()) {
-<<<<<<< HEAD
-          check = checkContracts(ternaryContracts, s, ternaryTuples);
-=======
-          check = ternaryTuples.findAndTransform(new ContractChecker(eseq, ternaryContracts));
->>>>>>> 2c7c78b6
+          check = checkContracts(ternaryContracts, eseq, ternaryTuples);
           if (check != null) {
             checks.add(check);
             return checks;
