--- conflicted
+++ resolved
@@ -8,8 +8,6 @@
 import randoop.sequence.ExecutableSequence;
 import randoop.sequence.ReferenceValue;
 import randoop.test.predicate.ExceptionPredicate;
-<<<<<<< HEAD
-=======
 import randoop.types.ClassOrInterfaceType;
 import randoop.types.GenericClassType;
 import randoop.types.InstantiatedType;
@@ -17,7 +15,6 @@
 import randoop.types.Substitution;
 import randoop.types.Type;
 import randoop.types.TypeTuple;
->>>>>>> cb6f2dd6
 import randoop.util.Log;
 import randoop.util.TupleSet;
 
@@ -127,15 +124,6 @@
   }
 
   /**
-<<<<<<< HEAD
-   * Finds the first tuple for which a contract fails, and returns the failing check.
-   *
-   * @return a failing Check, or null
-   */
-  Check checkContracts(
-      List<ObjectContract> contracts, ExecutableSequence s, TupleSet<ReferenceValue> tuples) {
-    for (List<ReferenceValue> tuple : tuples.tuples()) {
-=======
    * If a contract fails for some tuple, returns some such failing check.
    *
    * @param tuples the value tuples to use as input to the contracts
@@ -145,7 +133,6 @@
       List<ObjectContract> contracts, ExecutableSequence eseq, TupleSet<ReferenceValue> tuples) {
     for (List<ReferenceValue> tuple : tuples.tuples()) {
       Object[] values = getValues(tuple);
->>>>>>> cb6f2dd6
 
       for (ObjectContract contract : contracts) {
         assert tuple.size() == contract.getArity()
@@ -153,23 +140,11 @@
                 + tuple.size()
                 + " must match contract arity "
                 + contract.getArity();
-<<<<<<< HEAD
-        // if (Randomness.selectionLog.enabled() && Randomness.verbosity > 0) {
-        //   Randomness.selectionLog.log("ContractChecker.apply: considering contract=%s%n", contract);
-        // }
-        if (ContractChecker.typesMatch(contract.getInputTypes(), tuple)) {
-          if (Log.isLoggingOn()) {
-            Log.logLine("Checking contract " + contract.getClass());
-          }
-          Object[] values = ContractChecker.getValues(tuple);
-          Check check = ContractChecker.checkContract(contract, s, values);
-=======
         if (typesMatch(contract.getInputTypes(), tuple)) {
           if (Log.isLoggingOn()) {
             Log.logLine("Checking contract " + contract.getClass());
           }
           Check check = contract.checkContract(eseq, values);
->>>>>>> cb6f2dd6
           if (check != null) {
             return check;
           }
@@ -179,8 +154,6 @@
 
     return null;
   }
-<<<<<<< HEAD
-=======
 
   /**
    * Indicates whether the given list of values matches the types in the type tuple. Contracts may
@@ -238,5 +211,4 @@
     }
     return values;
   }
->>>>>>> cb6f2dd6
 }