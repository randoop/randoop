package randoop.test;

import java.util.ArrayList;
import java.util.List;
import randoop.ExecutionOutcome;
import randoop.NormalExecution;
import randoop.NotExecuted;
<<<<<<< HEAD
import randoop.condition.PostCondition;
=======
import randoop.condition.BooleanExpression;
>>>>>>> dea41ce0
import randoop.sequence.ExecutableSequence;
import randoop.sequence.Variable;

/** Checks the given post-conditions after the last statement of a sequence. */
public class PostConditionCheckGenerator implements TestCheckGenerator {

  /** the post-conditions */
<<<<<<< HEAD
  private final List<PostCondition> postConditions;
=======
  private final List<BooleanExpression> postConditions;
>>>>>>> dea41ce0

  /**
   * Create a {@link TestCheckGenerator} to test the given post-condition.
   *
   * @param postConditions the post-condition to be tested in generated {@link TestChecks}
   */
<<<<<<< HEAD
  public PostConditionCheckGenerator(List<PostCondition> postConditions) {
=======
  public PostConditionCheckGenerator(List<BooleanExpression> postConditions) {
>>>>>>> dea41ce0
    this.postConditions = postConditions;
  }

  /**
   * Tests all of the the post-conditions against the values in the given {@link
   * ExecutableSequence}, and if the condition is not satisfied returns a {@link
   * ErrorRevealingChecks}.
   *
   * <p>Note that the operation input values passed to the post-condition are the values
   * post-execution.
   *
   * @param s the sequence for which checks are generated
   * @return the {@link ErrorRevealingChecks} with a {@link PostConditionCheck} if the
   *     post-condition fails on the sequence, an {@code null} otherwise
   */
  @Override
  public TestChecks visit(ExecutableSequence s) {
    int finalIndex = s.sequence.size() - 1;
    ExecutionOutcome result = s.getResult(finalIndex);

    TestChecks checks;
    if (result instanceof NotExecuted) {
      throw new Error("Abnormal execution in sequence: " + s);
    } else if (result instanceof NormalExecution) {
<<<<<<< HEAD
      List<PostCondition> failed = new ArrayList<>();
=======
      List<BooleanExpression> failed = new ArrayList<>();
>>>>>>> dea41ce0
      ArrayList<Variable> inputs = new ArrayList<>(s.sequence.getInputs(finalIndex));
      inputs.add(s.sequence.getVariable(finalIndex));
      Object[] inputValues = s.getRuntimeInputs(inputs);
      if (s.sequence.getStatement(finalIndex).getOperation().isStatic()) {
        inputValues = addNullReceiver(inputValues);
      }
<<<<<<< HEAD
      for (PostCondition postCondition : postConditions) {
=======
      for (BooleanExpression postCondition : postConditions) {
>>>>>>> dea41ce0
        if (!postCondition.check(inputValues)) {
          failed.add(postCondition);
        }
      }
      if (failed.isEmpty()) {
        checks = new RegressionChecks();
        checks.add(new PostConditionCheck(postConditions, inputs));
      } else {
        checks = new ErrorRevealingChecks();
        checks.add(new PostConditionCheck(failed, inputs));
      }
<<<<<<< HEAD

=======
>>>>>>> dea41ce0
      s.sequence.disableShortForm();
    } else { // if execution was exceptional, return empty checks
      checks = new ErrorRevealingChecks();
    }
    return checks;
  }

  @Override
  public TestCheckGenerator getGenerator() {
    return this;
  }

  private Object[] addNullReceiver(Object[] values) {
    Object[] args = new Object[values.length + 1];
    args[0] = null;
    System.arraycopy(values, 0, args, 1, values.length);
    return args;
  }
}<|MERGE_RESOLUTION|>--- conflicted
+++ resolved
@@ -5,11 +5,7 @@
 import randoop.ExecutionOutcome;
 import randoop.NormalExecution;
 import randoop.NotExecuted;
-<<<<<<< HEAD
-import randoop.condition.PostCondition;
-=======
 import randoop.condition.BooleanExpression;
->>>>>>> dea41ce0
 import randoop.sequence.ExecutableSequence;
 import randoop.sequence.Variable;
 
@@ -17,22 +13,14 @@
 public class PostConditionCheckGenerator implements TestCheckGenerator {
 
   /** the post-conditions */
-<<<<<<< HEAD
-  private final List<PostCondition> postConditions;
-=======
   private final List<BooleanExpression> postConditions;
->>>>>>> dea41ce0
 
   /**
    * Create a {@link TestCheckGenerator} to test the given post-condition.
    *
    * @param postConditions the post-condition to be tested in generated {@link TestChecks}
    */
-<<<<<<< HEAD
-  public PostConditionCheckGenerator(List<PostCondition> postConditions) {
-=======
   public PostConditionCheckGenerator(List<BooleanExpression> postConditions) {
->>>>>>> dea41ce0
     this.postConditions = postConditions;
   }
 
@@ -57,22 +45,14 @@
     if (result instanceof NotExecuted) {
       throw new Error("Abnormal execution in sequence: " + s);
     } else if (result instanceof NormalExecution) {
-<<<<<<< HEAD
-      List<PostCondition> failed = new ArrayList<>();
-=======
       List<BooleanExpression> failed = new ArrayList<>();
->>>>>>> dea41ce0
       ArrayList<Variable> inputs = new ArrayList<>(s.sequence.getInputs(finalIndex));
       inputs.add(s.sequence.getVariable(finalIndex));
       Object[] inputValues = s.getRuntimeInputs(inputs);
       if (s.sequence.getStatement(finalIndex).getOperation().isStatic()) {
         inputValues = addNullReceiver(inputValues);
       }
-<<<<<<< HEAD
-      for (PostCondition postCondition : postConditions) {
-=======
       for (BooleanExpression postCondition : postConditions) {
->>>>>>> dea41ce0
         if (!postCondition.check(inputValues)) {
           failed.add(postCondition);
         }
@@ -84,10 +64,7 @@
         checks = new ErrorRevealingChecks();
         checks.add(new PostConditionCheck(failed, inputs));
       }
-<<<<<<< HEAD
 
-=======
->>>>>>> dea41ce0
       s.sequence.disableShortForm();
     } else { // if execution was exceptional, return empty checks
       checks = new ErrorRevealingChecks();
