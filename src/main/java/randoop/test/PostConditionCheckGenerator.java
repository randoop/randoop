--- conflicted
+++ resolved
@@ -41,15 +41,10 @@
   public TestChecks visit(ExecutableSequence s) {
     int finalIndex = s.sequence.size() - 1;
     ExecutionOutcome result = s.getResult(finalIndex);
-<<<<<<< HEAD
-    TestChecks checks = new PostConditionFailureChecks();
-    if (result instanceof NormalExecution) {
-=======
     TestChecks checks;
     if (result instanceof NotExecuted) {
       throw new Error("Abnormal execution in sequence: " + s);
     } else if (result instanceof NormalExecution) {
->>>>>>> 3bd65fd7
       ArrayList<Variable> inputs = new ArrayList<>(s.sequence.getInputs(finalIndex));
       inputs.add(s.sequence.getVariable(finalIndex));
       Object[] inputValues = s.getRuntimeInputs(inputs);
