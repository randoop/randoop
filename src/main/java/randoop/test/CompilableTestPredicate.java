--- conflicted
+++ resolved
@@ -90,12 +90,7 @@
         if (((ExceptionalExecution) sequenceResult).getException()
             instanceof randoop.util.TimeoutExceededException) {
           // Do not count TimeoutExceeded as a CompileFailure.
-<<<<<<< HEAD
           return true;
-=======
-          // TODO: This always returns false.  Should it be true?
-          return result;
->>>>>>> 480de508
         }
       }
     }
@@ -104,13 +99,8 @@
 
   /**
    * Return true if the given source code compiles without error. This is here to allow the
-<<<<<<< HEAD
-   * mechanics of the predicate to be tested directly. Otherwise, we have to create a broken broken
-   * {@link ExecutableSequence}, which may not always be possible.
-=======
    * mechanics of the predicate to be tested directly. Otherwise, we have to create a broken {@link
    * ExecutableSequence}, which may not always be possible.
->>>>>>> 480de508
    *
    * @param testClassName the name of the test class
    * @param source the source text for the class
