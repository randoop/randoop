package randoop.test;

import randoop.sequence.ExecutableSequence;
<<<<<<< HEAD
import randoop.sequence.Execution;
import randoop.util.TimeoutExceededException;
=======
>>>>>>> d4baddfc

// A better name for Check would be SequenceDecoration.

/**
 * A Check represents the expected runtime behavior of a Sequence, at a particular offset. For
 * example, a client might add a {@code NotNull} check to the <em>i</em>th index of a sequence to
 * signify that the value returned by the statement at index <em>i</em> should not be null.
 *
 * <p>When a unit test is run as a regression test, it should have the same behavior as it did
 * previously, and the Check objects represent that previous, expected behavior. Some examples of
 * Checks are:
 *
 * <ul>
 *   <li>{@link ExpectedExceptionCheck} -- an exception should be thrown
 *   <li>{@link NoExceptionCheck} -- no exception should be thrown
 *   <li>{@link ObjectCheck} -- a particular {@link randoop.contract.ObjectContract} should hold
 * </ul>
 *
 * The visitor classes decorate a sequence with {@code Check} objects. A {@code Check} object is
 * inserted as a decoration on a specific index of an {@link ExecutableSequence}. Thus, a check is
 * always associated with a specific index in a sequence. A check at index i means that the check is
 * to be performed after statement i finishes executing.
 *
 * <p>A check implements two methods that specify the code to be emitted before and/or after a
 * statement in a {@code Sequence} is executed.
 *
 * <p>A check may require some code to be emitted before and/or after the statement is printed. For
 * example, a check for checking that {@code x} is not null after the statement "{@code Foo x =
 * m()}" is executed might emit the assertion code "{@code assertNotNull(x);}", and would do so
 * after the statement is printed. As a second example, a check for checking that an expected
 * exception is thrown by a statement would need to emit something like "<code>try {</code>" before
 * the statement, and the catch clause after the statement.
 */
public interface Check {

  /**
   * Returns a string of Java source code to be emitted before a statement containing this check.
   *
   * @return the string to be included before the statement
   */
  String toCodeStringPreStatement();

  /**
   * Returns a string of Java source code to be emitted after a statement containing this check.
   *
   * @return the string to be included following the statement
   */
  String toCodeStringPostStatement();
<<<<<<< HEAD

  /**
   * Evaluates this check on the given execution of a sequence.
   *
   * @param execution the execution of sequence on which to test this check
   * @return true if check succeeded, and false otherwise
   */
  boolean evaluate(Execution execution) throws TimeoutExceededException;
=======
>>>>>>> d4baddfc
}<|MERGE_RESOLUTION|>--- conflicted
+++ resolved
@@ -1,11 +1,6 @@
 package randoop.test;
 
 import randoop.sequence.ExecutableSequence;
-<<<<<<< HEAD
-import randoop.sequence.Execution;
-import randoop.util.TimeoutExceededException;
-=======
->>>>>>> d4baddfc
 
 // A better name for Check would be SequenceDecoration.
 
@@ -54,15 +49,4 @@
    * @return the string to be included following the statement
    */
   String toCodeStringPostStatement();
-<<<<<<< HEAD
-
-  /**
-   * Evaluates this check on the given execution of a sequence.
-   *
-   * @param execution the execution of sequence on which to test this check
-   * @return true if check succeeded, and false otherwise
-   */
-  boolean evaluate(Execution execution) throws TimeoutExceededException;
-=======
->>>>>>> d4baddfc
 }