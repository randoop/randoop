package randoop.test;

import java.util.List;
import randoop.BugInRandoopException;
import randoop.ExceptionalExecution;
import randoop.ExecutionOutcome;
import randoop.NormalExecution;
import randoop.contract.ObjectContract;
import randoop.contract.ObjectContractUtils;
import randoop.sequence.ExecutableSequence;
import randoop.sequence.ReferenceValue;
import randoop.sequence.Variable;
import randoop.types.ClassOrInterfaceType;
import randoop.types.GenericClassType;
import randoop.types.InstantiatedType;
import randoop.types.ReferenceType;
import randoop.types.Substitution;
import randoop.types.Type;
import randoop.types.TypeTuple;
import randoop.util.Log;
import randoop.util.Randomness;
import randoop.util.TupleVisitor;

/** Perform checks over a {@link randoop.util.TupleSet}. */
class ContractChecker implements TupleVisitor<ReferenceValue, Check> {
  /** the executable sequence that is the source of values for checking contracts */
  private final ExecutableSequence eseq;

  /** the list of contracts to check */
  private final List<ObjectContract> contracts;

  /**
   * Creates a contract checker for value tuples. All contracts must have the same arity.
   *
   * @param eseq the executable sequence that produced values in tuples
   * @param contracts the set of contracts
   */
  ContractChecker(ExecutableSequence eseq, List<ObjectContract> contracts) {
    this.eseq = eseq;
    this.contracts = contracts;
  }

  /**
   * Applies the contracts of this checker to the given tuple.
   *
   * @param tuple the value tuple to use as input to the contracts
   * @return a {@link Check} of the first contract that failed on the tuple, or null if no contracts
   *     failed
   */
  @Override
  public Check apply(List<ReferenceValue> tuple) {
<<<<<<< HEAD
    return checkContract(tuple);
=======
    return checkContracts(tuple);
>>>>>>> 2c7c78b6
  }

  /**
   * Applies the contracts of this checker to the given tuple.
   *
   * @param tuple the value tuple to use as input to the contracts
<<<<<<< HEAD
   * @return a {@link Check} of a contract that failed on the tuple
   */
  public Check checkContract(List<ReferenceValue> tuple) {
=======
   * @return a {@link Check} of the first contract that failed on the tuple, or null if no contracts
   *     failed
   */
  public Check checkContracts(List<ReferenceValue> tuple) {
>>>>>>> 2c7c78b6
    for (ObjectContract contract : contracts) {
      assert tuple.size() == contract.getArity()
          : "value tuple size "
              + tuple.size()
              + " must match contract arity "
              + contract.getArity();
      // if (Randomness.selectionLog.enabled() && Randomness.verbosity > 0) {
      //   Randomness.selectionLog.log("ContractChecker.apply: considering contract=%s%n", contract);
      // }
      if (typesMatch(contract.getInputTypes(), tuple)) {
        if (Log.isLoggingOn()) {
          Log.logLine("Checking contract " + contract.getClass());
        }
        Object[] values = getValues(tuple);
        Check check = checkContract(contract, s, values);
        if (check != null) {
          return check;
        }
      }
    }
    return null;
  }

  // TODO: should this be in ObjectContract instead?
  /**
   * Checks a contract on a particular array of values.
   *
   * @param s the executable sequence that is the source of values for checking contracts
   * @param contract the contract
   * @param values the input values
   * @return a {@link ObjectCheck} if the contract fails, null otherwise
   */
  public static Check checkContract(
      ObjectContract contract, ExecutableSequence s, Object[] values) {
    // if (Randomness.selectionLog.enabled() && Randomness.verbosity > 0) {
    //   Randomness.selectionLog.log("ContractChecker.checkContract: contract=%s%n", contract);
    //   Randomness.selectionLog.log("  values (%d) =%n", values.length);
    //   for (Object value : values) {
    //     Randomness.selectionLog.log(
    //         "  %s @%s%n", toStringHandleExceptions(value), System.identityHashCode(value));
    //   }
    // }

    ExecutionOutcome outcome = ObjectContractUtils.execute(contract, values);

    if (Log.isLoggingOn()) {
      Log.logLine("Executed contract " + contract.getClass());
      Log.logLine(" Contract outcome " + outcome);
    }

    if (outcome instanceof NormalExecution) {
      if (((NormalExecution) outcome).getRuntimeValue().equals(true)) {
        return null;
      }
    } else if (outcome instanceof ExceptionalExecution) {
      Throwable e = ((ExceptionalExecution) outcome).getException();
      if (Log.isLoggingOn()) {
        Log.logLine(
<<<<<<< HEAD
            String.format(
                "ContractChecker.checkContract(): Contract %s threw exception of type %s with message %s",
                contract, e.getClass(), e.getMessage()));
=======
            "Contract threw exception of class "
                + e.getClass()
                + " with message: "
                + e.getMessage());
>>>>>>> 2c7c78b6
      }
      if (e instanceof BugInRandoopException) {
        throw (BugInRandoopException) e;
      }
      // ***** TODO: determine what the exception is
    } else {
      throw new BugInRandoopException(
          "Contract " + contract + " failed to execute during evaluation");
    }

    // the contract failed
    Variable[] varArray = new Variable[values.length];
    for (int i = 0; i < varArray.length; i++) {
      List<Variable> variables = eseq.getVariables(values[i]);
      varArray[i] = Randomness.randomMember(variables);
      // if (Randomness.selectionLog.enabled() && Randomness.verbosity > 0) {
      //   Randomness.selectionLog.log(
      //       "values[%d] = %s @%s%n",
      //       i, toStringHandleExceptions(values[i]), System.identityHashCode(values[i]));
      //   Randomness.selectionLog.log("  candidate variables = %s%n", variables);
      //   Randomness.selectionLog.log(
      //       "  varArray[%d] = %s @%s%n", i, varArray[i], System.identityHashCode(varArray[i]));
      // }
    }

    return new ObjectCheck(contract, varArray);
  }

  // The toString() of class Buggy throws an exception.
  String toStringHandleExceptions(Object o) {
    try {
      return o.toString();
    } catch (Throwable t) {
      return "of " + o.getClass() + " with identityHashCode=@" + System.identityHashCode(o);
    }
  }

  /**
   * Indicates whether the given list of values matches the types in the type tuple. Contracts may
   * have generic input types, so this method checks for consistent substitutions across value
   * types.
   *
   * @param inputTypes the expected types for contract input
   * @param valueTuple the values to match against input types
   * @return true if the types of the values are assignable to the expected types, false otherwise
   */
  public static boolean typesMatch(TypeTuple inputTypes, List<ReferenceValue> valueTuple) {
    if (inputTypes.size() != valueTuple.size()) {
      return false;
    }

    Substitution<ReferenceType> substitution = new Substitution<>();
    int i = 0;
    while (i < inputTypes.size()) {
      Type inputType = inputTypes.get(i);
      ReferenceType valueType = valueTuple.get(i).getType();
      if (inputType.isGeneric()) { // check substitutions
        if (valueType instanceof ClassOrInterfaceType) {
          ClassOrInterfaceType classType = (ClassOrInterfaceType) valueType;
          InstantiatedType superType =
              classType.getMatchingSupertype((GenericClassType) inputTypes.get(i));
          if (superType == null) {
            return false;
          }
          Substitution<ReferenceType> subst = superType.getTypeSubstitution();
          if (!substitution.isConsistentWith(subst)) {
            return false;
          }
          substitution = substitution.extend(subst);
        } else { // have generic input type, and non-class value
          return false;
        }
      } else if (!inputType.isAssignableFrom(valueType)) {
        return false;
      }
      i++;
    }
    return true;
  }

  // TODO: Is this called a lot of times redundantly?
  /**
   * Creates an {@code Object} array for the given value list.
   *
   * @param tuple the list of values
   * @return the Object array for the values
   */
  public static Object[] getValues(List<ReferenceValue> tuple) {
    Object[] values = new Object[tuple.size()];
    for (int i = 0; i < tuple.size(); i++) {
      values[i] = tuple.get(i).getObjectValue();
    }
    return values;
  }
}<|MERGE_RESOLUTION|>--- conflicted
+++ resolved
@@ -49,27 +49,17 @@
    */
   @Override
   public Check apply(List<ReferenceValue> tuple) {
-<<<<<<< HEAD
-    return checkContract(tuple);
-=======
     return checkContracts(tuple);
->>>>>>> 2c7c78b6
   }
 
   /**
    * Applies the contracts of this checker to the given tuple.
    *
    * @param tuple the value tuple to use as input to the contracts
-<<<<<<< HEAD
-   * @return a {@link Check} of a contract that failed on the tuple
-   */
-  public Check checkContract(List<ReferenceValue> tuple) {
-=======
    * @return a {@link Check} of the first contract that failed on the tuple, or null if no contracts
    *     failed
    */
   public Check checkContracts(List<ReferenceValue> tuple) {
->>>>>>> 2c7c78b6
     for (ObjectContract contract : contracts) {
       assert tuple.size() == contract.getArity()
           : "value tuple size "
@@ -84,7 +74,7 @@
           Log.logLine("Checking contract " + contract.getClass());
         }
         Object[] values = getValues(tuple);
-        Check check = checkContract(contract, s, values);
+        Check check = checkContract(contract, eseq, values);
         if (check != null) {
           return check;
         }
@@ -103,7 +93,7 @@
    * @return a {@link ObjectCheck} if the contract fails, null otherwise
    */
   public static Check checkContract(
-      ObjectContract contract, ExecutableSequence s, Object[] values) {
+      ObjectContract contract, ExecutableSequence eseq, Object[] values) {
     // if (Randomness.selectionLog.enabled() && Randomness.verbosity > 0) {
     //   Randomness.selectionLog.log("ContractChecker.checkContract: contract=%s%n", contract);
     //   Randomness.selectionLog.log("  values (%d) =%n", values.length);
@@ -128,16 +118,9 @@
       Throwable e = ((ExceptionalExecution) outcome).getException();
       if (Log.isLoggingOn()) {
         Log.logLine(
-<<<<<<< HEAD
             String.format(
-                "ContractChecker.checkContract(): Contract %s threw exception of type %s with message %s",
+                "ContractChecker.checkContract(): Contract %s threw exception of class %s with message %s",
                 contract, e.getClass(), e.getMessage()));
-=======
-            "Contract threw exception of class "
-                + e.getClass()
-                + " with message: "
-                + e.getMessage());
->>>>>>> 2c7c78b6
       }
       if (e instanceof BugInRandoopException) {
         throw (BugInRandoopException) e;
