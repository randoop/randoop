--- conflicted
+++ resolved
@@ -44,14 +44,20 @@
   /** The variables for the contract */
   private final Variable[] vars;
 
-  public ObjectCheck(ObjectContract cc, Variable... vars) {
-    if (cc == null) {
+  /**
+   * Creates an {@link ObjectCheck} for the given contract using the variables as input.
+   *
+   * @param contract the contract to check
+   * @param vars the input variables for the created check
+   */
+  public ObjectCheck(ObjectContract contract, Variable... vars) {
+    if (contract == null) {
       throw new IllegalArgumentException("first argument cannot be null.");
     }
-    if (vars.length != cc.getArity()) {
+    if (vars.length != contract.getArity()) {
       throw new IllegalArgumentException("vars.size() != template.getArity().");
     }
-    this.contract = cc;
+    this.contract = contract;
     this.vars = new Variable[vars.length];
     int count = 0;
     for (Variable v : vars) {
@@ -79,30 +85,6 @@
     return Objects.hash(contract, Arrays.hashCode(vars));
   }
 
-<<<<<<< HEAD
-  /**
-   * Creates an {@link ObjectCheck} for the given contract using the variables as input.
-   *
-   * @param contract the contract to check
-   * @param vars the input variables for the created check
-   */
-  public ObjectCheck(ObjectContract contract, Variable... vars) {
-    if (contract == null) {
-      throw new IllegalArgumentException("first argument cannot be null.");
-    }
-    if (vars.length != contract.getArity()) {
-      throw new IllegalArgumentException("vars.size() != template.getArity().");
-    }
-    this.contract = contract;
-    this.vars = new Variable[vars.length];
-    int count = 0;
-    for (Variable v : vars) {
-      this.vars[count++] = v;
-    }
-  }
-
-=======
->>>>>>> 1ac145f8
   @Override
   public String toString() {
     return "<" + contract.toString() + " " + Arrays.toString(vars) + " ";
