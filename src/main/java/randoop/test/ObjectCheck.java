package randoop.test;

import java.util.Arrays;
import java.util.Objects;
import randoop.contract.ObjectContract;
import randoop.contract.ObjectContractUtils;
import randoop.sequence.Sequence;
import randoop.sequence.Variable;
import randoop.util.TimeoutExceededException;

/**
 * A check that checks for expected properties of one or more objects generated during the execution
 * of a {@link Sequence}, for example:
 *
 * <ul>
 *   <li>Checking that the objects created during execution of a sequence respect reflexivity,
 *       transitivity and symmetry of equality.
 *   <li>Checking that calling {@code toString()} on the objects created during execution of a
 *       sequence does not throw an exception.
 * </ul>
 *
 * <p>An {@code ObjectCheck} has two parts:
 *
 * <ul>
 *   <li>A {@link randoop.contract.ObjectContract} responsible for performing the actual check on a
 *       set of runtime values. For example. the class {@link randoop.contract.EqualsReflexive} is a
 *       checker code class that, given an object <i>o</i>, calls <i>o.equals(o)</i> and checks that
 *       it returns {@code true}.
 *   <li>A list of {@link Variable}s, which describe the specific objects in the sequence that the
 *       check is over.
 * </ul>
 */
public class ObjectCheck implements Check {

  /** The contract that is checked. */
  private final ObjectContract contract;

  /** The variables for the contract */
  private final Variable[] vars;

  /**
   * Creates an {@link ObjectCheck} for the given contract using the variables as input.
   *
   * @param contract the contract to check
   * @param vars the input variables for the created check
   */
  public ObjectCheck(ObjectContract contract, Variable... vars) {
    if (contract == null) {
      throw new IllegalArgumentException("first argument cannot be null.");
    }
    if (vars.length != contract.getArity()) {
      throw new IllegalArgumentException("vars.size() != template.getArity().");
    }
    this.contract = contract;
    this.vars = new Variable[vars.length];
    int count = 0;
    for (Variable v : vars) {
      this.vars[count++] = v;
    }
  }

  @Override
  public boolean equals(Object o) {
    if (o == null) {
      return false;
    }
    if (o == this) {
      return true;
    }
    if (!(o instanceof ObjectCheck)) {
      return false;
    }
    ObjectCheck other = (ObjectCheck) o;
    return contract.equals(other.contract) && Arrays.equals(vars, other.vars);
  }

  @Override
  public int hashCode() {
    return Objects.hash(contract, Arrays.hashCode(vars));
  }

  @Override
  public String toString() {
    return "<" + contract.toString() + " " + Arrays.toString(vars) + ">";
  }

  @Override
  public String toCodeStringPreStatement() {
    return "";
  }

  @Override
  public String toCodeStringPostStatement() {
    return ObjectContractUtils.localizeContractCode(contract.toCodeString(), vars);
  }
<<<<<<< HEAD

  @Override
  public boolean evaluate(Execution execution) throws TimeoutExceededException {
    Object[] obs = ExecutableSequence.getRuntimeValuesForVars(Arrays.asList(vars), execution);
    try {
      return contract.evaluate(obs);
    } catch (StackOverflowError | OutOfMemoryError | ThreadDeath | TimeoutExceededException t) {
      throw t;
    } catch (Throwable t) {
      return false;
    }
  }
=======
>>>>>>> d4baddfc
}<|MERGE_RESOLUTION|>--- conflicted
+++ resolved
@@ -6,7 +6,6 @@
 import randoop.contract.ObjectContractUtils;
 import randoop.sequence.Sequence;
 import randoop.sequence.Variable;
-import randoop.util.TimeoutExceededException;
 
 /**
  * A check that checks for expected properties of one or more objects generated during the execution
@@ -93,19 +92,4 @@
   public String toCodeStringPostStatement() {
     return ObjectContractUtils.localizeContractCode(contract.toCodeString(), vars);
   }
-<<<<<<< HEAD
-
-  @Override
-  public boolean evaluate(Execution execution) throws TimeoutExceededException {
-    Object[] obs = ExecutableSequence.getRuntimeValuesForVars(Arrays.asList(vars), execution);
-    try {
-      return contract.evaluate(obs);
-    } catch (StackOverflowError | OutOfMemoryError | ThreadDeath | TimeoutExceededException t) {
-      throw t;
-    } catch (Throwable t) {
-      return false;
-    }
-  }
-=======
->>>>>>> d4baddfc
 }