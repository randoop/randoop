package randoop.test;

import java.util.ArrayList;
<<<<<<< HEAD
import java.util.Arrays;
import java.util.List;
import java.util.Objects;
import plume.UtilMDE;
=======
>>>>>>> b0a73790
import randoop.Globals;
import randoop.condition.BooleanExpression;
import randoop.contract.ObjectContractUtils;
import randoop.sequence.Execution;
import randoop.sequence.Variable;

/** Represents the observed failure of a post-condition. */
public class PostConditionCheck implements Check {

  /** The post-condition */
  private final List<BooleanExpression> postConditions;

  /** The input variables for the condition */
  private final Variable[] inputVariables;

  /**
   * Creates a {@link PostConditionCheck}
   *
   * @param postConditions the post-condition for this check
   * @param inputVariables the input variables for this condition check
   */
  public PostConditionCheck(List<BooleanExpression> postConditions, List<Variable> inputVariables) {
    this.postConditions = postConditions;
    this.inputVariables = inputVariables.toArray(new Variable[0]);
  }

  @Override
  public boolean equals(Object object) {
    if (!(object instanceof PostConditionCheck)) {
      return false;
    }
    PostConditionCheck other = (PostConditionCheck) object;
    if (!this.postConditions.equals(other.postConditions)) {
      return false;
    }
    if (this.inputVariables.length != other.inputVariables.length) {
      return false;
    }
    for (int i = 0; i < this.inputVariables.length; i++) {
      if (!this.inputVariables[i].equals(other.inputVariables[i])) {
        return false;
      }
    }
    return true;
  }

  @Override
  public int hashCode() {
    return Objects.hash(postConditions, Arrays.hashCode(inputVariables));
  }

  @Override
  public String toString() {
    List<String> conditionStrings = new ArrayList<>();
    for (BooleanExpression condition : postConditions) {
      conditionStrings.add(condition.getContractSource());
    }
    return UtilMDE.join(conditionStrings, "&&");
  }

  @Override
  public String toCodeStringPreStatement() {
    return ""; //TODO should be comment with precondition
  }

  @Override
  public String toCodeStringPostStatement() {
    StringBuilder builder = new StringBuilder();
    for (BooleanExpression postCondition : postConditions) {
      String conditionString =
          ObjectContractUtils.localizeContractCode(
              postCondition.getContractSource(), inputVariables);
      builder
          .append("// Checks the post-condition: ")
          .append(postCondition.getComment())
          .append(Globals.lineSep);
      //TODO output whether postcondition failed or succeeded
      builder
          .append("org.junit.Assert.assertTrue( \"Post-condition: ")
          .append(postCondition.getComment())
          .append("\",")
          .append(conditionString)
          .append(");")
          .append(Globals.lineSep);
    }
    return builder.toString();
  }

<<<<<<< HEAD
  @Override
  public String getValue() {
    return postConditions.getClass().getName() + "(" + UtilMDE.join(postConditions, ",") + ")";
  }

  @Override
  public String getID() {
    return getValue() + " " + Arrays.toString(inputVariables);
  }

=======
>>>>>>> b0a73790
  /**
   * Doesn't actually evaluate {@link Execution} object. This check exists because the
   * post-condition failed, so returns false.
   *
   * @param execution the execution of sequence on which to test this check
   * @return false
   */
  @Override
  public boolean evaluate(Execution execution) {
    return false;
  }

  /**
   * Get the list of {@link BooleanExpression} objects for this {@link PostConditionCheck}.
   *
   * @return the {@link BooleanExpression} list for this check
   */
  public List<BooleanExpression> getPostConditions() {
    return postConditions;
  }
}<|MERGE_RESOLUTION|>--- conflicted
+++ resolved
@@ -1,13 +1,10 @@
 package randoop.test;
 
 import java.util.ArrayList;
-<<<<<<< HEAD
 import java.util.Arrays;
 import java.util.List;
 import java.util.Objects;
 import plume.UtilMDE;
-=======
->>>>>>> b0a73790
 import randoop.Globals;
 import randoop.condition.BooleanExpression;
 import randoop.contract.ObjectContractUtils;
@@ -96,19 +93,6 @@
     return builder.toString();
   }
 
-<<<<<<< HEAD
-  @Override
-  public String getValue() {
-    return postConditions.getClass().getName() + "(" + UtilMDE.join(postConditions, ",") + ")";
-  }
-
-  @Override
-  public String getID() {
-    return getValue() + " " + Arrays.toString(inputVariables);
-  }
-
-=======
->>>>>>> b0a73790
   /**
    * Doesn't actually evaluate {@link Execution} object. This check exists because the
    * post-condition failed, so returns false.
