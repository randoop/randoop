--- conflicted
+++ resolved
@@ -194,18 +194,14 @@
                 sideEffectFreeMethodsByType.getValues(var0.getType());
             if (sideEffectFreeMethods != null) {
               for (TypedClassOperation tco : sideEffectFreeMethods) {
-<<<<<<< HEAD
 
                 AccessibleObject executable = tco.getOperation().getReflectionObject();
                 if (executable instanceof Method) {
-                  Method m = (Method) executable;
-                  if (!MethodCall.isUnarySelfType(m)) {
+                  Method tco = (Method) executable;
+                  if (!MethodCall.isUnarySelfType(tco)) {
                     continue;
                   }
                 }
-=======
-                // No need to test whether tco is unary because `isAssertableMethod()` does that.
->>>>>>> 3f7fb123
 
                 if (!isAssertableMethod(tco, omitMethodsPredicate, isAccessible)) {
                   continue;
