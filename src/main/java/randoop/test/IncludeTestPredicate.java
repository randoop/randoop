--- conflicted
+++ resolved
@@ -10,16 +10,11 @@
  */
 public class IncludeTestPredicate implements Predicate<ExecutableSequence> {
 
-<<<<<<< HEAD
-  /** Classes whose uses to require. Predicate returns true if one of these is used. */
-  private final Pattern testClasses;
-=======
   /**
    * Patterns matching classes whose uses to require. Predicate returns true if one of these is
    * used.
    */
-  private Pattern testClasses;
->>>>>>> 50d1ab50
+  private final Pattern testClasses;
 
   /**
    * Creates an IncludeTestPredicate.
