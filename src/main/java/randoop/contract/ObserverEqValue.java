package randoop.contract;

import java.lang.reflect.Executable;
import java.util.Arrays;
import java.util.Objects;
import randoop.main.RandoopBug;
import randoop.operation.CallableOperation;
import randoop.operation.TypedOperation;
import randoop.sequence.Value;
import randoop.types.JavaTypes;
import randoop.types.Type;
import randoop.types.TypeTuple;
import randoop.util.Log;

/**
 * A check recording the value that an observer method returned during execution, e.g. a check
 * recording that a collection's {@code size()} method returned {@code 3}.
 *
 * <p>ObserverEqValue checks are not checks that must hold of all objects of a given class (unlike a
 * check like {@link EqualsReflexive}, which must hold for any objects, no matter its execution
 * context).
 */
public final class ObserverEqValue extends ObjectContract {

  /** The observer method. */
  public TypedOperation observer;

  /** The run-time result of calling the observer: a primitive value or String. */
  public Object value;

  @Override
  public boolean equals(Object o) {
    if (o == this) {
      return true;
    }
    if (!(o instanceof ObserverEqValue)) {
      return false;
    }
    ObserverEqValue other = (ObserverEqValue) o;
    return observer.equals(other.observer) && Objects.equals(value, other.value);
  }

  @Override
  public int hashCode() {
    return Objects.hash(observer, value);
  }

  /**
   * Create a new ObserverEqValue.
   *
   * @param observer the observer method
   * @param value the run-time result of calling the observer: a primitive value or String
   */
  public ObserverEqValue(TypedOperation observer, Object value) {
    assert observer.isMethodCall() : "Observer must be MethodCall, got " + observer;
    this.observer = observer;
    this.value = value;
    if (!isLiteralValue(value)) {
      throw new RandoopBug(
          String.format(
              "Cannot represent %s as a literal; observer = %s",
              Log.toStringAndClass(value), observer));
    }
  }

  /**
   * Returns true if the argument can be written as a literal in Java source code.
   *
   * @param value the value to be tested
   * @return true if the argument can be written as a literal in Java source code
   */
  public static boolean isLiteralValue(Object value) {
    if (value == null) {
      return true;
    }
    Class<?> cls = value.getClass();
    if (cls == Class.class || cls == String.class || cls.isEnum()) {
      return true;
    }
    Type type = Type.forClass(cls);
    if (type.isBoxedPrimitive()) {
      return true;
    }
    return false;
  }

  @Override
  public String toCodeString() {
    StringBuilder b = new StringBuilder();
<<<<<<< HEAD
=======
    b.append(Globals.lineSep);
    b.append("// Regression assertion for observer call").append(Globals.lineSep);
>>>>>>> bcb7fe50

    // It might be nicer to call TypedOperation.getOperation().appendCode(...) to obtain the printed
    // representation, but this works for this simple case.
    String call;
    {
      CallableOperation operation = observer.getOperation();
      String methodname = operation.getName();
      if (operation.isStatic()) {
        Executable m = (Executable) operation.getReflectionObject();
        String theClass = m.getDeclaringClass().getName();
        call = String.format("%s.%s(x0)", theClass, methodname);
      } else {
        call = String.format("x0.%s()", methodname);
      }
    }

    if (value == null) {
      b.append(String.format("assertNull(\"%s == null\", %s);", call, call));
    } else if (observer.getOutputType().runtimeClassIs(boolean.class)) {
      assert value.equals(true) || value.equals(false);
      if (value.equals(true)) {
        b.append(String.format("org.junit.Assert.assertTrue(%s);", call));
      } else {
        b.append(String.format("org.junit.Assert.assertFalse(%s);", call));
      }
    } else if (observer.getOutputType().isPrimitive()
        && !value.equals(Double.NaN)
        && !value.equals(Float.NaN)) {
      b.append(
          String.format("org.junit.Assert.assertTrue(%s == %s);", call, Value.toCodeString(value)));
    } else { // string
      // System.out.printf("value = %s - %s%n", value, value.getClass());
      b.append(
          String.format("org.junit.Assert.assertEquals(%s, %s);", call, Value.toCodeString(value)));
    }
    return b.toString();
  }

  @Override
  public boolean evaluate(Object... objects) throws Throwable {
    assert objects.length == 0;
    throw new RuntimeException("not implemented.");
  }

  @Override
  public int getArity() {
    return 1;
  }

  /** The arguments to which this contract can be applied. */
  static TypeTuple inputTypes = new TypeTuple(Arrays.asList(JavaTypes.OBJECT_TYPE));

  @Override
  public TypeTuple getInputTypes() {
    return inputTypes;
  }

  @Override
  public String toCommentString() {
    return toCodeString();
  }

  @Override
  public String get_observer_str() {
    return observer.toString();
  }

  @Override
  public String toString() {
    return String.format(
        "<ObserverEqValue %s, value = '%s'", observer, Log.toStringAndClass(value));
  }
}<|MERGE_RESOLUTION|>--- conflicted
+++ resolved
@@ -87,11 +87,6 @@
   @Override
   public String toCodeString() {
     StringBuilder b = new StringBuilder();
-<<<<<<< HEAD
-=======
-    b.append(Globals.lineSep);
-    b.append("// Regression assertion for observer call").append(Globals.lineSep);
->>>>>>> bcb7fe50
 
     // It might be nicer to call TypedOperation.getOperation().appendCode(...) to obtain the printed
     // representation, but this works for this simple case.
