--- conflicted
+++ resolved
@@ -79,16 +79,7 @@
     if (type.isBoxedPrimitive()) {
       return true;
     }
-<<<<<<< HEAD
-    Class<?> cls = value.getClass();
-    if (cls.isEnum()) {
-      return true;
-    }
-    Type type = Type.forClass(cls);
-    return type.isBoxedPrimitive() || type.isClass() || type.isString();
-=======
     return false;
->>>>>>> 211cbab3
   }
 
   @Override
