package randoop.contract;

import java.util.Arrays;
import java.util.Objects;
import randoop.Globals;
import randoop.main.RandoopBug;
import randoop.operation.TypedOperation;
import randoop.sequence.Value;
import randoop.types.JavaTypes;
import randoop.types.Type;
import randoop.types.TypeTuple;
import randoop.util.Util;

/**
 * A check recording the value that an observer method returned during execution, e.g. a check
 * recording that a collection's {@code size()} method returned {@code 3}.
 *
 * <p>ObserverEqValue checks are not checks that must hold of all objects of a given class (unlike a
 * check like {@link EqualsReflexive}, which must hold for any objects, no matter its execution
 * context). Randoop creates an instance of this contract when, during execution of a sequence, it
 * determines that the above property holds. The property thus represents a <i>regression</i> as it
 * captures the behavior of the code when it is executed.
 */
public final class ObserverEqValue extends ObjectContract {

  /** The observer method. */
  public TypedOperation observer;

  /** The run-time value of the observer. This variable holds a primitive value or String. */
  public Object value;

  @Override
  public boolean equals(Object o) {
    if (o == null) {
      return false;
    }
    if (o == this) {
      return true;
    }
    if (!(o instanceof ObserverEqValue)) {
      return false;
    }
    ObserverEqValue other = (ObserverEqValue) o;
    return observer.equals(other.observer) && Util.equalsWithNull(value, other.value);
  }

  @Override
  public int hashCode() {
    return Objects.hash(observer, value);
  }

  public ObserverEqValue(TypedOperation observer, Object value) {
    assert observer.isMethodCall() : "Observer must be MethodCall, got " + observer;
    this.observer = observer;
    this.value = value;
    if (!isLiteralValue(value)) {
      throw new RandoopBug(
          String.format(
              "Cannot represent %s [%s] as a literal; observer = %s",
              value, value.getClass(), observer));
    }
  }

  /**
   * Returns true if the argument can be written as a literal in Java source code.
   *
   * @param value the value to be tested
   * @return true if the argument can be written as a literal in Java source code
   */
  public static boolean isLiteralValue(Object value) {
    if (value == null) {
<<<<<<< HEAD
      // TODO: why isn't this "true"?
      return false;
=======
      return true;
>>>>>>> 14159c37
    }
    Class<?> cls = value.getClass();
    if (cls == Class.class || cls == String.class || cls.isEnum()) {
      return true;
    }
    Type type = Type.forClass(cls);
    if (type.isBoxedPrimitive()) {
      return true;
    }
    return false;
  }

  @Override
  public String toCodeString() {
    StringBuilder b = new StringBuilder();
    b.append(Globals.lineSep);
    b.append("// Regression assertion (captures the current behavior of the code)")
        .append(Globals.lineSep);

    String methodname = observer.getOperation().getName();
    if (value == null) {
      b.append(String.format("assertNull(\"x0.%s() == null\", x0.%s());", methodname, methodname));
    } else if (observer.getOutputType().isPrimitive()
        && !value.equals(Double.NaN)
        && !value.equals(Float.NaN)) {
      if (observer.getOutputType().runtimeClassIs(boolean.class)) {
        assert value.equals(true) || value.equals(false);
        if (value.equals(true)) {
          b.append(String.format("org.junit.Assert.assertTrue(x0.%s());", methodname));
        } else {
          b.append(String.format("org.junit.Assert.assertFalse(x0.%s());", methodname));
        }
      } else {
        b.append(
            String.format(
                "org.junit.Assert.assertTrue(x0.%s() == %s);",
                methodname, Value.toCodeString(value)));
      }
    } else { // string
      // System.out.printf("value = %s - %s%n", value, value.getClass());
      b.append(
          String.format(
              "org.junit.Assert.assertEquals(x0.%s(), %s);",
              methodname, Value.toCodeString(value)));
    }
    return b.toString();
  }

  @Override
  public boolean evaluate(Object... objects) throws Throwable {
    assert objects.length == 0;
    throw new RuntimeException("not implemented.");
  }

  @Override
  public int getArity() {
    return 1;
  }

  /** The arguments to which this contract can be applied. */
  static TypeTuple inputTypes = new TypeTuple(Arrays.asList(JavaTypes.OBJECT_TYPE));

  @Override
  public TypeTuple getInputTypes() {
    return inputTypes;
  }

  @Override
  public String toCommentString() {
    return toCodeString();
  }

  @Override
  public String get_observer_str() {
    return observer.toString();
  }

  @Override
  public String toString() {
    return String.format("<ObserverEqValue %s, value = '%s'", observer, value);
  }
}<|MERGE_RESOLUTION|>--- conflicted
+++ resolved
@@ -69,12 +69,7 @@
    */
   public static boolean isLiteralValue(Object value) {
     if (value == null) {
-<<<<<<< HEAD
-      // TODO: why isn't this "true"?
-      return false;
-=======
       return true;
->>>>>>> 14159c37
     }
     Class<?> cls = value.getClass();
     if (cls == Class.class || cls == String.class || cls.isEnum()) {
