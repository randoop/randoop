--- conflicted
+++ resolved
@@ -102,22 +102,6 @@
     // ValueExpression represents the value of a variable.
     // We special-case printing for this type of expression,
     // to improve readability.
-<<<<<<< HEAD
-    if (value.equals(Double.NaN) || value.equals(Float.NaN)) {
-      b.append("org.junit.Assert.assertEquals(");
-      if (value.equals(Double.NaN)) {
-        b.append("(double)");
-      } else {
-        b.append("(float)");
-      }
-      b.append("x0");
-      b.append(", ");
-      b.append(Value.toCodeString(value));
-      // last argument is `delta`.  But why doesn't this just output assertTrue(Double.isNan(x0))?
-      b.append(", 0);");
-    } else if (equalityMode.equals(EqualityMode.EQUALSMETHOD)) {
-      b.append("org.junit.Assert.assertEquals(");
-=======
     if (value.equals(Double.NaN)) {
       return "org.junit.Assert.assertTrue(Double.isNaN(x0));";
     } else if (value.equals(Float.NaN)) {
@@ -126,8 +110,7 @@
 
     if (equalityMode.equals(EqualityMode.EQUALSMETHOD)) {
       StringBuilder b = new StringBuilder();
-      b.append("org.junit.Assert.assertTrue(");
->>>>>>> 1d51c5c9
+      b.append("org.junit.Assert.assertEquals(");
       // First add a message
       b.append("\"'\" + " + "x0" + " + \"' != '\" + ")
           .append(Value.toCodeString(value))
