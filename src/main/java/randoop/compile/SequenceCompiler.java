--- conflicted
+++ resolved
@@ -174,11 +174,6 @@
         compiler.getTask(
             null, fileManager, diagnostics, new ArrayList<String>(compilerOptions), null, sources);
     Boolean succeeded = task.call();
-<<<<<<< HEAD
-    if (!diagnostics.getDiagnostics().isEmpty()) {
-      System.out.println(diagnostics.getDiagnostics());
-    }
-=======
 
     // Write the diagnostics to log if compilation failed
     for (Diagnostic<? extends JavaFileObject> diagnostic : diagnostics.getDiagnostics()) {
@@ -202,7 +197,6 @@
       }
     }
 
->>>>>>> 10bf3eb3
     return (succeeded != null && succeeded);
   }
 
