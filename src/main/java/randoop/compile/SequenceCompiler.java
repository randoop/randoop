package randoop.compile;

import java.util.ArrayList;
import java.util.List;
import javax.tools.DiagnosticCollector;
import javax.tools.JavaCompiler;
import javax.tools.JavaFileManager;
import javax.tools.JavaFileObject;
import javax.tools.StandardLocation;
import javax.tools.ToolProvider;

/**
 * Compiles a Java class given as a {@code String}.
 *
 * <p>A simplified version of the {@code javaxtools.compiler.CharSequenceCompiler} from <a
 * href="https://www.ibm.com/developerworks/library/j-jcomp/index.html">Create dynamic applications
 * with javax.tools</a>.
 */
public class SequenceCompiler {

  /** the Java compiler */
  private final JavaCompiler compiler;

  /** the options to the compiler */
  private final List<String> options;

  /** The {@code ClassLoader} for this compiler */
  private final SequenceClassLoader classLoader;

  /** The {@code FileManager} for this compiler */
  private SequenceJavaFileManager fileManager;

  /**
   * Creates a {@link SequenceCompiler} with the given {@code ClassLoader}, options list, and {@code
   * DiagnosticsCollector}.
   *
   * @param classLoader the class loader for this compiler
   * @param options the compiler options
   */
  public SequenceCompiler(SequenceClassLoader classLoader, List<String> options) {
    this.classLoader = classLoader;
    this.compiler = ToolProvider.getSystemJavaCompiler();
    this.options = new ArrayList<>(options);

    if (this.compiler == null) {
      throw new IllegalStateException(
          "Cannot find the Java compiler. " + "Check that classpath includes tools.jar");
    }

    JavaFileManager standardFileManager = compiler.getStandardFileManager(null, null, null);
    this.fileManager = new SequenceJavaFileManager(standardFileManager, classLoader);
  }

  /**
   * Compiles the given class and returns the {@code Class<?>} object for the class.
   *
   * @param packageName the package of the class
   * @param classname the (unqualified) name of the class
   * @param classSource the source text of the class
   * @param <T> the type of the class (use a wildcard if you aren't sure)
   * @return the {@code Class<T>} object for the class
   * @throws SequenceCompilerException if the compilation fails or the class cannot be loaded
   */
  public <T> Class<T> compile(
      final String packageName, final String classname, final String classSource)
      throws SequenceCompilerException {

    String classFileName = classname + CompileUtil.JAVA_EXTENSION;
    List<JavaFileObject> sources = new ArrayList<>();
    JavaFileObject source = new SequenceJavaFileObject(classFileName, classSource);
    sources.add(source);
    fileManager.putFileForInput(StandardLocation.SOURCE_PATH, packageName, classFileName, source);
    DiagnosticCollector<JavaFileObject> diagnostics = new DiagnosticCollector<>();

    JavaCompiler.CompilationTask task =
        compiler.getTask(null, fileManager, diagnostics, options, null, sources);
    Boolean succeeded = task.call();
    if (succeeded == null || !succeeded) {
      throw new SequenceCompilerException("Compilation failed.", classSource, diagnostics);
    }

    Class<T> compiledClass;
    try {
      compiledClass = loadClass(packageName, classname);
    } catch (ClassNotFoundException e) {
      throw new SequenceCompilerException(
          "Could not load compiled class.", e, classSource, diagnostics);
    }

    return compiledClass;
  }

  /**
<<<<<<< HEAD
   * Indicates whether the given class can be compiled.
   *
   * @param packageName the package of the class
   * @param classname the (unqualified) name of the class
   * @param classSource the source text of the class
   * @return true if the class compiles; false, otherwise
=======
   * Indicates whether the given class source compiles without error.
   *
   * @param packageName the package name for the class
   * @param classname the name of the class
   * @param classSource the source code for the class
   * @return true if the class compiled, false if there was a compiler error
>>>>>>> 32956889
   */
  public boolean compileCheck(
      final String packageName, final String classname, final String classSource) {
    String classFileName = classname + CompileUtil.JAVA_EXTENSION;
    List<JavaFileObject> sources = new ArrayList<>();
    JavaFileObject source = new SequenceJavaFileObject(classFileName, classSource);
    sources.add(source);
    fileManager.putFileForInput(StandardLocation.SOURCE_PATH, packageName, classFileName, source);
    DiagnosticCollector<JavaFileObject> diagnostics = new DiagnosticCollector<>();
    JavaCompiler.CompilationTask task =
        compiler.getTask(null, fileManager, diagnostics, options, null, sources);
    Boolean succeeded = task.call();
    return !(succeeded == null || !succeeded);
  }

  /**
   * Loads the {@code Class<T>} object for the named class.
   *
   * @param packageName the package of the class
   * @param classname the name of the class
   * @param <T> the class type
   * @return the {@code Class<T>} object with the class name
   * @throws ClassNotFoundException if the class cannot be loaded
   */
  @SuppressWarnings("unchecked")
  private <T> Class<T> loadClass(String packageName, String classname)
      throws ClassNotFoundException {
    String qualifiedName = packageName + "." + classname;
    if (packageName.isEmpty()) {
      qualifiedName = classname;
    }
    return (Class<T>) classLoader.loadClass(qualifiedName);
  }
}<|MERGE_RESOLUTION|>--- conflicted
+++ resolved
@@ -91,21 +91,12 @@
   }
 
   /**
-<<<<<<< HEAD
-   * Indicates whether the given class can be compiled.
-   *
-   * @param packageName the package of the class
-   * @param classname the (unqualified) name of the class
-   * @param classSource the source text of the class
-   * @return true if the class compiles; false, otherwise
-=======
    * Indicates whether the given class source compiles without error.
    *
    * @param packageName the package name for the class
    * @param classname the name of the class
    * @param classSource the source code for the class
    * @return true if the class compiled, false if there was a compiler error
->>>>>>> 32956889
    */
   public boolean compileCheck(
       final String packageName, final String classname, final String classSource) {
