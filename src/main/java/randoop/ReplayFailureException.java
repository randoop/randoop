--- conflicted
+++ resolved
@@ -10,10 +10,7 @@
 
   private static final long serialVersionUID = -6685935677958691837L;
 
-<<<<<<< HEAD
-=======
   /** The check that failed. */
->>>>>>> 21d61cd9
   @SuppressWarnings("serial")
   private final Check decoration;
 
