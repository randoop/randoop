package randoop.reflection;

import static org.plumelib.util.CollectionsPlume.iteratorToIterable;

import java.util.ArrayList;
import java.util.Collections;
import java.util.Comparator;
import java.util.List;
import java.util.Set;
import randoop.operation.TypedClassOperation;
import randoop.types.BoundsCheck;
import randoop.types.ClassOrInterfaceType;
import randoop.types.GenericClassType;
import randoop.types.JDKTypes;
import randoop.types.JavaTypes;
import randoop.types.ParameterBound;
import randoop.types.ParameterizedType;
import randoop.types.ReferenceArgument;
import randoop.types.ReferenceType;
import randoop.types.Substitution;
import randoop.types.Type;
import randoop.types.TypeArgument;
import randoop.types.TypeTuple;
import randoop.types.TypeVariable;
import randoop.util.Log;
import randoop.util.Randomness;

/** Instantiates type parameters from a set of input types. */
public class TypeInstantiator {

  /**
   * The set of input types for this model. The input types need to be closed on supertypes: if a
   * type is in the input types, then so are all of its supertypes.
   */
  private final Set<Type> inputTypes;

  /**
   * Creates a {@link TypeInstantiator} object using the given types to construct instantiating
   * substitutions.
   *
   * @param inputTypes the ground types for instantiations
   */
  public TypeInstantiator(Set<Type> inputTypes) {
    this.inputTypes = inputTypes;
  }

  /**
   * Instantiate the given operation by choosing type arguments for its type parameters.
   *
   * @param operation the generic operation to instantiate
   * @return an instantiated version of the operation
   */
  public TypedClassOperation instantiate(TypedClassOperation operation) {
    assert operation.isGeneric() || operation.hasWildcardTypes()
        : "operation " + operation + " must be generic or have wildcards";

    // Need to allow for backtracking, because choice of instantiation for declaring type may fail
    // for generic operation --- OR maybe not.

    // if declaring type of operation is generic, select instantiation
    ClassOrInterfaceType declaringType = operation.getDeclaringType();
    if (declaringType.isGeneric()) {
      Substitution substitution;

      // if operation creates objects of its declaring type, may create new instantiation
      if (operation.isConstructorCall()
          || (operation.isStatic() && operation.getOutputType().equals(declaringType))) {
        if (declaringType.isSubtypeOf(JDKTypes.SORTED_SET_TYPE)) {
          substitution = instantiateSortedSetType(operation);
        } else {
          substitution = instantiateClass(declaringType);
        }
      } else { // otherwise, select from existing one
        substitution = selectSubstitution(declaringType);
      }
      if (substitution == null) { // return null if fail to find instantiation
        return null;
      }
      // instantiate type parameters of declaring type
      operation = operation.substitute(substitution);
    }
    // type parameters of declaring type are instantiated

    // if necessary, do capture conversion first
    if (operation != null && operation.hasWildcardTypes()) {
      Log.logPrintf("Applying capture conversion to %s%n", operation);
      operation = operation.applyCaptureConversion();
    }
    if (operation != null) {
      operation = instantiateOperationTypes(operation);
    }

    // if operation == null failed to build instantiation
    return operation;
  }

  /**
   * Returns a substitution that instantiates the {@code SortedSet} type of the given constructor. A
   * {@code SortedSet} may be built so that the element type {@code E} is ordered either explicitly
   * with a {@code Comparator<E>}, or the element type satisfies {@code E implements Comparable<E>}.
   *
   * @param operation a constructor to be instantiated, for a class that implements {@code
   *     SortedSet}
   * @return the substitution to instantiate the element type of the {@code SortedSet} type
   */
  private Substitution instantiateSortedSetType(TypedClassOperation operation) {
    assert operation.isConstructorCall() : "only call with constructors of SortedSet subtype";

    // TODO: we have no guaranteed that there is a type parameter.
    // For example, "class MyClass implements SortedSet<String>".
    // TODO: we have no guarantee that the first type parameter is the set element type.
    // For example, "class MyClass<A, B> implements SortedSet<B>".
    TypeVariable typeParameter = operation.getDeclaringType().getTypeParameters().get(0);

    TypeTuple opInputTypes = operation.getInputTypes();

    // There are four constructors in the SortedSet interface.

    if (opInputTypes.isEmpty()) {
      // This is the default constructor, choose a type E that is Comparable<E>.
      return selectSubstitutionForSortedSet(JavaTypes.COMPARABLE_TYPE, typeParameter);
    } else if (opInputTypes.size() == 1) {
      ClassOrInterfaceType inputType = (ClassOrInterfaceType) opInputTypes.get(0);
      if (inputType.isInstantiationOf(JDKTypes.COMPARATOR_TYPE)) {
        // This constructor has Comparator<E> arg, choose type E with Comparator<E>.
        return selectSubstitutionForSortedSet(JDKTypes.COMPARATOR_TYPE, typeParameter);
      } else if (inputType.isInstantiationOf(JDKTypes.COLLECTION_TYPE)) {
        // This constructor has Collection<E> arg, choose type E that is Comparable<E>.
        return selectSubstitutionForSortedSet(JavaTypes.COMPARABLE_TYPE, typeParameter);
      } else if (inputType.isInstantiationOf(JDKTypes.SORTED_SET_TYPE)) {
        // This constructor has SortedSet<E> arg, choose existing matching type.
        return selectSubstitutionForSortedSet(JDKTypes.SORTED_SET_TYPE, typeParameter);
      }
    }

    // This isn't one of the four standard SortedSet constructors.  We don't know what to do.
    return null;
  }

  /**
   * Select a substitution for the type parameter of SortedSet.
   *
   * @param searchType one of Comparator, Comparable, or SortedSet
   * @param typeParameter the type parameter to create an instantiation for
   * @return a substitution for the type parameter of SortedSet
   */
  private Substitution selectSubstitutionForSortedSet(
      GenericClassType searchType, TypeVariable typeParameter) {
    // Select a substitution for searchType's formal parameter.
    Substitution substitution = selectSubstitution(searchType);
    if (substitution == null) {
      return null;
    }
    // Convert it into a substitution for the given type parameter.
    TypeArgument argumentType = searchType.substitute(substitution).getTypeArguments().get(0);
    return new Substitution(typeParameter, ((ReferenceArgument) argumentType).getReferenceType());
  }

  /**
   * Chooses an instantiating substitution for the given class. Performs a coin flip to determine
   * whether to use a previous instantiation, or to create a new one. Verifies that all of the type
   * parameters of the type are instantiated, and logs failure if not.
   *
   * @param type the type to be instantiated
   * @return a substitution instantiating the given type; null if none is found
   */
  private Substitution instantiateClass(ClassOrInterfaceType type) {
    if (Randomness.weightedCoinFlip(0.5)) {
      Substitution substitution = selectSubstitution(type);
      if (substitution != null) {
        return substitution;
      }
    }
    List<TypeVariable> typeParameters = type.getTypeParameters();
    Substitution substitution = selectSubstitution(typeParameters);
    if (substitution != null) {
      ClassOrInterfaceType instantiatedType = type.substitute(substitution);
      if (!instantiatedType.isGeneric()) {
        return substitution;
      } else {
        Log.logPrintf("Didn't find types to satisfy bounds on generic type: %s%n", type);
        return null;
      }
    }
    return null;
  }

  /**
   * Selects an existing type that instantiates the given pattern type which is an instantiation of
   * a generic declaring type and returns the instantiating substitution for the more general type.
   * The pattern type makes it possible to select matches for partial instantiations of a generic
   * type.
   *
   * @param type the generic type for which an instantiation is to be found
   * @param patternType the generic type from which match is to be determined, must be an
   *     instantiation of {@code type}
   * @return a substitution instantiating {@code type}'s type parameters to existing types; null if
   *     no such type exists
   */
  private Substitution selectSubstitution(
      ClassOrInterfaceType type, ClassOrInterfaceType patternType) {
    List<ReferenceType> matches = new ArrayList<>();
    for (Type inputType : inputTypes) {
      if (inputType.isParameterized()
          && ((ReferenceType) inputType).isInstantiationOf(patternType)) {
        matches.add((ReferenceType) inputType);
      }
    }
    if (matches.isEmpty()) {
      return null;
    }
    ReferenceType selectedType = Randomness.randomSetMember(matches);
    Substitution result = selectedType.getInstantiatingSubstitution(type);
    return result;
  }

  /**
   * Selects an existing type that instantiates the given generic declaring type and returns the
   * instantiating substitution.
   *
   * @param type the generic type for which an instantiation is to be found
   * @return a substitution instantiating the given type as an existing type; null if no such type
   */
  private Substitution selectSubstitution(ClassOrInterfaceType type) {
    return selectSubstitution(type, type);
  }

  /** The sort order for {@link StrongestConstraintsFirst}. */
  public static enum TypeVariableUse {
    /** Types that use a generic type variable within a type argument or array element type. */
    TYPE_ARG,
    /** Types that use a generic type variable with an upper or lower bound. */
    BOUND,
    /** Types that are a generic type variable. */
    WHOLE_TYPE,
    /** Types that use a generic type variable within a wildcard. */
    WILDCARD,
    /** Types without any uses of generic type variables. */
    NO_USE;

    /**
     * Return the lesser (earlier in order) of this and the argument.
     *
     * @param other the TypeVariableUse to compare to
     * @return the lesser (earlier in order) of this and the argument
     */
    public TypeVariableUse min(TypeVariableUse other) {
      if (this.compareTo(other) <= 0) {
        return this;
      } else {
        return other;
      }
    }

    /**
     * If this is NO_USE, return NO_USE. Otherwise, return the lesser (earlier in order) of this and
     * the argument.
     *
     * @param other the TypeVariableUse to compare to
     * @return NO_USE if this is NO_USE; otherwise, the lesser (earlier in order) of this and the
     *     argument
     */
    public TypeVariableUse minIfExists(TypeVariableUse other) {
      if (this == NO_USE) {
        return NO_USE;
      } else {
        return this.min(other);
      }
    }
  }

  /**
   * Sort formal parameter types, based on what constraints they place on generic type variables. It
   * is a problem that instantiating a wildcard does not create/augment a substitution. So, first
   * process types that are reflected in a substitution. The goal is to avoid a situation where a
   * wildcard is instantiated, and then later another type is instantiated in a way that is
   * incompatible with the wildcard.
   */
  private static class StrongestConstraintsFirst implements Comparator<Type> {

    /** The singleton StrongestConstraintsFirst. */
    public static StrongestConstraintsFirst it = new StrongestConstraintsFirst();

    /**
     * Return the first TypeVariableUse that describes how type variable are used in the type.
     *
     * @param t the type to classify
     * @return the first TypeVariableUse that describes how type variable are used in the type.
     */
    public TypeVariableUse classifyTypeVariableUse(Type t) {
      // This should be done via a visitor.  Integrating it into every class is a hack.
      // This method is retained to make that refactoring simpler in the future.
      return t.classifyTypeVariableUse();
    }

    @Override
    public int compare(Type t1, Type t2) {
      return classifyTypeVariableUse(t1).compareTo(classifyTypeVariableUse(t2));
    }
  }

  /**
   * Selects an instantiation of the generic types of an operation, and returns a new operation with
   * the types instantiated.
   *
   * @param operation the operation
   * @return the operation with generic types instantiated
   */
  private TypedClassOperation instantiateOperationTypes(TypedClassOperation operation) {
    // answer question: what type instantiation would allow a call to this operation?
    Substitution substitution = new Substitution();
    List<Type> parameterTypesSorted = new ArrayList<>();
    for (Type parameterType : operation.getInputTypes()) {
      parameterTypesSorted.add(parameterType);
    }
    parameterTypesSorted.sort(StrongestConstraintsFirst.it);
    for (Type parameterType : parameterTypesSorted) {
      Type workingType = parameterType.substitute(substitution);
      if (workingType.isGeneric()) {
        if (workingType.isClassOrInterfaceType()) {
          Substitution subst =
              selectSubstitution(
                  (ParameterizedType) parameterType, (ParameterizedType) workingType);
          if (subst == null) {
            return null;
          }
          substitution = substitution.extend(subst);
        } else {
          substitution =
              selectSubstitution(((ReferenceType) workingType).getTypeParameters(), substitution);
        }
      }
    }

    // There may be generics in the return type that didn't exist in an formal parameter.
    // An example is Collections.emptyList().
    if (operation.getOutputType().isReferenceType()) {
      Type workingType = operation.getOutputType().substitute(substitution);
      if (workingType.isGeneric()) {
<<<<<<< HEAD
        substitution =
            selectSubstitution(((ReferenceType) workingType).getTypeParameters(), substitution);
        if (substitution == null) {
          return null;
        }
=======
        typeParameters.addAll(((ReferenceType) workingType).getTypeParameters());
      }
    }

    if (!typeParameters.isEmpty()) {
      typeParameters.removeAll(substitution.keySet());
    }

    if (!typeParameters.isEmpty()) {
      substitution = extendSubstitution(new ArrayList<>(typeParameters), substitution);
      if (substitution == null) {
        return null;
>>>>>>> 1aae2691
      }
    }

    operation = operation.substitute(substitution);
    if (operation.isGeneric()) {
      return null;
    }
    return operation;
  }

  /**
   * Selects an instantiating substitution for the given list of type variables.
   *
   * @param typeParameters the type variables to be instantiated
   * @return a substitution instantiating the type variables; null if some type variable has no
   *     instantiating types
   * @see #extendSubstitution(List, Substitution)
   */
  private Substitution selectSubstitution(List<TypeVariable> typeParameters) {
    Substitution substitution = new Substitution();
    return extendSubstitution(typeParameters, substitution);
  }

  /**
   * Extends the given substitution by instantiations for the given list of type variables. If any
   * of the type variables has a generic bound, assumes there are dependencies and enumerates all
   * possible substitutions and tests them. Otherwise, independently selects an instantiating type
   * for each variable.
   *
   * @param typeParameters the type variables to be instantiated
   * @param substitution the substitution to extend
   * @return the substitution extended by instantiating type variables; null if any of the variables
   *     has no instantiating types
   */
  private Substitution extendSubstitution(
      List<TypeVariable> typeParameters, Substitution substitution) {
    List<Substitution> substitutionList = allExtendingSubstitutions(typeParameters, substitution);
    if (substitutionList.isEmpty()) {
      return null;
    }
    return Randomness.randomMember(substitutionList);
  }

  /**
   * Returns all substitutions that extend a substitution for the given type parameters.
   *
   * @param typeParameters the type parameters to be instantiated
   * @param substitution the substitution to be extended
   * @return the list of possible substitutions, empty if none are found
   */
  @SuppressWarnings("MixedMutabilityReturnType")
  private List<Substitution> allExtendingSubstitutions(
      List<TypeVariable> typeParameters, Substitution substitution) {

    // Partition parameters based on whether they might have independent bounds:

    // parameters with generic bounds may be dependent on other parameters
    List<TypeVariable> genericParameters = new ArrayList<>();

    // parameters with nongeneric bounds can be selected independently, but may be used by
    List<TypeVariable> nongenericParameters = new ArrayList<>();

    // wildcard capture variables without generic bounds can be selected independently, and
    // may not be used in the bounds of another parameter.
    List<TypeVariable> captureParameters = new ArrayList<>();

    for (TypeVariable variable : typeParameters) {
      if (variable.hasGenericBound()) {
        genericParameters.add(variable);
      } else {
        if (variable.isCaptureVariable()) {
          captureParameters.add(variable);
        } else {
          nongenericParameters.add(variable);
        }
      }
    }

    // These are the candidates that this routine will return.
    List<Substitution> result = new ArrayList<>();
    if (!genericParameters.isEmpty()) {
      // if there are type parameters with generic bounds
      if (!nongenericParameters.isEmpty()) {
        // if there are type parameters with non-generic bounds, these may be variables in
        // generic-bounded parameters

        List<List<ReferenceType>> nongenCandidates = allCandidateTypeLists(nongenericParameters);
        if (nongenCandidates.isEmpty()) {
          return Collections.emptyList();
        }
        for (List<ReferenceType> tuple : iteratorToIterable(new ListIterator<>(nongenCandidates))) {
          // choose instantiating substitution for non-generic bounded parameters
          Substitution initialSubstitution = substitution.extend(nongenericParameters, tuple);
          // apply selected substitution to all generic-bounded parameters
          List<TypeVariable> parameters = new ArrayList<>();
          for (TypeVariable variable : genericParameters) {
            ReferenceType paramType = variable.substitute(initialSubstitution);
            if (paramType.isVariable()) {
              parameters.add(variable);
            }
          }
          // choose instantiation for parameters with generic-bounds
          result.addAll(allExtendingSubstitutions(parameters, initialSubstitution));
        }
      } else {
        // if no parameters with non-generic bounds, choose instantiation for parameters
        // with generic bounds
        BoundsCheck boundsCheck = new BoundsCheck(genericParameters);
        result = allInstantiations(genericParameters, substitution, boundsCheck);
      }
      if (result.isEmpty()) {
        return result;
      }
    } else if (!nongenericParameters.isEmpty()) {
      // if there are no type parameters with generic bounds, can select others independently
      substitution = extendSubstitutionIndependently(nongenericParameters, substitution);
      if (substitution == null) {
        return Collections.emptyList();
      }
      result.add(substitution);
    }

    // Can always select captured wildcards independently.  Augment each existing candidate.
    if (!captureParameters.isEmpty()) {
      if (result.isEmpty()) {
        result.add(extendSubstitutionIndependently(captureParameters, substitution));
      } else {
        List<Substitution> substList = new ArrayList<>();
        for (Substitution s : result) {
          substList.add(extendSubstitutionIndependently(captureParameters, s));
        }
        result = substList;
      }
    }

    return result;
  }

  /**
   * Selects types independently for a list of type parameters, and extends the given substitution
   * by the substitution of the selected types for the parameters.
   *
   * <p>IMPORTANT: Should only be used for parameters that have non-generic bounds.
   *
   * @param parameters a list of independent type parameters
   * @param substitution the substitution to extend
   * @return the substitution extended by mapping given parameters to selected types; null, if there
   *     are no candidate types for some parameter
   */
  private Substitution extendSubstitutionIndependently(
      List<TypeVariable> parameters, Substitution substitution) {
    List<ReferenceType> selectedTypes = new ArrayList<>();
    for (TypeVariable typeArgument : parameters) {
      List<ReferenceType> candidates = allCandidates(typeArgument);
      if (candidates.isEmpty()) {
        Log.logPrintf(
            "TypeInstantiator.extendSubstitutionIndependently: No candidate types for %s%n",
            typeArgument);
        return null;
      }
      selectedTypes.add(Randomness.randomMember(candidates));
    }
    return substitution.extend(parameters, selectedTypes);
  }

  /**
   * Adds instantiating substitutions for the given parameters to the list if satisfies the given
   * type check predicate. Each constructed substitution extends the given initial substitution.
   * Assumes that the parameters are or are refinements of the set of parameters check by the type
   * check predicate.
   *
   * @param parameters the list of parameters to instantiate
   * @param initialSubstitution the substitution to be extended by new substitutions
   * @param boundsCheck the predicate to type check a substitution
   * @return the list of instantiating substitutions
   */
  private List<Substitution> allInstantiations(
      List<TypeVariable> parameters, Substitution initialSubstitution, BoundsCheck boundsCheck) {
    List<Substitution> substitutionList = new ArrayList<>();
    List<List<ReferenceType>> candidateTypes = allCandidateTypeLists(parameters);
    if (candidateTypes.isEmpty()) {
      // cannot use `Collections.emptyList()` because clients will add elements to the returned list
      return new ArrayList<>();
    }
    for (List<ReferenceType> tuple : iteratorToIterable(new ListIterator<>(candidateTypes))) {
      Substitution substitution = initialSubstitution.extend(parameters, tuple);
      if (boundsCheck.test(tuple, substitution)) {
        substitutionList.add(substitution);
      }
    }
    return substitutionList;
  }

  /**
   * Constructs the list of lists of candidate types for the given type parameters. Each list is the
   * list of candidates for the parameter in the corresponding position of the given list as
   * determined by {@link #allCandidates(TypeVariable)}.
   *
   * @param parameters the list of type parameters
   * @return the list of candidate lists for the parameters; returns the empty list if any parameter
   *     has no candidates
   */
  @SuppressWarnings("MixedMutabilityReturnType")
  private List<List<ReferenceType>> allCandidateTypeLists(List<TypeVariable> parameters) {
    List<List<ReferenceType>> candidateTypes = new ArrayList<>();
    for (TypeVariable typeArgument : parameters) {
      List<ReferenceType> candidates = allCandidates(typeArgument);
      if (candidates.isEmpty()) {
        Log.logPrintf("No candidate types for %s%n", typeArgument);
        return Collections.emptyList();
      }
      candidateTypes.add(candidates);
    }
    return candidateTypes;
  }

  /**
   * Returns all input types that potentially satisfy the bounds on the argument. If a bound has
   * another type parameter, then the default bound is tested.
   *
   * @param argument the type arguments
   * @return the list of candidate types to include in tested tuples
   */
  private List<ReferenceType> allCandidates(TypeVariable argument) {
    ParameterBound lowerBound = selectLowerBound(argument);
    ParameterBound upperBound = selectUpperBound(argument);

    List<ReferenceType> typeList = new ArrayList<>();
    for (Type inputType : inputTypes) {
      if (inputType.isReferenceType()) {
        ReferenceType inputRefType = (ReferenceType) inputType;
        Substitution substitution = new Substitution(argument, inputRefType);
        if (lowerBound.isLowerBound(inputRefType, substitution)
            && upperBound.isUpperBound(inputRefType, substitution)) {
          typeList.add(inputRefType);
        }
      }
    }
    return typeList;
  }

  /**
   * Chooses the upper bound of the given argument to test in {@link #allCandidates(TypeVariable)}.
   * If the bound contains a type parameter other than the given argument, then the bound for the
   * {@code Object} type is returned.
   *
   * @param argument the type argument
   * @return the upperbound of the argument if no other type parameter is needed, the {@code Object}
   *     bound otherwise
   */
  private ParameterBound selectUpperBound(TypeVariable argument) {
    ParameterBound upperBound = argument.getUpperTypeBound();
    List<TypeVariable> parameters = upperBound.getTypeParameters();
    if (parameters.isEmpty() || (parameters.size() == 1 && parameters.contains(argument))) {
      return upperBound;
    }
    return ParameterBound.forType(JavaTypes.OBJECT_TYPE);
  }

  /**
   * Chooses the lower bound of the given argument to be tested in {@link
   * #allCandidates(TypeVariable)}. If the bound has a type parameter other than the given argument,
   * then the {@link JavaTypes#NULL_TYPE} is return as the bound.
   *
   * @param argument the type argument
   * @return the lower bound of the argument if no other type parameter is needed, the {@link
   *     JavaTypes#NULL_TYPE} otherwise
   */
  private ParameterBound selectLowerBound(TypeVariable argument) {
    ParameterBound lowerBound = argument.getLowerTypeBound();
    List<TypeVariable> parameters = lowerBound.getTypeParameters();
    if (parameters.isEmpty() || (parameters.size() == 1 && parameters.contains(argument))) {
      return lowerBound;
    }
    return ParameterBound.forType(JavaTypes.NULL_TYPE);
  }
}<|MERGE_RESOLUTION|>--- conflicted
+++ resolved
@@ -327,7 +327,7 @@
           substitution = substitution.extend(subst);
         } else {
           substitution =
-              selectSubstitution(((ReferenceType) workingType).getTypeParameters(), substitution);
+              extendSubstitution(((ReferenceType) workingType).getTypeParameters(), substitution);
         }
       }
     }
@@ -337,26 +337,11 @@
     if (operation.getOutputType().isReferenceType()) {
       Type workingType = operation.getOutputType().substitute(substitution);
       if (workingType.isGeneric()) {
-<<<<<<< HEAD
         substitution =
-            selectSubstitution(((ReferenceType) workingType).getTypeParameters(), substitution);
+            extendSubstitution(((ReferenceType) workingType).getTypeParameters(), substitution);
         if (substitution == null) {
           return null;
         }
-=======
-        typeParameters.addAll(((ReferenceType) workingType).getTypeParameters());
-      }
-    }
-
-    if (!typeParameters.isEmpty()) {
-      typeParameters.removeAll(substitution.keySet());
-    }
-
-    if (!typeParameters.isEmpty()) {
-      substitution = extendSubstitution(new ArrayList<>(typeParameters), substitution);
-      if (substitution == null) {
-        return null;
->>>>>>> 1aae2691
       }
     }
 
