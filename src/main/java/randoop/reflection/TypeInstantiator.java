--- conflicted
+++ resolved
@@ -203,21 +203,15 @@
     Log.logPrintf("selectSubstitution(%s, %s)%n", type, patternType);
     List<ReferenceType> matches = new ArrayList<>();
     for (Type inputType : inputTypes) {
-<<<<<<< HEAD
       Log.logPrintf(
-          "inputType = %s [%s] isInstantiatedType=%s, patternType=%s%n",
-          inputType, inputType.getClass(), inputType.isInstantiatedType(), patternType);
-      // if inputType.isInstantiatedType returns true, there are two possibilities:
+          "inputType = %s [%s] isParameterized=%s, patternType=%s%n",
+          inputType, inputType.getClass(), inputType.isParameterized(), patternType);
+      // if inputType.isParameterized returns true, there are two possibilities:
       //  * inputType instanceof InstantiatedType
       //  * inputType is a member class and the enclosing type is an instantiated type
-      if (inputType.isInstantiatedType()
+      if (inputType.isParameterized()
           && ((ReferenceType) inputType).isInstantiationOf(patternType)) {
         matches.add((ReferenceType) inputType);
-=======
-      if (inputType.isParameterized()
-          && ((InstantiatedType) inputType).isInstantiationOf(patternType)) {
-        matches.add((InstantiatedType) inputType);
->>>>>>> b46d8ac0
       }
     }
     if (matches.isEmpty()) {
