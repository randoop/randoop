--- conflicted
+++ resolved
@@ -139,14 +139,8 @@
     if (substitution == null) {
       return null;
     }
-<<<<<<< HEAD
-    TypeArgument argumentType = searchType.apply(substitution).getTypeArguments().get(0);
+    TypeArgument argumentType = searchType.substitute(substitution).getTypeArguments().get(0);
     return new Substitution(typeParameters, ((ReferenceArgument) argumentType).getReferenceType());
-=======
-    TypeArgument argumentType = searchType.substitute(substitution).getTypeArguments().get(0);
-    return Substitution.forArgs(
-        typeParameters, ((ReferenceArgument) argumentType).getReferenceType());
->>>>>>> ac4b19c5
   }
 
   /**
