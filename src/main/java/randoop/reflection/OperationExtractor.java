--- conflicted
+++ resolved
@@ -8,10 +8,7 @@
 import java.lang.reflect.Modifier;
 import java.util.ArrayList;
 import java.util.Collection;
-<<<<<<< HEAD
 import java.util.Collections;
-=======
->>>>>>> a8b48db5
 import java.util.List;
 import java.util.TreeSet;
 import randoop.condition.ExecutableSpecification;
@@ -47,12 +44,9 @@
 
   /** The operations collected by the extractor. This is the product of applying the visitor. */
   private final Collection<TypedOperation> operations = new TreeSet<>();
-<<<<<<< HEAD
 
   /** The omitted operations collected by the extractor. */
   private final Collection<TypedOperation> omittedOperations = new TreeSet<>();
-=======
->>>>>>> a8b48db5
 
   /** The reflection policy for collecting operations. */
   private final ReflectionPredicate reflectionPredicate;
@@ -67,7 +61,6 @@
   private final SpecificationCollection operationSpecifications;
 
   /**
-<<<<<<< HEAD
    * Returns the operations in the class.
    *
    * @param classType the declaring class for collected operations
@@ -95,21 +88,6 @@
         OmitMethodsPredicate.NO_OMISSION,
         IS_PUBLIC,
         null);
-=======
-   * Returns the operations in the class that satisfy the given predicates.
-   *
-   * @param clazz the declaring class for collected operations
-   * @param reflectionPredicate the reflection predicate
-   * @param visibilityPredicate the predicate for test visibility
-   * @return the operations in the class that sastisfy the given predicates
-   */
-  public static List<TypedOperation> operations(
-      Class<?> clazz,
-      ReflectionPredicate reflectionPredicate,
-      VisibilityPredicate visibilityPredicate) {
-    return operations(
-        clazz, reflectionPredicate, OmitMethodsPredicate.NO_OMISSION, visibilityPredicate, null);
->>>>>>> a8b48db5
   }
 
   /**
@@ -155,26 +133,6 @@
   /**
    * Returns the operations in the class that satisfy the given predicates.
    *
-<<<<<<< HEAD
-=======
-   * @param clazz the declaring class for collected operations
-   * @param reflectionPredicate the reflection predicate
-   * @param omitPredicate the list of {@code Pattern} objects for omitting methods, may be null
-   * @param visibilityPredicate the predicate for test visibility
-   * @return the operations in the class that sastisfy the given predicates
-   */
-  public static List<TypedOperation> operations(
-      Class<?> clazz,
-      ReflectionPredicate reflectionPredicate,
-      OmitMethodsPredicate omitPredicate,
-      VisibilityPredicate visibilityPredicate) {
-    return operations(clazz, reflectionPredicate, omitPredicate, visibilityPredicate, null);
-  }
-
-  /**
-   * Returns the operations in the class that satisfy the given predicates.
-   *
->>>>>>> a8b48db5
    * @param classType the declaring class for collected operations
    * @param reflectionPredicate the reflection predicate
    * @param omitPredicate the list of {@code Pattern} objects for omitting methods, may be null
@@ -209,11 +167,7 @@
   /**
    * Returns the operations in the class that satisfy the given predicates.
    *
-<<<<<<< HEAD
    * @param classType the declaring class for collected operations
-=======
-   * @param clazz the declaring class for collected operations
->>>>>>> a8b48db5
    * @param reflectionPredicate the reflection predicate
    * @param omitMethodsPredicate the list of {@code Pattern} objects for omitting methods, may be
    *     null
@@ -222,21 +176,13 @@
    * @return the operations in the class that sastisfy the given predicates
    */
   public static List<TypedOperation> operations(
-<<<<<<< HEAD
       ClassOrInterfaceType classType,
-=======
-      Class<?> clazz,
->>>>>>> a8b48db5
       ReflectionPredicate reflectionPredicate,
       OmitMethodsPredicate omitMethodsPredicate,
       VisibilityPredicate visibilityPredicate,
       SpecificationCollection operationSpecifications) {
     return operations(
-<<<<<<< HEAD
         Collections.singletonList(classType),
-=======
-        ClassOrInterfaceType.forClass(clazz),
->>>>>>> a8b48db5
         reflectionPredicate,
         omitMethodsPredicate,
         visibilityPredicate,
@@ -246,11 +192,7 @@
   /**
    * Returns the operations in the class that satisfy the given predicates.
    *
-<<<<<<< HEAD
    * @param classTypes the declaring classes for collected operations
-=======
-   * @param classType the declaring class for collected operations
->>>>>>> a8b48db5
    * @param reflectionPredicate the reflection predicate
    * @param omitMethodsPredicate the list of {@code Pattern} objects for omitting methods, may be
    *     null
@@ -259,36 +201,19 @@
    * @return the operations in the class that sastisfy the given predicates
    */
   public static List<TypedOperation> operations(
-<<<<<<< HEAD
       Collection<ClassOrInterfaceType> classTypes,
-=======
-      ClassOrInterfaceType classType,
->>>>>>> a8b48db5
       ReflectionPredicate reflectionPredicate,
       OmitMethodsPredicate omitMethodsPredicate,
       VisibilityPredicate visibilityPredicate,
       SpecificationCollection operationSpecifications) {
-<<<<<<< HEAD
-
     OperationsAndOmitted operationsAndOmitted =
         operationsAndOmitted(
             classTypes,
-=======
-    ReflectionManager mgr = new ReflectionManager(visibilityPredicate);
-    OperationExtractor extractor =
-        new OperationExtractor(
-            classType,
->>>>>>> a8b48db5
             reflectionPredicate,
             omitMethodsPredicate,
             visibilityPredicate,
             operationSpecifications);
-<<<<<<< HEAD
     return new ArrayList<>(filterOperations(operationsAndOmitted).operations);
-=======
-    mgr.apply(extractor, classType.getRuntimeClass());
-    return new ArrayList<>(extractor.getOperations());
->>>>>>> a8b48db5
   }
 
   /**
@@ -302,22 +227,14 @@
    * @param operationSpecifications the specifications (pre/post/throws-conditions)
    * @return the operations in the class that sastisfy the given predicates
    */
-<<<<<<< HEAD
   public static OperationsAndOmitted operationsAndOmitted(
-=======
-  public static List<TypedOperation> operations(
->>>>>>> a8b48db5
       Collection<ClassOrInterfaceType> classTypes,
       ReflectionPredicate reflectionPredicate,
       OmitMethodsPredicate omitMethodsPredicate,
       VisibilityPredicate visibilityPredicate,
       SpecificationCollection operationSpecifications) {
-<<<<<<< HEAD
 
     OperationsAndOmitted result = new OperationsAndOmitted();
-=======
-    Collection<TypedOperation> result = new TreeSet<>();
->>>>>>> a8b48db5
     ReflectionManager mgr = new ReflectionManager(visibilityPredicate);
     for (ClassOrInterfaceType classType : classTypes) {
       OperationExtractor extractor =
@@ -328,16 +245,10 @@
               visibilityPredicate,
               operationSpecifications);
       mgr.apply(extractor, classType.getRuntimeClass());
-<<<<<<< HEAD
       result.operations.addAll(extractor.getOperationsUnfiltered());
       result.omittedOperations.addAll(extractor.getOmittedOperations());
     }
     return result;
-=======
-      result.addAll(extractor.getOperations());
-    }
-    return new ArrayList<>(result);
->>>>>>> a8b48db5
   }
 
   /**
