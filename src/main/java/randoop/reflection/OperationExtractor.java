package randoop.reflection;

import java.lang.reflect.Constructor;
import java.lang.reflect.Field;
import java.lang.reflect.Method;
import java.lang.reflect.Modifier;
import java.util.ArrayList;
import java.util.Collection;
import java.util.List;
import java.util.TreeSet;
import randoop.condition.ExecutableSpecification;
import randoop.condition.SpecificationCollection;
import randoop.main.RandoopBug;
import randoop.operation.ConstructorCall;
import randoop.operation.EnumConstant;
import randoop.operation.MethodCall;
import randoop.operation.Operation;
import randoop.operation.TypedClassOperation;
import randoop.operation.TypedOperation;
import randoop.types.ClassOrInterfaceType;
import randoop.types.NonParameterizedType;
import randoop.types.Substitution;
import randoop.types.TypeTuple;
import randoop.util.Log;

/**
 * OperationExtractor is a {@link ClassVisitor} that creates a collection of {@link TypedOperation}
 * objects for a particular {@link ClassOrInterfaceType} through its visit methods as called by
 * {@link ReflectionManager#apply(Class)}.
 *
 * @see ReflectionManager
 * @see ClassVisitor
 */
public class OperationExtractor extends DefaultClassVisitor {

  /** Whether to produce debugging output to the Randoop log. */
  private static boolean debug = false;

  /** The type of the declaring class for the collected operations. */
  private ClassOrInterfaceType classType;

  /** The operations collected by the extractor. This is the product of applying the visitor. */
  private final Collection<TypedOperation> operations = new TreeSet<>();

  /** The omitted operations collected by the extractor. */
  private final Collection<TypedOperation> omittedOperations;

  /** The reflection policy for collecting operations. */
  private final ReflectionPredicate reflectionPredicate;

  /** The predicate to test whether to omit an operation. */
  private OmitMethodsPredicate omitPredicate;

  /** The predicate to test visibility. */
  private final VisibilityPredicate visibilityPredicate;

  /** The specifications (pre/post/throws-conditions). */
  private final SpecificationCollection operationSpecifications;

  /**
   * Returns the operations in the class that satisfy the given predicates.
   *
   * @param clazz the declaring class for collected operations
   * @param reflectionPredicate the reflection predicate
   * @param visibilityPredicate the predicate for test visibility
   * @return the operations in the class that sastisfy the given predicates
   */
  public static List<TypedOperation> operations(
      Class<?> clazz,
      ReflectionPredicate reflectionPredicate,
      VisibilityPredicate visibilityPredicate) {
    return operations(
        clazz, reflectionPredicate, OmitMethodsPredicate.NO_OMISSION, visibilityPredicate, null);
  }

  /**
   * Returns the operations in the class that satisfy the given predicates.
   *
   * @param classType the declaring class for collected operations
   * @param reflectionPredicate the reflection predicate
   * @param visibilityPredicate the predicate for test visibility
   * @return the operations in the class that sastisfy the given predicates
   */
  public static List<TypedOperation> operations(
      ClassOrInterfaceType classType,
      ReflectionPredicate reflectionPredicate,
      VisibilityPredicate visibilityPredicate) {
    return operations(
        classType,
        reflectionPredicate,
        OmitMethodsPredicate.NO_OMISSION,
        visibilityPredicate,
        null);
  }

  /**
   * Returns the operations in the class that satisfy the given predicates.
   *
   * @param classTypes the declaring classes for collected operations
   * @param reflectionPredicate the reflection predicate
   * @param visibilityPredicate the predicate for test visibility
   * @return the operations in the class that sastisfy the given predicates
   */
  public static List<TypedOperation> operations(
      Collection<ClassOrInterfaceType> classTypes,
      ReflectionPredicate reflectionPredicate,
      VisibilityPredicate visibilityPredicate) {
    return operations(
        classTypes,
        reflectionPredicate,
        OmitMethodsPredicate.NO_OMISSION,
        visibilityPredicate,
        null);
  }

  /**
   * Returns the operations in the class that satisfy the given predicates.
   *
   * @param clazz the declaring class for collected operations
   * @param reflectionPredicate the reflection predicate
   * @param omitPredicate the list of {@code Pattern} objects for omitting methods, may be null
   * @param visibilityPredicate the predicate for test visibility
   * @return the operations in the class that sastisfy the given predicates
   */
  public static List<TypedOperation> operations(
      Class<?> clazz,
      ReflectionPredicate reflectionPredicate,
      OmitMethodsPredicate omitPredicate,
      VisibilityPredicate visibilityPredicate) {
    return operations(clazz, reflectionPredicate, omitPredicate, visibilityPredicate, null);
  }

  /**
   * Returns the operations in the class that satisfy the given predicates.
   *
   * @param classType the declaring class for collected operations
   * @param reflectionPredicate the reflection predicate
   * @param omitPredicate the list of {@code Pattern} objects for omitting methods, may be null
   * @param visibilityPredicate the predicate for test visibility
   * @return the operations in the class that sastisfy the given predicates
   */
  public static List<TypedOperation> operations(
      ClassOrInterfaceType classType,
      ReflectionPredicate reflectionPredicate,
      OmitMethodsPredicate omitPredicate,
      VisibilityPredicate visibilityPredicate) {
    return operations(classType, reflectionPredicate, omitPredicate, visibilityPredicate, null);
  }

  /**
   * Returns the operations in the class that satisfy the given predicates.
   *
   * @param classTypes the declaring classes for collected operations
   * @param reflectionPredicate the reflection predicate
   * @param omitPredicate the list of {@code Pattern} objects for omitting methods, may be null
   * @param visibilityPredicate the predicate for test visibility
   * @return the operations in the class that sastisfy the given predicates
   */
  public static List<TypedOperation> operations(
      Collection<ClassOrInterfaceType> classTypes,
      ReflectionPredicate reflectionPredicate,
      OmitMethodsPredicate omitPredicate,
      VisibilityPredicate visibilityPredicate) {
    return operations(classTypes, reflectionPredicate, omitPredicate, visibilityPredicate, null);
  }

  /**
   * Returns the operations in the class that satisfy the given predicates.
   *
   * @param clazz the declaring class for collected operations
   * @param reflectionPredicate the reflection predicate
   * @param omitMethodsPredicate the list of {@code Pattern} objects for omitting methods, may be
   *     null
   * @param visibilityPredicate the predicate for test visibility
   * @param operationSpecifications the specifications (pre/post/throws-conditions)
   * @return the operations in the class that sastisfy the given predicates
   */
  public static List<TypedOperation> operations(
      Class<?> clazz,
      ReflectionPredicate reflectionPredicate,
      OmitMethodsPredicate omitMethodsPredicate,
      VisibilityPredicate visibilityPredicate,
      SpecificationCollection operationSpecifications) {
    return operations(
        ClassOrInterfaceType.forClass(clazz),
        reflectionPredicate,
        omitMethodsPredicate,
        visibilityPredicate,
        operationSpecifications);
  }

  /**
   * Returns the operations in the class that satisfy the given predicates.
   *
   * @param classType the declaring class for collected operations
   * @param reflectionPredicate the reflection predicate
   * @param omitMethodsPredicate the list of {@code Pattern} objects for omitting methods, may be
   *     null
   * @param visibilityPredicate the predicate for test visibility
   * @param operationSpecifications the specifications (pre/post/throws-conditions)
   * @return the operations in the class that sastisfy the given predicates
   */
  public static List<TypedOperation> operations(
      ClassOrInterfaceType classType,
      ReflectionPredicate reflectionPredicate,
      OmitMethodsPredicate omitMethodsPredicate,
      VisibilityPredicate visibilityPredicate,
      SpecificationCollection operationSpecifications) {
    ReflectionManager mgr = new ReflectionManager(visibilityPredicate);
    OperationExtractor extractor =
        new OperationExtractor(
            classType,
            reflectionPredicate,
            omitMethodsPredicate,
            visibilityPredicate,
            operationSpecifications);
    mgr.apply(extractor, classType.getRuntimeClass());
    return new ArrayList<>(extractor.getOperations());
  }

  /**
   * Returns the operations in the class that satisfy the given predicates.
   *
   * @param classTypes the declaring classes for collected operations
   * @param reflectionPredicate the reflection predicate
   * @param omitMethodsPredicate the list of {@code Pattern} objects for omitting methods, may be
   *     null
   * @param visibilityPredicate the predicate for test visibility
   * @param operationSpecifications the specifications (pre/post/throws-conditions)
   * @return the operations in the class that sastisfy the given predicates
   */
  public static List<TypedOperation> operations(
      Collection<ClassOrInterfaceType> classTypes,
      ReflectionPredicate reflectionPredicate,
      OmitMethodsPredicate omitMethodsPredicate,
      VisibilityPredicate visibilityPredicate,
      SpecificationCollection operationSpecifications) {
    Collection<TypedOperation> result = new TreeSet<>();
    ReflectionManager mgr = new ReflectionManager(visibilityPredicate);
    for (ClassOrInterfaceType classType : classTypes) {
      OperationExtractor extractor =
          new OperationExtractor(
              classType,
              reflectionPredicate,
              omitMethodsPredicate,
              visibilityPredicate,
              operationSpecifications);
      mgr.apply(extractor, classType.getRuntimeClass());
      result.addAll(extractor.getOperations());
    }
    return new ArrayList<>(result);
  }

  /**
   * Converts a list of classes to a list of ClassOrInterfaceType.
   *
   * @param classes a list of Class objects
   * @return a list of ClassOrInterfaceType objects
   */
  public static List<ClassOrInterfaceType> classListToTypeList(List<Class<?>> classes) {
    List<ClassOrInterfaceType> result = new ArrayList<>();
    for (Class<?> c : classes) {
      result.add(ClassOrInterfaceType.forClass(c));
    }
    return result;
  }

  /**
   * Creates a visitor object that collects the {@link TypedOperation} objects corresponding to
   * members of the class satisfying the given visibility and reflection predicates and that don't
   * violate the omit method predicate.
   *
   * <p>Once created this visitor should only be applied to members of {@code
   * classType.getRuntimeType()}.
   *
   * @param classType the declaring class for collected operations
   * @param reflectionPredicate the reflection predicate
   * @param omitPredicate the list of {@code Pattern} objects for omitting methods, may be null
   * @param visibilityPredicate the predicate for test visibility
   * @param operationSpecifications the specifications (pre/post/throws-conditions)
   */
  public OperationExtractor(
      ClassOrInterfaceType classType,
      ReflectionPredicate reflectionPredicate,
      OmitMethodsPredicate omitPredicate,
      VisibilityPredicate visibilityPredicate,
      SpecificationCollection operationSpecifications) {
    this.classType = classType;
<<<<<<< HEAD
    this.operations = new TreeSet<>();
    this.omittedOperations = new TreeSet<>();
=======
>>>>>>> 6b577e11
    this.reflectionPredicate = reflectionPredicate;
    this.omitPredicate = omitPredicate;
    this.visibilityPredicate = visibilityPredicate;
    this.operationSpecifications = operationSpecifications;
  }

  /**
   * Creates a visitor object that collects the {@link TypedOperation} objects corresponding to
   * members of the class satisfying the given visibility and reflection predicates.
   *
   * @param classType the declaring class for collected operations
   * @param reflectionPredicate the reflection predicate
   * @param visibilityPredicate the predicate for test visibility
   */
  public OperationExtractor(
      ClassOrInterfaceType classType,
      ReflectionPredicate reflectionPredicate,
      VisibilityPredicate visibilityPredicate) {
    this(
        classType,
        reflectionPredicate,
        OmitMethodsPredicate.NO_OMISSION,
        visibilityPredicate,
        null);
  }

  /**
   * Creates a visitor object that collects the {@link TypedOperation} objects corresponding to
   * members of the class satisfying the given visibility and reflection predicates.
   *
   * @param classType the declaring class for collected operations
   * @param reflectionPredicate the reflection predicate
   * @param omitPredicate the list of {@code Pattern} objects for omitting methods, may be null
   * @param visibilityPredicate the predicate for test visibility
   */
  public OperationExtractor(
      ClassOrInterfaceType classType,
      ReflectionPredicate reflectionPredicate,
      OmitMethodsPredicate omitPredicate,
      VisibilityPredicate visibilityPredicate) {
    this(classType, reflectionPredicate, omitPredicate, visibilityPredicate, null);
  }

  /**
   * Updates the operation types in the case that {@code operation.getDeclaringType()} is generic,
   * but {@code classType} is not. Constructs a {@link Substitution} that unifies the generic
   * declaring type with {@code classType} or a superType.
   *
   * @param operation the operation to instantiate
   * @return operation instantiated to match {@code classType} if the declaring type is generic and
   *     {@code classType} is not; the unmodified operation otherwise
   * @throws RandoopBug if there is no substitution that unifies the declaring type with {@code
   *     classType} or a supertype
   */
  private TypedClassOperation instantiateTypes(TypedClassOperation operation) {
    if (!classType.isGeneric() && operation.getDeclaringType().isGeneric()) {
      Substitution substitution =
          classType.getInstantiatingSubstitution(operation.getDeclaringType());
      if (substitution == null) { // No unifying substitution found
        throw new RandoopBug(
            String.format(
                "Type %s for operation %s is not a subtype of an instantiation of declaring class of method %s",
                classType, operation, operation.getDeclaringType()));
      }
      operation = operation.substitute(substitution);
      if (operation == null) {
        // No more details available because formal parameter {@code operation} was overwritten.
        throw new RandoopBug("Instantiation of operation failed");
      }
    }

    return operation;
  }

  /**
   * Ensures that field {@code classType} of this object is a subtype of {@code
   * operation.getDeclaringType()}; throws an exception if not.
   *
   * @param operation the operation for which types are to be checked
   * @throws RandoopBug if field {@code classType} of this is not a subtype of {@code
   *     operation.getDeclaringType()}
   */
  // TODO: poor name
  private void checkSubTypes(TypedClassOperation operation) {
    ClassOrInterfaceType declaringType = operation.getDeclaringType();
    if (!classType.isSubtypeOf(declaringType)) {
      throw new RandoopBug(
          String.format(
              "Incompatible receiver type for operation %s:%n  %s%nis not a subtype of%n  %s",
              operation, Log.toStringAndClass(classType), Log.toStringAndClass(declaringType)));
    }
  }

  /**
   * Creates a {@link ConstructorCall} object for the {@link Constructor}.
   *
   * @param constructor a {@link Constructor} object to be represented as an {@link Operation}
   */
  @Override
  public void visit(Constructor<?> constructor) {
    if (debug) {
      System.out.println("OperationExtractor.visit: constructor=" + constructor);
    }
    assert constructor.getDeclaringClass().equals(classType.getRuntimeClass())
        : "classType "
            + classType
            + " and declaring class "
            + constructor.getDeclaringClass().getName()
            + " should be same";
    if (!reflectionPredicate.test(constructor)) {
      return;
    }
    TypedClassOperation operation = instantiateTypes(TypedOperation.forConstructor(constructor));
    if (debug) {
      Log.logPrintf(
          "OperationExtractor.visit: operation=%s for constructor %s%n", operation, constructor);
    }
    checkSubTypes(operation);
    if (omitPredicate.shouldOmit(operation)) {
      omittedOperations.add(operation);
    } else {
      if (debug) {
        System.out.printf(
            "OperationExtractor.visit: add operation %s%n", Log.toStringAndClass(operation));
      }
      if (operationSpecifications != null) {
        ExecutableSpecification execSpec =
            operationSpecifications.getExecutableSpecification(constructor);
        if (!execSpec.isEmpty()) {
          operation.setExecutableSpecification(execSpec);
        }
      }
      operations.add(operation);
    }
  }

  /**
   * Creates a {@link MethodCall} object for the {@link Method}.
   *
   * <p>The created operation has the declaring class of {@code method} as the declaring type. An
   * exception is a static method for which the declaring class is not public, in which case {@link
   * #classType} is used as the declaring class.
   *
   * @param method a {@link Method} object to be represented as an {@link Operation}
   */
  @Override
  public void visit(Method method) {
    if (debug) {
      System.out.println("OperationExtractor.visit: method=" + method);
    }
    if (!reflectionPredicate.test(method)) {
      return;
    }
    TypedClassOperation operation = instantiateTypes(TypedOperation.forMethod(method));
    if (debug) {
      System.out.println("OperationExtractor.visit: operation=" + operation);
    }
    checkSubTypes(operation);

    if (operation.isStatic()) {
      // If this classType inherits this static method, but declaring class is not public, then
      // consider method to have classType as declaring class.
      int declaringClassMods =
          method.getDeclaringClass().getModifiers() & Modifier.classModifiers();
      if (!Modifier.isPublic(declaringClassMods)) {
        operation = operation.getOperationForType(classType);
        if (debug) {
          System.out.println("OperationExtractor.visit: operation changed to " + operation);
        }
      }
    }

    // The declaring type of the method is not necessarily the classType, but may want to omit
    // method in classType. So, create operation with the classType as declaring type for omit
    // search.
    if (omitPredicate.shouldOmit(operation.getOperationForType(classType))) {
      omittedOperations.add(operation);
    } else {
      if (operationSpecifications != null) {
        ExecutableSpecification execSpec =
            operationSpecifications.getExecutableSpecification(method);
        if (!execSpec.isEmpty()) {
          operation.setExecutableSpecification(execSpec);
        }
      }
      if (debug) {
        System.out.println("OperationExtractor.visit: add operation " + operation);
      }
      operations.add(operation);
    }
  }

  /**
   * Adds the {@link Operation} objects corresponding to getters and setters appropriate to the kind
   * of field.
   *
   * @param field a {@link Field} object to be represented as an {@link Operation}
   */
  @Override
  public void visit(Field field) {
    assert field.getDeclaringClass().isAssignableFrom(classType.getRuntimeClass())
        : "classType "
            + classType
            + " should be assignable from "
            + field.getDeclaringClass().getName();
    if (!reflectionPredicate.test(field)) {
      return;
    }

    ClassOrInterfaceType declaringType = ClassOrInterfaceType.forClass(field.getDeclaringClass());

    int mods = field.getModifiers() & Modifier.fieldModifiers();
    if (!visibilityPredicate.isVisible(field.getDeclaringClass())) {
      if (Modifier.isStatic(mods) && Modifier.isFinal(mods)) {
        // XXX This is a stop-gap to handle potentially ambiguous inherited constants.
        // A static final field of a non-public class may be accessible via a subclass, but only
        // if the field is not ambiguously inherited in the subclass. Without knowing for sure
        // whether there are two inherited fields with the same name, we cannot decide which case
        // is presented. So, assuming that there is an ambiguity and bailing on type.
        return;
      }
      if (!(declaringType.isGeneric() && classType.isInstantiationOf(declaringType))) {
        declaringType = classType;
      }
    }

    TypedClassOperation getter =
        instantiateTypes(TypedOperation.createGetterForField(field, declaringType));
    checkSubTypes(getter);
    if (getter != null) {
      operations.add(getter);
    }
    if (!Modifier.isFinal(mods)) {
      TypedClassOperation operation =
          instantiateTypes(TypedOperation.createSetterForField(field, declaringType));
      if (operation != null) {
        operations.add(operation);
      }
    }
  }

  /**
   * Creates a {@link EnumConstant} object for the {@link Enum}.
   *
   * @param e an {@link Enum} object to be represented as an {@link Operation}
   */
  @Override
  public void visit(Enum<?> e) {
    ClassOrInterfaceType enumType = NonParameterizedType.forClass(e.getDeclaringClass());
    assert !enumType.isGeneric() : "type of enum class cannot be generic";
    EnumConstant op = new EnumConstant(e);
    TypedClassOperation operation =
        new TypedClassOperation(op, enumType, new TypeTuple(), enumType);
    operations.add(operation);
  }

  /**
   * Returns the operations of {@link #classType}.
   *
   * <p>Should be called after all members of the class are visited.
   *
   * <p>If tests will be generated from more than one class under test, the client should call
   * {@link #getOmittedOperations} together with this, and eventually {@link
   * OmitMethodsPredicate#removeOverriddenOmitted}.
   *
   * @return the operations collected for the class
   */
  public Collection<TypedOperation> getOperations() {
    return operations;
  }

  /**
   * Returns the operations of {@link #classType} that were omitted.
   *
   * <p>Should be called after all members of the class are visited.
   *
   * @return the operations omitted from the class
   */
  public Collection<TypedOperation> getOmittedOperations() {
    return omittedOperations;
  }
}<|MERGE_RESOLUTION|>--- conflicted
+++ resolved
@@ -1,4 +1,6 @@
 package randoop.reflection;
+
+import static randoop.reflection.VisibilityPredicate.IS_PUBLIC;
 
 import java.lang.reflect.Constructor;
 import java.lang.reflect.Field;
@@ -6,6 +8,7 @@
 import java.lang.reflect.Modifier;
 import java.util.ArrayList;
 import java.util.Collection;
+import java.util.Collections;
 import java.util.List;
 import java.util.TreeSet;
 import randoop.condition.ExecutableSpecification;
@@ -43,7 +46,7 @@
   private final Collection<TypedOperation> operations = new TreeSet<>();
 
   /** The omitted operations collected by the extractor. */
-  private final Collection<TypedOperation> omittedOperations;
+  private final Collection<TypedOperation> omittedOperations = new TreeSet<>();
 
   /** The reflection policy for collecting operations. */
   private final ReflectionPredicate reflectionPredicate;
@@ -58,19 +61,33 @@
   private final SpecificationCollection operationSpecifications;
 
   /**
-   * Returns the operations in the class that satisfy the given predicates.
-   *
-   * @param clazz the declaring class for collected operations
-   * @param reflectionPredicate the reflection predicate
-   * @param visibilityPredicate the predicate for test visibility
-   * @return the operations in the class that sastisfy the given predicates
-   */
-  public static List<TypedOperation> operations(
-      Class<?> clazz,
-      ReflectionPredicate reflectionPredicate,
-      VisibilityPredicate visibilityPredicate) {
+   * Returns the operations in the class.
+   *
+   * @param classType the declaring class for collected operations
+   * @return the operations in the class that sastisfy the given predicates
+   */
+  public static List<TypedOperation> operations(ClassOrInterfaceType classType) {
     return operations(
-        clazz, reflectionPredicate, OmitMethodsPredicate.NO_OMISSION, visibilityPredicate, null);
+        classType,
+        new DefaultReflectionPredicate(),
+        OmitMethodsPredicate.NO_OMISSION,
+        IS_PUBLIC,
+        null);
+  }
+
+  /**
+   * Returns the operations in the class.
+   *
+   * @param classTypes the declaring classes for collected operations
+   * @return the operations in the class that sastisfy the given predicates
+   */
+  public static List<TypedOperation> operations(Collection<ClassOrInterfaceType> classTypes) {
+    return operations(
+        classTypes,
+        new DefaultReflectionPredicate(),
+        OmitMethodsPredicate.NO_OMISSION,
+        IS_PUBLIC,
+        null);
   }
 
   /**
@@ -116,23 +133,6 @@
   /**
    * Returns the operations in the class that satisfy the given predicates.
    *
-   * @param clazz the declaring class for collected operations
-   * @param reflectionPredicate the reflection predicate
-   * @param omitPredicate the list of {@code Pattern} objects for omitting methods, may be null
-   * @param visibilityPredicate the predicate for test visibility
-   * @return the operations in the class that sastisfy the given predicates
-   */
-  public static List<TypedOperation> operations(
-      Class<?> clazz,
-      ReflectionPredicate reflectionPredicate,
-      OmitMethodsPredicate omitPredicate,
-      VisibilityPredicate visibilityPredicate) {
-    return operations(clazz, reflectionPredicate, omitPredicate, visibilityPredicate, null);
-  }
-
-  /**
-   * Returns the operations in the class that satisfy the given predicates.
-   *
    * @param classType the declaring class for collected operations
    * @param reflectionPredicate the reflection predicate
    * @param omitPredicate the list of {@code Pattern} objects for omitting methods, may be null
@@ -167,7 +167,7 @@
   /**
    * Returns the operations in the class that satisfy the given predicates.
    *
-   * @param clazz the declaring class for collected operations
+   * @param classType the declaring class for collected operations
    * @param reflectionPredicate the reflection predicate
    * @param omitMethodsPredicate the list of {@code Pattern} objects for omitting methods, may be
    *     null
@@ -176,13 +176,13 @@
    * @return the operations in the class that sastisfy the given predicates
    */
   public static List<TypedOperation> operations(
-      Class<?> clazz,
+      ClassOrInterfaceType classType,
       ReflectionPredicate reflectionPredicate,
       OmitMethodsPredicate omitMethodsPredicate,
       VisibilityPredicate visibilityPredicate,
       SpecificationCollection operationSpecifications) {
     return operations(
-        ClassOrInterfaceType.forClass(clazz),
+        Collections.singletonList(classType),
         reflectionPredicate,
         omitMethodsPredicate,
         visibilityPredicate,
@@ -192,7 +192,7 @@
   /**
    * Returns the operations in the class that satisfy the given predicates.
    *
-   * @param classType the declaring class for collected operations
+   * @param classTypes the declaring classes for collected operations
    * @param reflectionPredicate the reflection predicate
    * @param omitMethodsPredicate the list of {@code Pattern} objects for omitting methods, may be
    *     null
@@ -201,21 +201,20 @@
    * @return the operations in the class that sastisfy the given predicates
    */
   public static List<TypedOperation> operations(
-      ClassOrInterfaceType classType,
+      Collection<ClassOrInterfaceType> classTypes,
       ReflectionPredicate reflectionPredicate,
       OmitMethodsPredicate omitMethodsPredicate,
       VisibilityPredicate visibilityPredicate,
       SpecificationCollection operationSpecifications) {
-    ReflectionManager mgr = new ReflectionManager(visibilityPredicate);
-    OperationExtractor extractor =
-        new OperationExtractor(
-            classType,
+
+    OperationsAndOmitted operationsAndOmitted =
+        operationsAndOmitted(
+            classTypes,
             reflectionPredicate,
             omitMethodsPredicate,
             visibilityPredicate,
             operationSpecifications);
-    mgr.apply(extractor, classType.getRuntimeClass());
-    return new ArrayList<>(extractor.getOperations());
+    return new ArrayList<>(filterOperations(operationsAndOmitted).operations);
   }
 
   /**
@@ -229,13 +228,14 @@
    * @param operationSpecifications the specifications (pre/post/throws-conditions)
    * @return the operations in the class that sastisfy the given predicates
    */
-  public static List<TypedOperation> operations(
+  public static OperationsAndOmitted operationsAndOmitted(
       Collection<ClassOrInterfaceType> classTypes,
       ReflectionPredicate reflectionPredicate,
       OmitMethodsPredicate omitMethodsPredicate,
       VisibilityPredicate visibilityPredicate,
       SpecificationCollection operationSpecifications) {
-    Collection<TypedOperation> result = new TreeSet<>();
+
+    OperationsAndOmitted result = new OperationsAndOmitted();
     ReflectionManager mgr = new ReflectionManager(visibilityPredicate);
     for (ClassOrInterfaceType classType : classTypes) {
       OperationExtractor extractor =
@@ -246,9 +246,10 @@
               visibilityPredicate,
               operationSpecifications);
       mgr.apply(extractor, classType.getRuntimeClass());
-      result.addAll(extractor.getOperations());
-    }
-    return new ArrayList<>(result);
+      result.operations.addAll(extractor.getOperationsUnfiltered());
+      result.omittedOperations.addAll(extractor.getOmittedOperations());
+    }
+    return result;
   }
 
   /**
@@ -286,11 +287,6 @@
       VisibilityPredicate visibilityPredicate,
       SpecificationCollection operationSpecifications) {
     this.classType = classType;
-<<<<<<< HEAD
-    this.operations = new TreeSet<>();
-    this.omittedOperations = new TreeSet<>();
-=======
->>>>>>> 6b577e11
     this.reflectionPredicate = reflectionPredicate;
     this.omitPredicate = omitPredicate;
     this.visibilityPredicate = visibilityPredicate;
@@ -548,6 +544,18 @@
   }
 
   /**
+   * Returns a new OperationsAndOmitted that is like the input, but for any operation that is
+   * omitted, any overriding implementations are also omitted.
+   *
+   * @param in the candidate operations, and operations that should not be used
+   * @return {@code operations}, after removing anything overridden by {@code omittedOperations}
+   */
+  public static OperationsAndOmitted filterOperations(OperationsAndOmitted in) {
+    OperationsAndOmitted result = new OperationsAndOmitted(in.operations, in.omittedOperations);
+    throw new Error("to be implemented " + result);
+  }
+
+  /**
    * Returns the operations of {@link #classType}.
    *
    * <p>Should be called after all members of the class are visited.
@@ -558,7 +566,26 @@
    *
    * @return the operations collected for the class
    */
-  public Collection<TypedOperation> getOperations() {
+  public Collection<TypedOperation> getOperationsFiltered() {
+    if (Math.random() > 0.0) {
+      throw new Error("to implement");
+    }
+
+    return operations;
+  }
+
+  /**
+   * Returns the operations of {@link #classType}.
+   *
+   * <p>Should be called after all members of the class are visited.
+   *
+   * <p>If tests will be generated from more than one class under test, the client should call
+   * {@link #getOmittedOperations} together with this, and eventually {@link
+   * OmitMethodsPredicate#removeOverriddenOmitted}.
+   *
+   * @return the operations collected for the class
+   */
+  public Collection<TypedOperation> getOperationsUnfiltered() {
     return operations;
   }
 
@@ -572,4 +599,35 @@
   public Collection<TypedOperation> getOmittedOperations() {
     return omittedOperations;
   }
+
+  /** Two lists of operations: those that are included and those that are omitted. */
+  public static class OperationsAndOmitted {
+    /** The included operations. */
+    public Collection<TypedOperation> operations;
+    /** The omitted operations. */
+    public Collection<TypedOperation> omittedOperations;
+    /** Create an empty OperationsAndOmitted. */
+    OperationsAndOmitted() {
+      this.operations = new ArrayList<>();
+      this.omittedOperations = new ArrayList<>();
+    }
+    /**
+     * @param operations the included operations
+     * @param omittedOperations the omitted operations
+     */
+    OperationsAndOmitted(
+        Collection<TypedOperation> operations, Collection<TypedOperation> omittedOperations) {
+      this.operations = operations;
+      this.omittedOperations = omittedOperations;
+    }
+    /**
+     * Union in the given OperationsAndOmitted. Side-effects this.
+     *
+     * @param other the other OperationsAndOmitted
+     */
+    void union(OperationsAndOmitted other) {
+      operations.addAll(other.operations);
+      omittedOperations.addAll(other.omittedOperations);
+    }
+  }
 }