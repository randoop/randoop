package randoop.reflection;

import java.lang.reflect.Constructor;
import java.lang.reflect.Field;
import java.lang.reflect.Method;
import java.lang.reflect.Modifier;
import java.util.ArrayList;
import java.util.Collection;
import java.util.List;
import java.util.TreeSet;
import org.plumelib.util.CollectionsPlume;
import org.plumelib.util.StringsPlume;
import randoop.condition.ExecutableSpecification;
import randoop.condition.SpecificationCollection;
import randoop.main.RandoopBug;
import randoop.operation.ConstructorCall;
import randoop.operation.EnumConstant;
import randoop.operation.MethodCall;
import randoop.operation.Operation;
import randoop.operation.TypedClassOperation;
import randoop.operation.TypedOperation;
import randoop.types.ClassOrInterfaceType;
import randoop.types.NonParameterizedType;
import randoop.types.Substitution;
import randoop.types.TypeTuple;
import randoop.util.Log;

/**
 * OperationExtractor is a {@link ClassVisitor} that creates a collection of {@link TypedOperation}
 * objects for a particular {@link ClassOrInterfaceType} through its visit methods as called by
 * {@link ReflectionManager#apply(Class)}.
 *
 * @see ReflectionManager
 * @see ClassVisitor
 */
public class OperationExtractor extends DefaultClassVisitor {

  /** Whether to produce debugging output to the Randoop log. */
  private static boolean debug = false;

  /** The type of the declaring class for the collected operations. */
  private ClassOrInterfaceType classType;

  /** The operations collected by the extractor. This is the product of applying the visitor. */
  private final Collection<TypedOperation> operations = new TreeSet<>();

  /** The reflection policy for collecting operations. */
  private final ReflectionPredicate reflectionPredicate;

  /** The predicate to test whether to omit an operation. */
  private OmitMethodsPredicate omitPredicate;

  /** The predicate to test accessibility. */
  private final AccessibilityPredicate accessibilityPredicate;

  /** The specifications (pre/post/throws-conditions). */
  private final SpecificationCollection operationSpecifications;

  /**
   * Returns the operations in the class that satisfy the given predicates.
   *
   * @param clazz the declaring class for collected operations
   * @param reflectionPredicate the reflection predicate
   * @param accessibilityPredicate the predicate for test accessibility
   * @return the operations in the class that sastisfy the given predicates
   */
  public static List<TypedOperation> operations(
      Class<?> clazz,
      ReflectionPredicate reflectionPredicate,
      AccessibilityPredicate accessibilityPredicate) {
    return operations(
        clazz, reflectionPredicate, OmitMethodsPredicate.NO_OMISSION, accessibilityPredicate, null);
  }

  /**
   * Returns the operations in the class that satisfy the given predicates.
   *
   * @param classType the declaring class for collected operations
   * @param reflectionPredicate the reflection predicate
   * @param accessibilityPredicate the predicate for test accessibility
   * @return the operations in the class that sastisfy the given predicates
   */
  public static List<TypedOperation> operations(
      ClassOrInterfaceType classType,
      ReflectionPredicate reflectionPredicate,
      AccessibilityPredicate accessibilityPredicate) {
    return operations(
        classType,
        reflectionPredicate,
        OmitMethodsPredicate.NO_OMISSION,
        accessibilityPredicate,
        null);
  }

  /**
   * Returns the operations in the class that satisfy the given predicates.
   *
   * @param classTypes the declaring classes for collected operations
   * @param reflectionPredicate the reflection predicate
   * @param accessibilityPredicate the predicate for test accessibility
   * @return the operations in the class that sastisfy the given predicates
   */
  public static List<TypedOperation> operations(
      Collection<ClassOrInterfaceType> classTypes,
      ReflectionPredicate reflectionPredicate,
      AccessibilityPredicate accessibilityPredicate) {
    return operations(
        classTypes,
        reflectionPredicate,
        OmitMethodsPredicate.NO_OMISSION,
        accessibilityPredicate,
        null);
  }

  /**
   * Returns the operations in the class that satisfy the given predicates.
   *
   * @param clazz the declaring class for collected operations
   * @param reflectionPredicate the reflection predicate
   * @param omitPredicate the list of {@code Pattern} objects for omitting methods, may be null
   * @param accessibilityPredicate the predicate for test accessibility
   * @return the operations in the class that sastisfy the given predicates
   */
  public static List<TypedOperation> operations(
      Class<?> clazz,
      ReflectionPredicate reflectionPredicate,
      OmitMethodsPredicate omitPredicate,
      AccessibilityPredicate accessibilityPredicate) {
    return operations(clazz, reflectionPredicate, omitPredicate, accessibilityPredicate, null);
  }

  /**
   * Returns the operations in the class that satisfy the given predicates.
   *
   * @param classType the declaring class for collected operations
   * @param reflectionPredicate the reflection predicate
   * @param omitPredicate the list of {@code Pattern} objects for omitting methods, may be null
   * @param accessibilityPredicate the predicate for test accessibility
   * @return the operations in the class that sastisfy the given predicates
   */
  public static List<TypedOperation> operations(
      ClassOrInterfaceType classType,
      ReflectionPredicate reflectionPredicate,
      OmitMethodsPredicate omitPredicate,
      AccessibilityPredicate accessibilityPredicate) {
    return operations(classType, reflectionPredicate, omitPredicate, accessibilityPredicate, null);
  }

  /**
   * Returns the operations in the class that satisfy the given predicates.
   *
   * @param classTypes the declaring classes for collected operations
   * @param reflectionPredicate the reflection predicate
   * @param omitPredicate the list of {@code Pattern} objects for omitting methods, may be null
   * @param accessibilityPredicate the predicate for test accessibility
   * @return the operations in the class that sastisfy the given predicates
   */
  public static List<TypedOperation> operations(
      Collection<ClassOrInterfaceType> classTypes,
      ReflectionPredicate reflectionPredicate,
      OmitMethodsPredicate omitPredicate,
      AccessibilityPredicate accessibilityPredicate) {
    return operations(classTypes, reflectionPredicate, omitPredicate, accessibilityPredicate, null);
  }

  /**
   * Returns the operations in the class that satisfy the given predicates.
   *
   * @param clazz the declaring class for collected operations
   * @param reflectionPredicate the reflection predicate
   * @param omitMethodsPredicate the list of {@code Pattern} objects for omitting methods, may be
   *     null
   * @param accessibilityPredicate the predicate for test accessibility
   * @param operationSpecifications the specifications (pre/post/throws-conditions)
   * @return the operations in the class that sastisfy the given predicates
   */
  public static List<TypedOperation> operations(
      Class<?> clazz,
      ReflectionPredicate reflectionPredicate,
      OmitMethodsPredicate omitMethodsPredicate,
      AccessibilityPredicate accessibilityPredicate,
      SpecificationCollection operationSpecifications) {
    return operations(
        ClassOrInterfaceType.forClass(clazz),
        reflectionPredicate,
        omitMethodsPredicate,
        accessibilityPredicate,
        operationSpecifications);
  }

  /**
   * Returns the operations in the class that satisfy the given predicates.
   *
   * @param classType the declaring class for collected operations
   * @param reflectionPredicate the reflection predicate
   * @param omitMethodsPredicate the list of {@code Pattern} objects for omitting methods, may be
   *     null
   * @param accessibilityPredicate the predicate for test accessibility
   * @param operationSpecifications the specifications (pre/post/throws-conditions)
   * @return the operations in the class that sastisfy the given predicates
   */
  public static List<TypedOperation> operations(
      ClassOrInterfaceType classType,
      ReflectionPredicate reflectionPredicate,
      OmitMethodsPredicate omitMethodsPredicate,
      AccessibilityPredicate accessibilityPredicate,
      SpecificationCollection operationSpecifications) {
    ReflectionManager mgr = new ReflectionManager(accessibilityPredicate);
    OperationExtractor extractor =
        new OperationExtractor(
            classType,
            reflectionPredicate,
            omitMethodsPredicate,
            accessibilityPredicate,
            operationSpecifications);
    mgr.apply(extractor, classType.getRuntimeClass());
    return new ArrayList<>(extractor.getOperations());
  }

  /**
   * Returns the operations in the class that satisfy the given predicates.
   *
   * @param classTypes the declaring classes for collected operations
   * @param reflectionPredicate the reflection predicate
   * @param omitMethodsPredicate the list of {@code Pattern} objects for omitting methods, may be
   *     null
   * @param accessibilityPredicate the predicate for test accessibility
   * @param operationSpecifications the specifications (pre/post/throws-conditions)
   * @return the operations in the class that sastisfy the given predicates
   */
  public static List<TypedOperation> operations(
      Collection<ClassOrInterfaceType> classTypes,
      ReflectionPredicate reflectionPredicate,
      OmitMethodsPredicate omitMethodsPredicate,
      AccessibilityPredicate accessibilityPredicate,
      SpecificationCollection operationSpecifications) {
    Collection<TypedOperation> result = new TreeSet<>();
    ReflectionManager mgr = new ReflectionManager(accessibilityPredicate);
    for (ClassOrInterfaceType classType : classTypes) {
      OperationExtractor extractor =
          new OperationExtractor(
              classType,
              reflectionPredicate,
              omitMethodsPredicate,
              accessibilityPredicate,
              operationSpecifications);
      mgr.apply(extractor, classType.getRuntimeClass());
      result.addAll(extractor.getOperations());
    }
    return new ArrayList<>(result);
  }

  /**
   * Converts a list of classes to a list of ClassOrInterfaceType.
   *
   * @param classes a list of Class objects
   * @return a list of ClassOrInterfaceType objects
   */
  public static List<ClassOrInterfaceType> classListToTypeList(List<Class<?>> classes) {
    return CollectionsPlume.mapList(ClassOrInterfaceType::forClass, classes);
  }

  /**
   * Creates a visitor object that collects the {@link TypedOperation} objects corresponding to
   * members of the class satisfying the given accessibility and reflection predicates and that
   * don't violate the omit method predicate.
   *
   * <p>Once created this visitor should only be applied to members of {@code
   * classType.getRuntimeType()}.
   *
   * @param classType the declaring class for collected operations
   * @param reflectionPredicate the reflection predicate
   * @param omitPredicate the list of {@code Pattern} objects for omitting methods, may be null
   * @param accessibilityPredicate the predicate for test accessibility
   * @param operationSpecifications the specifications (pre/post/throws-conditions)
   */
  public OperationExtractor(
      ClassOrInterfaceType classType,
      ReflectionPredicate reflectionPredicate,
      OmitMethodsPredicate omitPredicate,
      AccessibilityPredicate accessibilityPredicate,
      SpecificationCollection operationSpecifications) {
    this.classType = classType;
    this.reflectionPredicate = reflectionPredicate;
    this.omitPredicate = omitPredicate;
    this.accessibilityPredicate = accessibilityPredicate;
    this.operationSpecifications = operationSpecifications;
  }

  /**
   * Creates a visitor object that collects the {@link TypedOperation} objects corresponding to
   * members of the class satisfying the given accessibility and reflection predicates.
   *
   * @param classType the declaring class for collected operations
   * @param reflectionPredicate the reflection predicate
   * @param accessibilityPredicate the predicate for test accessibility
   */
  public OperationExtractor(
      ClassOrInterfaceType classType,
      ReflectionPredicate reflectionPredicate,
      AccessibilityPredicate accessibilityPredicate) {
    this(
        classType,
        reflectionPredicate,
        OmitMethodsPredicate.NO_OMISSION,
        accessibilityPredicate,
        null);
  }

  /**
   * Creates a visitor object that collects the {@link TypedOperation} objects corresponding to
   * members of the class satisfying the given accessibility and reflection predicates.
   *
   * @param classType the declaring class for collected operations
   * @param reflectionPredicate the reflection predicate
   * @param omitPredicate the list of {@code Pattern} objects for omitting methods, may be null
   * @param accessibilityPredicate the predicate for test accessibility
   */
  public OperationExtractor(
      ClassOrInterfaceType classType,
      ReflectionPredicate reflectionPredicate,
      OmitMethodsPredicate omitPredicate,
      AccessibilityPredicate accessibilityPredicate) {
    this(classType, reflectionPredicate, omitPredicate, accessibilityPredicate, null);
  }

  /**
   * Updates the operation types in the case that {@code operation.getDeclaringType()} is generic,
   * but {@code classType} is not. Constructs a {@link Substitution} that unifies the generic
   * declaring type with {@code classType} or a superType.
   *
   * @param operation the operation to instantiate
   * @return operation instantiated to match {@code classType} if the declaring type is generic and
   *     {@code classType} is not; the unmodified operation otherwise
   * @throws RandoopBug if there is no substitution that unifies the declaring type with {@code
   *     classType} or a supertype
   */
  private TypedClassOperation instantiateTypes(TypedClassOperation operation) {
    if (!classType.isGeneric() && operation.getDeclaringType().isGeneric()) {
      Substitution substitution =
          classType.getInstantiatingSubstitution(operation.getDeclaringType());
      if (substitution == null) { // No unifying substitution found
        throw new RandoopBug(
            String.format(
                "Type %s for operation %s is not a subtype of an instantiation of declaring class"
                    + " of method %s",
                classType, operation, operation.getDeclaringType()));
      }
      operation = operation.substitute(substitution);
      if (operation == null) {
        // No more details available because formal parameter {@code operation} was overwritten.
        throw new RandoopBug("Instantiation of operation failed");
      }
    }

    return operation;
  }

  /**
   * Ensures that field {@code classType} of this object is a subtype of {@code
   * operation.getDeclaringType()}; throws an exception if not.
   *
   * @param operation the operation for which types are to be checked
   * @throws RandoopBug if field {@code classType} of this is not a subtype of {@code
   *     operation.getDeclaringType()}
   */
  // TODO: poor name
  private void checkSubTypes(TypedClassOperation operation) {
    ClassOrInterfaceType declaringType = operation.getDeclaringType();
    if (!classType.isSubtypeOf(declaringType)) {
      throw new RandoopBug(
          String.format(
              "Incompatible receiver type for operation %s:%n  %s%nis not a subtype of%n  %s",
              operation,
              StringsPlume.toStringAndClass(classType),
              StringsPlume.toStringAndClass(declaringType)));
    }
  }

  /**
   * Creates a {@link ConstructorCall} object for the {@link Constructor}.
   *
   * @param constructor a {@link Constructor} object to be represented as an {@link Operation}
   */
  @Override
  public void visit(Constructor<?> constructor) {
    if (debug) {
<<<<<<< HEAD
      Log.logPrintf("OperationExtractor.visit: constructor=%s%n" + constructor);
=======
      Log.logPrintln("OperationExtractor.visit: constructor=" + constructor);
>>>>>>> 6eb3ff03
    }
    assert constructor.getDeclaringClass().equals(classType.getRuntimeClass())
        : "classType "
            + classType
            + " and declaring class "
            + constructor.getDeclaringClass().getName()
            + " should be same";
    if (!reflectionPredicate.test(constructor)) {
      return;
    }
    TypedClassOperation operation = instantiateTypes(TypedOperation.forConstructor(constructor));
    if (debug) {
      Log.logPrintf(
          "OperationExtractor.visit: operation=%s for constructor %s%n", operation, constructor);
      Log.logPrintf("  omitPredicate=%s%n", Log.toStringAndClass(omitPredicate));
    }
    checkSubTypes(operation);
    if (!omitPredicate.shouldOmit(operation)) {
      if (operationSpecifications != null) {
        ExecutableSpecification execSpec =
            operationSpecifications.getExecutableSpecification(constructor);
        if (!execSpec.isEmpty()) {
          operation.setExecutableSpecification(execSpec);
        }
      }
      if (debug) {
<<<<<<< HEAD
        Log.logPrintf(
            "OperationExtractor.visit: add operation %s%n", Log.toStringAndClass(operation));
=======
        Log.logPrintln(
            "OperationExtractor.visit: add operation " + StringsPlume.toStringAndClass(operation));
>>>>>>> 6eb3ff03
      }
      operations.add(operation);
    } else {
      if (debug) {
        Log.logPrintf(
            "OperationExtractor.visit: shouldOmit failed %s%n  %s%n",
            Log.toStringAndClass(operation), omitPredicate);
      }
    }
  }

  /**
   * Creates a {@link MethodCall} object for the {@link Method}.
   *
   * <p>The created operation has the declaring class of {@code method} as the declaring type. An
   * exception is a static method for which the declaring class is not public, in which case {@link
   * #classType} is used as the declaring class.
   *
   * @param method a {@link Method} object to be represented as an {@link Operation}
   */
  @Override
  public void visit(Method method) {
    if (debug) {
<<<<<<< HEAD
      Log.logPrintf("OperationExtractor.visit: method=%s%n", method);
=======
      Log.logPrintln("OperationExtractor.visit: method=" + method);
>>>>>>> 6eb3ff03
    }
    if (!reflectionPredicate.test(method)) {
      return;
    }
    TypedClassOperation operation = instantiateTypes(TypedOperation.forMethod(method));
    if (debug) {
<<<<<<< HEAD
      Log.logPrintf("OperationExtractor.visit: operation=%s%n", operation);
=======
      Log.logPrintln("OperationExtractor.visit: operation=" + operation);
>>>>>>> 6eb3ff03
    }
    checkSubTypes(operation);

    if (operation.isStatic()) {
      // If this classType inherits this static method, but declaring class is not public, then
      // consider method to have classType as declaring class.
      int declaringClassMods =
          method.getDeclaringClass().getModifiers() & Modifier.classModifiers();
      if (!Modifier.isPublic(declaringClassMods)) {
        operation = operation.getOperationForType(classType);
        if (debug) {
<<<<<<< HEAD
          Log.logPrintf("OperationExtractor.visit: operation changed to %s%n", operation);
=======
          Log.logPrintln("OperationExtractor.visit: operation changed to " + operation);
>>>>>>> 6eb3ff03
        }
      }
    }

    if (debug) {
      Log.logPrintf("  omitPredicate=%s%n", Log.toStringAndClass(omitPredicate));
    }

    // The declaring type of the method is not necessarily the classType, but may want to omit
    // method in classType. So, create operation with the classType as declaring type for omit
    // search.
<<<<<<< HEAD
    if (!omitPredicate.shouldOmit(operation.getOperationForType(classType))) {
      if (operationSpecifications != null) {
        ExecutableSpecification execSpec =
            operationSpecifications.getExecutableSpecification(method);
        if (!execSpec.isEmpty()) {
          operation.setExecutableSpecification(execSpec);
        }
      }
      if (debug) {
        Log.logPrintf("OperationExtractor.visit: add operation %s%n", operation);
      }
      operations.add(operation);
    } else {
      if (debug) {
        Log.logPrintf("OperationExtractor.visit: shouldOmit failed %s%n", operation);
      }
=======
    if (omitPredicate.shouldOmit(operation.getOperationForType(classType))) {
      Log.logPrintln("omitPreditate omits " + operation.getOperationForType(classType));
      return;
    }

    if (operationSpecifications != null) {
      ExecutableSpecification execSpec = operationSpecifications.getExecutableSpecification(method);
      if (!execSpec.isEmpty()) {
        operation.setExecutableSpecification(execSpec);
      }
>>>>>>> 6eb3ff03
    }
    if (debug) {
      Log.logPrintln("OperationExtractor.visit: add operation " + operation);
    }
    operations.add(operation);
  }

  /**
   * Adds the {@link Operation} objects corresponding to getters and setters appropriate to the kind
   * of field.
   *
   * @param field a {@link Field} object to be represented as an {@link Operation}
   */
  @Override
  public void visit(Field field) {
    assert field.getDeclaringClass().isAssignableFrom(classType.getRuntimeClass())
        : "classType "
            + classType
            + " should be assignable from "
            + field.getDeclaringClass().getName();
    if (!reflectionPredicate.test(field)) {
      return;
    }

    ClassOrInterfaceType declaringType = ClassOrInterfaceType.forClass(field.getDeclaringClass());

    int mods = field.getModifiers() & Modifier.fieldModifiers();
    if (!accessibilityPredicate.isAccessible(field.getDeclaringClass())) {
      if (Modifier.isStatic(mods) && Modifier.isFinal(mods)) {
        // XXX This is a stop-gap to handle potentially ambiguous inherited constants.
        // A static final field of a non-public class may be accessible via a subclass, but only
        // if the field is not ambiguously inherited in the subclass. Without knowing for sure
        // whether there are two inherited fields with the same name, we cannot decide which case
        // is presented. So, assuming that there is an ambiguity and bailing on type.
        return;
      }
      if (!(declaringType.isGeneric() && classType.isInstantiationOf(declaringType))) {
        declaringType = classType;
      }
    }

    TypedClassOperation getter =
        instantiateTypes(TypedOperation.createGetterForField(field, declaringType));
    checkSubTypes(getter);
    if (getter != null) {
      operations.add(getter);
    }
    if (!Modifier.isFinal(mods)) {
      TypedClassOperation operation =
          instantiateTypes(TypedOperation.createSetterForField(field, declaringType));
      if (operation != null) {
        operations.add(operation);
      }
    }
  }

  /**
   * Creates a {@link EnumConstant} object for the {@link Enum}.
   *
   * @param e an {@link Enum} object to be represented as an {@link Operation}
   */
  @Override
  public void visit(Enum<?> e) {
    ClassOrInterfaceType enumType = NonParameterizedType.forClass(e.getDeclaringClass());
    assert !enumType.isGeneric() : "type of enum class cannot be generic";
    EnumConstant op = new EnumConstant(e);
    TypedClassOperation operation =
        new TypedClassOperation(op, enumType, new TypeTuple(), enumType);
    operations.add(operation);
  }

  /**
   * Returns the {@link TypedOperation} objects collected for {@link #classType}.
   *
   * <p>Should be called after all members of the class are visited.
   *
   * @return the collection of operations collected for the class
   */
  public Collection<TypedOperation> getOperations() {
    return operations;
  }
}<|MERGE_RESOLUTION|>--- conflicted
+++ resolved
@@ -385,11 +385,7 @@
   @Override
   public void visit(Constructor<?> constructor) {
     if (debug) {
-<<<<<<< HEAD
-      Log.logPrintf("OperationExtractor.visit: constructor=%s%n" + constructor);
-=======
       Log.logPrintln("OperationExtractor.visit: constructor=" + constructor);
->>>>>>> 6eb3ff03
     }
     assert constructor.getDeclaringClass().equals(classType.getRuntimeClass())
         : "classType "
@@ -404,7 +400,7 @@
     if (debug) {
       Log.logPrintf(
           "OperationExtractor.visit: operation=%s for constructor %s%n", operation, constructor);
-      Log.logPrintf("  omitPredicate=%s%n", Log.toStringAndClass(omitPredicate));
+      Log.logPrintf("  omitPredicate=%s%n", StringsPlume.toStringAndClass(omitPredicate));
     }
     checkSubTypes(operation);
     if (!omitPredicate.shouldOmit(operation)) {
@@ -416,20 +412,15 @@
         }
       }
       if (debug) {
-<<<<<<< HEAD
-        Log.logPrintf(
-            "OperationExtractor.visit: add operation %s%n", Log.toStringAndClass(operation));
-=======
         Log.logPrintln(
             "OperationExtractor.visit: add operation " + StringsPlume.toStringAndClass(operation));
->>>>>>> 6eb3ff03
       }
       operations.add(operation);
     } else {
       if (debug) {
         Log.logPrintf(
             "OperationExtractor.visit: shouldOmit failed %s%n  %s%n",
-            Log.toStringAndClass(operation), omitPredicate);
+            StringsPlume.toStringAndClass(operation), omitPredicate);
       }
     }
   }
@@ -446,22 +437,14 @@
   @Override
   public void visit(Method method) {
     if (debug) {
-<<<<<<< HEAD
-      Log.logPrintf("OperationExtractor.visit: method=%s%n", method);
-=======
       Log.logPrintln("OperationExtractor.visit: method=" + method);
->>>>>>> 6eb3ff03
     }
     if (!reflectionPredicate.test(method)) {
       return;
     }
     TypedClassOperation operation = instantiateTypes(TypedOperation.forMethod(method));
     if (debug) {
-<<<<<<< HEAD
-      Log.logPrintf("OperationExtractor.visit: operation=%s%n", operation);
-=======
       Log.logPrintln("OperationExtractor.visit: operation=" + operation);
->>>>>>> 6eb3ff03
     }
     checkSubTypes(operation);
 
@@ -473,40 +456,18 @@
       if (!Modifier.isPublic(declaringClassMods)) {
         operation = operation.getOperationForType(classType);
         if (debug) {
-<<<<<<< HEAD
-          Log.logPrintf("OperationExtractor.visit: operation changed to %s%n", operation);
-=======
           Log.logPrintln("OperationExtractor.visit: operation changed to " + operation);
->>>>>>> 6eb3ff03
         }
       }
     }
 
     if (debug) {
-      Log.logPrintf("  omitPredicate=%s%n", Log.toStringAndClass(omitPredicate));
+      Log.logPrintf("  omitPredicate=%s%n", StringsPlume.toStringAndClass(omitPredicate));
     }
 
     // The declaring type of the method is not necessarily the classType, but may want to omit
     // method in classType. So, create operation with the classType as declaring type for omit
     // search.
-<<<<<<< HEAD
-    if (!omitPredicate.shouldOmit(operation.getOperationForType(classType))) {
-      if (operationSpecifications != null) {
-        ExecutableSpecification execSpec =
-            operationSpecifications.getExecutableSpecification(method);
-        if (!execSpec.isEmpty()) {
-          operation.setExecutableSpecification(execSpec);
-        }
-      }
-      if (debug) {
-        Log.logPrintf("OperationExtractor.visit: add operation %s%n", operation);
-      }
-      operations.add(operation);
-    } else {
-      if (debug) {
-        Log.logPrintf("OperationExtractor.visit: shouldOmit failed %s%n", operation);
-      }
-=======
     if (omitPredicate.shouldOmit(operation.getOperationForType(classType))) {
       Log.logPrintln("omitPreditate omits " + operation.getOperationForType(classType));
       return;
@@ -517,7 +478,6 @@
       if (!execSpec.isEmpty()) {
         operation.setExecutableSpecification(execSpec);
       }
->>>>>>> 6eb3ff03
     }
     if (debug) {
       Log.logPrintln("OperationExtractor.visit: add operation " + operation);
