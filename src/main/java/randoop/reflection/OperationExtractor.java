--- conflicted
+++ resolved
@@ -188,7 +188,6 @@
     }
     checkSubTypes(operation);
     if (!omitPredicate.shouldOmit(operation)) {
-<<<<<<< HEAD
       if (operationSpecifications != null) {
         OperationConditions conditions =
             operationSpecifications.getOperationConditions(constructor);
@@ -196,12 +195,9 @@
           operation.addConditions(conditions);
         }
       }
-      // System.out.println("OperationExtractor.visit: add operation " + operation);
-=======
       if (debug) {
         System.out.println("OperationExtractor.visit: add operation " + operation);
       }
->>>>>>> dbfd268b
       operations.add(operation);
     }
   }
@@ -246,19 +242,15 @@
     // method in classType. So, create operation with the classType as declaring type for omit
     // search.
     if (!omitPredicate.shouldOmit(operation.getOperationForType(classType))) {
-<<<<<<< HEAD
       if (operationSpecifications != null) {
         OperationConditions conditions = operationSpecifications.getOperationConditions(method);
         if (!conditions.isEmpty()) {
           operation.addConditions(conditions);
         }
       }
-      // System.out.println("OperationExtractor.visit: add operation " + operation);
-=======
       if (debug) {
         System.out.println("OperationExtractor.visit: add operation " + operation);
       }
->>>>>>> dbfd268b
       operations.add(operation);
     }
   }
