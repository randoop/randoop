--- conflicted
+++ resolved
@@ -5,11 +5,8 @@
 import java.lang.reflect.Method;
 import java.lang.reflect.Modifier;
 import java.util.Collection;
-<<<<<<< HEAD
-=======
 import java.util.TreeSet;
 import randoop.BugInRandoopException;
->>>>>>> dea41ce0
 import randoop.condition.OperationConditions;
 import randoop.condition.SpecificationCollection;
 import randoop.operation.ConstructorCall;
@@ -40,25 +37,17 @@
   /** The operations collected by the extractor. This is the product of applying the visitor. */
   private final Collection<TypedOperation> operations;
 
-<<<<<<< HEAD
+  /** The reflection policy for collecting operations. */
+  private final ReflectionPredicate reflectionPredicate;
+
+  /** The predicate to test whether to omit an operation */
+  private OmitMethodsPredicate omitPredicate;
+
+  /** The predicate to test visibility. */
+  private final VisibilityPredicate visibilityPredicate;
+
   /** The collection of pre/post/throws-conditions to add to operations */
   private final SpecificationCollection operationSpecifications;
-
-  /** The class type of the declaring class for the collected operations */
-  private ClassOrInterfaceType classType;
-=======
-  /** The reflection policy for collecting operations. */
-  private final ReflectionPredicate reflectionPredicate;
-
-  /** The predicate to test whether to omit an operation */
-  private OmitMethodsPredicate omitPredicate;
-
-  /** The predicate to test visibility. */
-  private final VisibilityPredicate visibilityPredicate;
-
-  /** The collection of pre/post/throws-conditions to add to operations */
-  private final SpecificationCollection operationSpecifications;
->>>>>>> dea41ce0
 
   /**
    * Creates a visitor object that collects the {@link TypedOperation} objects corresponding to
@@ -76,13 +65,8 @@
    */
   public OperationExtractor(
       ClassOrInterfaceType classType,
-<<<<<<< HEAD
-      Collection<TypedOperation> operations,
-      ReflectionPredicate predicate,
-=======
       ReflectionPredicate reflectionPredicate,
       OmitMethodsPredicate omitPredicate,
->>>>>>> dea41ce0
       VisibilityPredicate visibilityPredicate,
       SpecificationCollection operationSpecifications) {
     this.classType = classType;
@@ -91,17 +75,6 @@
     this.omitPredicate = omitPredicate;
     this.visibilityPredicate = visibilityPredicate;
     this.operationSpecifications = operationSpecifications;
-<<<<<<< HEAD
-  }
-
-  public OperationExtractor(
-      ClassOrInterfaceType classType,
-      Collection<TypedOperation> operations,
-      ReflectionPredicate predicate,
-      VisibilityPredicate visibilityPredicate) {
-    this(classType, operations, predicate, visibilityPredicate, null);
-=======
->>>>>>> dea41ce0
   }
 
   /**
@@ -206,16 +179,6 @@
     if (!reflectionPredicate.test(constructor)) {
       return;
     }
-<<<<<<< HEAD
-    TypedClassOperation operation = TypedOperation.forConstructor(constructor);
-    if (operationSpecifications != null) {
-      OperationConditions conditions = operationSpecifications.getOperationConditions(constructor);
-      if (!conditions.isEmpty()) {
-        operation.addConditions(conditions);
-      }
-    }
-    addOperation(operation);
-=======
     TypedClassOperation operation = instantiateTypes(TypedOperation.forConstructor(constructor));
     checkSubTypes(operation);
     if (!omitPredicate.shouldOmit(operation)) {
@@ -228,7 +191,6 @@
       }
       operations.add(operation);
     }
->>>>>>> dea41ce0
   }
 
   /**
@@ -269,16 +231,6 @@
       }
       operations.add(operation);
     }
-<<<<<<< HEAD
-    if (operationSpecifications != null) {
-      OperationConditions conditions = operationSpecifications.getOperationConditions(method);
-      if (!conditions.isEmpty()) {
-        operation.addConditions(conditions);
-      }
-    }
-    addOperation(operation);
-=======
->>>>>>> dea41ce0
   }
 
   /**
