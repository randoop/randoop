package randoop.reflection;

import static randoop.main.GenInputsAbstract.ClassLiteralsMode;

import java.io.IOException;
import java.lang.reflect.AccessibleObject;
import java.lang.reflect.Constructor;
import java.lang.reflect.Method;
import java.lang.reflect.Modifier;
import java.util.ArrayList;
import java.util.LinkedHashSet;
import java.util.List;
import java.util.Set;
import java.util.TreeSet;
<<<<<<< HEAD
import java.util.regex.Pattern;
=======
import randoop.BugInRandoopException;
>>>>>>> e6b30561
import randoop.Globals;
import randoop.contract.CompareToAntiSymmetric;
import randoop.contract.CompareToEquals;
import randoop.contract.CompareToReflexive;
import randoop.contract.CompareToSubs;
import randoop.contract.CompareToTransitive;
import randoop.contract.EqualsHashcode;
import randoop.contract.EqualsReflexive;
import randoop.contract.EqualsReturnsNormally;
import randoop.contract.EqualsSymmetric;
import randoop.contract.EqualsToNullRetFalse;
import randoop.contract.EqualsTransitive;
import randoop.contract.ObjectContract;
import randoop.generation.ComponentManager;
import randoop.main.ClassNameErrorHandler;
import randoop.main.GenInputsAbstract;
import randoop.operation.MethodCall;
import randoop.operation.OperationParseException;
import randoop.operation.TypedClassOperation;
import randoop.operation.TypedOperation;
import randoop.sequence.Sequence;
import randoop.test.ContractSet;
import randoop.types.ClassOrInterfaceType;
import randoop.types.Type;
import randoop.util.Log;
import randoop.util.MultiMap;

/**
 * {@code OperationModel} represents the information context from which tests are generated. The
 * model includes:
 *
 * <ul>
 *   <li>classes under test,
 *   <li>operations of all classes,
 *   <li>any atomic code sequences derived from command-line arguments, and
 *   <li>the contracts or oracles used to generate tests.
 * </ul>
 *
 * <p>This class manages all information about generic classes internally, and instantiates any type
 * variables in operations before returning them.
 */
public class OperationModel {

  /** The set of class declaration types for this model */
  private Set<ClassOrInterfaceType> classTypes;

  /** The count of classes under test for this model */
  private int classCount;

  /** The set of input types for this model */
  private Set<Type> inputTypes;

  /** The set of class objects used in the covered-class test filter */
  private final LinkedHashSet<Class<?>> coveredClasses;

  /** Map for singleton sequences of literals extracted from classes. */
  private MultiMap<ClassOrInterfaceType, Sequence> classLiteralMap;

  /** Set of singleton sequences for values from TestValue annotated fields. */
  private Set<Sequence> annotatedTestValues;

  /** Set of object contracts used to generate tests. */
  private ContractSet contracts;

  /** Set of concrete operations extracted from classes */
  private final Set<TypedOperation> operations;

  /** Create an empty model of test context. */
  private OperationModel() {
    // TreeSet here for deterministic coverage in the systemTest runNaiveCollectionsTest()
    classTypes = new TreeSet<>();
    inputTypes = new TreeSet<>();
    classLiteralMap = new MultiMap<>();
    annotatedTestValues = new LinkedHashSet<>();
    contracts = new ContractSet();
    contracts.add(EqualsReflexive.getInstance());
    contracts.add(EqualsSymmetric.getInstance());
    contracts.add(EqualsHashcode.getInstance());
    contracts.add(EqualsToNullRetFalse.getInstance());
    contracts.add(EqualsReturnsNormally.getInstance());
    contracts.add(EqualsTransitive.getInstance());
    contracts.add(CompareToReflexive.getInstance());
    contracts.add(CompareToAntiSymmetric.getInstance());
    contracts.add(CompareToEquals.getInstance());
    contracts.add(CompareToSubs.getInstance());
    contracts.add(CompareToTransitive.getInstance());

    coveredClasses = new LinkedHashSet<>();
    operations = new TreeSet<>();
    classCount = 0;
  }

  /**
   * Factory method to construct an operation model for a particular set of classes
   *
   * @param visibility the {@link VisibilityPredicate} to test accessibility of classes and class
   *     members
   * @param reflectionPredicate the reflection predicate to determine which classes and class
   *     members are used
   * @param omitmethods the patterns for operations that should be omitted
   * @param classnames the names of classes under test
   * @param coveredClassnames the names of classes to be tested by covered class heuristic
   * @param methodSignatures the signatures of methods to be added to the model
   * @param errorHandler the handler for bad file name errors
   * @param literalsFileList the list of literals file names
   * @return the {@link OperationModel} constructed with the given arguments
   * @throws SignatureParseException if a method signature is ill-formed
   * @throws NoSuchMethodException if an attempt is made to load a non-existent method
   */
  public static OperationModel createModel(
      VisibilityPredicate visibility,
      ReflectionPredicate reflectionPredicate,
      List<Pattern> omitmethods,
      Set<String> classnames,
      Set<String> coveredClassnames,
      Set<String> methodSignatures,
      ClassNameErrorHandler errorHandler,
      List<String> literalsFileList)
      throws SignatureParseException, NoSuchMethodException {

    OperationModel model = new OperationModel();

    model.addClassTypes(
        visibility,
        reflectionPredicate,
        classnames,
        coveredClassnames,
        errorHandler,
        literalsFileList);

    OmitMethodsPredicate omitPredicate = new OmitMethodsPredicate(omitmethods);

    model.addOperationsFromClasses(
        model.classTypes, visibility, reflectionPredicate, omitPredicate);
    model.addOperationsUsingSignatures(
        methodSignatures, visibility, reflectionPredicate, omitPredicate);
    model.addObjectConstructor();

    return model;
  }

  /**
   * Adds literals to the component manager, by parsing any literals files specified by the user.
   * Includes literals at different levels indicated by {@link ClassLiteralsMode}.
   *
   * @param compMgr the component manager
   * @param literalsFile the list of literals file names
   * @param literalsLevel the level of literals to add
   */
  public void addClassLiterals(
      ComponentManager compMgr, List<String> literalsFile, ClassLiteralsMode literalsLevel) {

    // Add a (1-element) sequence corresponding to each literal to the component
    // manager.

    for (String filename : literalsFile) {
      MultiMap<ClassOrInterfaceType, Sequence> literalmap;
      if (filename.equals("CLASSES")) {
        literalmap = classLiteralMap;
      } else {
        literalmap = LiteralFileReader.parse(filename);
      }

      for (ClassOrInterfaceType type : literalmap.keySet()) {
        Package pkg = (literalsLevel == ClassLiteralsMode.PACKAGE ? type.getPackage() : null);
        for (Sequence seq : literalmap.getValues(type)) {
          switch (literalsLevel) {
            case CLASS:
              compMgr.addClassLevelLiteral(type, seq);
              break;
            case PACKAGE:
              assert pkg != null;
              compMgr.addPackageLevelLiteral(pkg, seq);
              break;
            case ALL:
              compMgr.addGeneratedSequence(seq);
              break;
            default:
              throw new Error(
                  "Unexpected error in GenTests -- please report at https://github.com/randoop/randoop/issues");
          }
        }
      }
    }
  }

  /**
   * Gets observer methods from the set of signatures.
   *
   * @param observerSignatures the set of method signatures
   * @return the map to observer methods from their declaring class type
   * @throws OperationParseException if a method signature cannot be parsed
   */
  public MultiMap<Type, TypedOperation> getObservers(Set<String> observerSignatures)
      throws OperationParseException {
    // Populate observer_map from observers file.
    MultiMap<Type, TypedOperation> observerMap = new MultiMap<>();
    for (String sig : observerSignatures) {
      TypedClassOperation operation = MethodCall.parse(sig);
      Type outputType = operation.getOutputType();
      if (outputType.isPrimitive() || outputType.isString() || outputType.isEnum()) {
        observerMap.add(operation.getDeclaringType(), operation);
      }
    }
    return observerMap;
  }

  /**
   * Returns the set of types for classes under test.
   *
   * @return the set of class types
   */
  public Set<ClassOrInterfaceType> getClassTypes() {
    return classTypes;
  }

  /**
   * Returns the set of identified {@code Class<?>} objects for the covered class heuristic.
   *
   * @return the set of covered classes
   */
  public Set<Class<?>> getCoveredClasses() {
    return coveredClasses;
  }

  /**
   * Returns the set of input types that occur as parameters in classes under test.
   *
   * @see TypeExtractor
   * @return the set of input types that occur in classes under test
   */
  public Set<Type> getInputTypes() {
    //TODO this is not used, should it be? or should it even be here?
    return inputTypes;
  }

  /**
   * Return the operations of this model as a list.
   *
   * @return the operations of this model
   */
  public List<TypedOperation> getOperations() {
    return new ArrayList<>(operations);
  }

  /**
   * Returns all {@link ObjectContract} objects for this run of Randoop. Includes Randoop defaults
   * and {@link randoop.CheckRep} annotated methods.
   *
   * @return the list of contracts
   */
  public ContractSet getContracts() {
    return contracts;
  }

  public Set<Sequence> getAnnotatedTestValues() {
    return annotatedTestValues;
  }

  public void log() {
    if (!Log.isLoggingOn()) {
      return;
    }

    try {
      GenInputsAbstract.log.write("Operations: " + Globals.lineSep);
      for (TypedOperation t : this.operations) {
        GenInputsAbstract.log.write(t.toString());
        GenInputsAbstract.log.write(Globals.lineSep);
        GenInputsAbstract.log.flush();
      }
    } catch (IOException e) {
      throw new BugInRandoopException("Error while logging operations", e);
    }
  }

  /**
   * Gathers class types to be used in a run of Randoop and adds them to this {@code
   * OperationModel}. Specifically, collects types for classes-under-test, objects for covered-class
   * heuristic, concrete input types, annotated test values, and literal values. Also collects
   * annotated test values, and class literal values used in test generation.
   *
   * @param visibility the visibility predicate
   * @param reflectionPredicate the predicate to determine which reflection objects are used
   * @param classnames the names of classes-under-test
   * @param coveredClassnames the names of classes used in covered-class heuristic
   * @param errorHandler the handler for bad class names
   * @param literalsFileList the list of literals file names
   */
  private void addClassTypes(
      VisibilityPredicate visibility,
      ReflectionPredicate reflectionPredicate,
      Set<String> classnames,
      Set<String> coveredClassnames,
      ClassNameErrorHandler errorHandler,
      List<String> literalsFileList) {
    ReflectionManager mgr = new ReflectionManager(visibility);
    mgr.add(new DeclarationExtractor(this.classTypes, reflectionPredicate));
    mgr.add(new TypeExtractor(this.inputTypes, visibility));
    mgr.add(new TestValueExtractor(this.annotatedTestValues));
    mgr.add(new CheckRepExtractor(this.contracts));
    if (literalsFileList.contains("CLASSES")) {
      mgr.add(new ClassLiteralExtractor(this.classLiteralMap));
    }

    // Collect classes under test
    Set<Class<?>> visitedClasses = new LinkedHashSet<>();
    for (String classname : classnames) {
      Class<?> c = null;
      try {
        c = TypeNames.getTypeForName(classname);
      } catch (ClassNotFoundException e) {
        errorHandler.handle(classname);
      } catch (Throwable e) {
        errorHandler.handle(classname, e.getCause());
      }
      // Note that c could be null if errorHandler just warns on bad names
      if (c != null && !visitedClasses.contains(c)) {
        visitedClasses.add(c);

        // ignore interfaces and non-visible classes
        if (!visibility.isVisible(c)) {
          System.out.println(
              "Ignoring non-visible " + c + " specified via --classlist or --testclass.");
        } else if (c.isInterface()) {
          System.out.println(
              "Ignoring "
                  + c
                  + " specified via --classlist or --testclass; provide classes, not interfaces.");
        } else {
          if (Modifier.isAbstract(c.getModifiers()) && !c.isEnum()) {
            System.out.println(
                "Ignoring abstract " + c + " specified via --classlist or --testclass.");
          } else {
            mgr.apply(c);
          }
          if (coveredClassnames.contains(classname)) {
            coveredClasses.add(c);
          }
        }
      }
    }
    classCount = this.classTypes.size();

    // Collect covered classes
    for (String classname : coveredClassnames) {
      if (!classnames.contains(classname)) {
        Class<?> c = null;
        try {
          c = TypeNames.getTypeForName(classname);
        } catch (ClassNotFoundException e) {
          errorHandler.handle(classname);
        } catch (Throwable e) {
          errorHandler.handle(classname, e.getCause());
        }
        if (c != null) {
          if (!visibility.isVisible(c)) {
            System.out.println(
                "Ignoring non-visible " + c + " specified as --require-covered-classes target");
          } else if (c.isInterface()) {
            System.out.println("Ignoring " + c + " specified as --require-covered-classes target.");
          } else {
            coveredClasses.add(c);
          }
        }
      }
    }
  }

  /**
   * Adds operations to this {@link OperationModel} from all of the classes in the given set of
   * classes.
   *
   * @param classTypes the set of declaring class types for the operations, must be non-null
   * @param visibility the visibility predicate
   * @param reflectionPredicate the reflection predicate
   * @param omitPredicate the predicate for omitting operations
   */
  private void addOperationsFromClasses(
      Set<ClassOrInterfaceType> classTypes,
      VisibilityPredicate visibility,
      ReflectionPredicate reflectionPredicate,
      OmitMethodsPredicate omitPredicate) {
    ReflectionManager mgr = new ReflectionManager(visibility);
    for (ClassOrInterfaceType classType : classTypes) {
      mgr.apply(
          new OperationExtractor(
              classType, operations, reflectionPredicate, omitPredicate, visibility),
          classType.getRuntimeClass());
    }
  }

  /**
   * Adds an operation to this {@link OperationModel} for each of the method signatures.
   *
   * @param methodSignatures the set of signatures, must be non-null
   * @param visibility the visibility predicate
   * @param reflectionPredicate the reflection predicate
   * @param omitPredicate the predicate for omitting operations
   * @throws SignatureParseException if any signature is invalid
   */
  private void addOperationsUsingSignatures(
      Set<String> methodSignatures,
      VisibilityPredicate visibility,
      ReflectionPredicate reflectionPredicate,
      OmitMethodsPredicate omitPredicate)
      throws SignatureParseException {
    for (String sig : methodSignatures) {
      AccessibleObject accessibleObject = null;
      accessibleObject = SignatureParser.parse(sig, visibility, reflectionPredicate);
      if (accessibleObject != null) {
        TypedClassOperation operation;
        if (accessibleObject instanceof Constructor) {
          operation = TypedOperation.forConstructor((Constructor) accessibleObject);
        } else {
          operation = TypedOperation.forMethod((Method) accessibleObject);
        }
        if (!omitPredicate.shouldOmit(operation)) {
          operations.add(operation);
        }
      }
    }
  }

  /** Creates and adds the Object class default constructor call to the concrete operations. */
  private void addObjectConstructor() {
    Constructor<?> objectConstructor = null;
    try {
      objectConstructor = Object.class.getConstructor();
    } catch (NoSuchMethodException e) {
      throw new BugInRandoopException(
          "Something is wrong. Please report: unable to load Object()", e);
    }
    TypedClassOperation operation = TypedOperation.forConstructor(objectConstructor);
    classTypes.add(operation.getDeclaringType());
    operations.add(operation);
  }
}<|MERGE_RESOLUTION|>--- conflicted
+++ resolved
@@ -12,11 +12,9 @@
 import java.util.List;
 import java.util.Set;
 import java.util.TreeSet;
-<<<<<<< HEAD
 import java.util.regex.Pattern;
-=======
+
 import randoop.BugInRandoopException;
->>>>>>> e6b30561
 import randoop.Globals;
 import randoop.contract.CompareToAntiSymmetric;
 import randoop.contract.CompareToEquals;
@@ -63,9 +61,6 @@
   /** The set of class declaration types for this model */
   private Set<ClassOrInterfaceType> classTypes;
 
-  /** The count of classes under test for this model */
-  private int classCount;
-
   /** The set of input types for this model */
   private Set<Type> inputTypes;
 
@@ -106,7 +101,6 @@
 
     coveredClasses = new LinkedHashSet<>();
     operations = new TreeSet<>();
-    classCount = 0;
   }
 
   /**
@@ -359,7 +353,6 @@
         }
       }
     }
-    classCount = this.classTypes.size();
 
     // Collect covered classes
     for (String classname : coveredClassnames) {
@@ -425,7 +418,7 @@
       OmitMethodsPredicate omitPredicate)
       throws SignatureParseException {
     for (String sig : methodSignatures) {
-      AccessibleObject accessibleObject = null;
+      AccessibleObject accessibleObject;
       accessibleObject = SignatureParser.parse(sig, visibility, reflectionPredicate);
       if (accessibleObject != null) {
         TypedClassOperation operation;
@@ -443,7 +436,7 @@
 
   /** Creates and adds the Object class default constructor call to the concrete operations. */
   private void addObjectConstructor() {
-    Constructor<?> objectConstructor = null;
+    Constructor<?> objectConstructor;
     try {
       objectConstructor = Object.class.getConstructor();
     } catch (NoSuchMethodException e) {
