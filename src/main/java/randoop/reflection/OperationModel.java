--- conflicted
+++ resolved
@@ -277,6 +277,7 @@
 
     // Add a (1-element) sequence corresponding to each literal to the component
     // manager.
+
     for (String literalsFile : literalsFileList) {
       MultiMap<ClassOrInterfaceType, Sequence> literalMap;
       if (literalsFile.equals("CLASSES")) {
@@ -597,11 +598,7 @@
     mgr.add(new CheckRepExtractor(this.contracts));
 
     // TODO: The logic for the following two if blocks depends on the compatibility of literal files
-<<<<<<< HEAD
-    // and constant mining
-=======
     // and constant mining.
->>>>>>> 807418db
     if (GenInputsAbstract.constant_mining) {
       mgr.add(new ClassLiteralExtractor(this.constantMiningWrapper));
     } else if (literalsFileList.contains("CLASSES")) {
