--- conflicted
+++ resolved
@@ -577,7 +577,6 @@
       ReflectionPredicate reflectionPredicate,
       OmitMethodsPredicate omitPredicate)
       throws SignatureParseException {
-<<<<<<< HEAD
     if (methodSignatures_file == null) {
       return;
     }
@@ -585,26 +584,12 @@
       for (String line : reader) {
         String sig = line.trim();
         if (!sig.isEmpty()) {
-          AccessibleObject accessibleObject =
-              SignatureParser.parse(sig, visibility, reflectionPredicate);
-          if (accessibleObject != null) {
-            TypedClassOperation operation;
-            if (accessibleObject instanceof Constructor) {
-              operation = TypedOperation.forConstructor((Constructor) accessibleObject);
-            } else {
-              operation = TypedOperation.forMethod((Method) accessibleObject);
-            }
-            if (!omitPredicate.shouldOmit(operation)) {
-              operations.add(operation);
-            }
+          TypedClassOperation operation =
+              signatureToOperation(sig, visibility, reflectionPredicate);
+          if (!omitPredicate.shouldOmit(operation)) {
+            operations.add(operation);
           }
         }
-=======
-    for (String sig : methodSignatures) {
-      TypedClassOperation operation = signatureToOperation(sig, visibility, reflectionPredicate);
-      if (!omitPredicate.shouldOmit(operation)) {
-        operations.add(operation);
->>>>>>> 8638e726
       }
     } catch (IOException e) {
       throw new RandoopUsageError("Problem reading file " + methodSignatures_file, e);
@@ -625,12 +610,12 @@
     try {
       accessibleObject = SignatureParser.parse(signature, visibility, reflectionPredicate);
     } catch (SignatureParseException e) {
-      throw new Error(e); // TODO
+      throw new RandoopUsageError("Could not parse signature " + signature, e);
     }
     if (accessibleObject == null) {
       throw new Error(
           String.format(
-              "accessibleObject is null for %s, %s, %s",
+              "accessibleObject is null for %s, typically due to predicates: %s, %s",
               signature, visibility, reflectionPredicate));
     }
     if (accessibleObject instanceof Constructor) {
