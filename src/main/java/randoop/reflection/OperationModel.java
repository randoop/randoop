package randoop.reflection;

import static java.nio.charset.StandardCharsets.UTF_8;
import static randoop.main.GenInputsAbstract.ClassLiteralsMode;

import java.io.BufferedWriter;
import java.io.IOException;
import java.io.InputStream;
import java.io.OutputStreamWriter;
import java.io.PrintStream;
import java.io.PrintWriter;
import java.io.Writer;
import java.lang.reflect.AccessibleObject;
import java.lang.reflect.Constructor;
import java.lang.reflect.Method;
import java.lang.reflect.Modifier;
import java.nio.file.Path;
import java.util.ArrayList;
import java.util.LinkedHashSet;
import java.util.List;
import java.util.Set;
import java.util.TreeSet;
import java.util.regex.Pattern;
import org.checkerframework.checker.nullness.qual.Nullable;
import org.checkerframework.checker.signature.qual.ClassGetName;
import org.plumelib.util.EntryReader;
import randoop.Globals;
import randoop.condition.SpecificationCollection;
import randoop.contract.CompareToAntiSymmetric;
import randoop.contract.CompareToEquals;
import randoop.contract.CompareToReflexive;
import randoop.contract.CompareToSubs;
import randoop.contract.CompareToTransitive;
import randoop.contract.EqualsHashcode;
import randoop.contract.EqualsReflexive;
import randoop.contract.EqualsReturnsNormally;
import randoop.contract.EqualsSymmetric;
import randoop.contract.EqualsToNullRetFalse;
import randoop.contract.EqualsTransitive;
import randoop.contract.ObjectContract;
import randoop.contract.SizeToArrayLength;
import randoop.generation.ComponentManager;
import randoop.main.ClassNameErrorHandler;
import randoop.main.GenInputsAbstract;
import randoop.main.RandoopBug;
import randoop.main.RandoopUsageError;
import randoop.operation.OperationParseException;
import randoop.operation.TypedClassOperation;
import randoop.operation.TypedOperation;
import randoop.sequence.Sequence;
import randoop.test.ContractSet;
import randoop.types.ClassOrInterfaceType;
import randoop.types.Type;
import randoop.util.Log;
import randoop.util.MultiMap;

/**
 * {@code OperationModel} represents the information context from which tests are generated. The
 * model includes:
 *
 * <ul>
 *   <li>classes under test,
 *   <li>operations of all classes,
 *   <li>any atomic code sequences derived from command-line arguments, and
 *   <li>the contracts or oracles used to generate tests.
 * </ul>
 *
 * <p>This class manages all information about generic classes internally, and instantiates any type
 * variables in operations before returning them.
 */
public class OperationModel {

  /** The set of class declaration types for this model. */
  private Set<ClassOrInterfaceType> classTypes;

  /** The set of input types for this model. */
  private Set<Type> inputTypes;

  /** The set of classes used as goals in the covered-class test filter. */
  private final LinkedHashSet<Class<?>> coveredClassesGoal;

  /** Map for singleton sequences of literals extracted from classes. */
  private MultiMap<ClassOrInterfaceType, Sequence> classLiteralMap;

  /** Set of singleton sequences for values from TestValue annotated fields. */
  private Set<Sequence> annotatedTestValues;

  /** Set of object contracts used to generate tests. */
  private ContractSet contracts;

  /** Set of concrete operations extracted from classes. */
  private final Set<TypedOperation> operations;

  /** For debugging only. */
  private List<Pattern> omitMethods;

  /** User-supplied predicate for methods that should not be used during test generation. */
  private OmitMethodsPredicate omitMethodsPredicate;

  /** Create an empty model of test context. */
  private OperationModel() {
    // TreeSet here for deterministic coverage in the systemTest runNaiveCollectionsTest()
    classTypes = new TreeSet<>();
    inputTypes = new TreeSet<>();
    classLiteralMap = new MultiMap<>();
    annotatedTestValues = new LinkedHashSet<>();
    contracts = new ContractSet();
    contracts.add(EqualsReflexive.getInstance()); // arity=1
    contracts.add(EqualsSymmetric.getInstance()); // arity=2
    contracts.add(EqualsHashcode.getInstance()); // arity=2
    contracts.add(EqualsToNullRetFalse.getInstance()); // arity=1
    contracts.add(EqualsReturnsNormally.getInstance()); // arity=1
    contracts.add(EqualsTransitive.getInstance()); // arity=3
    contracts.add(CompareToReflexive.getInstance()); // arity=1
    contracts.add(CompareToAntiSymmetric.getInstance()); // arity=2
    contracts.add(CompareToEquals.getInstance()); // arity=2
    contracts.add(CompareToSubs.getInstance()); // arity=3
    contracts.add(CompareToTransitive.getInstance()); // arity=3
    contracts.add(SizeToArrayLength.getInstance()); // arity=1

    coveredClassesGoal = new LinkedHashSet<>();
    operations = new TreeSet<>();
  }

  /**
   * Factory method to construct an operation model for a particular set of classes.
   *
   * @param visibility the {@link VisibilityPredicate} to test accessibility of classes and class
   *     members
   * @param reflectionPredicate the reflection predicate to determine which classes and class
   *     members are used
   * @param omitMethods the patterns for operations that should be omitted
   * @param classnames the names of classes under test
   * @param coveredClassesGoalNames the coverage goal: the names of classes to be tested by the
   *     covered class heuristic
   * @param errorHandler the handler for bad file name errors
   * @param literalsFileList the list of literals file names
   * @param operationSpecifications the collection of operation specifications
   * @return the {@link OperationModel} constructed with the given arguments
   * @throws SignatureParseException if a method signature is ill-formed
   * @throws NoSuchMethodException if an attempt is made to load a non-existent method
   */
  public static OperationModel createModel(
      VisibilityPredicate visibility,
      ReflectionPredicate reflectionPredicate,
      List<Pattern> omitMethods,
      Set<@ClassGetName String> classnames,
      Set<@ClassGetName String> coveredClassesGoalNames,
      ClassNameErrorHandler errorHandler,
      List<String> literalsFileList,
      SpecificationCollection operationSpecifications)
      throws SignatureParseException, NoSuchMethodException {

    OperationModel model = new OperationModel();

    // for debugging only
    model.omitMethods = omitMethods;

    model.addClassTypes(
        visibility,
        reflectionPredicate,
        classnames,
        coveredClassesGoalNames,
        errorHandler,
        literalsFileList);

    OmitMethodsPredicate omitMethodsPredicate = new OmitMethodsPredicate(omitMethods);

    model.omitMethodsPredicate = omitPredicate;

    model.addOperationsFromClasses(
<<<<<<< HEAD
        model.classTypes, visibility, reflectionPredicate, operationSpecifications);
    model.addOperationsUsingSignatures(
        GenInputsAbstract.methodlist, visibility, reflectionPredicate);
=======
        model.classTypes,
        visibility,
        reflectionPredicate,
        omitMethodsPredicate,
        operationSpecifications);
    model.addOperationsUsingSignatures(
        GenInputsAbstract.methodlist, visibility, reflectionPredicate, omitMethodsPredicate);
>>>>>>> a55aec13
    model.addObjectConstructor();

    return model;
  }

  /**
   * Factory method to construct an operation model for a particular set of classes without an
   * omitmethods list or behavior specifications.
   *
   * @param visibility the {@link randoop.reflection.VisibilityPredicate} to test accessibility of
   *     classes and class members
   * @param reflectionPredicate the reflection predicate to determine which classes and class
   *     members are used
   * @param classnames the names of classes under test
   * @param coveredClassnames the names of classes to be tested by exercised heuristic
   * @param errorHandler the handler for bad file name errors
   * @param literalsFileList the list of literals file names
   * @return the operation model for the parameters
   * @throws SignatureParseException if a method signature is ill-formed
   * @throws NoSuchMethodException if an attempt is made to load a non-existent method
   */
  static OperationModel createModel(
      VisibilityPredicate visibility,
      ReflectionPredicate reflectionPredicate,
      Set<@ClassGetName String> classnames,
      Set<@ClassGetName String> coveredClassnames,
      ClassNameErrorHandler errorHandler,
      List<String> literalsFileList)
      throws NoSuchMethodException, SignatureParseException {
    return createModel(
        visibility,
        reflectionPredicate,
        new ArrayList<Pattern>(),
        classnames,
        coveredClassnames,
        errorHandler,
        literalsFileList,
        null);
  }

  /**
   * Factory method to construct an operation model for a particular set of classes without behavior
   * specifications.
   *
   * @param visibility the {@link VisibilityPredicate} to test accessibility of classes and class
   *     members
   * @param reflectionPredicate the reflection predicate to determine which classes and class
   *     members are used
   * @param omitMethods the patterns for operations that should be omitted
   * @param classnames the names of classes under test
   * @param coveredClassnames the names of classes to be tested by covered class heuristic
   * @param errorHandler the handler for bad file name errors
   * @param literalsFileList the list of literals file names
   * @return the {@link OperationModel} constructed with the given arguments
   * @throws SignatureParseException if a method signature is ill-formed
   * @throws NoSuchMethodException if an attempt is made to load a non-existent method
   */
  public static OperationModel createModel(
      VisibilityPredicate visibility,
      ReflectionPredicate reflectionPredicate,
      List<Pattern> omitMethods,
      Set<@ClassGetName String> classnames,
      Set<@ClassGetName String> coveredClassnames,
      ClassNameErrorHandler errorHandler,
      List<String> literalsFileList)
      throws NoSuchMethodException, SignatureParseException {
    return createModel(
        visibility,
        reflectionPredicate,
        omitMethods,
        classnames,
        coveredClassnames,
        errorHandler,
        literalsFileList,
        null);
  }

  /**
   * Adds literals to the component manager, by parsing any literals files specified by the user.
   * Includes literals at different levels indicated by {@link ClassLiteralsMode}.
   *
   * @param compMgr the component manager
   * @param literalsFile the list of literals file names
   * @param literalsLevel the level of literals to add
   */
  public void addClassLiterals(
      ComponentManager compMgr, List<String> literalsFile, ClassLiteralsMode literalsLevel) {

    // Add a (1-element) sequence corresponding to each literal to the component
    // manager.

    for (String filename : literalsFile) {
      MultiMap<ClassOrInterfaceType, Sequence> literalmap;
      if (filename.equals("CLASSES")) {
        literalmap = classLiteralMap;
      } else {
        literalmap = LiteralFileReader.parse(filename);
      }

      for (ClassOrInterfaceType type : literalmap.keySet()) {
        Package pkg = (literalsLevel == ClassLiteralsMode.PACKAGE ? type.getPackage() : null);
        for (Sequence seq : literalmap.getValues(type)) {
          switch (literalsLevel) {
            case CLASS:
              compMgr.addClassLevelLiteral(type, seq);
              break;
            case PACKAGE:
              assert pkg != null;
              compMgr.addPackageLevelLiteral(pkg, seq);
              break;
            case ALL:
              compMgr.addGeneratedSequence(seq);
              break;
            default:
              throw new Error(
                  "Unexpected error in GenTests.  Please report at https://github.com/randoop/randoop/issues , "
                      + "providing the information requested at https://randoop.github.io/randoop/manual/index.html#bug-reporting .");
          }
        }
      }
    }
  }

  /**
   * Given a file containing fully-qualified method signatures, returns the operations for them.
   *
   * @param file a file that contains method or constructor signatures, one per line. If null, this
   *     method returns an empty map.
<<<<<<< HEAD
=======
   * @param onlyMethods if true, throw an exception if a constructor is read
>>>>>>> a55aec13
   * @return a map from each class type to the set of methods and constructors in it
   * @throws OperationParseException if a method signature cannot be parsed
   */
  public static MultiMap<Type, TypedClassOperation> readOperations(@Nullable Path file)
      throws OperationParseException {
    if (file != null) {
      try (EntryReader er = new EntryReader(file, "(//|#).*$", null)) {
        return OperationModel.readOperations(er);
      } catch (IOException e) {
        String message = String.format("Error while reading file %s: %s%n", file, e.getMessage());
        throw new RandoopUsageError(message, e);
      }
    }
    return new MultiMap<>();
  }

  /**
   * Returns operations read from the given EntryReader, which contains fully-qualified method
   * signatures.
   *
   * @param er the EntryReader to read from
   * @return contents of the file, as a map of operations
   * @throws IOException if there's a problem reading the file
   */
  private static MultiMap<Type, TypedClassOperation> readOperations(EntryReader er) {
    MultiMap<Type, TypedClassOperation> operationsMap = new MultiMap<>();
    for (String line : er) {
      String sig = line.trim();
      TypedClassOperation operation =
          signatureToOperation(sig, VisibilityPredicate.IS_ANY, new EverythingAllowedPredicate());
      operationsMap.add(operation.getDeclaringType(), operation);
    }
    return operationsMap;
  }

  /**
   * Returns operations read from the given stream, which contains fully-qualified method
   * signatures.
   *
   * @param is the stream from which to read
   * @param filename the file name to use in diagnostic messages
   * @return contents of the file, as a map of operations
   */
  public static MultiMap<Type, TypedClassOperation> readOperations(
      InputStream is, String filename) {
    if (is == null) {
      throw new RandoopBug("input stream is null for file " + filename);
    }
    // Read method omissions from user-provided file
    try (EntryReader er = new EntryReader(is, filename, "^#.*", null)) {
      return OperationModel.readOperations(er);
    } catch (IOException e) {
      String message = String.format("Error while reading file %s: %s%n", filename, e.getMessage());
      throw new RandoopUsageError(message, e);
    }
  }

  /**
   * Returns the set of types for classes under test.
   *
   * @return the set of class types
   */
  public Set<ClassOrInterfaceType> getClassTypes() {
    return classTypes;
  }

  /**
   * Returns the set of {@code Class<?>} objects that are the goals for the covered class heuristic.
   *
   * @return the set of covered classes
   */
  public Set<Class<?>> getCoveredClassesGoal() {
    return coveredClassesGoal;
  }

  /**
   * Returns the set of input types that occur as parameters in classes under test.
   *
   * @return the set of input types that occur in classes under test
   * @see TypeExtractor
   */
  public Set<Type> getInputTypes() {
    // TODO this is not used, should it be? or should it even be here?
    return inputTypes;
  }

  /**
   * Return the operations of this model as a list.
   *
   * @return the operations of this model
   */
  public List<TypedOperation> getOperations() {
    return new ArrayList<>(operations);
  }

  /**
   * Returns all {@link ObjectContract} objects for this run of Randoop. Includes Randoop defaults
   * and {@link randoop.CheckRep} annotated methods.
   *
   * @return the list of contracts
   */
  public ContractSet getContracts() {
    return contracts;
  }

  /**
   * Returns the user-specified predicate for methods that should not be called.
   *
   * @return the user-specified predicate for methods that should not be called
   */
  public OmitMethodsPredicate getOmitMethodsPredicate() {
    return omitMethodsPredicate;
  }

  /**
   * Returns the set of singleton sequences for values from {@code @TestValue} annotated fields.
   *
   * @return sequences that get fields annotated with {@code @TestValue}
   */
  public Set<Sequence> getAnnotatedTestValues() {
    return annotatedTestValues;
  }

  public void log() {
    if (Log.isLoggingOn()) {
      logOperations(GenInputsAbstract.log);
    }
  }

  /**
   * Output the operations of this model to {@code out}, if logging is enabled.
   *
   * @param out the PrintStream on which to produce output
   */
  public void logOperations(PrintStream out) {
    logOperations(new PrintWriter(new BufferedWriter(new OutputStreamWriter(out, UTF_8))));
  }

  /**
   * Output the operations of this model, if logging is enabled.
   *
   * @param out the Writer on which to produce output
   */
  public void logOperations(Writer out) {
    try {
      out.write("Operations: " + Globals.lineSep);
      for (TypedOperation t : operations) {
        out.write("  " + t.toString());
        out.write(Globals.lineSep);
        out.flush();
      }
    } catch (IOException e) {
      throw new RandoopBug("Error while logging operations", e);
    }
  }

  /** Print a verbose representation of the model, if logging is enabled. */
  public void dumpModel() {
    if (Log.isLoggingOn()) {
      dumpModel(GenInputsAbstract.log);
    }
  }

  /**
   * Print a verbose representation of the model to {@code out}.
   *
   * @param out the PrintStream on which to produce output
   */
  public void dumpModel(PrintStream out) {
    dumpModel(new PrintWriter(new BufferedWriter(new OutputStreamWriter(out, UTF_8))));
  }

  /**
   * Print a verbose representation of the model to {@code out}.
   *
   * @param out the Writer on which to produce output
   */
  public void dumpModel(Writer out) {
    try {
      out.write(String.format("Model with hashcode %s:%n", hashCode()));
      out.write(String.format("  classTypes = %s%n", classTypes));
      out.write(String.format("  inputTypes = %s%n", inputTypes));
      out.write(String.format("  coveredClassesGoal = %s%n", coveredClassesGoal));
      out.write(String.format("  classLiteralMap = %s%n", classLiteralMap));
      out.write(String.format("  annotatedTestValues = %s%n", annotatedTestValues));
      out.write(String.format("  contracts = %s%n", contracts));
      out.write(String.format("  omitMethods = %s%n", omitMethods));
      // Use logOperations instead: out.write(String.format("  operations = %s%n", operations));
      logOperations(out);
    } catch (IOException ioe) {
      throw new Error(ioe);
    }
  }

  /**
   * Gathers class types to be used in a run of Randoop and adds them to this {@code
   * OperationModel}. Specifically, collects types for classes-under-test, objects for covered-class
   * heuristic, concrete input types, annotated test values, and literal values. It operates by
   * converting from strings to {@code Class} objects. Also collects annotated test values, and
   * class literal values used in test generation.
   *
   * @param visibility the visibility predicate
   * @param reflectionPredicate the predicate to determine which reflection objects are used
   * @param classnames the names of classes-under-test
   * @param coveredClassesGoalNames the names of classes used as goals in the covered-class
   *     heuristic
   * @param errorHandler the handler for bad class names
   * @param literalsFileList the list of literals file names
   */
  private void addClassTypes(
      VisibilityPredicate visibility,
      ReflectionPredicate reflectionPredicate,
      Set<@ClassGetName String> classnames,
      Set<@ClassGetName String> coveredClassesGoalNames,
      ClassNameErrorHandler errorHandler,
      List<String> literalsFileList) {
    ReflectionManager mgr = new ReflectionManager(visibility);
    mgr.add(new DeclarationExtractor(this.classTypes, reflectionPredicate));
    mgr.add(new TypeExtractor(this.inputTypes, visibility));
    mgr.add(new TestValueExtractor(this.annotatedTestValues));
    mgr.add(new CheckRepExtractor(this.contracts));
    if (literalsFileList.contains("CLASSES")) {
      mgr.add(new ClassLiteralExtractor(this.classLiteralMap));
    }

    // Collect classes under test
    for (String classname : classnames) {
      Class<?> c = getClass(classname, errorHandler);
      // Note that c could be null if errorHandler just warns on bad names
      if (c != null) {
        String discardReason = nonInstantiable(c, visibility);
        if (discardReason != null) {
          System.out.printf(
              "Cannot instantiate %s %s specified via --testclass or --classlist.%n",
              discardReason, c.getName());
        } else {
          mgr.apply(c);
        }
      }
    }

    // Collect covered classes
    for (String classname : coveredClassesGoalNames) {
      Class<?> c = getClass(classname, errorHandler);
      if (c != null && !c.isInterface()) {
        coveredClassesGoal.add(c);
      }
    }
  }

  /**
   * Is this type instantiable? It must be visible, non-abstract, and not an interface.
   *
   * @param c the type to test for instantiability
   * @param visibility the visibility predicate
   * @return null if this class is instantiable to test, otherwise a string with a discard reason
   */
  public static String nonInstantiable(Class<?> c, VisibilityPredicate visibility) {
    if (c.isInterface()) {
      return "interface";
    } else if (!visibility.isVisible(c)) {
      return "non-visible";
    } else if (Modifier.isAbstract(c.getModifiers()) && !c.isEnum()) {
      return "abstract";
    } else {
      return null;
    }
  }

  /**
   * Returns the class whose name is {@code classname}. A wrapper around Class.forName.
   *
   * @param classname the name of a class or primitive type
   * @param errorHandler is called if no such class exists
   * @return the Class whose name is {@code classname}. May return null if {@code errorHandler} just
   *     warns on bad names.
   */
  private static @Nullable Class<?> getClass(
      @ClassGetName String classname, ClassNameErrorHandler errorHandler) {
    try {
      return TypeNames.getTypeForName(classname);
    } catch (ClassNotFoundException e) {
      errorHandler.handle(classname);
    } catch (Throwable e) {
      if (e.getCause() != null) {
        e = e.getCause();
      }
      errorHandler.handle(classname, e);
    }
    return null;
  }

  /**
   * Adds operations to this {@link OperationModel} from all of the given classes.
   *
   * @param classTypes the set of declaring class types for the operations, must be non-null
   * @param visibility the visibility predicate
   * @param reflectionPredicate the reflection predicate
<<<<<<< HEAD
=======
   * @param omitMethodsPredicate the predicate for omitting operations
>>>>>>> a55aec13
   * @param operationSpecifications the collection of {@link
   *     randoop.condition.specification.OperationSpecification}
   */
  private void addOperationsFromClasses(
      Set<ClassOrInterfaceType> classTypes,
      VisibilityPredicate visibility,
      ReflectionPredicate reflectionPredicate,
<<<<<<< HEAD
=======
      OmitMethodsPredicate omitMethodsPredicate,
>>>>>>> a55aec13
      SpecificationCollection operationSpecifications) {
    ReflectionManager mgr = new ReflectionManager(visibility);
    for (ClassOrInterfaceType classType : classTypes) {
      OperationExtractor extractor =
          new OperationExtractor(
              classType,
              reflectionPredicate,
              omitMethodsPredicate,
              visibility,
              operationSpecifications);
      mgr.apply(extractor, classType.getRuntimeClass());
      operations.addAll(extractor.getOperations());
    }
  }

  /**
   * Adds an operation to this {@link OperationModel} for each of the method signatures.
   *
   * @param methodSignatures_file the file containing the signatures; if null, do nothing
   * @param visibility the visibility predicate
   * @param reflectionPredicate the reflection predicate
<<<<<<< HEAD
=======
   * @param omitMethodsPredicate the predicate for omitting operations
>>>>>>> a55aec13
   * @throws SignatureParseException if any signature is syntactically invalid
   */
  private void addOperationsUsingSignatures(
      Path methodSignatures_file,
      VisibilityPredicate visibility,
<<<<<<< HEAD
      ReflectionPredicate reflectionPredicate)
=======
      ReflectionPredicate reflectionPredicate,
      OmitMethodsPredicate omitMethodsPredicate)
>>>>>>> a55aec13
      throws SignatureParseException {
    if (methodSignatures_file == null) {
      return;
    }
    try (EntryReader reader = new EntryReader(methodSignatures_file, "(//|#).*$", null)) {
      for (String line : reader) {
        String sig = line.trim();
        if (!sig.isEmpty()) {
          TypedClassOperation operation =
              signatureToOperation(sig, visibility, reflectionPredicate);
          if (!omitMethodsPredicate.shouldOmit(operation)) {
            operations.add(operation);
          }
        }
      }
    } catch (IOException e) {
      throw new RandoopUsageError("Problem reading file " + methodSignatures_file, e);
    }
  }

  /**
   * Given a signature, returns the method or constructor it represents.
   *
   * @param signature the operation's signature, in Randoop's format
   * @param visibility the visibility predicate
   * @param reflectionPredicate the reflection predicate
   * @return the method or constructor that the signature represents
   */
  public static TypedClassOperation signatureToOperation(
      String signature, VisibilityPredicate visibility, ReflectionPredicate reflectionPredicate) {
    AccessibleObject accessibleObject;
    try {
      accessibleObject = SignatureParser.parse(signature, visibility, reflectionPredicate);
    } catch (SignatureParseException e) {
      throw new RandoopUsageError("Could not parse signature " + signature, e);
    }
    if (accessibleObject == null) {
      throw new Error(
          String.format(
              "accessibleObject is null for %s, typically due to predicates: %s, %s",
              signature, visibility, reflectionPredicate));
    }
    if (accessibleObject instanceof Constructor) {
      return TypedOperation.forConstructor((Constructor) accessibleObject);
    } else {
      return TypedOperation.forMethod((Method) accessibleObject);
    }
  }

  /** Creates and adds the Object class default constructor call to the concrete operations. */
  private void addObjectConstructor() {
    Constructor<?> objectConstructor;
    try {
      objectConstructor = Object.class.getConstructor();
    } catch (NoSuchMethodException e) {
      throw new RandoopBug("unable to load java.lang.Object() constructor", e);
    }
    TypedClassOperation operation = TypedOperation.forConstructor(objectConstructor);
    classTypes.add(operation.getDeclaringType());
    operations.add(operation);
  }
}<|MERGE_RESOLUTION|>--- conflicted
+++ resolved
@@ -164,24 +164,12 @@
         errorHandler,
         literalsFileList);
 
-    OmitMethodsPredicate omitMethodsPredicate = new OmitMethodsPredicate(omitMethods);
-
-    model.omitMethodsPredicate = omitPredicate;
+    model.omitMethodsPredicate = new OmitMethodsPredicate(omitMethods);
 
     model.addOperationsFromClasses(
-<<<<<<< HEAD
         model.classTypes, visibility, reflectionPredicate, operationSpecifications);
     model.addOperationsUsingSignatures(
         GenInputsAbstract.methodlist, visibility, reflectionPredicate);
-=======
-        model.classTypes,
-        visibility,
-        reflectionPredicate,
-        omitMethodsPredicate,
-        operationSpecifications);
-    model.addOperationsUsingSignatures(
-        GenInputsAbstract.methodlist, visibility, reflectionPredicate, omitMethodsPredicate);
->>>>>>> a55aec13
     model.addObjectConstructor();
 
     return model;
@@ -310,10 +298,6 @@
    *
    * @param file a file that contains method or constructor signatures, one per line. If null, this
    *     method returns an empty map.
-<<<<<<< HEAD
-=======
-   * @param onlyMethods if true, throw an exception if a constructor is read
->>>>>>> a55aec13
    * @return a map from each class type to the set of methods and constructors in it
    * @throws OperationParseException if a method signature cannot be parsed
    */
@@ -612,10 +596,6 @@
    * @param classTypes the set of declaring class types for the operations, must be non-null
    * @param visibility the visibility predicate
    * @param reflectionPredicate the reflection predicate
-<<<<<<< HEAD
-=======
-   * @param omitMethodsPredicate the predicate for omitting operations
->>>>>>> a55aec13
    * @param operationSpecifications the collection of {@link
    *     randoop.condition.specification.OperationSpecification}
    */
@@ -623,10 +603,6 @@
       Set<ClassOrInterfaceType> classTypes,
       VisibilityPredicate visibility,
       ReflectionPredicate reflectionPredicate,
-<<<<<<< HEAD
-=======
-      OmitMethodsPredicate omitMethodsPredicate,
->>>>>>> a55aec13
       SpecificationCollection operationSpecifications) {
     ReflectionManager mgr = new ReflectionManager(visibility);
     for (ClassOrInterfaceType classType : classTypes) {
@@ -648,21 +624,12 @@
    * @param methodSignatures_file the file containing the signatures; if null, do nothing
    * @param visibility the visibility predicate
    * @param reflectionPredicate the reflection predicate
-<<<<<<< HEAD
-=======
-   * @param omitMethodsPredicate the predicate for omitting operations
->>>>>>> a55aec13
    * @throws SignatureParseException if any signature is syntactically invalid
    */
   private void addOperationsUsingSignatures(
       Path methodSignatures_file,
       VisibilityPredicate visibility,
-<<<<<<< HEAD
       ReflectionPredicate reflectionPredicate)
-=======
-      ReflectionPredicate reflectionPredicate,
-      OmitMethodsPredicate omitMethodsPredicate)
->>>>>>> a55aec13
       throws SignatureParseException {
     if (methodSignatures_file == null) {
       return;
