package randoop.reflection;

import static java.nio.charset.StandardCharsets.UTF_8;
import static randoop.main.GenInputsAbstract.ClassLiteralsMode;

import java.io.BufferedWriter;
import java.io.IOException;
import java.io.OutputStreamWriter;
import java.io.PrintStream;
import java.io.PrintWriter;
import java.io.Writer;
import java.lang.Error;
import java.lang.reflect.AccessibleObject;
import java.lang.reflect.Constructor;
import java.lang.reflect.Method;
import java.lang.reflect.Modifier;
import java.util.ArrayList;
import java.util.LinkedHashSet;
import java.util.List;
import java.util.Set;
import java.util.TreeSet;
import java.util.regex.Pattern;
import randoop.BugInRandoopException;
import randoop.Globals;
import randoop.condition.SpecificationCollection;
import randoop.contract.CompareToAntiSymmetric;
import randoop.contract.CompareToEquals;
import randoop.contract.CompareToReflexive;
import randoop.contract.CompareToSubs;
import randoop.contract.CompareToTransitive;
import randoop.contract.EqualsHashcode;
import randoop.contract.EqualsReflexive;
import randoop.contract.EqualsReturnsNormally;
import randoop.contract.EqualsSymmetric;
import randoop.contract.EqualsToNullRetFalse;
import randoop.contract.EqualsTransitive;
import randoop.contract.ObjectContract;
import randoop.generation.ComponentManager;
import randoop.main.ClassNameErrorHandler;
import randoop.main.CoverageTracker;
import randoop.main.GenInputsAbstract;
import randoop.operation.MethodCall;
import randoop.operation.OperationParseException;
import randoop.operation.TypedClassOperation;
import randoop.operation.TypedOperation;
import randoop.sequence.Sequence;
import randoop.test.ContractSet;
import randoop.types.ClassOrInterfaceType;
import randoop.types.Type;
import randoop.util.Log;
import randoop.util.MultiMap;

/**
 * {@code OperationModel} represents the information context from which tests are generated. The
 * model includes:
 *
 * <ul>
 *   <li>classes under test,
 *   <li>operations of all classes,
 *   <li>any atomic code sequences derived from command-line arguments, and
 *   <li>the contracts or oracles used to generate tests.
 * </ul>
 *
 * <p>This class manages all information about generic classes internally, and instantiates any type
 * variables in operations before returning them.
 */
public class OperationModel {

  /** The set of class declaration types for this model. */
  private Set<ClassOrInterfaceType> classTypes;

  /** The set of input types for this model. */
  private Set<Type> inputTypes;

  /** The set of classes used as goals in the covered-class test filter. */
  private final LinkedHashSet<Class<?>> coveredClassesGoal;

  /** Map for singleton sequences of literals extracted from classes. */
  private MultiMap<ClassOrInterfaceType, Sequence> classLiteralMap;

  /** Set of singleton sequences for values from TestValue annotated fields. */
  private Set<Sequence> annotatedTestValues;

  /** Set of object contracts used to generate tests. */
  private ContractSet contracts;

  /** Set of concrete operations extracted from classes */
  private final Set<TypedOperation> operations;

  /** For debugging only */
  private List<Pattern> omitMethods;

  /** Create an empty model of test context. */
  private OperationModel() {
    // TreeSet here for deterministic coverage in the systemTest runNaiveCollectionsTest()
    classTypes = new TreeSet<>();
    inputTypes = new TreeSet<>();
    classLiteralMap = new MultiMap<>();
    annotatedTestValues = new LinkedHashSet<>();
    contracts = new ContractSet();
    contracts.add(EqualsReflexive.getInstance()); // arity=1
    contracts.add(EqualsSymmetric.getInstance()); // arity=2
    contracts.add(EqualsHashcode.getInstance()); // arity=2
    contracts.add(EqualsToNullRetFalse.getInstance()); // arity=1
    contracts.add(EqualsReturnsNormally.getInstance()); // arity=1
    contracts.add(EqualsTransitive.getInstance()); // arity=3
    contracts.add(CompareToReflexive.getInstance()); // arity=1
    contracts.add(CompareToAntiSymmetric.getInstance()); // arity=2
    contracts.add(CompareToEquals.getInstance()); // arity=2
    contracts.add(CompareToSubs.getInstance()); // arity=3
    contracts.add(CompareToTransitive.getInstance()); // arity=3

    coveredClassesGoal = new LinkedHashSet<>();
    operations = new TreeSet<>();
  }

  /**
   * Factory method to construct an operation model for a particular set of classes.
   *
   * @param visibility the {@link VisibilityPredicate} to test accessibility of classes and class
   *     members
   * @param reflectionPredicate the reflection predicate to determine which classes and class
   *     members are used
   * @param omitmethods the patterns for operations that should be omitted
   * @param classnames the names of classes under test
   * @param coveredClassesGoalNames the coverage goal: the names of classes to be tested by the
   *     covered class heuristic
   * @param methodSignatures the signatures of methods to be added to the model
   * @param errorHandler the handler for bad file name errors
   * @param literalsFileList the list of literals file names
   * @param operationCollection the collection of operation specifications
   * @return the {@link OperationModel} constructed with the given arguments
   * @throws SignatureParseException if a method signature is ill-formed
   * @throws NoSuchMethodException if an attempt is made to load a non-existent method
   */
  public static OperationModel createModel(
      VisibilityPredicate visibility,
      ReflectionPredicate reflectionPredicate,
      List<Pattern> omitmethods,
      Set<String> classnames,
      Set<String> coveredClassesGoalNames,
      Set<String> methodSignatures,
      ClassNameErrorHandler errorHandler,
      List<String> literalsFileList,
      SpecificationCollection operationCollection)
      throws SignatureParseException, NoSuchMethodException {

    OperationModel model = new OperationModel();

    // for debugging only
    model.omitMethods = omitmethods;

    model.addClassTypes(
        visibility,
        reflectionPredicate,
        classnames,
        coveredClassesGoalNames,
        errorHandler,
        literalsFileList);

    OmitMethodsPredicate omitPredicate = new OmitMethodsPredicate(omitmethods);

    model.addOperationsFromClasses(
        model.classTypes, visibility, reflectionPredicate, omitPredicate, operationCollection);
    model.addOperationsUsingSignatures(
        methodSignatures, visibility, reflectionPredicate, omitPredicate);
    model.addObjectConstructor();

    return model;
  }

  /**
   * Factory method to construct an operation model for a particular set of classes without an
   * omitmethods list or behavior specifications.
   *
   * @param visibility the {@link randoop.reflection.VisibilityPredicate} to test accessibility of
   *     classes and class members
   * @param reflectionPredicate the reflection predicate to determine which classes and class
   *     members are used
   * @param classnames the names of classes under test
   * @param coveredClassnames the names of classes to be tested by exercised heuristic
   * @param methodSignatures the signatures of methods to be added to the model
   * @param errorHandler the handler for bad file name errors
   * @param literalsFileList the list of literals file names
   * @return the operation model for the parameters
   * @throws SignatureParseException if a method signature is ill-formed
   * @throws NoSuchMethodException if an attempt is made to load a non-existent method
   */
  static OperationModel createModel(
      VisibilityPredicate visibility,
      ReflectionPredicate reflectionPredicate,
      Set<String> classnames,
      Set<String> coveredClassnames,
      Set<String> methodSignatures,
      ClassNameErrorHandler errorHandler,
      List<String> literalsFileList)
      throws NoSuchMethodException, SignatureParseException {
    return createModel(
        visibility,
        reflectionPredicate,
        new ArrayList<Pattern>(),
        classnames,
        coveredClassnames,
        methodSignatures,
        errorHandler,
        literalsFileList,
        null);
  }

  /**
   * Factory method to construct an operation model for a particular set of classes without behavior
   * specifications.
   *
   * @param visibility the {@link VisibilityPredicate} to test accessibility of classes and class
   *     members
   * @param reflectionPredicate the reflection predicate to determine which classes and class
   *     members are used
   * @param omitmethods the patterns for operations that should be omitted
   * @param classnames the names of classes under test
   * @param coveredClassnames the names of classes to be tested by covered class heuristic
   * @param methodSignatures the signatures of methods to be added to the model
   * @param errorHandler the handler for bad file name errors
   * @param literalsFileList the list of literals file names
   * @return the {@link OperationModel} constructed with the given arguments
   * @throws SignatureParseException if a method signature is ill-formed
   * @throws NoSuchMethodException if an attempt is made to load a non-existent method
   */
  public static OperationModel createModel(
      VisibilityPredicate visibility,
      ReflectionPredicate reflectionPredicate,
      List<Pattern> omitmethods,
      Set<String> classnames,
      Set<String> coveredClassnames,
      Set<String> methodSignatures,
      ClassNameErrorHandler errorHandler,
      List<String> literalsFileList)
      throws NoSuchMethodException, SignatureParseException {
    return createModel(
        visibility,
        reflectionPredicate,
        omitmethods,
        classnames,
        coveredClassnames,
        methodSignatures,
        errorHandler,
        literalsFileList,
        null);
  }

  /**
   * Adds literals to the component manager, by parsing any literals files specified by the user.
   * Includes literals at different levels indicated by {@link ClassLiteralsMode}.
   *
   * @param compMgr the component manager
   * @param literalsFile the list of literals file names
   * @param literalsLevel the level of literals to add
   */
  public void addClassLiterals(
      ComponentManager compMgr, List<String> literalsFile, ClassLiteralsMode literalsLevel) {

    // Add a (1-element) sequence corresponding to each literal to the component
    // manager.

    for (String filename : literalsFile) {
      MultiMap<ClassOrInterfaceType, Sequence> literalmap;
      if (filename.equals("CLASSES")) {
        literalmap = classLiteralMap;
      } else {
        literalmap = LiteralFileReader.parse(filename);
      }

      for (ClassOrInterfaceType type : literalmap.keySet()) {
        Package pkg = (literalsLevel == ClassLiteralsMode.PACKAGE ? type.getPackage() : null);
        for (Sequence seq : literalmap.getValues(type)) {
          switch (literalsLevel) {
            case CLASS:
              compMgr.addClassLevelLiteral(type, seq);
              break;
            case PACKAGE:
              assert pkg != null;
              compMgr.addPackageLevelLiteral(pkg, seq);
              break;
            case ALL:
              compMgr.addGeneratedSequence(seq);
              break;
            default:
              throw new Error(
                  "Unexpected error in GenTests.  Please report at https://github.com/randoop/randoop/issues .");
          }
        }
      }
    }
  }

  /**
   * Gets observer methods from the set of signatures.
   *
   * @param observerSignatures the set of method signatures
   * @return the map to observer methods from their declaring class type
   * @throws OperationParseException if a method signature cannot be parsed
   */
  public MultiMap<Type, TypedOperation> getObservers(Set<String> observerSignatures)
      throws OperationParseException {
    // Populate observer_map from observers file.
    MultiMap<Type, TypedOperation> observerMap = new MultiMap<>();
    for (String sig : observerSignatures) {
      TypedClassOperation operation = MethodCall.parse(sig);
      Type outputType = operation.getOutputType();
      if (outputType.isPrimitive() || outputType.isString() || outputType.isEnum()) {
        observerMap.add(operation.getDeclaringType(), operation);
      }
    }
    return observerMap;
  }

  /**
   * Returns the set of types for classes under test.
   *
   * @return the set of class types
   */
  public Set<ClassOrInterfaceType> getClassTypes() {
    return classTypes;
  }

  /**
   * Returns the set of {@code Class<?>} objects that are the goals for the covered class heuristic.
   *
   * @return the set of covered classes
   */
  public Set<Class<?>> getCoveredClassesGoal() {
    return coveredClassesGoal;
  }

  /**
   * Returns the set of input types that occur as parameters in classes under test.
   *
   * @return the set of input types that occur in classes under test
   * @see TypeExtractor
   */
  public Set<Type> getInputTypes() {
    // TODO this is not used, should it be? or should it even be here?
    return inputTypes;
  }

  /**
   * Return the operations of this model as a list.
   *
   * @return the operations of this model
   */
  public List<TypedOperation> getOperations() {
    return new ArrayList<>(operations);
  }

  /**
   * Returns all {@link ObjectContract} objects for this run of Randoop. Includes Randoop defaults
   * and {@link randoop.CheckRep} annotated methods.
   *
   * @return the list of contracts
   */
  public ContractSet getContracts() {
    return contracts;
  }

  public Set<Sequence> getAnnotatedTestValues() {
    return annotatedTestValues;
  }

  public void log() {
    if (Log.isLoggingOn()) {
      logOperations(GenInputsAbstract.log);
    }
  }

  /**
   * Output the operations of this model to {@code out}, if logging is enabled.
   *
   * @param out the PrintStream on which to produce output
   */
  public void logOperations(PrintStream out) {
    logOperations(new PrintWriter(new BufferedWriter(new OutputStreamWriter(out, UTF_8))));
  }

  /**
   * Output the operations of this model, if logging is enabled.
   *
   * @param out the Writer on which to produce output
   */
  public void logOperations(Writer out) {
    try {
      out.write("Operations: " + Globals.lineSep);
      for (TypedOperation t : operations) {
        out.write(t.toString());
        out.write(Globals.lineSep);
        out.flush();
      }
    } catch (IOException e) {
      throw new BugInRandoopException("Error while logging operations", e);
    }
  }

  /** Print a verbose representation of the model, if logging is enabled. */
  public void dumpModel() {
    if (Log.isLoggingOn()) {
      dumpModel(GenInputsAbstract.log);
    }
  }

  /**
   * Print a verbose representation of the model to {@code out}.
   *
   * @param out the PrintStream on which to produce output
   */
  public void dumpModel(PrintStream out) {
    dumpModel(new PrintWriter(new BufferedWriter(new OutputStreamWriter(out, UTF_8))));
  }

  /**
   * Print a verbose representation of the model to {@code out}.
   *
   * @param out the Writer on which to produce output
   */
  public void dumpModel(Writer out) {
    try {
      out.write(String.format("Model with hashcode %s:%n", hashCode()));
      out.write(String.format("  classTypes = %s%n", classTypes));
      out.write(String.format("  inputTypes = %s%n", inputTypes));
      out.write(String.format("  coveredClassesGoal = %s%n", coveredClassesGoal));
      out.write(String.format("  classLiteralMap = %s%n", classLiteralMap));
      out.write(String.format("  annotatedTestValues = %s%n", annotatedTestValues));
      out.write(String.format("  contracts = %s%n", contracts));
      out.write(String.format("  omitMethods = %s%n", omitMethods));
      // Use logOperations instead: out.write(String.format("  operations = %s%n", operations));
      logOperations(out);
    } catch (IOException ioe) {
      throw new Error(ioe);
    }
  }

  /**
   * Gathers class types to be used in a run of Randoop and adds them to this {@code
   * OperationModel}. Specifically, collects types for classes-under-test, objects for covered-class
   * heuristic, concrete input types, annotated test values, and literal values. It operates by
   * converting from strings to {@code Class} objects. Also collects annotated test values, and
   * class literal values used in test generation.
   *
   * @param visibility the visibility predicate
   * @param reflectionPredicate the predicate to determine which reflection objects are used
   * @param classnames the names of classes-under-test
   * @param coveredClassesGoalNames the names of classes used as goals in the covered-class
   *     heuristic
   * @param errorHandler the handler for bad class names
   * @param literalsFileList the list of literals file names
   */
  private void addClassTypes(
      VisibilityPredicate visibility,
      ReflectionPredicate reflectionPredicate,
      Set<String> classnames,
      Set<String> coveredClassesGoalNames,
      ClassNameErrorHandler errorHandler,
      List<String> literalsFileList) {
    ReflectionManager mgr = new ReflectionManager(visibility);
    mgr.add(new DeclarationExtractor(this.classTypes, reflectionPredicate));
    mgr.add(new TypeExtractor(this.inputTypes, visibility));
    mgr.add(new TestValueExtractor(this.annotatedTestValues));
    mgr.add(new CheckRepExtractor(this.contracts));
    if (literalsFileList.contains("CLASSES")) {
      mgr.add(new ClassLiteralExtractor(this.classLiteralMap));
    }

    // Need to load in instrumented versions of all classes under test first.
<<<<<<< HEAD
    CoverageTracker.instance.instrumentAndLoadAllClasses(classnames);
=======
    CoverageTracker.instance.instrumentAndLoad(classnames);
>>>>>>> 6bf02767

    // Collect classes under test
    Set<Class<?>> visitedClasses = new LinkedHashSet<>(); // consider each class just once
    for (String classname : classnames) {
      Class<?> c = CoverageTracker.instance.getInstrumentedClass(classname);

      // Note that c could be null if errorHandler just warns on bad names
      if (c != null && !visitedClasses.contains(c)) {
        visitedClasses.add(c);

        // ignore interfaces and non-visible classes
        if (!visibility.isVisible(c)) {
          System.out.println(
              "Ignoring non-visible " + c + " specified via --classlist or --testclass.");
        } else if (c.isInterface()) {
          System.out.println(
              "Ignoring "
                  + c
                  + " specified via --classlist or --testclass; provide classes, not interfaces.");
        } else if (Modifier.isAbstract(c.getModifiers()) && !c.isEnum()) {
          System.out.println(
              "Ignoring abstract " + c + " specified via --classlist or --testclass.");
          // TODO: Why is this code here?  It's needed in order to make tests pass.
          if (coveredClassesGoalNames.contains(classname)) {
            coveredClassesGoal.add(c);
          }
        } else {
          mgr.apply(c);
          if (coveredClassesGoalNames.contains(classname)) {
            coveredClassesGoal.add(c);
          }
        }
      }
    }

    // Collect covered classes
    for (String classname : coveredClassesGoalNames) {
      if (!classnames.contains(classname)) {
        Class<?> c = CoverageTracker.instance.getInstrumentedClass(classname);
        if (c != null) {
          if (!visibility.isVisible(c)) {
            System.out.println(
                "Ignoring non-visible " + c + " specified as --require-covered-classes target");
          } else if (c.isInterface()) {
            System.out.println("Ignoring " + c + " specified as --require-covered-classes target.");
          } else {
            coveredClassesGoal.add(c);
          }
        }
      }
    }
  }

  /* May return null if errorHandler just warns on bad names. */
  private static Class<?> getClass(String classname, ClassNameErrorHandler errorHandler) {
    try {
      return TypeNames.getTypeForName(classname);
    } catch (ClassNotFoundException e) {
      errorHandler.handle(classname);
    } catch (Throwable e) {
      if (e.getCause() != null) {
        e = e.getCause();
      }
      errorHandler.handle(classname, e);
    }
    return null;
  }

  /**
   * Adds operations to this {@link OperationModel} from all of the given classes.
   *
   * @param classTypes the set of declaring class types for the operations, must be non-null
   * @param visibility the visibility predicate
   * @param reflectionPredicate the reflection predicate
   * @param omitPredicate the predicate for omitting operations
   * @param operationSpecifications the collection of {@link
   *     randoop.condition.specification.OperationSpecification}
   */
  private void addOperationsFromClasses(
      Set<ClassOrInterfaceType> classTypes,
      VisibilityPredicate visibility,
      ReflectionPredicate reflectionPredicate,
      OmitMethodsPredicate omitPredicate,
      SpecificationCollection operationSpecifications) {
    ReflectionManager mgr = new ReflectionManager(visibility);
    for (ClassOrInterfaceType classType : classTypes) {
      OperationExtractor extractor =
          new OperationExtractor(
              classType, reflectionPredicate, omitPredicate, visibility, operationSpecifications);
      mgr.apply(extractor, classType.getRuntimeClass());
      operations.addAll(extractor.getOperations());
    }
  }

  /**
   * Adds an operation to this {@link OperationModel} for each of the method signatures.
   *
   * @param methodSignatures the set of signatures
   * @param visibility the visibility predicate
   * @param reflectionPredicate the reflection predicate
   * @param omitPredicate the predicate for omitting operations
   * @throws SignatureParseException if any signature is syntactically invalid
   */
  private void addOperationsUsingSignatures(
      Set<String> methodSignatures,
      VisibilityPredicate visibility,
      ReflectionPredicate reflectionPredicate,
      OmitMethodsPredicate omitPredicate)
      throws SignatureParseException {
    for (String sig : methodSignatures) {
      AccessibleObject accessibleObject =
          SignatureParser.parse(sig, visibility, reflectionPredicate);
      if (accessibleObject != null) {
        TypedClassOperation operation;
        if (accessibleObject instanceof Constructor) {
          operation = TypedOperation.forConstructor((Constructor) accessibleObject);
        } else {
          operation = TypedOperation.forMethod((Method) accessibleObject);
        }
        if (!omitPredicate.shouldOmit(operation)) {
          operations.add(operation);
        }
      }
    }
  }

  /** Creates and adds the Object class default constructor call to the concrete operations. */
  private void addObjectConstructor() {
    Constructor<?> objectConstructor;
    try {
      objectConstructor = Object.class.getConstructor();
    } catch (NoSuchMethodException e) {
      throw new BugInRandoopException("unable to load java.lang.Object() constructor", e);
    }
    TypedClassOperation operation = TypedOperation.forConstructor(objectConstructor);
    classTypes.add(operation.getDeclaringType());
    operations.add(operation);
  }
}<|MERGE_RESOLUTION|>--- conflicted
+++ resolved
@@ -468,11 +468,7 @@
     }
 
     // Need to load in instrumented versions of all classes under test first.
-<<<<<<< HEAD
-    CoverageTracker.instance.instrumentAndLoadAllClasses(classnames);
-=======
     CoverageTracker.instance.instrumentAndLoad(classnames);
->>>>>>> 6bf02767
 
     // Collect classes under test
     Set<Class<?>> visitedClasses = new LinkedHashSet<>(); // consider each class just once
