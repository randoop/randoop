package randoop.reflection;

import static java.nio.charset.StandardCharsets.UTF_8;
import static randoop.main.GenInputsAbstract.ClassLiteralsMode;

import java.io.BufferedWriter;
import java.io.IOException;
import java.io.InputStream;
import java.io.OutputStreamWriter;
import java.io.PrintStream;
import java.io.PrintWriter;
import java.io.Writer;
import java.lang.reflect.AccessibleObject;
import java.lang.reflect.Constructor;
import java.lang.reflect.Method;
import java.lang.reflect.Modifier;
import java.nio.file.Path;
import java.util.ArrayList;
import java.util.LinkedHashSet;
import java.util.List;
import java.util.Set;
import java.util.TreeSet;
import java.util.regex.Pattern;
import org.checkerframework.checker.nullness.qual.Nullable;
import org.checkerframework.checker.signature.qual.ClassGetName;
import org.plumelib.util.EntryReader;
import randoop.Globals;
import randoop.condition.SpecificationCollection;
import randoop.contract.CompareToAntiSymmetric;
import randoop.contract.CompareToEquals;
import randoop.contract.CompareToReflexive;
import randoop.contract.CompareToSubs;
import randoop.contract.CompareToTransitive;
import randoop.contract.EqualsHashcode;
import randoop.contract.EqualsReflexive;
import randoop.contract.EqualsReturnsNormally;
import randoop.contract.EqualsSymmetric;
import randoop.contract.EqualsToNullRetFalse;
import randoop.contract.EqualsTransitive;
import randoop.contract.ObjectContract;
import randoop.contract.SizeToArrayLength;
import randoop.generation.ComponentManager;
import randoop.main.ClassNameErrorHandler;
import randoop.main.GenInputsAbstract;
import randoop.main.RandoopBug;
import randoop.main.RandoopUsageError;
import randoop.operation.OperationParseException;
import randoop.operation.TypedClassOperation;
import randoop.operation.TypedOperation;
import randoop.sequence.Sequence;
import randoop.test.ContractSet;
import randoop.types.ClassOrInterfaceType;
import randoop.types.Type;
import randoop.util.Log;
import randoop.util.MultiMap;

/**
 * {@code OperationModel} represents the information context from which tests are generated. The
 * model includes:
 *
 * <ul>
 *   <li>classes under test,
 *   <li>operations of all classes,
 *   <li>any atomic code sequences derived from command-line arguments, and
 *   <li>the contracts or oracles used to generate tests.
 * </ul>
 *
 * <p>This class manages all information about generic classes internally, and instantiates any type
 * variables in operations before returning them.
 */
public class OperationModel {

  /** The set of class declaration types for this model. */
  private Set<ClassOrInterfaceType> classTypes;

  /** The set of input types for this model. */
  private Set<Type> inputTypes;

  /** The set of classes used as goals in the covered-class test filter. */
  private final LinkedHashSet<Class<?>> coveredClassesGoal;

  /** Map for singleton sequences of literals extracted from classes. */
  private MultiMap<ClassOrInterfaceType, Sequence> classLiteralMap;

  /** Set of singleton sequences for values from TestValue annotated fields. */
  private Set<Sequence> annotatedTestValues;

  /** Set of object contracts used to generate tests. */
  private ContractSet contracts;

  /** Set of concrete operations extracted from classes. */
  private final Set<TypedOperation> operations;

  /** For debugging only. */
  private List<Pattern> omitMethods;

  /** Omit methods predicate. */
  private OmitMethodsPredicate omitMethodsPredicate;

  /** Create an empty model of test context. */
  private OperationModel() {
    // TreeSet here for deterministic coverage in the systemTest runNaiveCollectionsTest()
    classTypes = new TreeSet<>();
    inputTypes = new TreeSet<>();
    classLiteralMap = new MultiMap<>();
    annotatedTestValues = new LinkedHashSet<>();
    contracts = new ContractSet();
    contracts.add(EqualsReflexive.getInstance()); // arity=1
    contracts.add(EqualsSymmetric.getInstance()); // arity=2
    contracts.add(EqualsHashcode.getInstance()); // arity=2
    contracts.add(EqualsToNullRetFalse.getInstance()); // arity=1
    contracts.add(EqualsReturnsNormally.getInstance()); // arity=1
    contracts.add(EqualsTransitive.getInstance()); // arity=3
    contracts.add(CompareToReflexive.getInstance()); // arity=1
    contracts.add(CompareToAntiSymmetric.getInstance()); // arity=2
    contracts.add(CompareToEquals.getInstance()); // arity=2
    contracts.add(CompareToSubs.getInstance()); // arity=3
    contracts.add(CompareToTransitive.getInstance()); // arity=3
    contracts.add(SizeToArrayLength.getInstance()); // arity=1

    coveredClassesGoal = new LinkedHashSet<>();
    operations = new TreeSet<>();
  }

  /**
   * Factory method to construct an operation model for a particular set of classes.
   *
   * @param visibility the {@link VisibilityPredicate} to test accessibility of classes and class
   *     members
   * @param reflectionPredicate the reflection predicate to determine which classes and class
   *     members are used
   * @param omitMethods the patterns for operations that should be omitted
   * @param classnames the names of classes under test
   * @param coveredClassesGoalNames the coverage goal: the names of classes to be tested by the
   *     covered class heuristic
   * @param errorHandler the handler for bad file name errors
   * @param literalsFileList the list of literals file names
   * @param operationSpecifications the collection of operation specifications
   * @return the {@link OperationModel} constructed with the given arguments
   * @throws SignatureParseException if a method signature is ill-formed
   * @throws NoSuchMethodException if an attempt is made to load a non-existent method
   */
  public static OperationModel createModel(
      VisibilityPredicate visibility,
      ReflectionPredicate reflectionPredicate,
      List<Pattern> omitMethods,
      Set<@ClassGetName String> classnames,
      Set<@ClassGetName String> coveredClassesGoalNames,
      ClassNameErrorHandler errorHandler,
      List<String> literalsFileList,
      SpecificationCollection operationSpecifications)
      throws SignatureParseException, NoSuchMethodException {

    OperationModel model = new OperationModel();

    // for debugging only
    model.omitMethods = omitMethods;

    model.addClassTypes(
        visibility,
        reflectionPredicate,
        classnames,
        coveredClassesGoalNames,
        errorHandler,
        literalsFileList);

    OmitMethodsPredicate omitPredicate = new OmitMethodsPredicate(omitMethods);

    model.omitMethodsPredicate = omitPredicate;

    model.addOperationsFromClasses(
        model.classTypes, visibility, reflectionPredicate, omitPredicate, operationSpecifications);
    model.addOperationsUsingSignatures(
        GenInputsAbstract.methodlist, visibility, reflectionPredicate, omitPredicate);
    model.addObjectConstructor();

    return model;
  }

  /**
   * Factory method to construct an operation model for a particular set of classes without an
   * omitmethods list or behavior specifications.
   *
   * @param visibility the {@link randoop.reflection.VisibilityPredicate} to test accessibility of
   *     classes and class members
   * @param reflectionPredicate the reflection predicate to determine which classes and class
   *     members are used
   * @param classnames the names of classes under test
   * @param coveredClassnames the names of classes to be tested by exercised heuristic
   * @param errorHandler the handler for bad file name errors
   * @param literalsFileList the list of literals file names
   * @return the operation model for the parameters
   * @throws SignatureParseException if a method signature is ill-formed
   * @throws NoSuchMethodException if an attempt is made to load a non-existent method
   */
  static OperationModel createModel(
      VisibilityPredicate visibility,
      ReflectionPredicate reflectionPredicate,
      Set<@ClassGetName String> classnames,
      Set<@ClassGetName String> coveredClassnames,
      ClassNameErrorHandler errorHandler,
      List<String> literalsFileList)
      throws NoSuchMethodException, SignatureParseException {
    return createModel(
        visibility,
        reflectionPredicate,
        new ArrayList<Pattern>(),
        classnames,
        coveredClassnames,
        errorHandler,
        literalsFileList,
        null);
  }

  /**
   * Factory method to construct an operation model for a particular set of classes without behavior
   * specifications.
   *
   * @param visibility the {@link VisibilityPredicate} to test accessibility of classes and class
   *     members
   * @param reflectionPredicate the reflection predicate to determine which classes and class
   *     members are used
   * @param omitMethods the patterns for operations that should be omitted
   * @param classnames the names of classes under test
   * @param coveredClassnames the names of classes to be tested by covered class heuristic
   * @param errorHandler the handler for bad file name errors
   * @param literalsFileList the list of literals file names
   * @return the {@link OperationModel} constructed with the given arguments
   * @throws SignatureParseException if a method signature is ill-formed
   * @throws NoSuchMethodException if an attempt is made to load a non-existent method
   */
  public static OperationModel createModel(
      VisibilityPredicate visibility,
      ReflectionPredicate reflectionPredicate,
      List<Pattern> omitMethods,
      Set<@ClassGetName String> classnames,
      Set<@ClassGetName String> coveredClassnames,
      ClassNameErrorHandler errorHandler,
      List<String> literalsFileList)
      throws NoSuchMethodException, SignatureParseException {
    return createModel(
        visibility,
        reflectionPredicate,
        omitMethods,
        classnames,
        coveredClassnames,
        errorHandler,
        literalsFileList,
        null);
  }

  /**
   * Adds literals to the component manager, by parsing any literals files specified by the user.
   * Includes literals at different levels indicated by {@link ClassLiteralsMode}.
   *
   * @param compMgr the component manager
   * @param literalsFile the list of literals file names
   * @param literalsLevel the level of literals to add
   */
  public void addClassLiterals(
      ComponentManager compMgr, List<String> literalsFile, ClassLiteralsMode literalsLevel) {

    // Add a (1-element) sequence corresponding to each literal to the component
    // manager.

    for (String filename : literalsFile) {
      MultiMap<ClassOrInterfaceType, Sequence> literalmap;
      if (filename.equals("CLASSES")) {
        literalmap = classLiteralMap;
      } else {
        literalmap = LiteralFileReader.parse(filename);
      }

      for (ClassOrInterfaceType type : literalmap.keySet()) {
        Package pkg = (literalsLevel == ClassLiteralsMode.PACKAGE ? type.getPackage() : null);
        for (Sequence seq : literalmap.getValues(type)) {
          switch (literalsLevel) {
            case CLASS:
              compMgr.addClassLevelLiteral(type, seq);
              break;
            case PACKAGE:
              assert pkg != null;
              compMgr.addPackageLevelLiteral(pkg, seq);
              break;
            case ALL:
              compMgr.addGeneratedSequence(seq);
              break;
            default:
              throw new Error(
                  "Unexpected error in GenTests.  Please report at https://github.com/randoop/randoop/issues , "
                      + "providing the information requested at https://randoop.github.io/randoop/manual/index.html#bug-reporting .");
          }
        }
      }
    }
  }

  /**
   * Given a file containing fully-qualified method signatures, returns the operations for them.
   *
<<<<<<< HEAD
   * @param file a file that contains method or constructor signatures, one per line
   * @return a map from each class type to the set of methods and constructors in it
   * @throws OperationParseException if a method signature cannot be parsed
   */
  public static MultiMap<Type, TypedClassOperation> readOperations(Path file)
      throws OperationParseException {
=======
   * @param file a file that contains method or constructor signatures, one per line. If null, this
   *     method returns an empty map.
   * @param onlyMethods if true, throw an exception if a constructor is read
   * @return a map from each class type to the set of methods/constructors in it
   * @throws OperationParseException if a method signature cannot be parsed
   */
  public static MultiMap<Type, TypedOperation> readOperations(
      @Nullable Path file, boolean onlyMethods) throws OperationParseException {
>>>>>>> 4c40ae69
    if (file != null) {
      MultiMap<Type, TypedOperation> sideEffectFreeMethodsByType = new MultiMap<>();
      try (EntryReader er = new EntryReader(file, "(//|#).*$", null)) {
<<<<<<< HEAD
        return OperationModel.readOperations(er);
=======
        for (String line : er) {
          String sig = line.trim();
          TypedClassOperation operation =
              signatureToOperation(
                  sig, VisibilityPredicate.IS_ANY, new EverythingAllowedPredicate());
          sideEffectFreeMethodsByType.add(operation.getDeclaringType(), operation);
        }
        return sideEffectFreeMethodsByType;
>>>>>>> 4c40ae69
      } catch (IOException e) {
        String message = String.format("Error while reading file %s: %s%n", file, e.getMessage());
        throw new RandoopUsageError(message, e);
      }
    }
    return new MultiMap<>();
<<<<<<< HEAD
  }

  /**
   * Returns operations read from the given EntryReader for a file with a list of fully qualified
   * method signatures.
   *
   * @param er the EntryReader to read from
   * @return contents of the file, as a map of operations
   * @throws IOException if there's a problem reading the file
   */
  private static MultiMap<Type, TypedClassOperation> readOperations(EntryReader er) {
    MultiMap<Type, TypedClassOperation> operationsMap = new MultiMap<>();
    for (String line : er) {
      String sig = line.trim();
      TypedClassOperation operation =
          signatureToOperation(sig, VisibilityPredicate.IS_ANY, new EverythingAllowedPredicate());
      operationsMap.add(operation.getDeclaringType(), operation);
    }
    return operationsMap;
  }

  /**
   * Returns operations read from the given stream for a file with a list of fully qualified method
   * signatures.
   *
   * @param is the stream from which to read
   * @param filename the file name to use in diagnostic messages
   * @return contents of the file, as a map of operations
   */
  public static MultiMap<Type, TypedClassOperation> readOperations(
      InputStream is, String filename) {
    if (is == null) {
      throw new RandoopBug("input stream is null for file " + filename);
    }
    // Read method omissions from user-provided file
    try (EntryReader er = new EntryReader(is, filename, "^#.*", null)) {
      return OperationModel.readOperations(er);
    } catch (IOException e) {
      String message = String.format("Error while reading file %s: %s%n", filename, e.getMessage());
      throw new RandoopUsageError(message, e);
    }
=======
>>>>>>> 4c40ae69
  }

  /**
   * Returns the set of types for classes under test.
   *
   * @return the set of class types
   */
  public Set<ClassOrInterfaceType> getClassTypes() {
    return classTypes;
  }

  /**
   * Returns the set of {@code Class<?>} objects that are the goals for the covered class heuristic.
   *
   * @return the set of covered classes
   */
  public Set<Class<?>> getCoveredClassesGoal() {
    return coveredClassesGoal;
  }

  /**
   * Returns the set of input types that occur as parameters in classes under test.
   *
   * @return the set of input types that occur in classes under test
   * @see TypeExtractor
   */
  public Set<Type> getInputTypes() {
    // TODO this is not used, should it be? or should it even be here?
    return inputTypes;
  }

  /**
   * Return the operations of this model as a list.
   *
   * @return the operations of this model
   */
  public List<TypedOperation> getOperations() {
    return new ArrayList<>(operations);
  }

  /**
   * Returns all {@link ObjectContract} objects for this run of Randoop. Includes Randoop defaults
   * and {@link randoop.CheckRep} annotated methods.
   *
   * @return the list of contracts
   */
  public ContractSet getContracts() {
    return contracts;
  }

  /**
   * Returns the omit methods predicate associated with this operation model.
   *
   * @return the omit method predicate
   */
  public OmitMethodsPredicate getOmitMethodsPredicate() {
    return omitMethodsPredicate;
  }

  /**
   * Returns the set of singleton sequences for values from {@code @TestValue} annotated fields.
   *
   * @return sequences that get fields annotated with {@code @TestValue}
   */
  public Set<Sequence> getAnnotatedTestValues() {
    return annotatedTestValues;
  }

  public void log() {
    if (Log.isLoggingOn()) {
      logOperations(GenInputsAbstract.log);
    }
  }

  /**
   * Output the operations of this model to {@code out}, if logging is enabled.
   *
   * @param out the PrintStream on which to produce output
   */
  public void logOperations(PrintStream out) {
    logOperations(new PrintWriter(new BufferedWriter(new OutputStreamWriter(out, UTF_8))));
  }

  /**
   * Output the operations of this model, if logging is enabled.
   *
   * @param out the Writer on which to produce output
   */
  public void logOperations(Writer out) {
    try {
      out.write("Operations: " + Globals.lineSep);
      for (TypedOperation t : operations) {
        out.write("  " + t.toString());
        out.write(Globals.lineSep);
        out.flush();
      }
    } catch (IOException e) {
      throw new RandoopBug("Error while logging operations", e);
    }
  }

  /** Print a verbose representation of the model, if logging is enabled. */
  public void dumpModel() {
    if (Log.isLoggingOn()) {
      dumpModel(GenInputsAbstract.log);
    }
  }

  /**
   * Print a verbose representation of the model to {@code out}.
   *
   * @param out the PrintStream on which to produce output
   */
  public void dumpModel(PrintStream out) {
    dumpModel(new PrintWriter(new BufferedWriter(new OutputStreamWriter(out, UTF_8))));
  }

  /**
   * Print a verbose representation of the model to {@code out}.
   *
   * @param out the Writer on which to produce output
   */
  public void dumpModel(Writer out) {
    try {
      out.write(String.format("Model with hashcode %s:%n", hashCode()));
      out.write(String.format("  classTypes = %s%n", classTypes));
      out.write(String.format("  inputTypes = %s%n", inputTypes));
      out.write(String.format("  coveredClassesGoal = %s%n", coveredClassesGoal));
      out.write(String.format("  classLiteralMap = %s%n", classLiteralMap));
      out.write(String.format("  annotatedTestValues = %s%n", annotatedTestValues));
      out.write(String.format("  contracts = %s%n", contracts));
      out.write(String.format("  omitMethods = %s%n", omitMethods));
      // Use logOperations instead: out.write(String.format("  operations = %s%n", operations));
      logOperations(out);
    } catch (IOException ioe) {
      throw new Error(ioe);
    }
  }

  /**
   * Gathers class types to be used in a run of Randoop and adds them to this {@code
   * OperationModel}. Specifically, collects types for classes-under-test, objects for covered-class
   * heuristic, concrete input types, annotated test values, and literal values. It operates by
   * converting from strings to {@code Class} objects. Also collects annotated test values, and
   * class literal values used in test generation.
   *
   * @param visibility the visibility predicate
   * @param reflectionPredicate the predicate to determine which reflection objects are used
   * @param classnames the names of classes-under-test
   * @param coveredClassesGoalNames the names of classes used as goals in the covered-class
   *     heuristic
   * @param errorHandler the handler for bad class names
   * @param literalsFileList the list of literals file names
   */
  private void addClassTypes(
      VisibilityPredicate visibility,
      ReflectionPredicate reflectionPredicate,
      Set<@ClassGetName String> classnames,
      Set<@ClassGetName String> coveredClassesGoalNames,
      ClassNameErrorHandler errorHandler,
      List<String> literalsFileList) {
    ReflectionManager mgr = new ReflectionManager(visibility);
    mgr.add(new DeclarationExtractor(this.classTypes, reflectionPredicate));
    mgr.add(new TypeExtractor(this.inputTypes, visibility));
    mgr.add(new TestValueExtractor(this.annotatedTestValues));
    mgr.add(new CheckRepExtractor(this.contracts));
    if (literalsFileList.contains("CLASSES")) {
      mgr.add(new ClassLiteralExtractor(this.classLiteralMap));
    }

    // Collect classes under test
    for (String classname : classnames) {
      Class<?> c = getClass(classname, errorHandler);
      // Note that c could be null if errorHandler just warns on bad names
      if (c != null) {
        String discardReason = nonInstantiable(c, visibility);
        if (discardReason != null) {
          System.out.printf(
              "Cannot instantiate %s %s specified via --testclass or --classlist.%n",
              discardReason, c.getName());
        } else {
          mgr.apply(c);
        }
      }
    }

    // Collect covered classes
    for (String classname : coveredClassesGoalNames) {
      Class<?> c = getClass(classname, errorHandler);
      if (c != null && !c.isInterface()) {
        coveredClassesGoal.add(c);
      }
    }
  }

  /**
   * Is this type instantiable? It must be visible, non-abstract, and not an interface.
   *
   * @param c the type to test for instantiability
   * @param visibility the visibility predicate
   * @return null if this class is instantiable to test, otherwise a string with a discard reason
   */
  public static String nonInstantiable(Class<?> c, VisibilityPredicate visibility) {
    if (c.isInterface()) {
      return "interface";
    } else if (!visibility.isVisible(c)) {
      return "non-visible";
    } else if (Modifier.isAbstract(c.getModifiers()) && !c.isEnum()) {
      return "abstract";
    } else {
      return null;
    }
  }

  /**
   * Returns the class whose name is {@code classname}. A wrapper around Class.forName.
   *
   * @param classname the name of a class or primitive type
   * @param errorHandler is called if no such class exists
   * @return the Class whose name is {@code classname}. May return null if {@code errorHandler} just
   *     warns on bad names.
   */
  private static @Nullable Class<?> getClass(
      @ClassGetName String classname, ClassNameErrorHandler errorHandler) {
    try {
      return TypeNames.getTypeForName(classname);
    } catch (ClassNotFoundException e) {
      errorHandler.handle(classname);
    } catch (Throwable e) {
      if (e.getCause() != null) {
        e = e.getCause();
      }
      errorHandler.handle(classname, e);
    }
    return null;
  }

  /**
   * Adds operations to this {@link OperationModel} from all of the given classes.
   *
   * @param classTypes the set of declaring class types for the operations, must be non-null
   * @param visibility the visibility predicate
   * @param reflectionPredicate the reflection predicate
   * @param omitPredicate the predicate for omitting operations
   * @param operationSpecifications the collection of {@link
   *     randoop.condition.specification.OperationSpecification}
   */
  private void addOperationsFromClasses(
      Set<ClassOrInterfaceType> classTypes,
      VisibilityPredicate visibility,
      ReflectionPredicate reflectionPredicate,
      OmitMethodsPredicate omitPredicate,
      SpecificationCollection operationSpecifications) {
    ReflectionManager mgr = new ReflectionManager(visibility);
    for (ClassOrInterfaceType classType : classTypes) {
      OperationExtractor extractor =
          new OperationExtractor(
              classType, reflectionPredicate, omitPredicate, visibility, operationSpecifications);
      mgr.apply(extractor, classType.getRuntimeClass());
      operations.addAll(extractor.getOperations());
    }
  }

  /**
   * Adds an operation to this {@link OperationModel} for each of the method signatures.
   *
   * @param methodSignatures_file the file containing the signatures; if null, do nothing
   * @param visibility the visibility predicate
   * @param reflectionPredicate the reflection predicate
   * @param omitPredicate the predicate for omitting operations
   * @throws SignatureParseException if any signature is syntactically invalid
   */
  private void addOperationsUsingSignatures(
      Path methodSignatures_file,
      VisibilityPredicate visibility,
      ReflectionPredicate reflectionPredicate,
      OmitMethodsPredicate omitPredicate)
      throws SignatureParseException {
    if (methodSignatures_file == null) {
      return;
    }
    try (EntryReader reader = new EntryReader(methodSignatures_file, "(//|#).*$", null)) {
      for (String line : reader) {
        String sig = line.trim();
        if (!sig.isEmpty()) {
          TypedClassOperation operation =
              signatureToOperation(sig, visibility, reflectionPredicate);
          if (!omitPredicate.shouldOmit(operation)) {
            operations.add(operation);
          }
        }
      }
    } catch (IOException e) {
      throw new RandoopUsageError("Problem reading file " + methodSignatures_file, e);
    }
  }

  /**
   * Given a signature, returns the method or constructor it represents.
   *
   * @param signature the operation's signature, in Randoop's format
   * @param visibility the visibility predicate
   * @param reflectionPredicate the reflection predicate
   * @return the method or constructor that the signature represents
   */
  public static TypedClassOperation signatureToOperation(
      String signature, VisibilityPredicate visibility, ReflectionPredicate reflectionPredicate) {
    AccessibleObject accessibleObject;
    try {
      accessibleObject = SignatureParser.parse(signature, visibility, reflectionPredicate);
    } catch (SignatureParseException e) {
      throw new RandoopUsageError("Could not parse signature " + signature, e);
    }
    if (accessibleObject == null) {
      throw new Error(
          String.format(
              "accessibleObject is null for %s, typically due to predicates: %s, %s",
              signature, visibility, reflectionPredicate));
    }
    if (accessibleObject instanceof Constructor) {
      return TypedOperation.forConstructor((Constructor) accessibleObject);
    } else {
      return TypedOperation.forMethod((Method) accessibleObject);
    }
  }

  /** Creates and adds the Object class default constructor call to the concrete operations. */
  private void addObjectConstructor() {
    Constructor<?> objectConstructor;
    try {
      objectConstructor = Object.class.getConstructor();
    } catch (NoSuchMethodException e) {
      throw new RandoopBug("unable to load java.lang.Object() constructor", e);
    }
    TypedClassOperation operation = TypedOperation.forConstructor(objectConstructor);
    classTypes.add(operation.getDeclaringType());
    operations.add(operation);
  }
}<|MERGE_RESOLUTION|>--- conflicted
+++ resolved
@@ -298,45 +298,23 @@
   /**
    * Given a file containing fully-qualified method signatures, returns the operations for them.
    *
-<<<<<<< HEAD
-   * @param file a file that contains method or constructor signatures, one per line
+   * @param file a file that contains method or constructor signatures, one per line. If null, this
+   *     method returns an empty map.
    * @return a map from each class type to the set of methods and constructors in it
    * @throws OperationParseException if a method signature cannot be parsed
    */
-  public static MultiMap<Type, TypedClassOperation> readOperations(Path file)
+  public static MultiMap<Type, TypedClassOperation> readOperations(@Nullable Path file)
       throws OperationParseException {
-=======
-   * @param file a file that contains method or constructor signatures, one per line. If null, this
-   *     method returns an empty map.
-   * @param onlyMethods if true, throw an exception if a constructor is read
-   * @return a map from each class type to the set of methods/constructors in it
-   * @throws OperationParseException if a method signature cannot be parsed
-   */
-  public static MultiMap<Type, TypedOperation> readOperations(
-      @Nullable Path file, boolean onlyMethods) throws OperationParseException {
->>>>>>> 4c40ae69
     if (file != null) {
       MultiMap<Type, TypedOperation> sideEffectFreeMethodsByType = new MultiMap<>();
       try (EntryReader er = new EntryReader(file, "(//|#).*$", null)) {
-<<<<<<< HEAD
         return OperationModel.readOperations(er);
-=======
-        for (String line : er) {
-          String sig = line.trim();
-          TypedClassOperation operation =
-              signatureToOperation(
-                  sig, VisibilityPredicate.IS_ANY, new EverythingAllowedPredicate());
-          sideEffectFreeMethodsByType.add(operation.getDeclaringType(), operation);
-        }
-        return sideEffectFreeMethodsByType;
->>>>>>> 4c40ae69
       } catch (IOException e) {
         String message = String.format("Error while reading file %s: %s%n", file, e.getMessage());
         throw new RandoopUsageError(message, e);
       }
     }
     return new MultiMap<>();
-<<<<<<< HEAD
   }
 
   /**
@@ -378,8 +356,6 @@
       String message = String.format("Error while reading file %s: %s%n", filename, e.getMessage());
       throw new RandoopUsageError(message, e);
     }
-=======
->>>>>>> 4c40ae69
   }
 
   /**
