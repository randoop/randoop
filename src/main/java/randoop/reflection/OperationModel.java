--- conflicted
+++ resolved
@@ -692,16 +692,11 @@
                 omitMethodsPredicate,
                 accessibility,
                 operationSpecifications);
-<<<<<<< HEAD
-        mgr.apply(extractor, classType.getRuntimeClass());
         Log.logPrintf("addOperationsFromClasses: classType=%s%n", classType);
-        for (TypedOperation op : extractor.getOperations()) {
+        for (TypedOperation op : oneClassOperations) {
           Log.logPrintf("    %s%n", op);
         }
-        operations.addAll(extractor.getOperations());
-=======
         operations.addAll(oneClassOperations);
->>>>>>> 6eb3ff03
       } catch (Throwable e) {
         // TODO: What is an example of this?  Should an error be raised, rather than this
         // easy-to-overlook output?
