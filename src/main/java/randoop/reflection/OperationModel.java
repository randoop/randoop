--- conflicted
+++ resolved
@@ -138,12 +138,10 @@
     coveredClassesGoal = new LinkedHashSet<>();
     operations = new TreeSet<>();
 
-<<<<<<< HEAD
-    constantMiningStatistics = new ScopeToScopeStatistics();
-=======
     this.omitMethods = omitMethods;
     this.omitMethodsPredicate = new OmitMethodsPredicate(omitMethods);
->>>>>>> ec072347
+
+    constantMiningStatistics = new ScopeToScopeStatistics();
   }
 
   // TODO: Much or all of this should be done in the constructor, rather than having a factory
