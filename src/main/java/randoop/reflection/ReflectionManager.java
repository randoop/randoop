package randoop.reflection;

import java.lang.reflect.Constructor;
import java.lang.reflect.Field;
import java.lang.reflect.GenericArrayType;
import java.lang.reflect.Method;
import java.lang.reflect.Modifier;
import java.lang.reflect.ParameterizedType;
import java.lang.reflect.Type;
import java.lang.reflect.TypeVariable;
import java.lang.reflect.WildcardType;
import java.util.ArrayList;
import java.util.HashMap;
import java.util.HashSet;
import java.util.LinkedHashSet;
import java.util.Map;
import java.util.Set;
import java.util.TreeSet;
import org.plumelib.util.ClassDeterministic;
import randoop.util.Log;

/**
 * ReflectionManager contains a set of visitors and a accessibility predicate. It applies each
 * visitor to each declaration (class, method, field) that satisfies the predicate.
 *
 * <p>For a non-enum class, visits:
 *
 * <ul>
 *   <li>all methods satisfying predicate.
 *   <li>all constructors satisfying predicate.
 *   <li>all fields that satisfy predicate and are not shadowed. (A shadowed field is a member of a
 *       superclass with the same name as a field in the current class. These are accessible via
 *       reflection.)
 *   <li>inner enums satisfying predicate.
 * </ul>
 *
 * <p>For an enum, visits:
 *
 * <ul>
 *   <li>all enum constants.
 *   <li>methods of the enum satisfying predicate other than {@code values} and {@code valueOf}.
 *   <li>methods defined for enum constants that satisfy predicate.
 * </ul>
 *
 * <p>Note that visitors may have their own predicates, but need not check accessibility.
 */
public class ReflectionManager {

  /**
   * The accessibility predicate for classes and class members.
   *
   * <p>DO NOT use this field directly (except on classes and fields)! Instead, call the methods
   * {@code isAccessible()} that are defined in this class.
   */
  private AccessibilityPredicate predicate;

  /** The visitors to apply. */
  private ArrayList<ClassVisitor> visitors;

  /**
   * Creates a manager object that uses the given predicate to determine which classes, methods, and
   * constructors should be visited. The list of visitors is initially empty.
   *
   * @param predicate the predicate to indicate whether classes and class members should be visited
   */
  public ReflectionManager(AccessibilityPredicate predicate) {
    this.predicate = predicate;
    this.visitors = new ArrayList<>();
  }

  /**
   * Registers a {@link ClassVisitor} for use by the {@link ReflectionManager#apply(Class)} method.
   *
   * @param visitor the {@link ClassVisitor} object to add
   */
  public void add(ClassVisitor visitor) {
    visitors.add(visitor);
  }

  /**
   * Applies the registered {@link ClassVisitor} objects of this object to the given class and its
   * members that satisfy the given predicate. Excludes fields that are shadowed by inheritance that
   * are otherwise still accessible by reflection. Each visitor is applied to each member at most
   * once.
   *
   * @param c the {@link Class} object to be visited
   */
  public void apply(Class<?> c) {
    for (ClassVisitor visitor : visitors) {
      apply(visitor, c);
    }
  }

  /**
   * Applies the given {@link ClassVisitor} visitor to the class object and its members that satisfy
   * the predicate of this reflection manager.
   *
   * <p>Sorts class members to ensure a canonical order for visits.
   *
   * @param visitor the {@link ClassVisitor} to apply to the class
   * @param c the class
   */
  public void apply(ClassVisitor visitor, Class<?> c) {
    Log.logPrintf("Applying visitor %s to class %s%n", visitor, c.getName());

<<<<<<< HEAD
    @SuppressWarnings("UnusedVariable") // TEMPORARY
    boolean classIsAccessible = predicate.isAccessible(c);
    // Continue even if the class is not accessible; it might contain public static methods.
=======
    if (!predicate.isAccessible(c)) {
      Log.logPrintln("ReflectionManager.apply: class " + c + " is not accessible");
      return;
    }
>>>>>>> 84900b21

    visitBefore(visitor, c); // perform any previsit steps

    if (c.isEnum()) { // treat enum classes differently
      applyToEnum(visitor, c);
    } else {

      try {
        Log.logPrintf(
            "ReflectionManager.apply%n"
                + "  %s%n"
                + "  getMethods = %d%n"
                + "  getDeclaredMethods = %d%n"
                + "  visitor = %s%n",
            c,
            ClassDeterministic.getMethods(c).length,
            ClassDeterministic.getDeclaredMethods(c).length,
            visitor);
      } catch (Throwable e) {
        throw new Error(
            String.format("Problem with ReflectionManager.apply(%s, %s)", visitor, c), e);
      }

      // Methods
      // Need to call both getMethods (which returns only public methods) and also
      // getDeclaredMethods (which includes all methods declared by the class itself, but not
      // inherited ones).

      Set<Method> methods = new HashSet<>();
      for (Method m : ClassDeterministic.getMethods(c)) {
        methods.add(m);
        if (isAccessible(m)) {
<<<<<<< HEAD
          if (classIsAccessible || Modifier.isPublic(m.getModifiers())) {
            applyTo(visitor, m);
          } else {
            Log.logPrintln("ReflectionManager.apply: method " + m + " is in an inaccessible class");
          }
=======
          applyTo(visitor, m);
>>>>>>> 84900b21
        } else {
          Log.logPrintln("ReflectionManager.apply: method " + m + " is not accessible");
        }
      }
      Log.logPrintf("ReflectionManager.apply done with getMethods for class %s%n", c);

      for (Method m : ClassDeterministic.getDeclaredMethods(c)) {
        // if not duplicate and satisfies predicate
        if (!methods.contains(m)) {
          if (isAccessible(m)) {
            applyTo(visitor, m);
          } else {
            Log.logPrintln("ReflectionManager.apply: declared method " + m + " is not accessible");
          }
        }
      }
      Log.logPrintf("ReflectionManager.apply done with getDeclaredMethods for class %s%n", c);

      // Constructors
      for (Constructor<?> co : ClassDeterministic.getDeclaredConstructors(c)) {
        if (isAccessible(co)) {
          applyTo(visitor, co);
        }
      }

      // member types
      for (Class<?> ic : ClassDeterministic.getDeclaredClasses(c)) {
        if (isAccessible(ic)) {
          applyTo(visitor, ic);
        }
      }

      // Fields
      // The set of fields declared in class c is needed to ensure we don't
      // collect inherited fields that are shadowed by a local declaration.
      Set<String> declaredNames = new TreeSet<>();
      for (Field f : ClassDeterministic.getDeclaredFields(c)) { // for fields declared by c
        declaredNames.add(f.getName());
        if (predicate.isAccessible(f)) {
          applyTo(visitor, f);
        }
      }
      for (Field f : ClassDeterministic.getFields(c)) { // for all public fields of c
        // keep a field that satisfies filter, and is not inherited and shadowed by
        // local declaration
        if (predicate.isAccessible(f) && !declaredNames.contains(f.getName())) {
          applyTo(visitor, f);
        }
      }
    }

    visitAfter(visitor, c);
  }

  /**
   * Applies the visitors to the constants and methods of the given enum. A method is included if it
   * satisfies the predicate, and either is declared in the enum, or in the anonymous class of some
   * constant. Note that methods will either belong to the enum itself, or to an anonymous class
   * attached to a constant. Ordinarily, the type of the constant is the enum, but when there is an
   * anonymous class for constant e, e.getClass() returns the anonymous class. This is used to check
   * for method overrides (that could include Object methods) within the constant.
   *
   * <p>Heuristically exclude methods {@code values} and {@code valueOf} since their definition is
   * implicit, and we aren't testing Java enum implementation.
   *
   * @param visitor the {@link ClassVisitor}
   * @param c the enum class object from which constants and methods are extracted
   */
  @SuppressWarnings("GetClassOnEnum")
  private void applyToEnum(ClassVisitor visitor, Class<?> c) {
    // Maps from a name to a set of methods.
    Map<String, Set<Method>> overrideMethods = new HashMap<>();
    for (Object obj : c.getEnumConstants()) {
      Enum<?> e = (Enum<?>) obj;
      applyTo(visitor, e);
      if (!e.getClass().equals(c)) { // does constant have an anonymous class?
        for (Method m : e.getClass().getDeclaredMethods()) {
          Set<Method> methodSet =
              overrideMethods.computeIfAbsent(m.getName(), __ -> new LinkedHashSet<>());
          methodSet.add(m);
        }
      }
    }
    // get methods that are explicitly declared in the enum
    for (Method m : ClassDeterministic.getDeclaredMethods(c)) {
      if (isAccessible(m)) {
        if (!m.getName().equals("values") && !m.getName().equals("valueOf")) {
          applyTo(visitor, m);
        }
      }
    }
    // get any inherited methods also declared in anonymous class of some
    // constant
    for (Method m : ClassDeterministic.getMethods(c)) {
      if (isAccessible(m)) {
        Set<Method> methodSet = overrideMethods.get(m.getName());
        if (methodSet != null) {
          for (Method method : methodSet) {
            applyTo(visitor, method);
          }
        }
      }
    }
  }

  /**
   * Apply a visitor to a field.
   *
   * @param v the {@link ClassVisitor}
   * @param f the field to be visited
   */
  private void applyTo(ClassVisitor v, Field f) {
    Log.logPrintf("Visiting field %s%n", f.toGenericString());
    v.visit(f);
  }

  /**
   * Apply a visitor to the member class.
   *
   * <p>The {@link ReflectionManager} does not apply itself to the member class, since it could
   * violate assumptions in the visitor. And, so instead allows the visitor to implement that call
   * if it is necessary.
   *
   * @param v the {@link ClassVisitor}
   * @param c the member class to be visited
   */
  private void applyTo(ClassVisitor v, Class<?> c) {
    Log.logPrintf("Visiting member class %s%n", c.toString());
    v.visit(c, this);
  }

  /**
   * Apply a visitor to a constructor.
   *
   * @param v the {@link ClassVisitor}
   * @param co the constructor to be visited
   */
  private void applyTo(ClassVisitor v, Constructor<?> co) {
    Log.logPrintf("Visiting constructor %s%n", co.toGenericString());
    v.visit(co);
  }

  /**
   * Apply a visitor to a method.
   *
   * @param v the {@link ClassVisitor}
   * @param m the method to be visited
   */
  private void applyTo(ClassVisitor v, Method m) {
    Log.logPrintf("ReflectionManager visiting method %s, visitor=%s%n", m.toGenericString(), v);
    v.visit(m);
  }

  /**
   * Apply a visitor to a enum value.
   *
   * @param v the {@link ClassVisitor}
   * @param e the enum value to be visited
   */
  private void applyTo(ClassVisitor v, Enum<?> e) {
    Log.logPrintf("Visiting enum %s%n", e);
    v.visit(e);
  }

  /**
   * Apply a visitor to a class. Called at the beginning of {@link #apply(Class)}.
   *
   * @param v the {@link ClassVisitor}
   * @param c the class to be visited
   */
  private void visitBefore(ClassVisitor v, Class<?> c) {
    v.visitBefore(c);
  }

  /**
   * Apply a visitor to a class. Called at the end of {@link #apply(Class)}.
   *
   * @param v the {@link ClassVisitor}
   * @param c the class to be visited
   */
  private void visitAfter(ClassVisitor v, Class<?> c) {
    v.visitAfter(c);
  }

  /**
   * Determines whether a method, its parameter types, and its return type are all accessible.
   *
   * @param m the method to check for accessibility
   * @return true if the method, each parameter type, and the return type are all accessible; and
   *     false otherwise
   */
  private boolean isAccessible(Method m) {
    if (!predicate.isAccessible(m)) {
      Log.logPrintf("Will not use non-accessible method: %s%n", m.toGenericString());
      return false;
    }
    if (!isAccessible(m.getGenericReturnType())) {
      Log.logPrintf(
          "Will not use method with non-accessible return type: %s%n", m.toGenericString());
      return false;
    }
    for (Type p : m.getGenericParameterTypes()) {
      if (!isAccessible(p)) {
        Log.logPrintf(
            "Will not use method with non-accessible parameter %s: %s%n", p, m.toGenericString());
        return false;
      }
    }
    return true;
  }

  /**
   * Determines whether a constructor and each of its parameter types are accessible.
   *
   * @param c the constructor
   * @return true if the constructor and each parameter type are accessible; false, otherwise
   */
  private boolean isAccessible(Constructor<?> c) {
    if (!predicate.isAccessible(c)) {
      Log.logPrintf("Will not use non-accessible constructor: %s%n", c.toGenericString());
      return false;
    }
    for (Type p : c.getGenericParameterTypes()) {
      if (!isAccessible(p)) {
        Log.logPrintf(
            "Will not use constructor with non-accessible parameter %s: %s%n",
            p, c.toGenericString());
        return false;
      }
    }
    return true;
  }

  /**
   * Determines whether a {@code java.lang.reflect.Type} is a type accessible by to the generated
   * tests.
   *
   * @param type the type to check
   * @return true if the type is accessible, false otherwise
   */
  private boolean isAccessible(Type type) {
    if (type instanceof GenericArrayType) {
      return isAccessible(((GenericArrayType) type).getGenericComponentType());
    } else if (type instanceof ParameterizedType) {
      if (!isAccessible(((ParameterizedType) type).getRawType())) {
        return false;
      }
      for (Type argType : ((ParameterizedType) type).getActualTypeArguments()) {
        if (!isAccessible(argType)) {
          return false;
        }
      }
      return true;
    } else if (type instanceof TypeVariable) {
      return true;
    } else if (type instanceof WildcardType) {
      return true;
    }
    // if type is none of the types above then must be Class<?>, which predicate can handle
    Class<?> rawType = (Class<?>) type;
    return predicate.isAccessible(rawType);
  }
}<|MERGE_RESOLUTION|>--- conflicted
+++ resolved
@@ -103,16 +103,8 @@
   public void apply(ClassVisitor visitor, Class<?> c) {
     Log.logPrintf("Applying visitor %s to class %s%n", visitor, c.getName());
 
-<<<<<<< HEAD
-    @SuppressWarnings("UnusedVariable") // TEMPORARY
     boolean classIsAccessible = predicate.isAccessible(c);
     // Continue even if the class is not accessible; it might contain public static methods.
-=======
-    if (!predicate.isAccessible(c)) {
-      Log.logPrintln("ReflectionManager.apply: class " + c + " is not accessible");
-      return;
-    }
->>>>>>> 84900b21
 
     visitBefore(visitor, c); // perform any previsit steps
 
@@ -145,15 +137,11 @@
       for (Method m : ClassDeterministic.getMethods(c)) {
         methods.add(m);
         if (isAccessible(m)) {
-<<<<<<< HEAD
           if (classIsAccessible || Modifier.isPublic(m.getModifiers())) {
             applyTo(visitor, m);
           } else {
             Log.logPrintln("ReflectionManager.apply: method " + m + " is in an inaccessible class");
           }
-=======
-          applyTo(visitor, m);
->>>>>>> 84900b21
         } else {
           Log.logPrintln("ReflectionManager.apply: method " + m + " is not accessible");
         }
