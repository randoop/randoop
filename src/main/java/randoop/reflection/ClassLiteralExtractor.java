--- conflicted
+++ resolved
@@ -45,10 +45,7 @@
    * @param constantMiningStatistics the storage for constant mining information
    */
   ClassLiteralExtractor(ConstantMiningStatistics constantMiningStatistics) {
-<<<<<<< HEAD
-=======
     this(new MultiMap<>());
->>>>>>> 76134d6b
     this.constantMiningStatistics = constantMiningStatistics;
   }
 
