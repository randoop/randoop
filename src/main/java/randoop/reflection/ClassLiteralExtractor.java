package randoop.reflection;

import java.util.ArrayList;
import java.util.HashSet;
import java.util.Set;
import org.checkerframework.checker.nullness.qual.NonNull;
import randoop.generation.literaltfidf.ScopeToLiteralStatistics;
import randoop.operation.NonreceiverTerm;
import randoop.operation.TypedOperation;
import randoop.sequence.Sequence;
import randoop.sequence.Variable;
import randoop.types.ClassOrInterfaceType;
import randoop.util.ClassFileConstants;

/**
 * {@code ClassLiteralExtractor} is a {@link ClassVisitor} that extracts literals from the bytecode
 * of each class visited, recording constant statistics including usage frequency and the classes
 * that contain each constant. All extracted literals are stored in {@link ScopeToLiteralStatistics}
 * to support both TF-IDF and non-TF-IDF literal selection strategies.
 *
 * @see OperationModel
 */
class ClassLiteralExtractor extends DefaultClassVisitor {

  /** The storage for constant information. */
  private ScopeToLiteralStatistics scopeToLiteralStatistics;

  /**
   * Creates a visitor that records constant statistics.
   *
<<<<<<< HEAD
   * @param scopeToLiteralStatistics the storage for constant information
=======
   * @param literalMap a map from types to sequences in them that yield a literal
>>>>>>> 6000bb80
   */
  ClassLiteralExtractor(ScopeToLiteralStatistics scopeToLiteralStatistics) {
    this.scopeToLiteralStatistics = scopeToLiteralStatistics;
  }

  /**
   * {@inheritDoc}
   *
<<<<<<< HEAD
   * <p>For each class, add sequences for each constant that the class uses to the statistics.
   * Records the constant statistics (numUses, classesWithConstant).
=======
   * <p>For each class, add to the literal map a sequence for each literal that the class uses.
>>>>>>> 6000bb80
   */
  @Override
  public void visitBefore(Class<?> c) {
    Set<Sequence> allConstants = new HashSet<>();
    ClassOrInterfaceType containingType = ClassOrInterfaceType.forClass(c);
    ClassFileConstants.ConstantSet constantSet = ClassFileConstants.getConstants(c.getName());
    Set<NonreceiverTerm> nonreceiverTerms =
        ClassFileConstants.constantSetToNonreceiverTerms(constantSet);
    for (NonreceiverTerm term : nonreceiverTerms) {
      Sequence seq =
          new Sequence()
              .extend(
                  TypedOperation.createNonreceiverInitialization(term), new ArrayList<Variable>(0));
      @SuppressWarnings("nullness:assignment") // TODO: how do we know the term value is non-null?
      @NonNull Object termValue = term.getValue();
      scopeToLiteralStatistics.incrementNumUses(
          containingType, seq, constantSet.getConstantFrequency(termValue));
      allConstants.add(seq);
    }

    // Record class-level statistics once per class after processing all sequences
    scopeToLiteralStatistics.recordSequencesInClass(containingType, allConstants);
  }
}<|MERGE_RESOLUTION|>--- conflicted
+++ resolved
@@ -28,11 +28,7 @@
   /**
    * Creates a visitor that records constant statistics.
    *
-<<<<<<< HEAD
-   * @param scopeToLiteralStatistics the storage for constant information
-=======
-   * @param literalMap a map from types to sequences in them that yield a literal
->>>>>>> 6000bb80
+   * @param scopeToLiteralStatistics a map from types to sequences in them that yield a literal
    */
   ClassLiteralExtractor(ScopeToLiteralStatistics scopeToLiteralStatistics) {
     this.scopeToLiteralStatistics = scopeToLiteralStatistics;
@@ -41,12 +37,7 @@
   /**
    * {@inheritDoc}
    *
-<<<<<<< HEAD
-   * <p>For each class, add sequences for each constant that the class uses to the statistics.
-   * Records the constant statistics (numUses, classesWithConstant).
-=======
    * <p>For each class, add to the literal map a sequence for each literal that the class uses.
->>>>>>> 6000bb80
    */
   @Override
   public void visitBefore(Class<?> c) {
