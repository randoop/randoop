--- conflicted
+++ resolved
@@ -22,11 +22,7 @@
  * @see OperationModel
  */
 class ClassLiteralExtractor extends DefaultClassVisitor {
-<<<<<<< HEAD
-  /** Map a literal sequences corresponding to each class under test. */
-=======
   /** Map from a class under test to the literal sequences that appear in it. */
->>>>>>> 807418db
   private MultiMap<ClassOrInterfaceType, Sequence> literalMap;
 
   /** The wrapper for storing constant mining information. */
@@ -35,11 +31,7 @@
   /**
    * Creates a visitor that adds discovered literals to the given map.
    *
-<<<<<<< HEAD
-   * @param literalMap the map from types to sequences
-=======
    * @param literalMap a map from types to sequences in them that yield a constant
->>>>>>> 807418db
    */
   ClassLiteralExtractor(MultiMap<ClassOrInterfaceType, Sequence> literalMap) {
     this.literalMap = literalMap;
@@ -88,15 +80,9 @@
     }
     if (GenInputsAbstract.constant_mining && GenInputsAbstract.literals_level != CLASS) {
       for (Sequence seq : occurredSequences) {
-<<<<<<< HEAD
-        constantMiningWrapper.addClassesWithConstant(constantType, seq, 1);
-      }
-      constantMiningWrapper.addTotalClasses(constantType, 1);
-=======
         constantMiningWrapper.addToClassesWithConstantInfo(constantType, seq, 1);
       }
       constantMiningWrapper.addToTotalClasses(constantType, 1);
->>>>>>> 807418db
     }
   }
 }