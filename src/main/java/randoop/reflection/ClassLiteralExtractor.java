package randoop.reflection;

import java.util.ArrayList;
import java.util.Collection;
<<<<<<< HEAD
import java.util.Map;

import randoop.main.GenInputsAbstract;
=======
>>>>>>> 75b5ee65
import randoop.operation.NonreceiverTerm;
import randoop.operation.TypedOperation;
import randoop.sequence.Sequence;
import randoop.sequence.Variable;
import randoop.types.ClassOrInterfaceType;
import randoop.util.ClassFileConstants;
import randoop.util.MultiMap;

/**
 * {@code ClassLiteralExtractor} is a {@link ClassVisitor} that extracts literals from the bytecode
 * of each class visited, adding a sequence for each to a map associating a sequence with a type.
 */
class ClassLiteralExtractor extends DefaultClassVisitor {

  private MultiMap<ClassOrInterfaceType, Sequence> literalMap;

  /**
   * The term frequency mapping is used for the weighted constants option.
   * This will keep track of how often a constant appears across all constants.
   */
  private Map<Sequence, Integer> tfFrequency;

  ClassLiteralExtractor(
      MultiMap<ClassOrInterfaceType, Sequence> literalMap, Map<Sequence, Integer> tfFrequency) {
    this.literalMap = literalMap;
    this.tfFrequency = tfFrequency;
  }

  @Override
  public void visitBefore(Class<?> c) {
    Collection<ClassFileConstants.ConstantSet> constList = new ArrayList<>();
    constList.add(ClassFileConstants.getConstants(c.getName()));
    MultiMap<Class<?>, NonreceiverTerm> constantMap = ClassFileConstants.toMap(constList);
    for (Class<?> constantClass : constantMap.keySet()) {
      ClassOrInterfaceType constantType = ClassOrInterfaceType.forClass(constantClass);
      for (NonreceiverTerm term : constantMap.getValues(constantClass)) {
        Sequence seq =
            new Sequence()
                .extend(
                    TypedOperation.createNonreceiverInitialization(term),
                    new ArrayList<Variable>());
        literalMap.add(constantType, seq);
        if (GenInputsAbstract.weighted_constants) {
          if (tfFrequency.containsKey(seq)) {
            tfFrequency.put(seq, tfFrequency.get(seq) + 1);
          } else {
            tfFrequency.put(seq, 1);
          }
        }
      }
    }
  }
}<|MERGE_RESOLUTION|>--- conflicted
+++ resolved
@@ -2,12 +2,8 @@
 
 import java.util.ArrayList;
 import java.util.Collection;
-<<<<<<< HEAD
 import java.util.Map;
-
 import randoop.main.GenInputsAbstract;
-=======
->>>>>>> 75b5ee65
 import randoop.operation.NonreceiverTerm;
 import randoop.operation.TypedOperation;
 import randoop.sequence.Sequence;
@@ -25,8 +21,8 @@
   private MultiMap<ClassOrInterfaceType, Sequence> literalMap;
 
   /**
-   * The term frequency mapping is used for the weighted constants option.
-   * This will keep track of how often a constant appears across all constants.
+   * The term frequency mapping is used for the weighted constants option. This will keep track of
+   * how often a constant appears across all constants.
    */
   private Map<Sequence, Integer> tfFrequency;
 
