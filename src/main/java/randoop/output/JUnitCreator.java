--- conflicted
+++ resolved
@@ -290,7 +290,6 @@
       }
     }
 
-<<<<<<< HEAD
     if (!Globals.makeAccessibleCode.isEmpty()) {
       // There are no newlines because this string will only be parsed by JavaParser.
       StringBuilder initReflectiveMethodsBuilder = new StringBuilder();
@@ -316,7 +315,7 @@
                       .get());
       bodyDeclarations.add(initializer);
     }
-=======
+
     // If boolean array assert is enabled, add assertBooleanArrayEquals(boolean[], boolean[]) method
     // to the test class.
     // This is a backward compatibility feature in case the user is using JUnit 4.11 or below
@@ -324,7 +323,6 @@
     MethodDeclaration assertBooleanArrayEqualsMethod =
         javaParser.parseMethodDeclaration(BOOLEAN_ARRAY_EQUALS_METHOD).getResult().get();
     bodyDeclarations.add(assertBooleanArrayEqualsMethod);
->>>>>>> b729e581
 
     for (ExecutableSequence eseq : sequences) {
       MethodDeclaration testMethod = createTestMethod(testClassName, methodNameGen.next(), eseq);
