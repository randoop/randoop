package randoop.output;

import java.io.File;
import java.io.IOException;
import java.io.PrintStream;
import randoop.Globals;

/**
<<<<<<< HEAD
 * A {@link CodeWriter} that writes JUnit4 test class source text to a .java file with annotations
 * so that tests are executed in ascending alphabetical order by test method name.
=======
 * A {@link CodeWriter} that writes JUnit4 test class source text to a {@code .java} file with
 * annotations so that tests are executed in ascending alphabetical order by test method name.
>>>>>>> 68c69e3a
 */
public class JavaFileWriter implements CodeWriter {

  /** The directory to which JUnit files are written */
  private final String dirName;

  /**
   * JavaFileWriter creates an instance of class holding information needed to write a test suite.
   *
   * @param junitDirName directory where files are to be written
   */
  public JavaFileWriter(String junitDirName) {
    this.dirName = junitDirName;
  }

  /**
   * writeClassCode writes a code sequence as a JUnit4 test class to a .java file. Tests are
   * executed in ascending alphabetical order by test method name.
   *
   * @param packageName the package name for the class
   * @param className the name of the class
   * @param classCode the source text of the test class
   * @return the File object for generated java file
   */
  @Override
  public File writeClassCode(String packageName, String className, String classCode) {
    File dir = createOutputDir(packageName);
    File file = new File(dir, className + ".java");

    try (PrintStream out = createTextOutputStream(file)) {
      out.println(classCode);
    }

    return file;
  }

  @Override
  public File writeUnmodifiedClassLines(
      String packageName, String className, String[] sourceLines) {
    File dir = createOutputDir(packageName);
    File file = new File(dir, className + ".java");
    try (PrintStream out = createTextOutputStream(file)) {
      for (String line : sourceLines) {
        out.print(line + Globals.lineSep);
      }
    }
    return file;
  }

  @Override
  public File writeUnmodifiedClassCode(String packageName, String classname, String classCode) {
    return writeClassCode(packageName, classname, classCode);
  }

  /**
   * Create the output directory for the package if it does not already exist.
   *
   * @param packageName the package name
   * @return the {@code File} for the created directory
   */
  private File createOutputDir(String packageName) {
    File dir = getDir(packageName);
    if (!dir.exists()) {
      boolean success = dir.mkdirs();
      if (!success) {
        throw new Error("Unable to create directory: " + dir.getAbsolutePath());
      }
    }
    return dir;
  }

  /**
   * Returns the directory for the package name relative to the directory name of this writer.
   *
   * @param packageName the package name
   * @return the {@code File} for the directory corresponding to the package name
   */
  private File getDir(String packageName) {
    File dir;
    if (dirName == null || dirName.length() == 0) {
      dir = new File(System.getProperty("user.dir"));
    } else {
      dir = new File(dirName);
    }
    if (packageName == null) {
      return dir;
    }

    if (packageName.length() == 0) {
      return dir;
    }
    String[] split = packageName.split("\\.");
    for (String s : split) {
      dir = new File(dir, s);
    }
    return dir;
  }

  /**
   * Returns the output stream to print to the given file.
   *
   * @param file the file to be written to
   * @return the {@code PrintStream} for writing to the file
   */
  private static PrintStream createTextOutputStream(File file) {
    try {
      return new PrintStream(file);
    } catch (IOException e) {
      System.out.println("Exception thrown while creating text print stream: " + file.getName());
      e.printStackTrace();
      System.exit(1);
      throw new Error("This can't happen");
    }
  }
}<|MERGE_RESOLUTION|>--- conflicted
+++ resolved
@@ -6,13 +6,8 @@
 import randoop.Globals;
 
 /**
-<<<<<<< HEAD
- * A {@link CodeWriter} that writes JUnit4 test class source text to a .java file with annotations
- * so that tests are executed in ascending alphabetical order by test method name.
-=======
  * A {@link CodeWriter} that writes JUnit4 test class source text to a {@code .java} file with
  * annotations so that tests are executed in ascending alphabetical order by test method name.
->>>>>>> 68c69e3a
  */
 public class JavaFileWriter implements CodeWriter {
 
