package randoop.output;

import static java.nio.charset.StandardCharsets.UTF_8;

import java.io.File;
import java.io.IOException;
<<<<<<< HEAD
import java.io.PrintWriter;
=======
import java.io.PrintStream;
import randoop.BugInRandoopException;
>>>>>>> e6b30561

/**
 * A {@link CodeWriter} that writes JUnit4 test class source text to a {@code .java} file with
 * annotations so that tests are executed in ascending alphabetical order by test method name.
 */
public class JavaFileWriter implements CodeWriter {

  /** The directory to which JUnit files are written. */
  private final String dirName;

  /**
   * JavaFileWriter creates an instance of class holding information needed to write a test suite.
   *
   * @param junitDirName directory where files are to be written
   */
  public JavaFileWriter(String junitDirName) {
    this.dirName = junitDirName;
  }

  /**
   * writeClassCode writes a code sequence as a JUnit4 test class to a .java file. Tests are
   * executed in ascending alphabetical order by test method name.
   *
   * @param packageName the package name for the class
   * @param className the name of the class
   * @param classCode the source text of the test class
   * @return the File object for generated java file
   */
  @Override
  public File writeClassCode(String packageName, String className, String classCode)
      throws RandoopOutputException {
    File dir = createOutputDir(packageName);
    File file = new File(dir, className + ".java");

    try (PrintWriter out = new PrintWriter(file, UTF_8.name())) {
      out.println(classCode);
    } catch (IOException e) {
      String message = "Exception creating print writer for file " + file.getName();
      throw new RandoopOutputException(message, e);
    }

    return file;
  }

  @Override
  public File writeUnmodifiedClassCode(String packageName, String classname, String classCode)
      throws RandoopOutputException {
    return writeClassCode(packageName, classname, classCode);
  }

  /**
   * Create the output directory for the package if it does not already exist.
   *
   * @param packageName the package name
   * @return the {@code File} for the created directory
   */
  private File createOutputDir(String packageName) {
    File dir = getDir(packageName);
    if (!dir.exists()) {
      boolean success = dir.mkdirs();
      if (!success) {
        throw new Error("Unable to create directory: " + dir.getAbsolutePath());
      }
    }
    return dir;
  }

  /**
   * Returns the directory for the package name relative to the directory name of this writer.
   *
   * @param packageName the package name
   * @return the {@code File} for the directory corresponding to the package name
   */
  private File getDir(String packageName) {
    File dir;
    if (dirName == null || dirName.length() == 0) {
      dir = new File(System.getProperty("user.dir"));
    } else {
      dir = new File(dirName);
    }
    if (packageName == null) {
      return dir;
    }

    if (packageName.length() == 0) {
      return dir;
    }
    String[] split = packageName.split("\\.");
    for (String s : split) {
      dir = new File(dir, s);
    }
    return dir;
  }
<<<<<<< HEAD
=======

  private static PrintStream createTextOutputStream(File file) {
    try {
      return new PrintStream(file);
    } catch (IOException e) {
      String message = "Exception thrown while creating text print stream: " + file.getName();
      throw new BugInRandoopException(message, e);
    }
  }
>>>>>>> e6b30561
}<|MERGE_RESOLUTION|>--- conflicted
+++ resolved
@@ -4,12 +4,7 @@
 
 import java.io.File;
 import java.io.IOException;
-<<<<<<< HEAD
 import java.io.PrintWriter;
-=======
-import java.io.PrintStream;
-import randoop.BugInRandoopException;
->>>>>>> e6b30561
 
 /**
  * A {@link CodeWriter} that writes JUnit4 test class source text to a {@code .java} file with
@@ -66,12 +61,12 @@
    * @param packageName the package name
    * @return the {@code File} for the created directory
    */
-  private File createOutputDir(String packageName) {
+  private File createOutputDir(String packageName) throws RandoopOutputException {
     File dir = getDir(packageName);
     if (!dir.exists()) {
       boolean success = dir.mkdirs();
       if (!success) {
-        throw new Error("Unable to create directory: " + dir.getAbsolutePath());
+        throw new RandoopOutputException("Unable to create directory: " + dir.getAbsolutePath());
       }
     }
     return dir;
@@ -103,16 +98,4 @@
     }
     return dir;
   }
-<<<<<<< HEAD
-=======
-
-  private static PrintStream createTextOutputStream(File file) {
-    try {
-      return new PrintStream(file);
-    } catch (IOException e) {
-      String message = "Exception thrown while creating text print stream: " + file.getName();
-      throw new BugInRandoopException(message, e);
-    }
-  }
->>>>>>> e6b30561
 }