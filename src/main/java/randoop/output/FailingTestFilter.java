package randoop.output;

import static randoop.execution.RunCommand.CommandException;
import static randoop.execution.RunCommand.Status;
import static randoop.reflection.SignatureParser.DOT_DELIMITED_IDS;
import static randoop.reflection.SignatureParser.ID_STRING;

import java.io.File;
import java.io.IOException;
import java.nio.file.Files;
import java.nio.file.Path;
import java.util.ArrayList;
import java.util.Iterator;
import java.util.List;
import java.util.regex.Matcher;
import java.util.regex.Pattern;
import plume.UtilMDE;
import randoop.BugInRandoopException;
import randoop.Globals;
import randoop.compile.FileCompiler;
import randoop.execution.TestEnvironment;
import randoop.main.GenTests;

/**
 * A {@link CodeWriter} that outputs JUnit tests with assertions that fail commented out. Intended
 * to be used with regression tests in order to filter flaky tests that pass within Randoop, but
 * fail when run from the command line.
 *
 * <p>Writes the class, and then compiles and runs the tests to determine whether there are failing
 * assertions. Each failing assertion is replaced by a comment containing the code for the failing
 * assertion. Creates a clean temporary directory for each compilation/run of a test class to avoid
 * state effects due to files in the working directory.
 */
public class FailingTestFilter implements CodeWriter {

  /**
   * A pattern matching the JUnit4 message indicating the total count of failures. Capturing group 1
   * is the number of failures.
   */
  private static final Pattern FAILURE_MESSAGE_PATTERN =
      Pattern.compile("There\\s+(?:was|were)\\s+(\\d+)\\s+failure(?:s|):");

  private static final Pattern FAILURE_HEADER_PATTERN =
      Pattern.compile("\\d+\\)\\s+(" + ID_STRING + ")\\(" + DOT_DELIMITED_IDS + "\\)");

  /** The {@link randoop.execution.TestEnvironment} for running the test classes. */
  private final TestEnvironment testEnvironment;

  /** The underlying {@link randoop.output.JavaFileWriter} for writing a test class. */
  private final JavaFileWriter javaFileWriter;

  /**
   * Create a {@link FailingTestFilter} for which tests will be run in the environment and which
   * uses the given {@link JavaFileWriter} to output test classes.
   *
   * @param testEnvironment the {@link TestEnvironment} for executing tests during filtering
   * @param javaFileWriter the {@link JavaFileWriter} to write {@code .java} files for the classes
   */
  public FailingTestFilter(TestEnvironment testEnvironment, JavaFileWriter javaFileWriter) {
    this.testEnvironment = testEnvironment;
    this.javaFileWriter = javaFileWriter;
  }

  /**
   * {@inheritDoc}
   *
   * <p>Replaces failing assertions by comments.
   *
   * <p>Assumes output from JUnit4 {@code org.junit.runner.JUnitCore} runner used in {@link
   * TestEnvironment}.
   */
  @Override
  public File writeClassCode(String packageName, String classname, String classSource)
      throws RandoopOutputException {

    String qualifiedClassname = (packageName.isEmpty() ? "" : packageName + ".") + classname;

    int pass = 0; // Used to create unique working directory name.
    boolean passing = false;

    while (!passing) {
      Path workingDirectory = createWorkingDirectory(classname, pass);

      compileTestClass(packageName, classname, classSource, workingDirectory);

      Status status;
      try {
        status = testEnvironment.runTest(qualifiedClassname, workingDirectory.toFile());
      } catch (CommandException e) {
        throw new BugInRandoopException("Error filtering regression tests", e);
      }

      if (status.exitStatus == 0 && !status.timedOut) {
        passing = true;
      } else {
        classSource = commentFailingAssertions(packageName, classname, classSource, status);
      }
      pass++;
    }
    return javaFileWriter.writeClassCode(packageName, classname, classSource);
  }

  @Override
  public File writeUnmodifiedClassCode(String packageName, String classname, String javaCode)
      throws RandoopOutputException {
    return javaFileWriter.writeClassCode(packageName, classname, javaCode);
  }

  /**
   * Comments out lines with failing assertions. Uses the failures in the {@code status} from
   * running JUnit with {@code javaCode} to identify lines with failing assertions.
   *
   * @param packageName the package name of the test class
   * @param classname the name of the test class
   * @param javaCode the source code for the test class, each assertion must be on its own line
<<<<<<< HEAD
   * @param status the {@link Status} for running the test with JUnit
=======
   * @param status the {@link randoop.execution.RunCommand.Status} for running the test with JUnit
>>>>>>> 5509d572
   * @return the class source edited so that failing assertions are replaced by comments
   * @throws BugInRandoopException if {@code status} contains output for a failure not involving a
   *     Randoop-generated test method
   */
  private String commentFailingAssertions(
      String packageName, String classname, String javaCode, Status status) {

    /* Iterator to move through JUnit output. (JUnit only writes to standard output.) */
    Iterator<String> lineIterator = status.standardOutputLines.iterator();

    /*
     * First, find the message that indicates the number of failures in the run.
     */
    Match failureCountMatch = readUntilMatch(lineIterator, FAILURE_MESSAGE_PATTERN);
    int totalFailures = Integer.parseInt(failureCountMatch.group);
    if (totalFailures < 0) {
      throw new BugInRandoopException("JUnit has non-zero exit status, but no failure found");
    }

    /*
     * Then read the rest of the file to find each failure.
     */

    /*
     * Split Java code text so that we can match the line number for the assertion with the code.
     * Use same line break as used to write test class file.
     */
    String[] javaCodeLines = javaCode.split(Globals.lineSep);

    for (int failureCount = 0; failureCount < totalFailures; failureCount++) {
      /*
       * Read until beginning of failure
       */
      Match failureHeaderMatch = readUntilMatch(lineIterator, FAILURE_HEADER_PATTERN);
      String line = failureHeaderMatch.line;
      String methodName = failureHeaderMatch.group;

      /*
       * If the method name in the failure message is not a test method, throw an exception.
       */
      if (!methodName.matches(GenTests.TEST_METHOD_NAME_PREFIX + "\\d+")) {
        if (line.contains("initializationError")) {
          throw new BugInRandoopException(
              "Check configuration of test environment: "
                  + "initialization error of test in flaky-test filter: "
                  + line);
        } else {
          throw new BugInRandoopException(
              "Bad method name " + methodName + " in flaky-test filter: " + line);
        }
      }

      /*
       * Search for the stacktrace entry corresponding to the test method, and capture the line
       * number.
       */
      String qualifiedClassname = ((packageName.isEmpty()) ? "" : packageName + ".") + classname;
      Pattern linePattern =
          Pattern.compile(
              String.format(
                  "\\s+at\\s+%s\\.%s\\(%s\\.java:(\\d+)\\)",
                  qualifiedClassname, methodName, classname));

      Match failureLineMatch = readUntilMatch(lineIterator, linePattern);
      int lineNumber = Integer.parseInt(failureLineMatch.group);
      if (lineNumber < 1 || lineNumber > javaCodeLines.length) {
        throw new BugInRandoopException(
            "Line number "
                + lineNumber
                + " read from JUnit out of range [1,"
                + (javaCodeLines.length + 1)
                + "]: "
                + failureLineMatch.line);
      }
      javaCodeLines[lineNumber - 1] = "// flaky: " + javaCodeLines[lineNumber - 1];
    }

    //XXX For efficiency, have this method return the array and redo writeClass so that it writes from array (?).
    return UtilMDE.join(javaCodeLines, Globals.lineSep);
  }

  /**
   * Reads lines of the JUnit output using the iterator until finding a match for the pattern, and
   * then returns a pair containing the line and the text matching the first group of the pattern.
   * Assumes that there is a match, and that the pattern has at least one group.
   *
   * @param lineIterator the iterator for reading from the JUnit output
   * @param pattern the pattern for a regex with at least one group
   * @return the pair containing the line and the text matching the first group
   * @throws BugInRandoopException if the iterator has no more lines, but the pattern hasn't been
   *     matched
   */
  private Match readUntilMatch(Iterator<String> lineIterator, Pattern pattern) {
    while (lineIterator.hasNext()) {
      String line = lineIterator.next();
      Matcher matcher = pattern.matcher(line);
      if (matcher.matches()) {
        return new Match(line, matcher.group(1));
      }
    }
    throw new BugInRandoopException("Error: JUnit output doesn't contain: " + pattern.pattern());
  }

  /**
   * Compiles the Java files in the list of files and writes the resulting class files to the
   * directory.
   *
   * @param packageName the package name for the test class
   * @param classname the name of the test class
   * @param classSource the text of the test class
   * @param destinationDir the directory for class file output
   * @throws BugInRandoopException if the file does not compile
   */
  private void compileTestClass(
      String packageName, String classname, String classSource, Path destinationDir) {
    // TODO: The use of FileCompiler is temporary. Should be replaced by use of SequenceCompiler,
    // which will compile from source, once it is able to write the class file to disk.
    List<File> sourceFiles = new ArrayList<>();
    try {
      sourceFiles.add(javaFileWriter.writeClassCode(packageName, classname, classSource));
    } catch (RandoopOutputException e) {
      throw new BugInRandoopException("Output error during flaky-test filtering", e);
    }
    FileCompiler fileCompiler = new FileCompiler();
    try {
      fileCompiler.compile(sourceFiles, destinationDir);
    } catch (FileCompiler.FileCompilerException e) {
      throw new BugInRandoopException("Compilation error during flaky-test filtering", e);
    }
  }

  /**
   * Creates a temporary directory by concatenating the class name and a pass count to form the
   * directory name.
   *
   * @param classname the class name
   * @param pass the pass count
   * @return the {@code Path} for the directory created
   */
  private Path createWorkingDirectory(String classname, int pass) {
    try {
      Path workingDirectory = Files.createTempDirectory("check" + classname + pass);
      workingDirectory.toFile().deleteOnExit();
      return workingDirectory;
    } catch (IOException e) {
      // not BugInRandoopException
      System.err.printf(
          "Unable to create temporary directory for flaky-test filtering, exception: %s%n",
          e.getMessage());
      System.exit(1);
      throw new Error("unreachable statement");
    }
  }

  /** The line and first group from the match of a {@code Pattern}. */
  private static class Match {

    /** The line that matched the pattern. */
    final String line;

    /** The substring that matched the group. */
    final String group;

    /**
     * Creates a {@link Match} record with the given line and group.
     *
     * @param line the matched line
     * @param group the matched group substring
     */
    Match(String line, String group) {
      this.line = line;
      this.group = group;
    }
  }
}<|MERGE_RESOLUTION|>--- conflicted
+++ resolved
@@ -113,11 +113,7 @@
    * @param packageName the package name of the test class
    * @param classname the name of the test class
    * @param javaCode the source code for the test class, each assertion must be on its own line
-<<<<<<< HEAD
-   * @param status the {@link Status} for running the test with JUnit
-=======
    * @param status the {@link randoop.execution.RunCommand.Status} for running the test with JUnit
->>>>>>> 5509d572
    * @return the class source edited so that failing assertions are replaced by comments
    * @throws BugInRandoopException if {@code status} contains output for a failure not involving a
    *     Randoop-generated test method
