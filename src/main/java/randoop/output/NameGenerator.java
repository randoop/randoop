package randoop.output;

/**
 * A NameGenerator generates a sequence of names as strings in the form "prefix"+i for integer i.
 * Pads the counter with zeros to ensure a minimum number of digits determined by field digits.
 */
public class NameGenerator {

<<<<<<< HEAD
=======
  /** The number to use to generate the first name. */
  private int initialValue;
  /** The number to use for the next name to generate. */
>>>>>>> 9a8ec356
  private int counter;
  /** The format string to generate a name; takes one integer parameter. */
  private String format;

  /**
<<<<<<< HEAD
   * Creates an instance that generates names beginning with prefix, counts starting at the
   * initialValue, and 0-padded to enough digits for {@code lastValue}.
   *
   * @param prefix a string to be used as the prefix for all generated names
   * @param initialValue integer starting value for name counter
   * @param lastValue the last expected number, to determine 0-padding; 0 for no padding
=======
   * Creates an instance that generates names beginning with prefix, count starting at the
   * initialValue, and 0-padded to digits digits.
   *
   * @param prefix a string to be used as the prefix for all generated names
   * @param initialValue integer starting value for name counter
   * @param digits the minimum number of digits (determines 0-padding)
>>>>>>> 9a8ec356
   */
  public NameGenerator(String prefix, int initialValue, int lastValue) {
    this.counter = initialValue;
    this.format =
        prefix + "%" + (lastValue == 0 ? "" : ("0" + ((int) (Math.log10(lastValue) + 1)))) + "d";
  }

  /**
   * Generates names without 0-padding on counter.
   *
   * @param prefix is a string to be used as a prefix for all names generated
   */
  public NameGenerator(String prefix) {
    this(prefix, 0, 0);
  }

  public String next() {
    String name = String.format(format, counter);
    counter++;
    return name;
  }
}<|MERGE_RESOLUTION|>--- conflicted
+++ resolved
@@ -6,32 +6,18 @@
  */
 public class NameGenerator {
 
-<<<<<<< HEAD
-=======
-  /** The number to use to generate the first name. */
-  private int initialValue;
   /** The number to use for the next name to generate. */
->>>>>>> 9a8ec356
   private int counter;
   /** The format string to generate a name; takes one integer parameter. */
   private String format;
 
   /**
-<<<<<<< HEAD
    * Creates an instance that generates names beginning with prefix, counts starting at the
    * initialValue, and 0-padded to enough digits for {@code lastValue}.
    *
    * @param prefix a string to be used as the prefix for all generated names
    * @param initialValue integer starting value for name counter
    * @param lastValue the last expected number, to determine 0-padding; 0 for no padding
-=======
-   * Creates an instance that generates names beginning with prefix, count starting at the
-   * initialValue, and 0-padded to digits digits.
-   *
-   * @param prefix a string to be used as the prefix for all generated names
-   * @param initialValue integer starting value for name counter
-   * @param digits the minimum number of digits (determines 0-padding)
->>>>>>> 9a8ec356
    */
   public NameGenerator(String prefix, int initialValue, int lastValue) {
     this.counter = initialValue;
