--- conflicted
+++ resolved
@@ -8,12 +8,9 @@
  *   <li>the execution time
  *   <li>the textual output
  * </ul>
-<<<<<<< HEAD
-=======
  *
  * The subclasses are {@link NormalExecution}, {@link ExceptionalExecution}, and {@link
  * NotExecuted}.
->>>>>>> 9c4cae4e
  */
 public abstract class ExecutionOutcome {
 
