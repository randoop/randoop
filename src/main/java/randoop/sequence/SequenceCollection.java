package randoop.sequence;

import java.util.ArrayList;
import java.util.Collection;
import java.util.LinkedHashMap;
import java.util.LinkedHashSet;
import java.util.List;
import java.util.Map;
import java.util.Set;
import java.util.TreeSet;
import org.checkerframework.checker.initialization.qual.UnknownInitialization;
import org.checkerframework.checker.nullness.qual.NonNull;
import org.checkerframework.checker.nullness.qual.RequiresNonNull;
import randoop.Globals;
import randoop.SubTypeSet;
import randoop.main.GenInputsAbstract;
import randoop.reflection.TypeInstantiator;
import randoop.types.ClassOrInterfaceType;
import randoop.types.Type;
import randoop.util.Log;
import randoop.util.list.SimpleArrayList;
import randoop.util.list.SimpleList;

/**
 * A collection of sequences that makes it efficient to ask for all the sequences that create a
 * value of a given type. This implements Randoop's pool. A SequenceCollection is the main field of
 * {@link randoop.generation.ComponentManager}.
 *
 * <p>To find all the sequences that create values of a given type, Randoop first uses the {@code
 * SubTypeSet} to find the set {@code T} of feasible subtypes, and returns the range of {@code T}
 * (that is, all the sequences mapped to by any t&isin;T) in the sequence map.
 */
public class SequenceCollection {

  // When Randoop kept all previously-generated sequences together, in a single
  // collection, profiling showed that finding these sequences was a bottleneck in generation.
  /** For each type, all the sequences that produce one or more values of exactly the given type. */
  private Map<Type, List<Sequence>> sequenceMap = new LinkedHashMap<>();

  /**
   * A set of all the types that can be created with the sequences in this. This is the same as
   * {@code sequenceMap.keySet()}, but provides additional operations.
   */
  private SubTypeSet typeSet = new SubTypeSet(false);

  /**
   * A set of all the types that can be created with the sequences in this, and all their
   * supertypes. Thus, this may be larger than {@link #typeSet}.
   */
  private Set<Type> typesAndSupertypes = new TreeSet<>();

  /** Number of sequences in the collection: sum of sizes of all values in sequenceMap. */
  private int sequenceCount = 0;

  /** Checks the representation invariant. */
  private void checkRep(@UnknownInitialization(SequenceCollection.class) SequenceCollection this) {
    if (!GenInputsAbstract.debug_checks) {
      return;
    }
    if (sequenceMap.size() != typeSet.size()) {
      String b =
          "sequenceMap.keySet()="
              + Globals.lineSep
              + sequenceMap.keySet()
              + ", typeSet.types="
              + Globals.lineSep
              + typeSet.types;
      throw new IllegalStateException(b);
    }
  }

  public int size() {
    return sequenceCount;
  }

  /** Removes all sequences from this collection. */
  public void clear() {
    Log.logPrintf("Clearing sequence collection.%n");
    this.sequenceMap = new LinkedHashMap<>();
    this.typeSet = new SubTypeSet(false);
    this.sequenceCount = 0;
    checkRep();
  }

  /** Create a new, empty collection. */
  public SequenceCollection() {
    this(new ArrayList<Sequence>(0));
  }

  /**
   * Create a new collection and adds the given initial sequences.
   *
   * @param initialSequences the initial collection of sequences
   */
  @SuppressWarnings("this-escape") // checkRep does not leak this
  public SequenceCollection(Collection<Sequence> initialSequences) {
    if (initialSequences == null) throw new IllegalArgumentException("initialSequences is null.");
    this.sequenceMap = new LinkedHashMap<>();
    this.typeSet = new SubTypeSet(false);
    sequenceCount = 0;
    for (Sequence s : initialSequences) {
      add(s);
    }
    checkRep();
  }

  /**
   * All all the given sequences to this collection.
   *
   * @param col the sequences to add
   */
  public void addAll(Collection<Sequence> col) {

    for (Sequence s : col) {
      add(s);
    }
  }

  /**
   * Add all the given sequences to this collection.
   *
   * @param components the sequences to add
   */
<<<<<<< HEAD
  public void addAll(SequenceCollection components) {
    for (SimpleArrayList<Sequence> s : components.sequenceMap.values()) {
      for (Sequence seq : s) {
        add(seq);
      }
=======
  public void addAll(
      @UnknownInitialization(SequenceCollection.class) SequenceCollection this,
      SequenceCollection components) {
    for (List<Sequence> s : components.sequenceMap.values()) {
      addAll(s);
>>>>>>> bd605958
    }
  }

  /**
   * Add a sequence to this collection. This method takes into account the active indices in the
   * sequence. If sequence[i] creates a values of type T, and sequence[i].isActive==true, then the
   * sequence is seen as creating a useful value at index i. More precisely, the method/constructor
   * at that index is said to produce a useful value (and if the user later queries for all
   * sequences that create a T, the sequence will be in the collection returned by the query). How a
   * value is deemed useful or not is left up to the client.
   *
   * <p>Note that this takes into consideration only the assigned value for each statement. If a
   * statement might side-effect some variable V, then V is considered as an output from the
   * statement that declares/creates V, not the one that side-effects V.
   *
   * <p>(An alternative would be to only use outputs from the last statement, and include its inputs
   * as well. That alternative is not implemented. It would probably be faster, but it would not
   * handle the case of a method side-effecting a variable that that was not explicitly passed to
   * it. That case probably isn't important/common.)
   *
   * @param sequence the sequence to add to this collection
   */
  @RequiresNonNull("this.sequenceMap")
  public void add(
      @UnknownInitialization(SequenceCollection.class) SequenceCollection this, Sequence sequence) {
    List<Type> formalTypes = sequence.getTypesForLastStatement();
    List<Variable> arguments = sequence.getVariablesOfLastStatement();
    assert formalTypes.size() == arguments.size();
    for (int i = 0; i < formalTypes.size(); i++) {
      Variable argument = arguments.get(i);
      Type formalType = formalTypes.get(i);
      assert formalType.isAssignableFrom(argument.getType())
          : formalType.getBinaryName()
              + " should be assignable from "
              + argument.getType().getBinaryName();
      if (sequence.isActive(argument.getDeclIndex())) {
        typesAndSupertypes.add(formalType);
        if (formalType.isClassOrInterfaceType()) {
          // This adds all the supertypes, not just immediate ones.
          typesAndSupertypes.addAll(((ClassOrInterfaceType) formalType).getSuperTypes());
        }
        typeSet.add(formalType);
        updateCompatibleMap(sequence, formalType);
      }
    }
    checkRep();
  }

  /**
   * Add the entry (type, sequence) to {@link #sequenceMap}.
   *
   * @param sequence the sequence
   * @param type the {@link Type}
   */
  @RequiresNonNull("this.sequenceMap")
  private void updateCompatibleMap(
      @UnknownInitialization SequenceCollection this, Sequence sequence, Type type) {
    List<Sequence> set = this.sequenceMap.computeIfAbsent(type, __ -> new ArrayList<>());
    Log.logPrintf(
        "Adding sequence #%d of type %s of length %d%n", set.size() + 1, type, sequence.size());
    boolean added = set.add(sequence);
    assert added;
    sequenceCount++;
  }

  /**
   * Searches through the set of active sequences to find all sequences whose types match with the
   * parameter type.
   *
   * <p>If exactMatch==true returns only sequences that declare values of the exact class specified;
   * if exactMatch==false returns sequences declaring values of cls or any other class that can be
   * used as a cls (i.e. a subclass of cls).
   *
   * @param type the type desired for the sequences being sought
   * @param exactMatch the flag to indicate whether an exact type match is required
   * @param onlyReceivers if true, only return sequences that are appropriate to use as a method
   *     call receiver
   * @return list of sequence objects that are of type 'type' and abide by the constraints defined
   *     by nullOk
   */
  public SimpleList<Sequence> getSequencesForType(
      Type type, boolean exactMatch, boolean onlyReceivers) {

    if (type == null) {
      throw new IllegalArgumentException("type cannot be null.");
    }

    Log.logPrintf("getSequencesForType(%s, %s, %s)%n", type, exactMatch, onlyReceivers);

    List<SimpleList<Sequence>> resultList = new ArrayList<>();

    if (exactMatch) {
      List<Sequence> l = this.sequenceMap.get(type);
      if (l != null) {
        resultList.add(new SimpleArrayList<>(l));
      }
    } else {
      for (Type compatibleType : typeSet.getMatches(type)) {
        Log.logPrintf(
            "candidate compatibleType (isNonreceiverType=%s): %s%n",
            compatibleType.isNonreceiverType(), compatibleType);
        if (!(onlyReceivers && compatibleType.isNonreceiverType())) {
          @SuppressWarnings("nullness:assignment") // map key
          @NonNull List<Sequence> newMethods = this.sequenceMap.get(compatibleType);
          Log.logPrintf("  Adding %d methods.%n", newMethods.size());
          resultList.add(new SimpleArrayList<>(newMethods));
        }
      }
    }

    if (resultList.isEmpty()) {
      Log.logPrintf("getSequencesForType: found no sequences matching type %s%n", type);
    }
    SimpleList<Sequence> selector = SimpleList.concat(resultList);
    Log.logPrintf("getSequencesForType(%s) => %s sequences.%n", type, selector.size());
    return selector;
  }

  /**
   * Returns the set of all sequences in this collection.
   *
   * @return the set of all sequences in this collection
   */
  public Set<Sequence> getAllSequences() {
    Set<Sequence> result = new LinkedHashSet<>();
    for (List<Sequence> a : sequenceMap.values()) {
      result.addAll(a);
    }
    return result;
  }

  public TypeInstantiator getTypeInstantiator() {
    return new TypeInstantiator(typesAndSupertypes);
  }

  public void log() {
    if (!Log.isLoggingOn()) {
      return;
    }
    for (Type t : sequenceMap.keySet()) {
      List<Sequence> a = sequenceMap.get(t);
      int asize = a.size();
      Log.logPrintf("Type %s: %d sequences%n", t, asize);
      for (int i = 0; i < asize; i++) {
        Log.logPrintf("  #%d: %s%n", i, a.get(i).toString().trim().replace("\n", "\n       "));
      }
    }
  }
}<|MERGE_RESOLUTION|>--- conflicted
+++ resolved
@@ -121,19 +121,11 @@
    *
    * @param components the sequences to add
    */
-<<<<<<< HEAD
-  public void addAll(SequenceCollection components) {
-    for (SimpleArrayList<Sequence> s : components.sequenceMap.values()) {
-      for (Sequence seq : s) {
-        add(seq);
-      }
-=======
   public void addAll(
       @UnknownInitialization(SequenceCollection.class) SequenceCollection this,
       SequenceCollection components) {
     for (List<Sequence> s : components.sequenceMap.values()) {
       addAll(s);
->>>>>>> bd605958
     }
   }
 
