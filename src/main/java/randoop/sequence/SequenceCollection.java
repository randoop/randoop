--- conflicted
+++ resolved
@@ -97,15 +97,8 @@
     if (initialSequences == null) throw new IllegalArgumentException("initialSequences is null.");
     this.sequenceMap = new LinkedHashMap<>();
     this.typeSet = new SubTypeSet(false);
-<<<<<<< HEAD
-    sequenceCount = 0;
-    for (Sequence s : initialSequences) {
-      add(s);
-    }
-=======
     this.sequenceCount = 0;
     addAll(initialSequences);
->>>>>>> c9e3857d
     checkRep();
   }
 
