package randoop.sequence;

import java.util.ArrayList;
import java.util.Collection;
import java.util.LinkedHashMap;
import java.util.LinkedHashSet;
import java.util.List;
import java.util.Map;
import java.util.Set;
import java.util.TreeSet;
import org.checkerframework.checker.initialization.qual.UnknownInitialization;
import org.checkerframework.checker.nullness.qual.NonNull;
import org.checkerframework.checker.nullness.qual.RequiresNonNull;
import org.plumelib.util.SIList;
import randoop.Globals;
import randoop.SubTypeSet;
import randoop.main.GenInputsAbstract;
import randoop.reflection.TypeInstantiator;
import randoop.types.ClassOrInterfaceType;
import randoop.types.Type;
import randoop.util.Log;

/**
 * A collection of sequences that makes it efficient to ask for all the sequences that create a
 * value of a given type. This implements Randoop's pool. A SequenceCollection is the main field of
 * {@link randoop.generation.ComponentManager}.
 *
 * <p>To find all the sequences that create values of a given type, Randoop first uses the {@code
 * SubTypeSet} to find the set {@code T} of feasible subtypes, and returns the range of {@code T}
 * (that is, all the sequences mapped to by any t&isin;T) in the sequence map.
 */
public class SequenceCollection {

  // When Randoop kept all previously-generated sequences together, in a single
  // collection, profiling showed that finding these sequences was a bottleneck in generation.
  /** For each type, all the sequences that produce one or more values of exactly the given type. */
  private Map<Type, Set<Sequence>> sequenceMap = new LinkedHashMap<>();

  /**
   * A set of all the types that can be created with the sequences in this. This is the same as
   * {@code sequenceMap.keySet()}, but provides additional operations.
   */
  private SubTypeSet typeSet = new SubTypeSet(false);

  /**
   * A set of all the types that can be created with the sequences in this, and all their
   * supertypes. Thus, this may be larger than {@link #typeSet}.
   */
  private Set<Type> typesAndSupertypes = new TreeSet<>();

  /** Number of sequences in the collection: sum of sizes of all values in sequenceMap. */
  private int sequenceCount = 0;

  /** Checks the representation invariant. */
  private void checkRep(@UnknownInitialization(SequenceCollection.class) SequenceCollection this) {
    if (!GenInputsAbstract.debug_checks) {
      return;
    }
    if (sequenceMap.size() != typeSet.size()) {
      String b =
          "sequenceMap.keySet()="
              + Globals.lineSep
              + sequenceMap.keySet()
              + ", typeSet.types="
              + Globals.lineSep
              + typeSet.types;
      throw new IllegalStateException(b);
    }
  }

  public int size() {
    return sequenceCount;
  }

  /** Removes all sequences from this collection. */
  public void clear() {
    Log.logPrintf("Clearing sequence collection.%n");
    this.sequenceMap = new LinkedHashMap<>();
    this.typeSet = new SubTypeSet(false);
    this.sequenceCount = 0;
    checkRep();
  }

  /** Create a new, empty collection. */
  public SequenceCollection() {
    this(new ArrayList<Sequence>(0));
  }

  /**
   * Create a new collection and adds the given initial sequences.
   *
   * @param initialSequences the initial collection of sequences
   */
  @SuppressWarnings({
    "this-escape", // checkRep does not leak this
    "nullness:method.invocation" // sufficiently initialized for addAll()
  })
  public SequenceCollection(Collection<Sequence> initialSequences) {
    if (initialSequences == null) throw new IllegalArgumentException("initialSequences is null.");
    this.sequenceMap = new LinkedHashMap<>();
    this.typeSet = new SubTypeSet(false);
    this.sequenceCount = 0;
    addAll(initialSequences);
    checkRep();
  }

  /**
   * All all the given sequences to this collection.
   *
   * @param col the sequences to add
   */
  public void addAll(Collection<? extends Sequence> col) {
    for (Sequence s : col) {
      add(s);
    }
  }

  /**
   * Add all the given sequences to this collection.
   *
   * @param components the sequences to add
   */
<<<<<<< HEAD
  public void addAll(
      @UnknownInitialization(SequenceCollection.class) SequenceCollection this,
      SequenceCollection components) {
    for (Set<Sequence> s : components.sequenceMap.values()) {
=======
  public void addAll(SequenceCollection components) {
    for (List<Sequence> s : components.sequenceMap.values()) {
>>>>>>> 6e421a40
      addAll(s);
    }
  }

  /**
   * Add a sequence to this collection. This method takes into account the active indices in the
   * sequence. If sequence[i] creates a values of type T, and sequence[i].isActive==true, then the
   * sequence is seen as creating a useful value at index i. More precisely, the method/constructor
   * at that index is said to produce a useful value (and if the user later queries for all
   * sequences that create a T, the sequence will be in the collection returned by the query). How a
   * value is deemed useful or not is left up to the client.
   *
   * <p>Note that this takes into consideration only the assigned value for each statement. If a
   * statement might side-effect some variable V, then V is considered as an output from the
   * statement that declares/creates V, not the one that side-effects V.
   *
   * <p>(An alternative would be to only use outputs from the last statement, and include its inputs
   * as well. That alternative is not implemented. It would probably be faster, but it would not
   * handle the case of a method side-effecting a variable that that was not explicitly passed to
   * it. That case probably isn't important/common.)
   *
   * @param sequence the sequence to add to this collection
   */
  @RequiresNonNull("this.sequenceMap")
  public void add(Sequence sequence) {
    List<Type> formalTypes = sequence.getTypesForLastStatement();
    List<Variable> arguments = sequence.getVariablesOfLastStatement();
    assert formalTypes.size() == arguments.size();
    for (int i = 0; i < formalTypes.size(); i++) {
      Variable argument = arguments.get(i);
      Type formalType = formalTypes.get(i);
      assert formalType.isAssignableFrom(argument.getType())
          : formalType.getBinaryName()
              + " should be assignable from "
              + argument.getType().getBinaryName();
      if (sequence.isActive(argument.getDeclIndex())) {
        typesAndSupertypes.add(formalType);
        if (formalType.isClassOrInterfaceType()) {
          // This adds all the supertypes, not just immediate ones.
          typesAndSupertypes.addAll(((ClassOrInterfaceType) formalType).getSuperTypes());
        }
        typeSet.add(formalType);
        updateCompatibleMap(sequence, formalType);
      }
    }
    checkRep();
  }

  /**
   * Add the entry (type, sequence) to {@link #sequenceMap}.
   *
   * @param sequence the sequence
   * @param type the {@link Type}
   */
  @RequiresNonNull("this.sequenceMap")
<<<<<<< HEAD
  private void updateCompatibleMap(
      @UnknownInitialization SequenceCollection this, Sequence sequence, Type type) {
    Set<Sequence> set = this.sequenceMap.computeIfAbsent(type, __ -> new LinkedHashSet<>());
=======
  private void updateCompatibleMap(Sequence sequence, Type type) {
    List<Sequence> set = this.sequenceMap.computeIfAbsent(type, __ -> new ArrayList<>());
>>>>>>> 6e421a40
    Log.logPrintf(
        "Adding sequence #%d of type %s of length %d%n", set.size() + 1, type, sequence.size());
    // boolean added =
    set.add(sequence);
    // Sometimes, `added` is false, indicating a duplicate.
    sequenceCount++;
  }

  /**
   * Returns all sequences whose types match with the parameter type.
   *
   * <p>If exactMatch==true returns only sequences that declare values of the exact class specified;
   * if exactMatch==false returns sequences declaring values of cls or any other class that can be
   * used as a cls (i.e. a subclass of cls).
   *
   * @param type the type desired for the sequences being sought
   * @param exactMatch the flag to indicate whether an exact type match is required
   * @param onlyReceivers if true, only return sequences that can be used as a method call receiver
   * @return list of sequence objects that are of type 'type' and abide by the constraints defined
   *     by nullOk
   */
  public SIList<Sequence> getSequencesForType(
      Type type, boolean exactMatch, boolean onlyReceivers) {

    if (type == null) {
      throw new IllegalArgumentException("type cannot be null.");
    }

    Log.logPrintf("getSequencesForType(%s, %s, %s)%n", type, exactMatch, onlyReceivers);

    List<SIList<Sequence>> resultList = new ArrayList<>();

    if (exactMatch) {
      Set<Sequence> l = this.sequenceMap.get(type);
      if (l != null) {
        resultList.add(SIList.fromList(l));
      }
    } else {
      for (Type compatibleType : typeSet.getMatches(type)) {
        Log.logPrintf(
            "candidate compatibleType (isNonreceiverType=%s): %s%n",
            compatibleType.isNonreceiverType(), compatibleType);
        if (!(onlyReceivers && compatibleType.isNonreceiverType())) {
          @SuppressWarnings("nullness:assignment") // map key
          @NonNull Set<Sequence> newMethods = this.sequenceMap.get(compatibleType);
          Log.logPrintf("  Adding %d methods.%n", newMethods.size());
          resultList.add(SIList.fromList(newMethods));
        }
      }
    }

    if (resultList.isEmpty()) {
      Log.logPrintf("getSequencesForType: found no sequences matching type %s%n", type);
    }
    SIList<Sequence> selector = SIList.concat(resultList);
    Log.logPrintf("getSequencesForType(%s) => %s sequences.%n", type, selector.size());
    return selector;
  }

  /**
   * Returns the set of all sequences in this collection.
   *
   * @return the set of all sequences in this collection
   */
  public Set<Sequence> getAllSequences() {
    Set<Sequence> result = new LinkedHashSet<>();
    for (Set<Sequence> a : sequenceMap.values()) {
      result.addAll(a);
    }
    return result;
  }

  public TypeInstantiator getTypeInstantiator() {
    return new TypeInstantiator(typesAndSupertypes);
  }

  public void log() {
    if (!Log.isLoggingOn()) {
      return;
    }
    for (Type t : sequenceMap.keySet()) {
      Set<Sequence> a = sequenceMap.get(t);
      int asize = a.size();
      Log.logPrintf("Type %s: %d sequences%n", t, asize);
      int i = 0;
      for (Sequence s : a) {
        Log.logPrintf("  #%d: %s%n", i, s.toString().trim().replace("\n", "\n       "));
        i++;
      }
    }
  }
}<|MERGE_RESOLUTION|>--- conflicted
+++ resolved
@@ -120,15 +120,8 @@
    *
    * @param components the sequences to add
    */
-<<<<<<< HEAD
-  public void addAll(
-      @UnknownInitialization(SequenceCollection.class) SequenceCollection this,
-      SequenceCollection components) {
+  public void addAll(SequenceCollection components) {
     for (Set<Sequence> s : components.sequenceMap.values()) {
-=======
-  public void addAll(SequenceCollection components) {
-    for (List<Sequence> s : components.sequenceMap.values()) {
->>>>>>> 6e421a40
       addAll(s);
     }
   }
@@ -184,14 +177,8 @@
    * @param type the {@link Type}
    */
   @RequiresNonNull("this.sequenceMap")
-<<<<<<< HEAD
-  private void updateCompatibleMap(
-      @UnknownInitialization SequenceCollection this, Sequence sequence, Type type) {
+  private void updateCompatibleMap(Sequence sequence, Type type) {
     Set<Sequence> set = this.sequenceMap.computeIfAbsent(type, __ -> new LinkedHashSet<>());
-=======
-  private void updateCompatibleMap(Sequence sequence, Type type) {
-    List<Sequence> set = this.sequenceMap.computeIfAbsent(type, __ -> new ArrayList<>());
->>>>>>> 6e421a40
     Log.logPrintf(
         "Adding sequence #%d of type %s of length %d%n", set.size() + 1, type, sequence.size());
     // boolean added =
