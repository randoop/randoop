package randoop.sequence;

import java.util.ArrayList;
import java.util.Collection;
import java.util.LinkedHashMap;
import java.util.LinkedHashSet;
import java.util.List;
import java.util.Map;
import java.util.Set;
import java.util.TreeSet;
import org.checkerframework.checker.initialization.qual.UnknownInitialization;
import org.checkerframework.checker.nullness.qual.NonNull;
import org.checkerframework.checker.nullness.qual.RequiresNonNull;
import randoop.Globals;
import randoop.SubTypeSet;
import randoop.main.GenInputsAbstract;
import randoop.reflection.TypeInstantiator;
import randoop.types.ClassOrInterfaceType;
import randoop.types.Type;
import randoop.util.Log;
import randoop.util.list.SimpleArrayList;
import randoop.util.list.SimpleList;

/**
 * A collection of sequences that makes it efficient to ask for all the sequences that create a
 * value of a given type. This implements Randoop's pool. A SequenceCollection is the main field of
 * {@link randoop.generation.ComponentManager}.
 *
 * <p>To find all the sequences that create values of a given type, Randoop first uses the {@code
 * SubTypeSet} to find the set {@code T} of feasible subtypes, and returns the range of {@code T}
 * (that is, all the sequences mapped to by any t&isin;T) in the sequence map.
 */
public class SequenceCollection {

  // When Randoop kept all previously-generated sequences together, in a single
  // collection, profiling showed that finding these sequences was a bottleneck in generation.
  /** For each type, all the sequences that produce one or more values of exactly the given type. */
  private Map<Type, List<Sequence>> sequenceMap = new LinkedHashMap<>();

  /**
   * A set of all the types that can be created with the sequences in this. This is the same as
   * {@code sequenceMap.keySet()}, but provides additional operations.
   */
  private SubTypeSet typeSet = new SubTypeSet(false);

  /**
   * A set of all the types that can be created with the sequences in this, and all their
   * supertypes. Thus, this may be larger than {@link #typeSet}.
   */
  private Set<Type> typesAndSupertypes = new TreeSet<>();

  /** Number of sequences in the collection: sum of sizes of all values in sequenceMap. */
  private int sequenceCount = 0;

  /** Checks the representation invariant. */
  private void checkRep(@UnknownInitialization(SequenceCollection.class) SequenceCollection this) {
    if (!GenInputsAbstract.debug_checks) {
      return;
    }
    if (sequenceMap.size() != typeSet.size()) {
      String b =
          "sequenceMap.keySet()="
              + Globals.lineSep
              + sequenceMap.keySet()
              + ", typeSet.types="
              + Globals.lineSep
              + typeSet.types;
      throw new IllegalStateException(b);
    }
  }

  public int size() {
    return sequenceCount;
  }

  /** Removes all sequences from this collection. */
  public void clear() {
    Log.logPrintf("Clearing sequence collection.%n");
    this.sequenceMap = new LinkedHashMap<>();
    this.typeSet = new SubTypeSet(false);
    this.sequenceCount = 0;
    checkRep();
  }

  /** Create a new, empty collection. */
  public SequenceCollection() {
    this(new ArrayList<Sequence>(0));
  }

  /**
   * Create a new collection and adds the given initial sequences.
   *
   * @param initialSequences the initial collection of sequences
   */
  @SuppressWarnings("this-escape") // checkRep does not leak this
  public SequenceCollection(Collection<Sequence> initialSequences) {
    if (initialSequences == null) throw new IllegalArgumentException("initialSequences is null.");
    this.sequenceMap = new LinkedHashMap<>();
    this.typeSet = new SubTypeSet(false);
    sequenceCount = 0;
    addAll(initialSequences);
    checkRep();
  }

  /**
   * All all the given sequences to this collection.
   *
   * @param col the sequences to add
   */
  public void addAll(
      @UnknownInitialization(SequenceCollection.class) SequenceCollection this,
      Collection<Sequence> col) {
    for (Sequence s : col) {
      add(s);
    }
  }

  /**
   * Add all the given sequences to this collection.
   *
   * @param components the sequences to add
   */
  public void addAll(
      @UnknownInitialization(SequenceCollection.class) SequenceCollection this,
      SequenceCollection components) {
<<<<<<< HEAD
    for (SimpleList<Sequence> s : components.sequenceMap.values()) {
=======
    for (List<Sequence> s : components.sequenceMap.values()) {
>>>>>>> bd605958
      addAll(s);
    }
  }

  /**
   * Add a sequence to this collection. This method takes into account the active indices in the
   * sequence. If sequence[i] creates a values of type T, and sequence[i].isActive==true, then the
   * sequence is seen as creating a useful value at index i. More precisely, the method/constructor
   * at that index is said to produce a useful value (and if the user later queries for all
   * sequences that create a T, the sequence will be in the collection returned by the query). How a
   * value is deemed useful or not is left up to the client.
   *
   * <p>Note that this takes into consideration only the assigned value for each statement. If a
   * statement might side-effect some variable V, then V is considered as an output from the
   * statement that declares/creates V, not the one that side-effects V.
   *
   * <p>(An alternative would be to only use outputs from the last statement, and include its inputs
   * as well. That alternative is not implemented. It would probably be faster, but it would not
   * handle the case of a method side-effecting a variable that that was not explicitly passed to
   * it. That case probably isn't important/common.)
   *
   * @param sequence the sequence to add to this collection
   */
  public void add(
      @UnknownInitialization(SequenceCollection.class) SequenceCollection this, Sequence sequence) {
    List<Type> formalTypes = sequence.getTypesForLastStatement();
    List<Variable> arguments = sequence.getVariablesOfLastStatement();
    assert formalTypes.size() == arguments.size();
    for (int i = 0; i < formalTypes.size(); i++) {
      Variable argument = arguments.get(i);
      Type formalType = formalTypes.get(i);
      assert formalType.isAssignableFrom(argument.getType())
          : formalType.getBinaryName()
              + " should be assignable from "
              + argument.getType().getBinaryName();
      if (sequence.isActive(argument.getDeclIndex())) {
        typesAndSupertypes.add(formalType);
        if (formalType.isClassOrInterfaceType()) {
          // This adds all the supertypes, not just immediate ones.
          typesAndSupertypes.addAll(((ClassOrInterfaceType) formalType).getSuperTypes());
        }
        typeSet.add(formalType);
        updateCompatibleMap(sequence, formalType);
      }
    }
    checkRep();
  }

  /**
   * Add the entry (type, sequence) to {@link #sequenceMap}.
   *
   * @param sequence the sequence
   * @param type the {@link Type}
   */
  @RequiresNonNull("this.sequenceMap")
  private void updateCompatibleMap(
      @UnknownInitialization SequenceCollection this, Sequence sequence, Type type) {
    List<Sequence> set = this.sequenceMap.computeIfAbsent(type, __ -> new ArrayList<>());
    Log.logPrintf(
        "Adding sequence #%d of type %s of length %d%n", set.size() + 1, type, sequence.size());
    boolean added = set.extend(sequence);
    assert added;
    sequenceCount++;
  }

  /**
   * Searches through the set of active sequences to find all sequences whose types match with the
   * parameter type.
   *
   * <p>If exactMatch==true returns only sequences that declare values of the exact class specified;
   * if exactMatch==false returns sequences declaring values of cls or any other class that can be
   * used as a cls (i.e. a subclass of cls).
   *
   * @param type the type desired for the sequences being sought
   * @param exactMatch the flag to indicate whether an exact type match is required
   * @param onlyReceivers if true, only return sequences that are appropriate to use as a method
   *     call receiver
   * @return list of sequence objects that are of type 'type' and abide by the constraints defined
   *     by nullOk
   */
  public SimpleList<Sequence> getSequencesForType(
      Type type, boolean exactMatch, boolean onlyReceivers) {

    if (type == null) {
      throw new IllegalArgumentException("type cannot be null.");
    }

    Log.logPrintf("getSequencesForType(%s, %s, %s)%n", type, exactMatch, onlyReceivers);

    List<SimpleList<Sequence>> resultList = new ArrayList<>();

    if (exactMatch) {
      List<Sequence> l = this.sequenceMap.get(type);
      if (l != null) {
        resultList.add(new SimpleArrayList<>(l));
      }
    } else {
      for (Type compatibleType : typeSet.getMatches(type)) {
        Log.logPrintf(
            "candidate compatibleType (isNonreceiverType=%s): %s%n",
            compatibleType.isNonreceiverType(), compatibleType);
        if (!(onlyReceivers && compatibleType.isNonreceiverType())) {
          @SuppressWarnings("nullness:assignment") // map key
          @NonNull List<Sequence> newMethods = this.sequenceMap.get(compatibleType);
          Log.logPrintf("  Adding %d methods.%n", newMethods.size());
          resultList.add(new SimpleArrayList<>(newMethods));
        }
      }
    }

    if (resultList.isEmpty()) {
      Log.logPrintf("getSequencesForType: found no sequences matching type %s%n", type);
    }
    SimpleList<Sequence> selector = SimpleList.concat(resultList);
    Log.logPrintf("getSequencesForType(%s) => %s sequences.%n", type, selector.size());
    return selector;
  }

  /**
   * Returns the set of all sequences in this collection.
   *
   * @return the set of all sequences in this collection
   */
  public Set<Sequence> getAllSequences() {
    Set<Sequence> result = new LinkedHashSet<>();
<<<<<<< HEAD
    for (SimpleList<Sequence> a : sequenceMap.values()) {
      for (Sequence s : a) {
        result.add(s);
      }
=======
    for (List<Sequence> a : sequenceMap.values()) {
      result.addAll(a);
>>>>>>> bd605958
    }
    return result;
  }

  public TypeInstantiator getTypeInstantiator() {
    return new TypeInstantiator(typesAndSupertypes);
  }

  public void log() {
    if (!Log.isLoggingOn()) {
      return;
    }
    for (Type t : sequenceMap.keySet()) {
      List<Sequence> a = sequenceMap.get(t);
      int asize = a.size();
      Log.logPrintf("Type %s: %d sequences%n", t, asize);
      for (int i = 0; i < asize; i++) {
        Log.logPrintf("  #%d: %s%n", i, a.get(i).toString().trim().replace("\n", "\n       "));
      }
    }
  }
}<|MERGE_RESOLUTION|>--- conflicted
+++ resolved
@@ -123,11 +123,7 @@
   public void addAll(
       @UnknownInitialization(SequenceCollection.class) SequenceCollection this,
       SequenceCollection components) {
-<<<<<<< HEAD
-    for (SimpleList<Sequence> s : components.sequenceMap.values()) {
-=======
     for (List<Sequence> s : components.sequenceMap.values()) {
->>>>>>> bd605958
       addAll(s);
     }
   }
@@ -253,15 +249,8 @@
    */
   public Set<Sequence> getAllSequences() {
     Set<Sequence> result = new LinkedHashSet<>();
-<<<<<<< HEAD
-    for (SimpleList<Sequence> a : sequenceMap.values()) {
-      for (Sequence s : a) {
-        result.add(s);
-      }
-=======
     for (List<Sequence> a : sequenceMap.values()) {
       result.addAll(a);
->>>>>>> bd605958
     }
     return result;
   }
