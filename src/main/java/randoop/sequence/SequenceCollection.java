--- conflicted
+++ resolved
@@ -237,13 +237,8 @@
    * @return list of sequence objects that are of type 'type' and abide by the constraints defined
    *     by nullOk
    */
-<<<<<<< HEAD
-  public SimpleList<Sequence> getSequencesForType(
+  public SIList<Sequence> getSequencesForType(
       Type type, boolean exactMatch, boolean onlyReceivers, boolean useDemandDriven) {
-=======
-  public SIList<Sequence> getSequencesForType(
-      Type type, boolean exactMatch, boolean onlyReceivers) {
->>>>>>> d7e33c4d
 
     if (type == null) {
       throw new IllegalArgumentException("type cannot be null.");
@@ -278,7 +273,7 @@
         && GenInputsAbstract.demand_driven
         && demandDrivenInputCreator.getUninstantiableTypes().contains(type)) {
       Log.logPrintf("Skipping demand-driven input creation for uninstantiable type %s%n", type);
-      return SimpleList.empty();
+      return SIList.empty();
     }
 
     // If the type is a SUT-parameter but not a SUT-returned type, and demand-driven input creation
@@ -289,7 +284,7 @@
         && GenInputsAbstract.demand_driven
         && useDemandDriven) {
       Log.logPrintf("DemandDrivenInputCreator will try to find a sequence for type %s%n", type);
-      SimpleList<Sequence> sequencesForType;
+      SIList<Sequence> sequencesForType;
       try {
         sequencesForType =
             demandDrivenInputCreator.createSequencesForType(type, exactMatch, onlyReceivers);
@@ -331,7 +326,7 @@
    * @return list of sequence objects that are of type 'type' and abide by the constraints defined
    *     by nullOk
    */
-  public SimpleList<Sequence> getSequencesForType(
+  public SIList<Sequence> getSequencesForType(
       Type type, boolean exactMatch, boolean onlyReceivers) {
     return getSequencesForType(type, exactMatch, onlyReceivers, true);
   }
