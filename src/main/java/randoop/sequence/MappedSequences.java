--- conflicted
+++ resolved
@@ -53,13 +53,8 @@
     return sc.getSequencesForType(desiredType, true, false);
   }
 
-<<<<<<< HEAD
-  // Cached empty list used by getSequences method.
-  private static final SimpleList<Sequence> emptyList = new ListOfLists<>(Collections.emptyList());
-=======
   /** Cached empty list used by {@link #getSequences}. */
   private static final SimpleList<Sequence> emptyList = SimpleList.concat(Collections.emptyList());
->>>>>>> bd605958
 
   /**
    * Returns all sequences as the union of all of the sequence collections.
