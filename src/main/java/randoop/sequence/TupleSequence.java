--- conflicted
+++ resolved
@@ -58,18 +58,11 @@
   public TupleSequence(List<Sequence> sequences, IntList variables) {
     assert sequences.size() == variables.size() : "must be one variable for each sequence";
     sequence = Sequence.concatenate(sequences);
-<<<<<<< HEAD
     outputIndices = new IntArrayList();
-    int size = 0;
-    for (int i = 0; i < sequences.size(); i++) {
-      outputIndices.add(size + variables.getInt(i));
-=======
-    outputIndices = new ArrayList<>();
     int sequencesSize = sequences.size();
     int size = 0;
     for (int i = 0; i < sequencesSize; i++) {
-      outputIndices.add(size + variables.get(i));
->>>>>>> eea22b4d
+      outputIndices.add(size + variables.getInt(i));
       size += sequences.get(i).size();
     }
   }
