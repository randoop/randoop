package randoop.sequence;

import java.util.Collection;
import java.util.Iterator;
import java.util.List;
import java.util.Map;
import java.util.Queue;
import java.util.Set;
import randoop.types.ArrayType;
import randoop.types.ClassOrInterfaceType;
import randoop.types.JavaTypes;
import randoop.types.NonParameterizedType;
import randoop.types.ReferenceArgument;
import randoop.types.Type;
import randoop.types.TypeArgument;

class VariableRenamer {

  /** The sequence in which every variable will be renamed. */
  public final Sequence sequence;

  /** Maximum depth to concatenate parameterized type names. */
  private static final int VAR_NAME_MAX_DEPTH = 2;

  public VariableRenamer(Sequence sequence) {
    assert sequence != null : "The given sequence to rename cannot be null";
    this.sequence = sequence;
  }

  /**
   * Heuristically transforms variables to better names based on its type name. Here are some
   * examples:
   *
   * <pre>
   *   int var0 = 1 becomes  int int0 = 1
   *   ClassName var0 = new ClassName() becomes ClassName className = new ClassName()
   *   Class var0 = null becomes Class cls = null
   *   Queue<Set<List<Comparable<String>>>> var0 = null becomes Queue<Set<List<Comparable<String>>>> listSetQueue = null
   *   ArrayList<String> var0 = null becomes ArrayList<String> strList = null
   * </pre>
   *
   * @param type the type to use as base of variable name
   * @return a variable name based on its type, without a trailing number
   */
  static String getVariableName(Type type) {
    return getVariableName(type, VAR_NAME_MAX_DEPTH);
  }

  /**
   * Heuristically renames each variable to a name that is based on the variable's type.
   *
   * @param type the type to use as the base of the variable name
   * @param depth the number of components (i.e. type arguments) of the type that will be used to
   *     create a name for the variable
   * @return a variable name based on its type, without a trailing number, and is camel cased
   */
  private static String getVariableName(Type type, int depth) {
    // Special cases.
    if (type.isVoid()) {
      return "void";
    } else if (type.equals(JavaTypes.CLASS_TYPE)) {
      return "cls";
    } else if (type.isObject()) {
      return "obj";
    } else if (type.isString()) {
      return "str";
    }

    // Primitive types.
    if (type.isBoxedPrimitive()) {
      type = ((NonParameterizedType) type).toPrimitive();
    }
    if (type.isPrimitive()) {
      return type.getName();
    }

    // Array types.
    if (type.isArray()) {
      while (type.isArray()) {
        type = ((ArrayType) type).getComponentType();
      }
      return getVariableName(type) + "Array";
    }

    // Get the simple name of the type.
    String varName = type.getSimpleName();
    if (varName.length() == 0) {
      return "anonymous";
    }

    if (type.isParameterized()) {
      Class<?> typeClass = type.getRuntimeClass();

      // Special cases for parameterized types.
      if (Iterator.class.isAssignableFrom(typeClass)) {
        varName = "itor";
      } else if (List.class.isAssignableFrom(typeClass)) {
        varName = "list";
      } else if (Set.class.isAssignableFrom(typeClass)) {
        varName = "set";
      } else if (Map.class.isAssignableFrom(typeClass)) {
        varName = "map";
      } else if (Queue.class.isAssignableFrom(typeClass)) {
        varName = "queue";
      } else if (Collection.class.isAssignableFrom(typeClass)) {
        varName = "collection";
      }

      // Only use the first type argument to construct the name to simplify things.
      TypeArgument argument = ((ClassOrInterfaceType) type).getTypeArguments().get(0);
      if (argument.isWildcard()) {
        varName = "wildcard" + capitalizeString(varName);
      } else {
        if (depth >= 0) {
          String argumentName =
              getVariableName(((ReferenceArgument) argument).getReferenceType(), depth - 1);

          varName = argumentName + capitalizeString(varName);
        }
      }
    } else {
<<<<<<< HEAD
      // Special cases: Object, String.
      if (type.isObject()) {
        varName = "obj";
      } else if (type.isString()) {
        varName = "str";
=======
      if (varName.length() == 0) {
        varName = "anonymous";
>>>>>>> cf08c52e
      }
    }

    // Preserve camel case.
    if (Character.isUpperCase(varName.charAt(0))) {
      varName = lowercaseFirstCharacter(varName);
    }

    // Make sure that the last character is not a digit.
    if (Character.isDigit(varName.charAt(varName.length() - 1))) {
      varName += "_";
    }

    return varName;
  }

  /**
   * Capitalize the variable name while preserving any capitalized letters after the first letter.
   *
   * @param variableName the name of the variable
   * @return capitalized form of variable name
   */
  private static String capitalizeString(String variableName) {
    return variableName.substring(0, 1).toUpperCase() + variableName.substring(1);
  }

  /**
   * Lowercase the first character in the variable name while preserving any capitalized letters
   * after the first letter.
   *
   * @param variableName the name of the variable
   * @return variableName with the first letter lowercased
   */
  private static String lowercaseFirstCharacter(String variableName) {
    return variableName.substring(0, 1).toLowerCase() + variableName.substring(1);
  }
}<|MERGE_RESOLUTION|>--- conflicted
+++ resolved
@@ -118,18 +118,6 @@
           varName = argumentName + capitalizeString(varName);
         }
       }
-    } else {
-<<<<<<< HEAD
-      // Special cases: Object, String.
-      if (type.isObject()) {
-        varName = "obj";
-      } else if (type.isString()) {
-        varName = "str";
-=======
-      if (varName.length() == 0) {
-        varName = "anonymous";
->>>>>>> cf08c52e
-      }
     }
 
     // Preserve camel case.
