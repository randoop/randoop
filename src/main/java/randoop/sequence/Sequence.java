--- conflicted
+++ resolved
@@ -70,12 +70,8 @@
    * @param hashCode the hashcode for the new sequence
    * @param netSize the net size for the new sequence
    */
-<<<<<<< HEAD
   @SuppressWarnings("nullness:method.invocation") // initialized enough: computeLastStatementInfo()
-  private Sequence(SimpleList<Statement> statements, int hashCode, int netSize) {
-=======
   private Sequence(SIList<Statement> statements, int hashCode, int netSize) {
->>>>>>> 0f14b50c
     if (statements == null) {
       throw new IllegalArgumentException("`statements' argument cannot be null");
     }
