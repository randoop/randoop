package randoop.sequence;

import java.io.IOException;
import java.util.ArrayList;
import java.util.Arrays;
import java.util.BitSet;
import java.util.LinkedHashMap;
import java.util.List;
import java.util.Map;
import java.util.regex.Pattern;
import randoop.BugInRandoopException;
import randoop.Globals;
import randoop.main.GenInputsAbstract;
import randoop.operation.OperationParseException;
import randoop.operation.OperationParser;
import randoop.operation.TypedOperation;
import randoop.types.JavaTypes;
import randoop.types.NonParameterizedType;
import randoop.types.Type;
import randoop.util.ArrayListSimpleList;
import randoop.util.ListOfLists;
import randoop.util.Log;
import randoop.util.OneMoreElementList;
import randoop.util.Randomness;
import randoop.util.SimpleList;
import randoop.util.WeightedElement;

/**
 * Immutable.
 *
 * <p>A sequence of {@link Statement}s. Each element in the sequence represents a particular {@link
 * Statement}, like a method call <code>Foo f = m(i1...iN)</code> or a declaration <code>int x = 0
 * </code>.
 *
 * <p>This class represents only the structure of a well-formed sequence of statements, and does not
 * contain any information about the runtime behavior of the sequence. The class
 * randoop.ExecutableSequence adds functionality that executes the sequence.
 */
public final class Sequence implements WeightedElement {

  public double lastTimeUsed = java.lang.System.currentTimeMillis();

  /** The list of statements. */
  public final SimpleList<Statement> statements;

  /**
   * The variables that are inputs or output for the last statement of this sequence: first the
   * return variable if any (ie, if the operation is non-void), then the input variables. These hold
   * the values "produced" by some statement of the sequence. Should be final but cannot because of
   * serialization. This info is used by some generators.
   */
  private transient /*final*/ List<Variable> lastStatementVariables;

  /**
   * The types of the inputs and output for the last statement of this sequence: first the return
   * type if any (ie, if the operation is non-void), then the input types. Should be final but
   * cannot because of serialization. This info is used by some generators.
   */
  private transient /*final*/ List<Type> lastStatementTypes;

  private transient boolean allowShortForm;

  /**
   * The list of statement indices that as determined by construction define outputs of this
   * sequence.
   */
  private List<Integer> outputIndices;

  /** Create a new, empty sequence. */
  public Sequence() {
    this(new ArrayListSimpleList<Statement>(), 0, 0);
  }

  /**
   * Create a sequence that has the given statements and hashCode (hashCode is for optimization).
   *
   * <p>See {@link #computeHashcode(SimpleList)} for details on the hashCode.
   *
   * @param statements the statements of the new sequence
   * @param hashCode the hashcode for the new sequence
   * @param netSize the net size for the new sequence
   */
  private Sequence(SimpleList<Statement> statements, int hashCode, int netSize) {
    if (statements == null) {
      throw new IllegalArgumentException("`statements' argument cannot be null");
    }
    this.statements = statements;
    this.savedHashCode = hashCode;
    this.savedNetSize = netSize;
    this.computeLastStatementInfo();
    this.outputIndices = new ArrayList<>();
    this.allowShortForm = true;
    this.outputIndices.add(this.statements.size() - 1);
    this.activeFlags = new BitSet(this.size());
    this.setAllActiveFlags();
    this.checkRep();
  }

  /**
   * Create a sequence with the given statements.
   *
   * @param statements the statements
   */
  public Sequence(SimpleList<Statement> statements) {
    this(statements, computeHashcode(statements), computeNetSize(statements));
  }

  /**
   * Returns a sequence that is of the form "Foo f = null;" where Foo is the given class.
   *
   * @param c the type for initialized variable
   * @return the sequence consisting of the initialization
   */
  public static Sequence zero(Type c) {
    return new Sequence()
        .extend(TypedOperation.createNullOrZeroInitializationForType(c), new ArrayList<Variable>());
  }

  /**
   * Creates a sequence corresponding to the given non-null primitive value.
   *
   * @param value non-null reference to a primitive or String value
   * @return a {@link Sequence} consisting of a statement created with the object
   */
  public static Sequence createSequenceForPrimitive(Object value) {
    if (value == null) throw new IllegalArgumentException("value is null");
    Type type = Type.forValue(value);

    if (!TypedOperation.isNonreceiverType(type)) {
      throw new IllegalArgumentException("value is not a (boxed) primitive or String");
    }

    if (type.isBoxedPrimitive()) {
      type = ((NonParameterizedType) type).toPrimitive();
    }

    if (type.equals(JavaTypes.STRING_TYPE) && !Value.stringLengthOK((String) value)) {
      throw new IllegalArgumentException(
          "value is a string of length > " + GenInputsAbstract.string_maxlen);
    }

    return new Sequence().extend(TypedOperation.createPrimitiveInitialization(type, value));
  }

  /**
   * Creates a sequence consisting of the given operation given the input.
   *
   * @param operation the operation for the sequence
   * @param inputSequences the sequences computing inputs to the operation
   * @param indexes the indices of the inputs to the operation
   * @return the sequence that applies the operation to the given inputs
   */
  public static Sequence createSequence(
      TypedOperation operation, List<Sequence> inputSequences, List<Integer> indexes) {
    Sequence inputSequence = Sequence.concatenate(inputSequences);
    List<Variable> inputs = new ArrayList<>();
    for (Integer inputIndex : indexes) {
      Variable v = inputSequence.getVariable(inputIndex);
      inputs.add(v);
    }
    return inputSequence.extend(operation, inputs);
  }

  public static Sequence createSequence(TypedOperation operation, Sequence inputSequence) {
    List<Variable> inputs = new ArrayList<>();
    for (int index : inputSequence.getOutputIndices()) {
      inputs.add(inputSequence.getVariable(index));
    }
    return inputSequence.extend(operation, inputs);
  }

  public static Sequence createSequence(List<Sequence> sequences, List<Integer> variables) {
    assert sequences.size() == variables.size() : "must be one variable for each sequence";
    Sequence sequence = Sequence.concatenate(sequences);
    List<Integer> outputIndices = new ArrayList<>();
    int size = 0;
    for (int i = 0; i < sequences.size(); i++) {
      outputIndices.add(size + variables.get(i));
      size += sequences.get(i).size();
    }
    sequence.outputIndices = outputIndices;
    return sequence;
  }

  /**
   * Returns a new sequence that is equivalent to this sequence plus the given operation appended to
   * the end.
   *
   * @param operation the operation to add
   * @param inputVariables the input variables
   * @return the sequence formed by appending the given operation to this sequence
   */
  public final Sequence extend(TypedOperation operation, List<Variable> inputVariables) {
    checkInputs(operation, inputVariables);
    List<RelativeNegativeIndex> indexList = new ArrayList<>(1);
    for (Variable v : inputVariables) {
      indexList.add(getRelativeIndexForVariable(size(), v));
    }
    Statement statement = new Statement(operation, indexList);
    int newNetSize = (operation.isNonreceivingValue()) ? this.savedNetSize : this.savedNetSize + 1;
    return new Sequence(
        new OneMoreElementList<>(this.statements, statement),
        this.savedHashCode + statement.hashCode(),
        newNetSize);
  }

  /**
   * Returns a new sequence that is equivalent to this sequence plus the given statement appended at
   * the end.
   *
   * @param operation the operation to add
   * @param inputs the input variables for the operation
   * @return the sequence formed by appending the given operation to this sequence
   */
  public final Sequence extend(TypedOperation operation, Variable... inputs) {
    return extend(operation, Arrays.asList(inputs));
  }

  /**
   * extend adds a new statement to this sequence using the operation of the given statement.
   * Intended as the only place that we reach inside a {@link Statement} for its operation.
   *
   * @param statement is a {@link Statement} object from which the operation is copied
   * @param inputs is the list of variables for input
   * @return sequence constructed from this one plus the operation
   * @see Sequence#extend(TypedOperation, List)
   */
  public final Sequence extend(Statement statement, List<Variable> inputs) {
    return extend(statement.getOperation(), inputs);
  }

  /**
   * Create a new sequence that is the concatenation of the given sequences.
   *
   * @param sequences the list of sequences to concatenate
   * @return the concatenation of the sequences in the list
   */
  public static Sequence concatenate(List<Sequence> sequences) {
    List<SimpleList<Statement>> statements1 = new ArrayList<>();
    int newHashCode = 0;
    int newNetSize = 0;
    for (Sequence c : sequences) {
      newHashCode += c.savedHashCode;
      newNetSize += c.savedNetSize;
      statements1.add(c.statements);
    }
    return new Sequence(new ListOfLists<>(statements1), newHashCode, newNetSize);
  }

  /*
   * Weight is used by heuristic that favors smaller sequences so it makes sense
   * to define weight as the inverse of size.
   */
  @Override
  public double getWeight() {
    return 1 / (double) size();
  }

  /**
   * The statement for the statement at the given index.
   *
   * @param index the index of the statement position in this sequence
   * @return the statement at the given position
   */
  public final Statement getStatement(int index) {
    return getStatementWithInputs(index);
  }

  /**
   * The number of statements in the sequence.
   *
   * @return the number of statements in this sequence
   */
  public final int size() {
    return statements.size();
  }

  /**
   * The value created by the ith statement.
   *
   * @param i the statement index
   * @return the variable created by the statement at the given index
   */
  public Variable getVariable(int i) {
    checkIndex(i);
    return new Variable(this, i);
  }

  /**
   * The variables involved in the last statement. This includes the output variable.
   *
   * @return the variables used in the last statement of this sequence
   */
  List<Variable> getVariablesOfLastStatement() {
    return this.lastStatementVariables;
  }

  /**
   * The types of all the variables involved in the last statement. This includes the output
   * variable. The types returned are not the types in the signature of the Operation, but the types
   * of the variables.
   *
   * @return the types of the variables in the last statement of this sequence
   */
  List<Type> getTypesForLastStatement() {
    return this.lastStatementTypes;
  }

  /**
   * The value created by the last statement in the sequence.
   *
   * @return the variable assigned to by the last statement of this sequence
   */
  public Variable getLastVariable() {
    return new Variable(this, this.statements.size() - 1);
  }

  /**
   * The statement that created this value.
   *
   * @param value the variable
   * @return the statement that assigned to this variable
   */
  @SuppressWarnings("ReferenceEquality")
  public Statement getCreatingStatement(Variable value) {
    if (value.sequence != this) throw new IllegalArgumentException("value.owner != this");
    return statements.get((value).index);
  }

  /**
   * Returns the list of output indices for use when sequences are dealt with compositionally. What
   * is an output index is determined by how the sequence is created, but generally is the index of
   * the last statement.
   *
   * @return the list of output indices for this sequence
   */
  public List<Integer> getOutputIndices() {
    return outputIndices;
  }

  /**
   * The inputs for the ith statement. Includes the receiver.
   *
   * @param statementIndex the index for the statement
   * @return the list of variables for the statement at the given index
   */
  public List<Variable> getInputs(int statementIndex) {
    List<Variable> inputsAsVariables = new ArrayList<>();
    for (RelativeNegativeIndex relIndex : this.statements.get(statementIndex).inputs) {
      inputsAsVariables.add(getVariableForInput(statementIndex, relIndex));
    }
    return inputsAsVariables;
  }

  /**
   * Returns the Java source code representation of this sequence with values substituted for simple
   * initializations. Similar to * {@link ExecutableSequence#toCodeString()} except does not include
   * checks.
   *
   * @return a string containing Java code for this sequence
   */
  public String toCodeString() {
    StringBuilder b = new StringBuilder();
    for (int i = 0; i < size(); i++) {
      // Don't dump primitive initializations, if using literals.
      // But do print them if they are the last statement;
      // otherwise, the sequence might print as the empty string.
      if (i != size() - 1) {
        if (canUseShortForm() && getStatement(i).getShortForm() != null) {
          continue;
        }
      }
      appendCode(b, i);
      b.append(Globals.lineSep);
    }
    return b.toString();
  }

  /**
   * Returns the Java source representation of this sequence showing all statements. Simplifications
   * performed in {@link #toCodeString()} are preserved but initializations used will also be
   * printed.
   *
   * @return a string containing Java code for this sequence
   */
  private String toFullCodeString() {
    // XXX can we do this so that substitutions don't happen?
    StringBuilder b = new StringBuilder();
    for (int i = 0; i < size(); i++) {
      appendCode(b, i);
    }
    return b.toString();
  }

  @Override
  public String toString() {
    return toCodeString();
  }

  /**
   * A set of bits, where there is one bit associated with each index. Active flags are used during
   * generation, to determine what values in an existing sequence are useful to be used as inputs
   * when creating a new sequence out of the existing one.
   */
  private BitSet activeFlags;

  public boolean hasActiveFlags() {
    return !activeFlags.isEmpty();
  }

  boolean isActive(int i) {
    return activeFlags.get(i);
  }

  private void setAllActiveFlags() {
    activeFlags.set(0, this.size());
  }

  public void clearAllActiveFlags() {
    activeFlags.clear(0, this.size());
  }

  public void clearActiveFlag(int i) {
    activeFlags.clear(i);
  }

  /**
   * Returns the relative negative index that would result if we use the given value as an input to
   * the statement at position statementPosition.
   *
   * @param statementPosition the position of the statement
   * @param v the variable
   * @return the relative negative index computed from the position and variable
   */
  private static RelativeNegativeIndex getRelativeIndexForVariable(
      int statementPosition, Variable v) {
    if (v.index >= statementPosition) throw new IllegalArgumentException();
    return new RelativeNegativeIndex(-(statementPosition - v.index));
  }

  /**
   * Returns the Variable corresponding to the given input, which is an input to the statement at
   * position statementPosition.
   *
   * @param statementPosition the statement position
   * @param input relative index of the input variable
   * @return the variable at the relative index from the given statement position
   */
  private Variable getVariableForInput(int statementPosition, RelativeNegativeIndex input) {
    int absoluteIndex = statementPosition + input.index;
    if (absoluteIndex < 0) {
      throw new IllegalArgumentException(
          "invalid index (expecting non-negative): " + absoluteIndex);
    }
    return new Variable(this, absoluteIndex);
  }

  /**
<<<<<<< HEAD
=======
   * The hashcode of a sequence is the sum of each statement's hashcode. This seems good enough, and
   * it makes computing hashCode of a concatenation of sequences faster (it's just the addition of
   * each sequence's' hashCode). Otherwise, hashCode computation used to be a hotspot.
   *
   * @param statements the list of statements over which to compute the hash code
   * @return the sum of the hash codes of the statements in the sequence
   */
  private static int computeHashcode(SimpleList<Statement> statements) {
    int hashCode = 0;
    for (int i = 0; i < statements.size(); i++) {
      Statement s = statements.get(i);
      hashCode += s.hashCode();
    }
    return hashCode;
  }

  /**
   * Counts the number of statements in a list that are not initializations with a primitive type.
   * For instance <code>int var7 = 0</code>.
   *
   * @param statements the list of {@link Statement} objects
   * @return count of statements other than primitive initializations
   */
  private static int computeNetSize(SimpleList<Statement> statements) {
    int netSize = 0;
    for (int i = 0; i < statements.size(); i++) {
      if (!(statements.get(i).isNonreceivingInitialization())) {
        netSize++;
      }
    }
    return netSize;
  }

  /**
>>>>>>> 5ff5b4c4
   * Set lastStatementVariables and lastStatementTypes to their appropriate values. See
   * documentation for these fields for more info.
   */
  private void computeLastStatementInfo() {
    this.lastStatementTypes = new ArrayList<>();
    this.lastStatementVariables = new ArrayList<>();

    if (!this.statements.isEmpty()) {
      int lastStatementIndex = this.statements.size() - 1;
      Statement lastStatement = this.statements.get(lastStatementIndex);

      // Process return value
      if (!lastStatement.getOutputType().isVoid()) {
        this.lastStatementTypes.add(lastStatement.getOutputType());
        this.lastStatementVariables.add(new Variable(this, lastStatementIndex));
      }

      // Process input arguments.
      if (lastStatement.inputs.size() != lastStatement.getInputTypes().size()) {
        throw new RuntimeException(
            lastStatement.inputs
                + ", "
                + lastStatement.getInputTypes()
                + ", "
                + lastStatement.toString());
      }

      List<Variable> v = this.getInputs(lastStatementIndex);
      if (v.size() != lastStatement.getInputTypes().size()) {
        throw new RuntimeException();
      }

      for (int i = 0; i < v.size(); i++) {
        Variable actualArgument = v.get(i);
        assert lastStatement.getInputTypes().get(i).isAssignableFrom(actualArgument.getType());
        this.lastStatementTypes.add(actualArgument.getType());
        this.lastStatementVariables.add(actualArgument);
      }
    }
  }

  /** Representation invariant check. */
  private void checkRep() {

    if (!GenInputsAbstract.debug_checks) {
      return;
    }

    if (statements == null) {
      throw new RuntimeException("statements == null");
    }

    for (int si = 0; si < this.statements.size(); si++) {

      Statement statementWithInputs = this.statements.get(si);

      // No nulls.
      if (statementWithInputs == null) {
        throw new IllegalStateException(
            "Null statement in sequence: " + Globals.lineSep + this.toString());
      }
      if (statementWithInputs.inputs == null) {
        throw new IllegalArgumentException("parameters cannot be null.");
      }

      // The inputs to the statement are valid: there's the right number
      // of them,
      // and they refer to appropriate input values.
      if (statementWithInputs.getInputTypes().size() != statementWithInputs.inputs.size()) {
        throw new IllegalArgumentException(
            "statement.getInputConstraints().size()="
                + statementWithInputs.getInputTypes().size()
                + " is different from inputIndices.length="
                + statementWithInputs.inputs.size()
                + ", sequence: "
                + this.toString());
      }
      for (int i = 0; i < statementWithInputs.inputs.size(); i++) {
        int index = statementWithInputs.inputs.get(i).index;
        if (index >= 0) {
          throw new IllegalStateException();
        }
        Type newRefConstraint =
            statements.get(si + statementWithInputs.inputs.get(i).index).getOutputType();
        if (newRefConstraint == null) {
          throw new IllegalStateException();
        }
        if (!(statementWithInputs.getInputTypes().get(i).isAssignableFrom(newRefConstraint))) {
          throw new IllegalArgumentException(
              i
                  + "th input constraint "
                  + newRefConstraint
                  + " does not imply "
                  + "statement's "
                  + i
                  + "th input constraint "
                  + statementWithInputs.getInputTypes().get(i)
                  + Globals.lineSep
                  + ".Sequence:"
                  + Globals.lineSep
                  + this.toString());
        }
      }
    }
  }

  /** Two sequences are equal if their statements(+inputs) are element-wise equal. */
  @SuppressWarnings("ReferenceEquality")
  @Override
  public final boolean equals(Object o) {
    if (!(o instanceof Sequence)) {
      return false;
    }
    if (o == this) {
      return true;
    }
    Sequence other = (Sequence) o;
    if (this.getStatementsWithInputs().size() != other.getStatementsWithInputs().size()) {
      return GenInputsAbstract.debug_checks && verifyFalse("size", other);
    }
    for (int i = 0; i < this.statements.size(); i++) {
      Statement thisStatement = this.statements.get(i);
      Statement otherStatement = other.statements.get(i);
      if (GenInputsAbstract.debug_checks) {
        assert this.statements.get(i) == thisStatement;
        assert other.statements.get(i) == otherStatement;
      }
      if (!thisStatement.equals(otherStatement)) {
        return GenInputsAbstract.debug_checks && verifyFalse("statement index " + i, other);
      }
    }
    return true;
  }

  // Debugging helper for equals method.
  private boolean verifyFalse(String message, Sequence other) {
    if (this.toParsableString().equals(other.toParsableString())) {
      throw new IllegalStateException(message + " : " + this.toString());
    }
    return false;
  }

  // A saved copy of this sequence's hashcode to avoid recalculation.
  private final int savedHashCode;

  // A saved copy of this sequence's net size to avoid recomputation.
  private final int savedNetSize;

  // See comment at computeHashCode method for notes on hashCode.
  @Override
  public final int hashCode() {
    return savedHashCode;
  }

  /**
   * True iff this sequence contains a statement at the given index.
   *
   * @param index the index to check for a statement
   * @return true if the index is the position of a statement in this sequence, false otherwise
   */
  private boolean isValidIndex(int index) {
    return index >= 0 && index <= this.size() - 1;
  }

  /**
   * An list of all the statements in this sequence.
   *
   * @return the list of all statements in this sequence
   */
  private SimpleList<Statement> getStatementsWithInputs() {
    // The list is constructed unmodifiable so we can just return it.
    return this.statements;
  }

  /**
   * The statement(+inputs) at the given index.
   *
   * @param index the statement position
   * @return the {@link Statement} at the given index
   */
  private Statement getStatementWithInputs(int index) {
    if (!isValidIndex(index)) {
      throw new IllegalArgumentException("Index " + index + " not valid for sequence " + this);
    }
    return this.getStatementsWithInputs().get(index);
  }

  /**
   * The last statement produces multiple values of type {@code type}. Choose one of them at random.
   */
  public Variable randomVariableForTypeLastStatement(Type type, boolean onlyReceivers) {
    if (type == null) {
      throw new IllegalArgumentException("type cannot be null.");
    }
    List<Variable> possibleIndices = new ArrayList<>(this.lastStatementVariables.size());
    for (Variable i : this.lastStatementVariables) {
      Statement s = statements.get(i.index);
      Type outputType = s.getOutputType();
      if (type.isAssignableFrom(outputType)
          && (!(onlyReceivers && outputType.isNonreceiverType()))) {
        possibleIndices.add(i);
      }
    }
    if (possibleIndices.isEmpty()) {
      Statement lastStatement = this.statements.get(this.statements.size() - 1);
      throw new BugInRandoopException(
          "Failed to select variable with input type " + type + " from statment " + lastStatement);
    }
    if (possibleIndices.size() == 1) {
      return possibleIndices.get(0);
    } else {
      return Randomness.randomMember(possibleIndices);
    }
  }

  void checkIndex(int i) {
<<<<<<< HEAD
    if (i < 0 || i > size() - 1)
      throw new IllegalArgumentException("index " + i + " out of range [0, " + (size() - 1) + "]");
=======
    if (i < 0 || i > size() - 1) {
      throw new IllegalArgumentException();
    }
>>>>>>> 5ff5b4c4
  }

  // Argument checker for extend method.
  // These checks should be caught by checkRep() too.
  @SuppressWarnings("ReferenceEquality")
  private void checkInputs(TypedOperation operation, List<Variable> inputVariables) {
    if (operation.getInputTypes().size() != inputVariables.size()) {
      String msg =
          "statement.getInputTypes().size():"
              + operation.getInputTypes().size()
              + " inputVariables.size():"
              + inputVariables.size()
              + " statement:"
              + operation;
      throw new IllegalArgumentException(msg);
    }
    for (int i = 0; i < inputVariables.size(); i++) {
      if (inputVariables.get(i).sequence != this) {
        String msg =
            "inputVariables.get("
                + i
                + ").owner != this for"
                + Globals.lineSep
                + "sequence: "
                + toString()
                + Globals.lineSep
                + "statement:"
                + operation
                + Globals.lineSep
                + "inputVariables:"
                + inputVariables;
        throw new IllegalArgumentException(msg);
      }
      Type newRefConstraint = statements.get(inputVariables.get(i).index).getOutputType();
      if (newRefConstraint == null) {
        String msg =
            "newRefConstraint == null for"
                + Globals.lineSep
                + "sequence: "
                + toString()
                + Globals.lineSep
                + "statement:"
                + operation
                + Globals.lineSep
                + "inputVariables:"
                + inputVariables;
        throw new IllegalArgumentException(msg);
      }
      if (!(operation.getInputTypes().get(i).isAssignableFrom(newRefConstraint))) {
        String msg =
            i
                + "th given type "
                + newRefConstraint
                + " does not imply "
                + "operations's "
                + i
                + "th input type "
                + operation.getInputTypes().get(i)
                + Globals.lineSep
                + ".Sequence:"
                + Globals.lineSep
                + ""
                + this.toString()
                + Globals.lineSep
                + "statement:"
                + operation
                + Globals.lineSep
                + "inputVariables:"
                + inputVariables;
        throw new IllegalArgumentException(msg);
      }
    }
  }

  /**
   * The inputs for the ith statement, as indices. An index equal to x means that the input is the
   * value created by the x-th statement in the sequence.
   *
   * @param i the statement index
   * @return the absolute indices for the input variables in the given statement
   */
  public List<Integer> getInputsAsAbsoluteIndices(int i) {
    List<Integer> inputsAsVariables = new ArrayList<>();
    for (RelativeNegativeIndex relIndex : this.statements.get(i).inputs) {
      inputsAsVariables.add(getVariableForInput(i, relIndex).index);
    }
    return inputsAsVariables;
  }

  /**
   * Appends the statement at the given index to the {@code StringBuilder}.
   *
   * @param b the {@link StringBuilder} to which the code is appended
   * @param index the position of the statement to print in this {@code Sequence}.
   */
  public void appendCode(StringBuilder b, int index) {
    // Get strings representing the inputs to this statement.
    // Example: { "var2", "(int)3" }
    getStatement(index).appendCode(getVariable(index), getInputs(index), b);
  }

  /**
   * Returns a string representing this sequence. The string can be parsed back into a sequence
   * using the method Sequence.parse(String). In particular, the following invariant holds:
   *
   * <pre>
   * st.equals(parse(st.toParsableCode()))
   * </pre>
   *
   * See the parse(List) for the required format of a String representing a Sequence.
   *
   * @return parsable string description of sequence
   */
  public String toParsableString() {
    return toParsableString(Globals.lineSep);
  }

  /**
   * Like toParsableString, but the client can specify a string that will be used a separator
   * between statements.
   *
   * @param statementSep the statement separator
   * @return the string representation of this sequence
   */
  private String toParsableString(String statementSep) {
    assert statementSep != null;
    StringBuilder b = new StringBuilder();
    for (int i = 0; i < size(); i++) {
      Statement sk = getStatement(i);
      b.append(
          sk.toParsableString(Variable.classToVariableName(sk.getOutputType()) + i, getInputs(i)));
      b.append(statementSep);
    }
    return b.toString();
  }

  /**
   * NOTE: the ONLY place this is used is in a test.
   *
   * <p>Parse a sequence encoded as a list of strings, each string corresponding to one statement.
   * This method is similar to parse(String), but expects the individual statements already as
   * separate strings. Each statement is expected to be of the form:
   *
   * <pre>
   *   VAR = OPERATION : VAR ... VAR
   * </pre>
   *
   * where the VAR are strings representing a variable name, and OPERATION is a string representing
   * an Operation. For more on OPERATION, see the documentation for {@link
   * OperationParser#parse(String)}.
   *
   * <p>The first VAR token represents the "output variable" that is the result of the statement
   * call. The VAR tokens appearing after OPERATION represent the "input variables" to the statement
   * call. At the i-th line, the input variable tokens should appear as an output variable for some
   * previous j-th line, j &lt; i.
   *
   * <p>Here is an example of a list of lines representing a sequence.
   *
   * <pre>{@code
   * var0 = cons : java.util.HashMap.<init>() :
   * var1 = prim : double:-1.0 :
   * var2 = prim : java.lang.String:"hi!" :
   * var3 = method : java.util.HashMap.put(java.lang.Object,java.lang.Object) : var0 var1 var2
   * }</pre>
   *
   * The above sequence corresponds to the following java code (with package names omitted for
   * brevity):
   *
   * <pre>
   * HashMap var0 = new HashMap();
   * double var1 = -1.0;
   * String var2 = "hi!";
   * Object var3 = var0.put(var1, var2);
   * </pre>
   *
   * When writing/reading sequences out to file: you have two options: serialize the sequences using
   * java's serialization mechanism, or write them out as parsable text. Serialization is faster,
   * and text is human-readable.
   *
   * @param statements the list of statement strings
   * @return the sequence constructed from the list of strings
   * @throws SequenceParseException if any statement cannot be parsed
   */
  public static Sequence parse(List<String> statements) throws SequenceParseException {

    Map<String, Integer> valueMap = new LinkedHashMap<>();
    Sequence sequence = new Sequence();
    int statementCount = 0;
    try {
      for (String statement : statements) {

        // Remove surrounding whitespace.
        statement = statement.trim();

        // Extract elements:
        // var = <operation> : var ... var
        // | | |
        // | | |
        // newVar stKind inVars
        int equalsInd = statement.indexOf('=');
        int colonInd = statement.lastIndexOf(':');

        if (equalsInd == -1) {
          String msg =
              "A statement must be of the form "
                  + "varname = <operation-name> : varname ... varname"
                  + " but the "
                  + statementCount
                  + "-th (1-based) is missing"
                  + " an \"=\" symbol.";
          throw new SequenceParseException(msg, statements, statementCount);
        }

        if (colonInd == -1) {
          String msg =
              "A statement must be of the form "
                  + "varname = <operation-name> : varname ... varname"
                  + " but the "
                  + statementCount
                  + "-th (1-based) is missing"
                  + " a \":\" symbol.";
          throw new SequenceParseException(msg, statements, statementCount);
        }

        String newVar = statement.substring(0, equalsInd).trim();
        String opStr = statement.substring(equalsInd + 1, colonInd).trim();
        String inVarsStr = statement.substring(colonInd + 1).trim();

        if (valueMap.containsKey(newVar)) {
          String msg =
              "(Statement "
                  + statementCount
                  + ") result variable name "
                  + newVar
                  + " was already declared in a previous statement.";
          throw new SequenceParseException(msg, statements, statementCount);
        }

        System.out.println("operation string: " + opStr);
        // Parse operation.
        TypedOperation operation;
        try {
          operation = OperationParser.parse(opStr);
        } catch (OperationParseException e) {
          throw new SequenceParseException(e.getMessage(), statements, statementCount);
        }
        assert operation != null;

        // Find input variables from their names.
        String[] inVars = new String[0];
        if (!inVarsStr.trim().isEmpty()) {
          // One or more input vars.
          inVars = inVarsStr.split("\\s");
        }

        if (inVars.length != operation.getInputTypes().size()) {
          String msg =
              "Number of input variables given ("
                  + inVarsStr
                  + ") does not match expected (expected "
                  + operation.getInputTypes().size()
                  + ")";
          throw new SequenceParseException(msg, statements, statementCount);
        }

        List<Variable> inputs = new ArrayList<>();
        for (String inVar : inVars) {
          Integer index = valueMap.get(inVar);
          if (index == null) {
            String msg =
                "(Statement "
                    + statementCount
                    + ") input variable name "
                    + newVar
                    + " is not declared by a previous statement.";
            throw new IllegalArgumentException(msg);
          }
          inputs.add(sequence.getVariable(index));
        }

        sequence = sequence.extend(operation, inputs);
        valueMap.put(newVar, sequence.getLastVariable().getDeclIndex());
        statementCount++;
      }
    } catch (RuntimeException e) {
      // Saw some other exception that is not a parse error.
      // Throw an error, giving information on the problem.
      StringBuilder b = new StringBuilder();
      b.append(
              "Error while parsing the following list of strings as a sequence (error was at index ")
          .append(statementCount)
          .append("):\n\n");
      for (String s : statements) {
        b.append(s).append("\n");
      }
      b.append("\n\n");
      b.append("Error: ").append(e.toString()).append("\n");
      b.append("Stack trace:\n");
      for (StackTraceElement s : e.getStackTrace()) {
        b.append(s.toString());
      }
      throw new Error(b.toString());
    }
    return sequence;
  }

  /**
   * Parse a sequence encoded as a strings. Convenience method for parse(List), which parses a
   * sequence of strings, each representing a Statement. See that method for more documentation on
   * the string representation of a sequence.
   *
   * <p>This method breaks up the given string into statements assuming that each statement is
   * separated by a line separator character.
   *
   * <p>The following invariant holds:
   *
   * <pre>
   * st.equals(parse(st.toParsableCode()))
   * </pre>
   *
   * When writing/reading sequences out to file: you have two options: serialize the sequences using
   * java's serialization mechanism, or write them out as parsable text. Serialization is faster,
   * and text is human-readable.
   *
   * @param string the string descriptor
   * @return the sequence constructed by parsing the input string
   * @throws SequenceParseException if string is not valid sequence
   */
  public static Sequence parse(String string) throws SequenceParseException {
    return parse(Arrays.asList(string.split(Globals.lineSep)));
  }

  /**
   * A sequence representing a single primitive value, like "Foo var0 = null" or "int var0 = 1".
   *
   * @return true if this sequence is a single primitive initialization statement, false otherwise
   */
  public boolean isNonreceiver() {
    return (size() == 1 && getStatement(0).isNonreceivingInitialization());
  }

  /**
   * Test whether any statement of this sequence has an operation whose declaring class matches the
   * given regular expression.
   *
   * @param classNames the regular expression to test class names
   * @return true if any statement has operation with matching declaring class, false otherwise
   */
  public boolean hasUseOfMatchingClass(Pattern classNames) {
    for (int i = 0; i < statements.size(); i++) {
      Type declaringType = statements.get(i).getDeclaringClass();
      if (declaringType != null && classNames.matcher(declaringType.getName()).matches()) {
        return true;
      }
    }
    return false;
  }

  /**
   * Using compositional structure of this sequence, return the subsequence of this sequence that
   * contains the statement at the given index.
   *
   * @param index the statement position in this sequence
   * @return the sequence containing the index position
   */
  Sequence getSubsequence(int index) {
    return new Sequence(statements.getSublist(index));
  }

  /** Write this sequence to the Randoop log. */
  public void log() {
    if (!Log.isLoggingOn()) {
      return;
    }
    try {
      GenInputsAbstract.log.write(Globals.lineSep);
      GenInputsAbstract.log.write(this.toFullCodeString());
      GenInputsAbstract.log.write(Globals.lineSep);
      GenInputsAbstract.log.flush();
    } catch (IOException e) {
      throw new BugInRandoopException("Error while logging sequence", e);
    }
  }

  /**
   * Indicate whether this sequence can be printed with variable values substituted for the variable
   * in operation arguments. If true, the initialization of the variable will not be included in the
   * sequence when dumped to a file.
   *
   * @return true if the short form of variables can be used for this sequence, and false otherwise
   */
  boolean canUseShortForm() {
    return allowShortForm;
  }

  /**
   * Disables the use of variable values as arguments in this sequence. This is a hack to deal with
   * inability to determine when a variable definition is necessary because it is used more than
   * once, which is an issue because post-conditions can use variables but don't have the abilility
   * to use the sort-form.
   */
  public void disableShortForm() {
    allowShortForm = false;
  }

  /**
   * The hashcode of a sequence is the sum of each statement's hashcode. This seems good enough, and
   * it makes computing hashCode of a concatenation of sequences faster (it's just the addition of
   * each sequence's' hashCode). Otherwise, hashCode computation used to be a hotspot.
   *
   * @param statements the list of statements over which to compute the hash code
   * @return the sum of the hash codes of the statements in the sequence
   */
  private static int computeHashcode(SimpleList<Statement> statements) {
    int hashCode = 0;
    for (int i = 0; i < statements.size(); i++) {
      Statement s = statements.get(i);
      hashCode += s.hashCode();
    }
    return hashCode;
  }

  /**
   * Counts the number of statements in a list that are not initializations with a primitive type.
   * For instance <code>int var7 = 0</code>.
   *
   * @param statements the list of {@link Statement} objects
   * @return count of statements other than primitive initializations
   */
  private static int computeNetSize(SimpleList<Statement> statements) {
    int netSize = 0;
    for (int i = 0; i < statements.size(); i++) {
      if (!(statements.get(i).isPrimitiveInitialization())) {
        netSize++;
      }
    }
    return netSize;
  }

  /**
   * Returns the operation from which this sequence was constructed. (Also known as the operation in
   * the last statement of this sequence.
   *
   * @return the last operation of this sequence
   */
  public TypedOperation getOperation() {
    return this.statements.get(this.statements.size() - 1).getOperation();
  }

  /**
   * Used internally (i.e. in package randoop.sequence) to represent inputs to a statement.
   *
   * <p>IMPLEMENTATION NOTE: Recall that a sequence is a sequence of statements where the inputs to
   * a statement are values created by earlier statements. Instead of using a Variable to represent
   * such inputs, we use a RelativeNegativeIndex, which is just a wrapper for an integer. The
   * integer represents a negative offset from the statement index in which this
   * RelativeNegativeIndex lives, and the offset points to the statement that created the values
   * that is used as an input. In other words, a RelativeNegativeIndex says "I represent the value
   * created by the N-th statement above me".
   *
   * <p>For example, the sequence
   *
   * <p>x = new Foo(); Bar b = x.m();
   *
   * <p>is internally represented as follows:
   *
   * <p>first element: Foo() applied to inputs [] second element: m() applied to inputs [-1]
   *
   * <p>Here is a brief history of why we use this particular representation.
   *
   * <p>The very first way we represented inputs to a statement was using a list of
   * StatementWithInput objects, i.e. an input was just a reference to a previous statement that
   * created the input value. For example, a sequence might be represented as follows:
   *
   * <p>StatementWithInputs@123: Foo() applied to inputs [] StatementWithInputs@124: m() applied to
   * inputs [StatementWithInputs@123]
   *
   * <p>We discovered that a big slowdown in the input generator was that we were consuming lots of
   * memory when creating sequences: for example, in memory, when extending the sequence x = new
   * Foo(); Bar b = x.m(); we cloned each statement, created a new list, added the cloned
   * statements, and finally appended the new statement to the new list.
   *
   * <p>Instead of cloning, we might imagine just using the original statements in the new sequence.
   * This does not work. For example, let's say that we implement this scheme, so that everywhere we
   * need "new Foo()" we use the same statement (more precisely, the same StatementWithInputs).
   * Then, we cannot express Foo f1 = new Foo(); Foo f2 = new Foo(); f1.equals(f2); because its
   * internal representation must be
   *
   * <p>StatementWithInputs@123: Foo() applied to inputs [] StatementWithInputs@123: Foo() applied
   * to inputs [] StatementWithInputs@125: Object.equals(Object) applied to inputs
   * [StatementWithInputs@123, StatementWithInputs@123]
   *
   * <p>It's clear that if we want to reuse statements, we cannot directly use the statements as
   * inputs.
   *
   * <p>We can instead use indices: 0 represents the value created by the first statement, 1 the
   * second, etc. Now we can express the above sequence:
   *
   * <p>Foo() applied to inputs [] Foo() applied to inputs [] Foo() applied to inputs [0, 1]
   *
   * <p>This scheme makes it relatively expensive to concatenate sequences (some generators do lots
   * of concatenation, so concatenation is the hotspot). Because indexing is absolute, some
   * statements will need to have their input indices updated. For example, let's say we wanted to
   * concatenate two copies of the last sequence above. We cannot just concatenate the statements,
   * because then we have
   *
   * <p>Foo() applied to inputs [] Foo() applied to inputs [] Foo() applied to inputs [0, 1] Foo()
   * applied to inputs [] Foo() applied to inputs [] Foo() applied to inputs [0, 1]
   *
   * <p>While we really want
   *
   * <p>Foo() applied to inputs [] Foo() applied to inputs [] Foo() applied to inputs [0, 1] Foo()
   * applied to inputs [] Foo() applied to inputs [] Foo() applied to inputs [3, 4]
   *
   * <p>This means that we need to (1) adjust indices, which takes time, and (2) create new
   * statements that represent the adjusted indices, which breaks the "reuse statements" idea.
   *
   * <p>Relative indices are the current implementation. Instead of representing inputs as indices
   * that start from the beginning of the sequence, a statement's indices are represented by a
   * relative, negative offsets:
   *
   * <p>Foo() applied to inputs [] Foo() applied to inputs [] Foo() applied to inputs [-2, -1] Foo()
   * applied to inputs [] Foo() applied to inputs [] Foo() applied to inputs [-2, -1]
   *
   * <p>Now concatenation is easier: to concatenate two sequences, concatenate their statements.
   * Also, we do not need to create any new statements.
   */
  static final class RelativeNegativeIndex {

    public final int index;

    RelativeNegativeIndex(int index) {
      if (index >= 0) {
        throw new IllegalArgumentException("invalid index (expecting non-positive): " + index);
      }
      this.index = index;
    }

    @Override
    public String toString() {
      return Integer.toString(index);
    }

    @Override
    public boolean equals(Object o) {
      return o instanceof RelativeNegativeIndex && this.index == ((RelativeNegativeIndex) o).index;
    }

    @Override
    public int hashCode() {
      return this.index;
    }
  }
}<|MERGE_RESOLUTION|>--- conflicted
+++ resolved
@@ -456,8 +456,6 @@
   }
 
   /**
-<<<<<<< HEAD
-=======
    * The hashcode of a sequence is the sum of each statement's hashcode. This seems good enough, and
    * it makes computing hashCode of a concatenation of sequences faster (it's just the addition of
    * each sequence's' hashCode). Otherwise, hashCode computation used to be a hotspot.
@@ -492,7 +490,6 @@
   }
 
   /**
->>>>>>> 5ff5b4c4
    * Set lastStatementVariables and lastStatementTypes to their appropriate values. See
    * documentation for these fields for more info.
    */
@@ -709,14 +706,8 @@
   }
 
   void checkIndex(int i) {
-<<<<<<< HEAD
     if (i < 0 || i > size() - 1)
       throw new IllegalArgumentException("index " + i + " out of range [0, " + (size() - 1) + "]");
-=======
-    if (i < 0 || i > size() - 1) {
-      throw new IllegalArgumentException();
-    }
->>>>>>> 5ff5b4c4
   }
 
   // Argument checker for extend method.
@@ -1123,40 +1114,6 @@
   }
 
   /**
-   * The hashcode of a sequence is the sum of each statement's hashcode. This seems good enough, and
-   * it makes computing hashCode of a concatenation of sequences faster (it's just the addition of
-   * each sequence's' hashCode). Otherwise, hashCode computation used to be a hotspot.
-   *
-   * @param statements the list of statements over which to compute the hash code
-   * @return the sum of the hash codes of the statements in the sequence
-   */
-  private static int computeHashcode(SimpleList<Statement> statements) {
-    int hashCode = 0;
-    for (int i = 0; i < statements.size(); i++) {
-      Statement s = statements.get(i);
-      hashCode += s.hashCode();
-    }
-    return hashCode;
-  }
-
-  /**
-   * Counts the number of statements in a list that are not initializations with a primitive type.
-   * For instance <code>int var7 = 0</code>.
-   *
-   * @param statements the list of {@link Statement} objects
-   * @return count of statements other than primitive initializations
-   */
-  private static int computeNetSize(SimpleList<Statement> statements) {
-    int netSize = 0;
-    for (int i = 0; i < statements.size(); i++) {
-      if (!(statements.get(i).isPrimitiveInitialization())) {
-        netSize++;
-      }
-    }
-    return netSize;
-  }
-
-  /**
    * Returns the operation from which this sequence was constructed. (Also known as the operation in
    * the last statement of this sequence.
    *
