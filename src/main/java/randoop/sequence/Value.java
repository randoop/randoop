--- conflicted
+++ resolved
@@ -129,13 +129,8 @@
     return OBJECT_TOSTRING_PATTERN.matcher(s).find();
   }
 
-<<<<<<< HEAD
   /** Used to increase performance of stringLengthOk method. */
-  private static Map<String, Boolean> stringLengthOkCached = new LinkedHashMap<>();
-=======
-  /** Used to increase performance of stringLengthOK method. */
-  private static Map<String, Boolean> stringLengthOKCached = new WeakHashMap<>();
->>>>>>> 3b0202f4
+  private static Map<String, Boolean> stringLengthOkCached = new WeakHashMap<>();
 
   /**
    * Returns true if the given string is deemed to be reasonable (i.e. not too long) based on the
