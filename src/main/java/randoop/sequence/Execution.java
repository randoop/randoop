--- conflicted
+++ resolved
@@ -28,11 +28,7 @@
    * @param owner the executed sequence
    */
   public Execution(Sequence owner) {
-<<<<<<< HEAD
-    // The `outcomes` list will be modified later.
-=======
     // The `outcomes` list will be modified later.  (Collections.nCopies is immutable.)
->>>>>>> c3ad1282
     this.outcomes = new ArrayList<>(Collections.nCopies(owner.size(), NotExecuted.create()));
     this.coveredClasses = new LinkedHashSet<>();
   }
