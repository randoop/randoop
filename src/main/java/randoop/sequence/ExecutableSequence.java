package randoop.sequence;

import java.io.ByteArrayOutputStream;
import java.io.PrintStream;
import java.util.ArrayList;
import java.util.HashSet;
import java.util.LinkedHashSet;
import java.util.List;
import java.util.Objects;
import java.util.Set;
import randoop.ExceptionalExecution;
import randoop.ExecutionOutcome;
import randoop.ExecutionVisitor;
import randoop.Globals;
import randoop.NormalExecution;
import randoop.NotExecuted;
import randoop.condition.ExpectedOutcomeTable;
import randoop.main.GenInputsAbstract;
import randoop.operation.TypedOperation;
import randoop.test.Check;
import randoop.test.InvalidChecks;
import randoop.test.InvalidValueCheck;
import randoop.test.TestCheckGenerator;
import randoop.test.TestChecks;
import randoop.types.ReferenceType;
import randoop.types.Type;
import randoop.util.IdentityMultiMap;
import randoop.util.ProgressDisplay;

/**
 * An ExecutableSequence wraps a {@link Sequence} with functionality for executing the sequence (the
 * {@link #execute(ExecutionVisitor, TestCheckGenerator)} and {@link #execute(ExecutionVisitor,
 * TestCheckGenerator, boolean)} methods). It also lets the client add {@link Check}s that check
 * expected behaviors of the execution.
 *
 * <p>An ExecutableSequence augments a sequence with three additional pieces of data:
 *
 * <ul>
 *   <li><b>Execution results.</b> An ExecutableSequence can be executed, and the results of the
 *       execution (meaning the objects created during execution, and any exceptions thrown) are
 *       made available to clients or execution visitors to inspect.
 *   <li><b>Checks.</b> A check is an object representing an expected runtime behavior of the
 *       sequence. Clients can add checks to specific indices of the sequence. For example, a client
 *       might add a {@code NotNull} check to the ith index of a sequence to signify that the value
 *       returned by the statement at index i should not be null.
 *   <li><b>Check evaluation results.</b> Corresponding to every check is a boolean value that
 *       represents whether the check passed or failed during the last execution of the sequence.
 * </ul>
 *
 * <p>Of the three pieces of data above, an ExecutableSequence only directly manages the first one,
 * i.e. the execution results. Other pieces of data, including checks and check evaluation results,
 * are added or removed by the client of the ExecutableSequence. One way of doing this is by
 * implementing an {@link ExecutionVisitor} and passing it as an argument to the {@code execute}
 * method.
 *
 * <p>NOTES.
 *
 * <ul>
 *   <li>It only makes sense to call the following methods <b>after</b> executing the i-th statement
 *       in a sequence:
 *       <ul>
 *         <li>{@link #isNormalExecution}
 *         <li>{@link #getResult}
 *         <li>{@link #getValue}
 *       </ul>
 *
 * </ul>
<<<<<<< HEAD
=======
 *
 * <h3 id="eval-algorithm">Condition Evaluation Algorithm</h3>
 *
 * The {@link #execute(randoop.ExecutionVisitor, randoop.test.TestCheckGenerator, boolean)} method
 * implements the condition evaluation algorithm described below.
 *
 * <p><i>Input</i>: a {@link randoop.operation.TypedClassOperation}, the {@link
 * randoop.condition.ExecutableSpecification} for the method, and arguments for a call to the
 * operation.
 *
 * <p><i>Goal</i>: classify the call to the operation using the arguments as {@link
 * randoop.main.GenInputsAbstract.BehaviorType#EXPECTED}, {@link
 * randoop.main.GenInputsAbstract.BehaviorType#INVALID} or {@link
 * randoop.main.GenInputsAbstract.BehaviorType#ERROR} based on the elements of {@link
 * randoop.condition.ExecutableSpecification}.
 *
 * <p><i>Definitions</i>: Let {@code expression} be either a {@link
 * randoop.condition.ExecutableBooleanExpression} representing a {@link
 * randoop.condition.specification.Precondition} or {@link randoop.condition.specification.Guard};
 * or the {@link randoop.condition.ExecutableBooleanExpression} for a {@link
 * randoop.condition.specification.Property}. Then {@code expression} evaluated on the method
 * arguments is <i>satisfied</i> if {@code expression.check(values)} evaluates to true, and
 * <i>fails</i> otherwise.
 *
 * <p><i>Description</i>: The algorithm consists of two phases: (1) evaluating guards of the
 * specifications before the call, and (2) checking for expected behavior after the call.
 * Specifically, the first phase saves the results of the evaluation in a {@link
 * randoop.condition.ExpectedOutcomeTable} table that is used in the second phase.
 *
 * <p>This algorithm is applied before the standard rules for classification, and so unclassified
 * calls will fall through to contract checking and exception classification.
 *
 * <p><i>Before call</i>:
 *
 * <ol>
 *   <li>Create a {@link randoop.condition.ExpectedOutcomeTable} by calling {@link
 *       randoop.condition.ExecutableSpecification#checkPrestate(java.lang.Object[])}, which creates
 *       a table entry corresponding to each specification of the operation, recording:
 *       <ol>
 *         <li>Whether the {@link randoop.condition.ExecutableBooleanExpression}s of the {@link
 *             randoop.condition.specification.Precondition}s fail or are satisfied. The expressions
 *             fail if any expression is false on the arguments. Otherwise, the preconditions are
 *             satisfied.
 *         <li>A set of {@link randoop.condition.ThrowsClause} objects for expected exceptions.
 *         <li>The expected {@link randoop.condition.ExecutableBooleanExpression}, if any. This is
 *             the {@link randoop.condition.ExecutableBooleanExpression}, of the first {@link
 *             randoop.condition.GuardPropertyPair} for which the guard {@link
 *             randoop.condition.ExecutableBooleanExpression} is satisfied.
 *       </ol>
 *
 *   <li>If {@link randoop.condition.ExpectedOutcomeTable#isInvalidCall()} then classify as {@link
 *       randoop.main.GenInputsAbstract.BehaviorType#INVALID}, and don't make the call. This avoids
 *       making a call on invalid arguments unless the specification indicates that exceptions
 *       should be thrown.
 *   <li>Otherwise, create a {@link randoop.test.TestCheckGenerator} by calling {@link
 *       randoop.condition.ExpectedOutcomeTable#addPostCheckGenerator(randoop.test.TestCheckGenerator)}.
 *       This method selects the check generator as follows:
 *       <ol>
 *         <li>If any table entry contains an expected exception set, a {@link
 *             randoop.test.ExpectedExceptionGenerator} is returned.
 *         <li>If there are no expected exceptions, and no satisfied {@link
 *             randoop.condition.ExecutableBooleanExpression}s for any {@link
 *             randoop.condition.specification.Precondition}, return an {@link
 *             randoop.test.InvalidCheckGenerator}.
 *         <li>Otherwise, if there are {@link randoop.condition.ExecutableBooleanExpression} to
 *             evaluate, then extend the current generator with a {@link
 *             randoop.test.PostConditionCheckGenerator}.
 *       </ol>
 *
 * </ol>
 *
 * <p><i>After call</i>:
 *
 * <p>The check generator created before the call is applied to the results of the call.
 *
 * <ol>
 *   <li>The {@link randoop.test.ExpectedExceptionGenerator} is evaluated over the expected
 *       exception set such that
 *       <ul>
 *         <li>If an exception is thrown by the call and the thrown exception is a member of the
 *             set, then classify as {@link randoop.main.GenInputsAbstract.BehaviorType#EXPECTED}.
 *         <li>If an exception is thrown by the call and the thrown exception is not a member of the
 *             set, classify as {@link randoop.main.GenInputsAbstract.BehaviorType#ERROR} (because
 *             the specification required an exception to be thrown, but it was not thrown).
 *         <li>If no exception is thrown, then classify as {@link
 *             randoop.main.GenInputsAbstract.BehaviorType#ERROR}.
 *       </ul>
 *
 *   <li>The {@link randoop.test.InvalidCheckGenerator} will classify the call as {@link
 *       randoop.main.GenInputsAbstract.BehaviorType#INVALID}.
 *   <li>The {@link randoop.test.PostConditionCheckGenerator} will, for each table entry where all
 *       guards were satisfied, check the corresponding {@link
 *       randoop.condition.ExecutableBooleanExpression}, if one exists. If any such expression
 *       fails, then classify as {@link randoop.main.GenInputsAbstract.BehaviorType#ERROR}.
 * </ol>
>>>>>>> 5d66c07c
 */
public class ExecutableSequence {

  /** The underlying sequence. */
  public Sequence sequence;

  /** The checks for this sequence */
  private TestChecks<?> checks;

  /**
   * Contains the runtime objects created and exceptions thrown (if any) during execution of this
   * sequence. Invariant: sequence.size() == executionResults.size(). Transient because it can
   * contain arbitrary objects that may not be serializable.
   */
  private transient /*final*/ Execution executionResults;

  /**
   * How long it took to generate this sequence in nanoseconds, excluding execution time. Must be
   * directly set by the generator that creates this object (no code in this class sets its value).
   */
  public long gentime = -1;

  /**
   * How long it took to execute this sequence in nanoseconds, excluding generation time. Must be
   * directly set by the generator that creates this object. (no code in this class sets its value).
   */
  public long exectime = -1;

  /**
   * Flag to record whether execution of sequence has a null input.
   *
   * <p>[This is wonky, it really belongs to execution.]
   */
  private boolean hasNullInput;

  /** Output buffer used to capture the output from the executed sequence */
  private static ByteArrayOutputStream output_buffer = new ByteArrayOutputStream();

  private static PrintStream ps_output_buffer = new PrintStream(output_buffer);

  /* Maps values to the variables that hold them. */
  private IdentityMultiMap<Object, Variable> variableMap;

  /**
   * Create an executable sequence that executes the given sequence.
   *
   * @param sequence the underlying sequence for this executable sequence
   */
  public ExecutableSequence(Sequence sequence) {
    this.sequence = sequence;
    this.executionResults = new Execution(sequence);
    this.hasNullInput = false;
    this.variableMap = new IdentityMultiMap<>();
  }

  @Override
  public String toString() {
    StringBuilder b = new StringBuilder();
    for (int i = 0; i < sequence.size(); i++) {
      sequence.appendCode(b, i);
      // It's a bit confusing, but the commented execution results refer
      // to the statement ABOVE, not below as is standard for comments.
      if (executionResults.size() > i) {
        b.append(" // ");
        b.append(executionResults.get(i).toString());
      }
      if ((i == sequence.size() - 1) && (checks != null)) {
        for (Check check : checks.checks()) {
          b.append(Globals.lineSep);
          b.append(check.toString());
        }
      }
      b.append(Globals.lineSep);
    }
    return b.toString();
  }

  /**
   * Return this sequence as code. Similar to {@link Sequence#toCodeString()} except includes the
   * checks.
   *
   * <p>If for a given statement there is a check of type {@link randoop.test.ExceptionCheck}, that
   * check's pre-statement code is printed immediately before the statement, and its post-statement
   * code is printed immediately after the statement.
   *
   * @return the sequence as a string
   */
  private List<String> toCodeLines() {
    List<String> lines = new ArrayList<>();
    for (int i = 0; i < sequence.size(); i++) {

      // Only print primitive declarations if the last/only statement
      // of the sequence, because, otherwise, primitive values will be used as
      // actual parameters: e.g. "foo(3)" instead of "int x = 3 ; foo(x)"
      if (sequence.canUseShortForm()
          && sequence.getStatement(i).getShortForm() != null
          && i < sequence.size() - 1) {
        continue;
      }

      StringBuilder oneStatement = new StringBuilder();
      sequence.appendCode(oneStatement, i);

      if (i == sequence.size() - 1 && checks != null) {
        // Print exception check first, if present.
        Check exObs = checks.getExceptionCheck();
        if (exObs != null) {
          oneStatement.insert(0, exObs.toCodeStringPreStatement());
          oneStatement.append(exObs.toCodeStringPostStatement());
        }

        // Print the rest of the checks.
        for (Check d : checks.checks()) {
          oneStatement.insert(0, d.toCodeStringPreStatement());
          oneStatement.append(Globals.lineSep).append(d.toCodeStringPostStatement());
        }
      }
      lines.add(oneStatement.toString());
    }
    return lines;
  }

  /**
   * Return this sequence as code. Similar to {@link Sequence#toCodeString()} except includes the
   * checks.
   *
   * <p>If for a given statement there is a check of type {@link randoop.test.ExceptionCheck}, that
   * check's pre-statement code is printed immediately before the statement, and its post-statement
   * code is printed immediately after the statement.
   *
   * @return the sequence as a string
   */
  public String toCodeString() {
    StringBuilder b = new StringBuilder();
    for (String line : toCodeLines()) {
      b.append(line).append(Globals.lineSep);
    }
    return b.toString();
  }

  /**
   * Return the code representation of the i'th statement.
   *
   * @param i the statement index
   * @return the string representation of the statement
   */
  public String statementToCodeString(int i) {
    StringBuilder oneStatement = new StringBuilder();
    sequence.appendCode(oneStatement, i);
    return oneStatement.toString();
  }

  /**
   * Executes sequence, stopping on exceptions.
   *
   * @see #execute(ExecutionVisitor, TestCheckGenerator, boolean)
   * @param visitor the {@link ExecutionVisitor} that collects checks from results
   * @param gen the check generator for tests
   */
  public void execute(ExecutionVisitor visitor, TestCheckGenerator gen) {
    execute(visitor, gen, true);
  }

  /**
   * Execute this sequence, invoking the given visitor as the execution unfolds. After invoking this
   * method, the client can query the outcome of executing each statement via the method {@link
   * #getResult}.
   *
   * <p>The method {@code execute(ExecutionVisitor v)} executes the code that the sequence
   * represents. This method uses reflection to execute each element in the sequence (method call,
   * constructor call, primitive or array declaration, etc). Before executing each statement (e.g.
   * the i-th statement), execute(v) calls v.visitBefore(this, i), and after executing each
   * statement, it calls v.visitAfter(this, i). The purpose of the visitor is to examine the
   * unfolding execution, and take some action depending on its intended purpose. For example, it
   * may decorate the sequence with {@link Check}s about the execution.
   *
   * <ul>
   *   <li>Before the sequence is executed, clears execution results and calls {@code
   *       visitor.initialize(this)}.
   *   <li>Executes each statement in the sequence. Before executing each statement calls the given
   *       visitor's {@code visitBefore} method. After executing each statement, calls the visitor's
   *       {@code visitAfter} method.
   *   <li>Tests the pre-, post-, and throws-conditions for the last statement.
   *   <li>Execution stops if one of the following conditions holds:
   *       <ul>
   *         <li>All statements in the sequences have been executed.
   *         <li>A pre-condition for the final statement fails
   *         <li>A statement's execution results in an exception and {@code ignoreException==false}.
   *         <li>A {@code null} input value is implicitly passed to the statement (i.e., not via
   *             explicit declaration like x = null)
   *         <li>After executing the i-th statement and calling the visitor's {@code visitAfter}
   *             method, a {@code ContractViolation} check is present at index i.
   *       </ul>
   *
   * </ul>
   *
   * <h3 id="eval-algorithm">Condition Evaluation Algorithm</h3>
   *
   * This method implements the condition evaluation algorithm described below.
   *
   * <p><i>Input</i>: a {@link randoop.operation.TypedClassOperation}, the {@link
   * randoop.condition.OperationConditions} for the method, and arguments for a call to the
   * operation. [TODO: this isn't actually the input!]
   *
   * <p><i>Goal</i>: classify the call to the operation using the arguments as {@link
   * randoop.main.GenInputsAbstract.BehaviorType#EXPECTED}, {@link
   * randoop.main.GenInputsAbstract.BehaviorType#INVALID} or {@link
   * randoop.main.GenInputsAbstract.BehaviorType#ERROR} based on the elements of {@link
   * randoop.condition.OperationConditions}.
   *
   * <p><i>Definitions</i>: An {@link randoop.condition.ExecutableBooleanExpression}, {@code
   * expression}, is <i>satisfied</i> on the method arguments if {@code expression.check(values)}
   * evaluates to true, and it <i>fails</i> otherwise.
   *
   * <p><i>Description</i>: The algorithm consists of two phases: (1) evaluating guards of the
   * specifications before the call, and (2) checking for expected behavior after the call.
   * Specifically, the first phase saves the results of the evaluation in a {@link
   * randoop.condition.ExpectedOutcomeTable} table that is used in the second phase.
   *
   * <p>This algorithm is applied before the standard rules for classification, and so unclassified
   * calls will fall through to contract checking and exception classification.
   *
   * <p><i>Before call</i>:
   *
   * <ol>
   *   <li>Create a {@link randoop.condition.ExpectedOutcomeTable} by calling {@link
   *       randoop.condition.OperationConditions#checkPrestate(java.lang.Object[])}, which creates a
   *       table entry corresponding to each specification of the operation. [TODO: does it create a
   *       table or an entry? I think an entry.]
   *   <li>If {@link randoop.condition.ExpectedOutcomeTable#isInvalidCall()} then classify as {@link
   *       randoop.main.GenInputsAbstract.BehaviorType#INVALID}, and don't make the call. This
   *       avoids making a call on invalid arguments unless the specification indicates that
   *       exceptions should be thrown.
   *   <li>Otherwise, create a {@link randoop.test.TestCheckGenerator} by calling {@link
   *       randoop.condition.ExpectedOutcomeTable#addPostCheckGenerator(randoop.test.TestCheckGenerator)}.
   *       This method selects the check generator as follows:
   *       <ol>
   *         <li>If any table entry contains an expected exception set, a {@link
   *             randoop.test.ExpectedExceptionGenerator} is returned.
   *         <li>If there are no expected exceptions, and no satisfied {@link
   *             randoop.condition.ExecutableBooleanExpression}s for any {@link
   *             randoop.condition.specification.Precondition}, return an {@link
   *             randoop.test.InvalidCheckGenerator}.
   *         <li>Otherwise, if there are {@link randoop.condition.ExecutableBooleanExpression} to
   *             evaluate, then extend the current generator with a {@link
   *             randoop.test.PostConditionCheckGenerator}.
   *       </ol>
   *
   * </ol>
   *
   * <p><i>After call</i>:
   *
   * <p>The check generator created before the call is applied to the results of the call.
   *
   * <ol>
   *   <li>The {@link randoop.test.ExpectedExceptionGenerator} is evaluated over the expected
   *       exception set such that
   *       <ul>
   *         <li>If an exception is thrown by the call and the thrown exception is a member of the
   *             set, then classify as {@link randoop.main.GenInputsAbstract.BehaviorType#EXPECTED}.
   *         <li>If an exception is thrown by the call and the thrown exception is not a member of
   *             the set, classify as {@link randoop.main.GenInputsAbstract.BehaviorType#ERROR}
   *             (because the specification required an exception to be thrown, but it was not
   *             thrown).
   *         <li>If no exception is thrown, then classify as {@link
   *             randoop.main.GenInputsAbstract.BehaviorType#ERROR}.
   *       </ul>
   *
   *   <li>The {@link randoop.test.InvalidCheckGenerator} will classify the call as {@link
   *       randoop.main.GenInputsAbstract.BehaviorType#INVALID}.
   *   <li>The {@link randoop.test.PostConditionCheckGenerator} will, for each table entry where all
   *       guards were satisfied, check the corresponding {@link
   *       randoop.condition.ExecutableBooleanExpression}, if one exists. If any such expression
   *       fails, then classify as {@link randoop.main.GenInputsAbstract.BehaviorType#ERROR}.
   * </ol>
   *
   * @param visitor the {@code ExecutionVisitor}
   * @param gen the check generator
   * @param ignoreException the flag to indicate exceptions should be ignored
   * @throws Error if execution of the sequence throws an exception and {@code
   *     ignoreException==false}
   */
  @SuppressWarnings("SameParameterValue")
  private void execute(ExecutionVisitor visitor, TestCheckGenerator gen, boolean ignoreException) {

    visitor.initialize(this);

    // reset execution result values
    hasNullInput = false;
    executionResults.theList.clear();
    for (int i = 0; i < sequence.size(); i++) {
      executionResults.theList.add(NotExecuted.create());
    }

    for (int i = 0; i < this.sequence.size(); i++) {

      // Find and collect the input values to i-th statement.
      List<Variable> inputs = sequence.getInputs(i);
      Object[] inputValues;

      inputValues = getRuntimeInputs(executionResults.theList, inputs);

      if (i == this.sequence.size() - 1) {
        TypedOperation operation = this.sequence.getStatement(i).getOperation();
        if (operation.isConstructorCall() || operation.isMethodCall()) {
          ExpectedOutcomeTable outcomeTable = operation.checkConditions(inputValues);
          if (outcomeTable.isInvalidCall()) {
            checks = new InvalidChecks(new InvalidValueCheck(this, i));
            return;
          }
          gen = outcomeTable.addPostCheckGenerator(gen);
        }
      }

      visitor.visitBeforeStatement(this, i);
      executeStatement(sequence, executionResults.theList, i, inputValues);

      // make sure statement executed
      ExecutionOutcome statementResult = getResult(i);
      if (statementResult instanceof NotExecuted) {
        throw new Error("Unexecuted statement in sequence: " + this.toString());
      }
      // make sure no exception before final statement of sequence
      if ((statementResult instanceof ExceptionalExecution) && i < sequence.size() - 1) {
        if (ignoreException) {
          // this preserves previous behavior, which was simply to return if
          // exception occurred
          break;
        } else {
          String msg =
              "Encountered exception before final statement of error-revealing test (statement "
                  + i
                  + "): ";
          throw new Error(
              msg + ((ExceptionalExecution) statementResult).getException().getMessage());
        }
      }

      visitor.visitAfterStatement(this, i);
    }

    visitor.visitAfterSequence(this);

    // This is the only client call to generateTestChecks().
    checks = gen.generateTestChecks(this);
  }

  public Object[] getRuntimeInputs(List<Variable> inputs) {
    return getRuntimeInputs(executionResults.theList, inputs);
  }

  private Object[] getRuntimeInputs(List<ExecutionOutcome> outcome, List<Variable> inputs) {
    Object[] ros = getRuntimeValuesForVars(inputs, outcome);
    for (Object ro : ros) {
      if (ro == null) {
        this.hasNullInput = true;
      }
    }
    return ros;
  }

  /**
   * Returns the values for the given variables in the {@link Execution} object. The variables are
   * {@link Variable} objects in the {@link Sequence} of this {@link ExecutableSequence} object.
   *
   * @param vars a list of {@link Variable} objects
   * @param execution the object representing outcome of executing this sequence
   * @return array of values corresponding to variables
   */
  public static Object[] getRuntimeValuesForVars(List<Variable> vars, Execution execution) {
    return getRuntimeValuesForVars(vars, execution.theList);
  }

  private static Object[] getRuntimeValuesForVars(
      List<Variable> vars, List<ExecutionOutcome> execution) {
    Object[] runtimeObjects = new Object[vars.size()];
    for (int j = 0; j < runtimeObjects.length; j++) {
      int creatingStatementIdx = vars.get(j).getDeclIndex();
      assert execution.get(creatingStatementIdx) instanceof NormalExecution
          : execution.get(creatingStatementIdx).getClass();
      NormalExecution ne = (NormalExecution) execution.get(creatingStatementIdx);
      runtimeObjects[j] = ne.getRuntimeValue();
    }
    return runtimeObjects;
  }

  // Execute the index-th statement in the sequence.
  // Precondition: this method has been invoked on 0..index-1.
  private static void executeStatement(
      Sequence s, List<ExecutionOutcome> outcome, int index, Object[] inputVariables) {
    Statement statement = s.getStatement(index);

    // Capture any output Synchronize with ProgressDisplay so that
    // we don't capture its output as well.
    synchronized (ProgressDisplay.print_synchro) {
      PrintStream orig_out = System.out;
      PrintStream orig_err = System.err;
      if (GenInputsAbstract.capture_output) {
        System.out.flush();
        System.err.flush();
        System.setOut(ps_output_buffer);
        System.setErr(ps_output_buffer);
      }

      // assert ((statement.isMethodCall() && !statement.isStatic()) ?
      // inputVariables[0] != null : true);

      ExecutionOutcome r;
      try {
        r = statement.execute(inputVariables, Globals.blackHole);
      } catch (SequenceExecutionException e) {
        throw new SequenceExecutionException("Exception during execution of " + statement, e);
      }
      assert r != null;
      if (GenInputsAbstract.capture_output) {
        System.setOut(orig_out);
        System.setErr(orig_err);
        r.set_output(output_buffer.toString());
        output_buffer.reset();
      }
      outcome.set(index, r);
    }
  }

  /**
   * This method is typically used by ExecutionVisitors.
   *
   * <p>The result of executing the i-th element of the sequence.
   *
   * @param index the statement index
   * @return the outcome of the statement at index
   */
  public ExecutionOutcome getResult(int index) {
    sequence.checkIndex(index);
    return executionResults.get(index);
  }

  /**
   * Return the set of test checks for the most recent execution.
   *
   * @return the {@code TestChecks} generated from the most recent execution
   */
  public TestChecks<?> getChecks() {
    return checks;
  }

  /**
   * The result of executing the i-th element of the sequence.
   *
   * @param index which element to obtain
   * @return the result of executing the i-th element of the sequence, if that element's execution
   *     completed normally
   */
  private Object getValue(int index) {
    ExecutionOutcome result = getResult(index);
    if (result instanceof NormalExecution) {
      return ((NormalExecution) result).getRuntimeValue();
    }
    throw new Error("Abnormal execution in sequence: " + this);
  }

  /**
   * Returns the list of (reference type) values created and used by the last statement of this
   * sequence. Null output values are not included.
   *
   * @return the list of values created and used by the last statement of this sequence
   */
  public List<ReferenceValue> getLastStatementValues() {
    Set<ReferenceValue> values = new LinkedHashSet<>();

    Object outputValue = getValue(sequence.size() - 1);
    if (outputValue != null) {
      Variable outputVariable = sequence.getLastVariable();

      Type outputType = outputVariable.getType();

      if (outputType.isReferenceType() && !outputType.isString()) {
        ReferenceValue value = new ReferenceValue((ReferenceType) outputType, outputValue);
        values.add(value);
        variableMap.put(outputValue, outputVariable);
      }
    }

    for (Variable inputVariable : sequence.getInputs(sequence.size() - 1)) {
      Object inputValue = getValue(inputVariable.index);
      if (inputValue != null) {
        Type inputType = inputVariable.getType();
        if (inputType.isReferenceType() && !inputType.isString()) {
          values.add(new ReferenceValue((ReferenceType) inputType, inputValue));
          variableMap.put(inputValue, inputVariable);
        }
      }
    }

    return new ArrayList<>(values);
  }

  /**
   * Returns the list of input reference type values used to compute the input values of the last
   * statement.
   *
   * @return the list of input values used to compute values in last statement
   */
  public List<ReferenceValue> getInputValues() {
    Set<Integer> skipSet = new HashSet<>();
    for (Variable inputVariable : sequence.getInputs(sequence.size() - 1)) {
      skipSet.add(inputVariable.index);
    }

    Set<ReferenceValue> values = new LinkedHashSet<>();
    for (int i = 0; i < sequence.size() - 1; i++) {
      if (!skipSet.contains(i)) {
        Object value = getValue(i);
        if (value != null) {
          Variable variable = sequence.getVariable(i);
          Type type = variable.getType();
          if (type.isReferenceType() && !type.isString()) {
            values.add(new ReferenceValue((ReferenceType) type, value));
            variableMap.put(value, variable);
          }
        }
      }
    }
    return new ArrayList<>(values);
  }

  /**
   * Returns the set of variables that have the given value in the outcome of executing this
   * sequence.
   *
   * @param value the value
   * @return the set of variables that have the given value, or null if none
   */
  public List<Variable> getVariables(Object value) {
    Set<Variable> variables = variableMap.get(value);
    if (variables == null) {
      return null;
    } else {
      return new ArrayList<>(variables);
    }
  }

  /**
   * Returns some variable that has the given value in the outcome of executing this sequence.
   *
   * @param value the value
   * @return a variable that has the given value
   */
  public Variable getVariable(Object value) {
    return variableMap.get(value).iterator().next();
  }

  /**
   * This method is typically used by ExecutionVisitors.
   *
   * @param i the statement index to test for normal execution
   * @return true if execution of the i-th statement terminated normally
   */
  private boolean isNormalExecution(int i) {
    sequence.checkIndex(i);
    return getResult(i) instanceof NormalExecution;
  }

  public int getNonNormalExecutionIndex() {
    for (int i = 0; i < this.sequence.size(); i++) {
      if (!isNormalExecution(i)) {
        return i;
      }
    }
    return -1;
  }

  public boolean isNormalExecution() {
    return getNonNormalExecutionIndex() == -1;
  }

  /**
   * @param exceptionClass the exception thrown
   * @return the index in the sequence at which an exception of the given class (or a class
   *     compatible with it) was thrown. If no such exception, returns -1.
   */
  private int getExceptionIndex(Class<?> exceptionClass) {
    if (exceptionClass == null) {
      throw new IllegalArgumentException("exceptionClass<?> cannot be null");
    }
    for (int i = 0; i < this.sequence.size(); i++) {
      if ((getResult(i) instanceof ExceptionalExecution)) {
        ExceptionalExecution e = (ExceptionalExecution) getResult(i);
        if (exceptionClass.isAssignableFrom(e.getException().getClass())) {
          return i;
        }
      }
    }
    return -1;
  }

  /**
   * @param exceptionClass the exception class
   * @return true if an exception of the given class (or a class compatible with it) has been thrown
   *     during this sequence's execution
   */
  public boolean throwsException(Class<?> exceptionClass) {
    return getExceptionIndex(exceptionClass) >= 0;
  }

  /**
   * Returns whether the sequence contains a non-executed statement. That happens if some statement
   * before the last one throws an exception.
   *
   * @return true if this sequence has non-executed statements, false otherwise
   */
  public boolean hasNonExecutedStatements() {
    return getNonExecutedIndex() != -1;
  }

  /**
   * Returns the index i for a non-executed statement, or -1 if there is no such index. Note that a
   * statement is considered executed even if it throws an exception.
   *
   * @return the index of a non-executed statement in this sequence
   */
  public int getNonExecutedIndex() {
    // Starting from the end of the sequence is always faster to find
    // non-executed statements.
    for (int i = this.sequence.size() - 1; i >= 0; i--) {
      if (getResult(i) instanceof NotExecuted) {
        return i;
      }
    }
    return -1;
  }

  @Override
  public int hashCode() {
    return Objects.hash(sequence.hashCode(), checks.hashCode());
  }

  @Override
  public boolean equals(Object obj) {
    if (!(obj instanceof ExecutableSequence)) {
      return false;
    }
    ExecutableSequence that = (ExecutableSequence) obj;
    if (!this.sequence.equals(that.sequence)) {
      return false;
    }
    if (this.checks == null) {
      return (that.checks == null);
    }
    return this.checks.equals(that.checks);
  }

  /**
   * Indicates whether the executed sequence has any null input values.
   *
   * @return true if there is a null input value in this sequence, false otherwise
   */
  public boolean hasNullInput() {
    return hasNullInput;
  }

  /**
   * Indicate whether checks are failing or passing.
   *
   * @return true if checks are all failing, or false if all passing
   */
  public boolean hasFailure() {
    return checks != null && checks.hasErrorBehavior();
  }

  /**
   * Indicate whether there are any invalid checks.
   *
   * @return true if the test checks have been set and are for invalid behavior, false otherwise
   */
  public boolean hasInvalidBehavior() {
    return checks != null && checks.hasInvalidBehavior();
  }

  /**
   * Adds a covered class to the most recent execution results of this sequence.
   *
   * @param c the class covered by the execution of this sequence
   */
  public void addCoveredClass(Class<?> c) {
    executionResults.addCoveredClass(c);
  }

  /**
   * Indicates whether the given class is covered by the most recent execution of this sequence.
   *
   * @param c the class to be covered
   * @return true if the class is covered by the sequence, false otherwise
   */
  public boolean coversClass(Class<?> c) {
    return executionResults.getCoveredClasses().contains(c);
  }

  /**
   * Return the operation from which this sequence was generated -- the operation of the last
   * statement of this sequence.
   *
   * @return the operation of the last statement of this sequence
   */
  public TypedOperation getOperation() {
    return this.sequence.getOperation();
  }

  /**
   * Return the number of statements in this sequence.
   *
   * @return the number of statements in this sequence
   */
  public int size() {
    return sequence.size();
  }
}<|MERGE_RESOLUTION|>--- conflicted
+++ resolved
@@ -65,104 +65,6 @@
  *       </ul>
  *
  * </ul>
-<<<<<<< HEAD
-=======
- *
- * <h3 id="eval-algorithm">Condition Evaluation Algorithm</h3>
- *
- * The {@link #execute(randoop.ExecutionVisitor, randoop.test.TestCheckGenerator, boolean)} method
- * implements the condition evaluation algorithm described below.
- *
- * <p><i>Input</i>: a {@link randoop.operation.TypedClassOperation}, the {@link
- * randoop.condition.ExecutableSpecification} for the method, and arguments for a call to the
- * operation.
- *
- * <p><i>Goal</i>: classify the call to the operation using the arguments as {@link
- * randoop.main.GenInputsAbstract.BehaviorType#EXPECTED}, {@link
- * randoop.main.GenInputsAbstract.BehaviorType#INVALID} or {@link
- * randoop.main.GenInputsAbstract.BehaviorType#ERROR} based on the elements of {@link
- * randoop.condition.ExecutableSpecification}.
- *
- * <p><i>Definitions</i>: Let {@code expression} be either a {@link
- * randoop.condition.ExecutableBooleanExpression} representing a {@link
- * randoop.condition.specification.Precondition} or {@link randoop.condition.specification.Guard};
- * or the {@link randoop.condition.ExecutableBooleanExpression} for a {@link
- * randoop.condition.specification.Property}. Then {@code expression} evaluated on the method
- * arguments is <i>satisfied</i> if {@code expression.check(values)} evaluates to true, and
- * <i>fails</i> otherwise.
- *
- * <p><i>Description</i>: The algorithm consists of two phases: (1) evaluating guards of the
- * specifications before the call, and (2) checking for expected behavior after the call.
- * Specifically, the first phase saves the results of the evaluation in a {@link
- * randoop.condition.ExpectedOutcomeTable} table that is used in the second phase.
- *
- * <p>This algorithm is applied before the standard rules for classification, and so unclassified
- * calls will fall through to contract checking and exception classification.
- *
- * <p><i>Before call</i>:
- *
- * <ol>
- *   <li>Create a {@link randoop.condition.ExpectedOutcomeTable} by calling {@link
- *       randoop.condition.ExecutableSpecification#checkPrestate(java.lang.Object[])}, which creates
- *       a table entry corresponding to each specification of the operation, recording:
- *       <ol>
- *         <li>Whether the {@link randoop.condition.ExecutableBooleanExpression}s of the {@link
- *             randoop.condition.specification.Precondition}s fail or are satisfied. The expressions
- *             fail if any expression is false on the arguments. Otherwise, the preconditions are
- *             satisfied.
- *         <li>A set of {@link randoop.condition.ThrowsClause} objects for expected exceptions.
- *         <li>The expected {@link randoop.condition.ExecutableBooleanExpression}, if any. This is
- *             the {@link randoop.condition.ExecutableBooleanExpression}, of the first {@link
- *             randoop.condition.GuardPropertyPair} for which the guard {@link
- *             randoop.condition.ExecutableBooleanExpression} is satisfied.
- *       </ol>
- *
- *   <li>If {@link randoop.condition.ExpectedOutcomeTable#isInvalidCall()} then classify as {@link
- *       randoop.main.GenInputsAbstract.BehaviorType#INVALID}, and don't make the call. This avoids
- *       making a call on invalid arguments unless the specification indicates that exceptions
- *       should be thrown.
- *   <li>Otherwise, create a {@link randoop.test.TestCheckGenerator} by calling {@link
- *       randoop.condition.ExpectedOutcomeTable#addPostCheckGenerator(randoop.test.TestCheckGenerator)}.
- *       This method selects the check generator as follows:
- *       <ol>
- *         <li>If any table entry contains an expected exception set, a {@link
- *             randoop.test.ExpectedExceptionGenerator} is returned.
- *         <li>If there are no expected exceptions, and no satisfied {@link
- *             randoop.condition.ExecutableBooleanExpression}s for any {@link
- *             randoop.condition.specification.Precondition}, return an {@link
- *             randoop.test.InvalidCheckGenerator}.
- *         <li>Otherwise, if there are {@link randoop.condition.ExecutableBooleanExpression} to
- *             evaluate, then extend the current generator with a {@link
- *             randoop.test.PostConditionCheckGenerator}.
- *       </ol>
- *
- * </ol>
- *
- * <p><i>After call</i>:
- *
- * <p>The check generator created before the call is applied to the results of the call.
- *
- * <ol>
- *   <li>The {@link randoop.test.ExpectedExceptionGenerator} is evaluated over the expected
- *       exception set such that
- *       <ul>
- *         <li>If an exception is thrown by the call and the thrown exception is a member of the
- *             set, then classify as {@link randoop.main.GenInputsAbstract.BehaviorType#EXPECTED}.
- *         <li>If an exception is thrown by the call and the thrown exception is not a member of the
- *             set, classify as {@link randoop.main.GenInputsAbstract.BehaviorType#ERROR} (because
- *             the specification required an exception to be thrown, but it was not thrown).
- *         <li>If no exception is thrown, then classify as {@link
- *             randoop.main.GenInputsAbstract.BehaviorType#ERROR}.
- *       </ul>
- *
- *   <li>The {@link randoop.test.InvalidCheckGenerator} will classify the call as {@link
- *       randoop.main.GenInputsAbstract.BehaviorType#INVALID}.
- *   <li>The {@link randoop.test.PostConditionCheckGenerator} will, for each table entry where all
- *       guards were satisfied, check the corresponding {@link
- *       randoop.condition.ExecutableBooleanExpression}, if one exists. If any such expression
- *       fails, then classify as {@link randoop.main.GenInputsAbstract.BehaviorType#ERROR}.
- * </ol>
->>>>>>> 5d66c07c
  */
 public class ExecutableSequence {
 
@@ -364,14 +266,14 @@
    * This method implements the condition evaluation algorithm described below.
    *
    * <p><i>Input</i>: a {@link randoop.operation.TypedClassOperation}, the {@link
-   * randoop.condition.OperationConditions} for the method, and arguments for a call to the
+   * randoop.condition.ExecutableSpecification} for the method, and arguments for a call to the
    * operation. [TODO: this isn't actually the input!]
    *
    * <p><i>Goal</i>: classify the call to the operation using the arguments as {@link
    * randoop.main.GenInputsAbstract.BehaviorType#EXPECTED}, {@link
    * randoop.main.GenInputsAbstract.BehaviorType#INVALID} or {@link
    * randoop.main.GenInputsAbstract.BehaviorType#ERROR} based on the elements of {@link
-   * randoop.condition.OperationConditions}.
+   * randoop.condition.ExecutableSpecification}.
    *
    * <p><i>Definitions</i>: An {@link randoop.condition.ExecutableBooleanExpression}, {@code
    * expression}, is <i>satisfied</i> on the method arguments if {@code expression.check(values)}
@@ -389,9 +291,9 @@
    *
    * <ol>
    *   <li>Create a {@link randoop.condition.ExpectedOutcomeTable} by calling {@link
-   *       randoop.condition.OperationConditions#checkPrestate(java.lang.Object[])}, which creates a
-   *       table entry corresponding to each specification of the operation. [TODO: does it create a
-   *       table or an entry? I think an entry.]
+   *       randoop.condition.ExecutableSpecification#checkPrestate(java.lang.Object[])}, which
+   *       creates a table entry corresponding to each specification of the operation. [TODO: does
+   *       it create a table or an entry? I think an entry.]
    *   <li>If {@link randoop.condition.ExpectedOutcomeTable#isInvalidCall()} then classify as {@link
    *       randoop.main.GenInputsAbstract.BehaviorType#INVALID}, and don't make the call. This
    *       avoids making a call on invalid arguments unless the specification indicates that
