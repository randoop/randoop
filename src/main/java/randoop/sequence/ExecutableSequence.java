package randoop.sequence;

import java.io.ByteArrayOutputStream;
import java.io.PrintStream;
import java.lang.reflect.Method;
import java.util.ArrayList;
import java.util.Arrays;
import java.util.Collections;
import java.util.LinkedHashSet;
import java.util.List;
import java.util.Objects;
import java.util.Set;
import java.util.StringJoiner;
import org.checkerframework.checker.nullness.qual.MonotonicNonNull;
import org.checkerframework.checker.nullness.qual.Nullable;
import randoop.ExceptionalExecution;
import randoop.ExecutionOutcome;
import randoop.ExecutionVisitor;
import randoop.Globals;
import randoop.NormalExecution;
import randoop.NotExecuted;
import randoop.condition.ExpectedOutcomeTable;
import randoop.main.GenInputsAbstract;
import randoop.operation.MethodCall;
import randoop.operation.TypedOperation;
import randoop.test.Check;
import randoop.test.InvalidChecks;
import randoop.test.InvalidValueCheck;
import randoop.test.TestCheckGenerator;
import randoop.test.TestChecks;
import randoop.types.GenericClassType;
import randoop.types.InstantiatedType;
import randoop.types.JavaTypes;
import randoop.types.ParameterizedType;
import randoop.types.ReferenceType;
import randoop.types.Type;
import randoop.util.IdentityMultiMap;
import randoop.util.Log;
import randoop.util.ProgressDisplay;

/**
 * An ExecutableSequence wraps a {@link Sequence} with functionality for executing the sequence, via
 * methods {@link #execute(ExecutionVisitor, TestCheckGenerator)} and {@link
 * #execute(ExecutionVisitor, TestCheckGenerator, boolean)}. It also lets the client add {@link
 * Check}s that check expected behaviors of the execution.
 *
 * <p>An ExecutableSequence augments a sequence with three additional pieces of data:
 *
 * <ul>
 *   <li><b>Execution results.</b> An ExecutableSequence can be executed, and the results of the
 *       execution (meaning the objects created during execution, and any exceptions thrown) are
 *       made available to clients or execution visitors to inspect.
 *   <li><b>Checks.</b> A check is an object representing an expected runtime behavior of the
 *       sequence. Clients can add checks to specific indices of the sequence. For example, a client
 *       might add a {@code NotNull} check to the ith index of a sequence to signify that the value
 *       returned by the statement at index i should not be null.
 *   <li><b>Check evaluation results.</b> Corresponding to every check is a boolean value that
 *       represents whether the check passed or failed during the last execution of the sequence.
 * </ul>
 *
 * <p>An ExecutableSequence only directly manages the execution results. Other data, including
 * checks and check evaluation results, are added or removed by the client of the
 * ExecutableSequence. One way of doing this is by implementing an {@link ExecutionVisitor} and
 * passing it as an argument to the {@code execute} method.
 */
public class ExecutableSequence {

  /** The {@code java.lang.Object#getClass()} method. */
  private static final Method OBJECT_GETCLASS;

  static {
    try {
      OBJECT_GETCLASS = Object.class.getMethod("getClass");
    } catch (NoSuchMethodException e) {
      // Impossible on a sane JDK; turn the checked error into an unchecked one.
      throw new AssertionError(e);
    }
  }

  /** The underlying sequence. */
  public Sequence sequence;

  /** The checks for the last statement in this sequence. */
  // I'm not 100% sure this type should be @MonotonicNonNull.
  private @MonotonicNonNull TestChecks<?> checks = null;

  /**
   * Contains the runtime objects created and exceptions thrown (if any) during execution of this
   * sequence. Invariant: sequence.size() == executionResults.size(). Transient because it can
   * contain arbitrary objects that may not be serializable.
   */
  private transient /*final*/ Execution executionResults;

  /**
   * How long it took to generate this sequence in nanoseconds, excluding execution time. Must be
   * directly set by the generator that creates this object. No code in this class sets its value.
   */
  public long gentimeNanos = -1;

  /**
   * How long it took to execute this sequence in nanoseconds. Is -1 until the sequence completes
   * execution.
   */
  public long exectime = -1;

  /**
   * Flag to record whether execution of sequence has a null input.
   *
   * <p>TODO: This is wonky, it really belongs to execution.
   */
  private boolean hasNullInput = false;

  /** Captures output from the executed sequence. */
  // static, so initializing eagerly is not a large cost.
  private static ByteArrayOutputStream output_buffer = new ByteArrayOutputStream();

  /** Used to populate {@link #output_buffer}. */
  // static, so initializing eagerly is not a large cost.
  private static PrintStream output_buffer_stream = new PrintStream(output_buffer);

  /** Maps a value to the set of variables that hold it. */
  private IdentityMultiMap<Object, Variable> variableMap = new IdentityMultiMap<>();

  /** The subsequences that were concatenated to create this sequence. */
  public List<Sequence> componentSequences = Collections.emptyList();

  /**
   * Create an executable sequence that executes the given sequence.
   *
   * @param sequence the underlying sequence for this executable sequence
   */
  public ExecutableSequence(Sequence sequence) {
    this.sequence = sequence;
    this.executionResults = new Execution(sequence);
  }

  /** Reset this object to its initial state. */
  private void reset() {
    executionResults = new Execution(sequence);
    exectime = -1;
    hasNullInput = false;
    variableMap = new IdentityMultiMap<>();
  }

  @Override
  public String toString() {
    StringJoiner result = new StringJoiner(System.lineSeparator());
    for (int i = 0; i < sequence.size(); i++) {
      StringBuilder b = new StringBuilder();
      sequence.appendCode(b, i);
      // It's a bit confusing, but the commented execution results refer
      // to the statement ABOVE, not below as is standard for comments.
      if (executionResults.size() > i) {
        b.append(" // ");
        b.append(executionResults.get(i).toString());
      }
      result.add(b.toString());
      if ((i == sequence.size() - 1) && (checks != null)) {
        for (Check check : checks.checks()) {
          result.add(check.toString());
        }
      }
    }
    return result.toString();
  }

  /**
   * Return this sequence as code. Similar to {@link Sequence#toCodeString()} except includes the
   * checks.
   *
   * <p>If for a given statement there is a check of type {@link randoop.test.ExceptionCheck}, that
   * check's pre-statement code is printed immediately before the statement, and its post-statement
   * code is printed immediately after the statement.
   *
   * @return the sequence as a string
   */
  private List<String> toCodeLines() {
    List<String> lines = new ArrayList<>();
    // Note that sequence is side-effected by the loop.
    for (int i = 0; i < sequence.size(); i++) {

      // Only print primitive declarations if the last/only statement
      // of the sequence.  Usually, primitive values are used as arguments:
      // e.g. "foo(3)" instead of "int x = 3 ; foo(x)".
      if (sequence.shouldInlineLiterals()
          && sequence.getStatement(i).getInlinedForm() != null
          && i < sequence.size() - 1) {
        continue;
      }

      StringBuilder oneStatement = new StringBuilder();
      sequence.appendCode(oneStatement, i);

      if (i == sequence.size() - 1 && checks != null) {
        // Print exception check first, if present.
        // This makes its pre-statement part the last pre-statement part,
        // and its post-statement part the first post-statement part.
        Check exObs = checks.getExceptionCheck();
        if (exObs != null) {
          oneStatement.insert(0, exObs.toCodeStringPreStatement());
          oneStatement.append(exObs.toCodeStringPostStatement());
        }

        // Print the rest of the checks.
        for (Check d : checks.checks()) {
          oneStatement.insert(0, d.toCodeStringPreStatement());
          oneStatement.append(Globals.lineSep).append(d.toCodeStringPostStatement());
        }
      }
      lines.add(oneStatement.toString());
    }
    return lines;
  }

  /**
   * Return this sequence as code. Similar to {@link Sequence#toCodeString()} except includes the
   * checks.
   *
   * <p>If for a given statement there is a check of type {@link randoop.test.ExceptionCheck}, that
   * check's pre-statement code is printed immediately before the statement, and its post-statement
   * code is printed immediately after the statement.
   *
   * @return the sequence as a string
   */
  public String toCodeString() {
    StringBuilder b = new StringBuilder();
    for (String line : toCodeLines()) {
      b.append(line).append(Globals.lineSep);
    }
    return b.toString();
  }

  /**
   * Return the code representation of the i'th statement.
   *
   * @param i the statement index
   * @return the string representation of the statement
   */
  public String statementToCodeString(int i) {
    StringBuilder oneStatement = new StringBuilder();
    sequence.appendCode(oneStatement, i);
    return oneStatement.toString();
  }

  /**
   * Executes sequence, stopping on exceptions.
   *
   * @see #execute(ExecutionVisitor, TestCheckGenerator, boolean)
   * @param visitor the {@link ExecutionVisitor} that collects checks from results
   * @param gen the check generator for tests
   */
  public void execute(ExecutionVisitor visitor, TestCheckGenerator gen) {
    // TODO: Setting the third argument to false would mask fewer errors.  Doing so causes 3 Randoop
    // system tests to fail (because some sequence throws an exception before the last statement).
    // One is innocuous:  java.lang.OutOfMemoryError due to creation of a very large object --
    // repeated executions evenutally exhaust memory.  Two others are odd: failures in
    // sun.reflect.DelegatingMethodAccessorImpl.invoke called by java.lang.reflect.Method.invoke.
    execute(visitor, gen, true);
  }

  /**
   * Execute this sequence, invoking the given visitor as the execution unfolds. For example, the
   * visitor may decorate the sequence with {@link Check}s about the execution.
   *
   * <p>This method operates as follows:
   *
   * <ul>
   *   <li>Clear execution results and call {@code visitor.initialize(this)}.
   *   <li>For each statement in the sequence:
   *       <ul>
   *         <li>call {@code visitor.visitBefore(this, i)}
   *         <li>execute the i-th statement, using reflection
   *         <li>call {@code visitor.visitAfter(this, i)}
   *       </ul>
   *   <li>For the last statement, check its specifications (pre-, post-, and throws-conditions).
   * </ul>
   *
   * Execution stops if one of the following conditions holds:
   *
   * <ul>
   *   <li>All statements in the sequences have been executed.
   *   <li>A pre-condition for the final statement fails
   *   <li>A statement's execution results in an exception and {@code ignoreException==false}.
   *   <li>A {@code null} input value is implicitly passed to the statement (i.e., not via explicit
   *       declaration like x = null)
   *   <li>After executing the i-th statement and calling the visitor's {@code visitAfter} method, a
   *       {@code ContractViolation} check is present at index i.
   * </ul>
   *
   * <p>After invoking this method, the client can query the outcome of executing each statement via
   * the method {@link #getResult}.
   *
   * @param visitor the {@code ExecutionVisitor}
   * @param gen the initial check generator, which this augments then uses
   * @param ignoreException if true, ignore exceptions thrown before the last statement
   * @throws Error if execution of the sequence throws an exception and {@code
   *     ignoreException==false}
   */
  @SuppressWarnings("SameParameterValue")
  private void execute(ExecutionVisitor visitor, TestCheckGenerator gen, boolean ignoreException) {

    long startTime = System.nanoTime();
    try { // try statement for timing

      visitor.initialize(this);

      this.reset();

      for (int i = 0; i < this.sequence.size(); i++) {

        Object[] inputValues = getRuntimeInputs(executionResults.outcomes, sequence.getInputs(i));

        if (i == this.sequence.size() - 1) {
          // This is the last statement in the sequence.
          TypedOperation operation = this.sequence.getStatement(i).getOperation();
          if (operation.isConstructorCall() || operation.isMethodCall()) {
            // Phase 1 of specification checking:  evaluate guards of the specifications before the
            // call.
            ExpectedOutcomeTable outcomeTable = operation.checkPrestate(inputValues);
            if (outcomeTable.isInvalidCall()) {
              checks = new InvalidChecks(new InvalidValueCheck(this, i));
              return;
            }
            gen = outcomeTable.addPostCheckGenerator(gen);
          }
        }

        visitor.visitBeforeStatement(this, i);
        executeStatement(sequence, executionResults.outcomes, i, inputValues);

        // make sure statement executed
        ExecutionOutcome statementResult = getResult(i);
        if (statementResult instanceof NotExecuted) {
          throw new Error("Unexecuted statement in sequence: " + this.toString());
        }
        // make sure no exception before final statement of sequence
        if ((statementResult instanceof ExceptionalExecution) && i < sequence.size() - 1) {
          if (ignoreException) {
            // this preserves previous behavior, which was simply to return if
            // exception occurred
            break;
          } else {
            Throwable e = ((ExceptionalExecution) statementResult).getException();
            String msg =
                String.format(
                    "Exception before final statement%n  statement %d = %s, input = %s):%n  %s%n%s",
                    i,
                    sequence.getStatement(i),
                    Arrays.toString(inputValues),
                    (e.getMessage() == null ? "[no detail message]" : e.getMessage()),
                    sequence);
            throw new Error(msg, e);
          }
        }

        visitor.visitAfterStatement(this, i);
      }

      visitor.visitAfterSequence(this);

      // Phase 2 of specification checking: check for expected behavior after the call.
      // This is the only client call to generateTestChecks().
      if (Value.lastValueSizeOk(this)) {
        checks = gen.generateTestChecks(this);
      } else {
        Log.logPrintf(
            "Excluding from generateTestChecks due to value too large in last statement%n");
      }

    } finally {
      exectime = System.nanoTime() - startTime;
    }
  }

  public Object[] getRuntimeInputs(List<Variable> inputs) {
    return getRuntimeInputs(executionResults.outcomes, inputs);
  }

  private Object[] getRuntimeInputs(List<ExecutionOutcome> outcome, List<Variable> inputs) {
    Object[] ros = getRuntimeValuesForVars(inputs, outcome);
    for (Object ro : ros) {
      if (ro == null) {
        this.hasNullInput = true;
      }
    }
    return ros;
  }

  /**
   * Returns the values for the given variables in the {@link Execution} object. The variables are
   * {@link Variable} objects in the {@link Sequence} of this {@link ExecutableSequence} object.
   *
   * @param vars a list of {@link Variable} objects
   * @param execution the object representing outcome of executing this sequence
   * @return array of values corresponding to variables
   */
  public static Object[] getRuntimeValuesForVars(List<Variable> vars, Execution execution) {
    return getRuntimeValuesForVars(vars, execution.outcomes);
  }

  private static Object[] getRuntimeValuesForVars(
      List<Variable> vars, List<ExecutionOutcome> execution) {
    Object[] runtimeObjects = new Object[vars.size()];
    for (int j = 0; j < runtimeObjects.length; j++) {
      int creatingStatementIdx = vars.get(j).getDeclIndex();
      assert execution.get(creatingStatementIdx) instanceof NormalExecution
          : execution.get(creatingStatementIdx).getClass();
      NormalExecution ne = (NormalExecution) execution.get(creatingStatementIdx);
      runtimeObjects[j] = ne.getRuntimeValue();
    }
    return runtimeObjects;
  }

  /**
<<<<<<< HEAD
   * Side-effects the sequence by casting its output to its dynamic type. The output is the value
   * returned by the last statement. This allows Randoop to call methods on it that do not exist in
   * the supertype. Has an effect only if the dynamic type (the run-time class) of the sequence's
   * output is a strict subtype of its static type.
=======
   * If the dynamic type (the run-time class) of the sequence's output (the value returned by the
   * last statement) is a subtype of its static type, cast it to its dynamic type. This allows
   * Randoop to call methods on it that do not exist in the supertype.
   *
   * <p>This implements the "GRT Elephant-Brain" component, as described in <a
   * href="https://people.kth.se/~artho/papers/lei-ase2015.pdf">GRT: Program-Analysis-Guided Random
   * Testing</a> by Ma et. al (ASE 2015).
>>>>>>> afdf9cb0
   *
   * <p>This implements the "GRT Elephant-Brain" component, as described in <a
   * href="https://people.kth.se/~artho/papers/lei-ase2015.pdf">GRT: Program-Analysis-Guided Random
   * Testing</a> by Ma et. al (ASE 2015).
   */
  public void castToRunTimeType() {
    if (!GenInputsAbstract.cast_to_run_time_type || !this.isNormalExecution()) {
      return;
    }
    List<ReferenceValue> lastValues = this.getLastStatementValues();
    if (lastValues.isEmpty()) {
      return;
    }

    ReferenceValue lastValue = lastValues.get(0);
    Type declaredType = lastValue.getType();
    Type runTimeType = Type.forClass(lastValue.getObjectValue().getClass());

    // Skip uninstantiated generics.
    if ((runTimeType instanceof ParameterizedType) && !(runTimeType instanceof InstantiatedType)) {
      Log.logPrintf(
          "Skipping cast to run-time type %s because it is not an instantiated type.%n",
          runTimeType);
      return;
    }

    assert runTimeType.isSubtypeOf(declaredType)
        : String.format(
            "Run-time type %s [%s] is not a subtype of declared type %s [%s]",
            runTimeType, runTimeType.getClass(), declaredType, declaredType.getClass());

    if (runTimeType.equals(declaredType)) {
      return; // Nothing to do
    }

    TypedOperation castOp = TypedOperation.createCast(declaredType, runTimeType);
    Variable var = sequence.firstVariableForTypeLastStatement(declaredType, false);
    if (var == null) {
      return;
    }

    sequence = sequence.extend(castOp, Collections.singletonList(var));
    refineClassReturnTypeForGetClass();
  }

  /**
   * Returns true iff the last operation is a call to {@code Object.getClass()}
   *
   * @return true iff the last operation is a call to {@code Object.getClass()}
   */
  private boolean lastOpIsGetClass() {
    Statement last = sequence.getStatement(sequence.size() - 1);
    TypedOperation op = last.getOperation();
    return op.isMethodCall()
        && ((MethodCall) op.getOperation()).getMethod().equals(OBJECT_GETCLASS);
  }

  /**
   * Has no effect unless the last operation is {@code Object.getClass()}.
   *
   * <p>Converts the raw {@code Class<?>} produced by {@code Object.getClass()} into {@code
   * Class<ConcreteRuntimeType>} so the generated test compiles.
   *
   * <p>Special-case getClass(): when run-time casting is enabled and the last op is {@code
   * Object.getClass()}, convert {@code Class<?>} to {@code Class<ConcreteType>} to avoid emitting
   * the uninstantiated type "{@code Class<T>}". By default, method {@link Type#forClass} (required
   * to find the run-time type to cast to in cast-to-run-time-type) on wildcard generics carries
   * over type variables, which can produce uncompilable "{@code Class<T>}" in generated tests.
   */
  public void refineClassReturnTypeForGetClass() {
    if (!lastOpIsGetClass()) {
      return;
    }

    List<ReferenceValue> lastValues = this.getLastStatementValues();

    ReferenceType elemType = lastValues.get(lastValues.size() - 1).getType();

    if (elemType.isGeneric()) {
      GenericClassType gElem = (GenericClassType) elemType;
      int arity = gElem.getTypeParameters().size();
      List<ReferenceType> args = Collections.nCopies(arity, JavaTypes.OBJECT_TYPE);
      elemType = gElem.instantiate(args);
    }

    Type declaredType = lastValues.get(0).getType();
    Type runTimeType = JavaTypes.CLASS_TYPE.instantiate(Collections.singletonList(elemType));

    TypedOperation castOperation = TypedOperation.createCast(declaredType, runTimeType);

    // Get the first variable of the last statement and cast it to the run-time type.
    Variable variable = this.sequence.firstVariableForTypeLastStatement(declaredType, false);
    if (variable != null) {
      this.sequence = this.sequence.extend(castOperation, Collections.singletonList(variable));
    }
  }

  // Execute the index-th statement in the sequence.
  // Precondition: this method has been invoked on 0..index-1.
  private static void executeStatement(
      Sequence s, List<ExecutionOutcome> outcome, int index, Object[] inputVariables) {
    Statement statement = s.getStatement(index);

    // Capture any output Synchronize with ProgressDisplay so that
    // we don't capture its output as well.
    synchronized (ProgressDisplay.print_synchro) {
      PrintStream orig_out = System.out;
      PrintStream orig_err = System.err;
      if (GenInputsAbstract.capture_output) {
        System.out.flush();
        System.err.flush();
        System.setOut(output_buffer_stream);
        System.setErr(output_buffer_stream);
      }

      // assert ((statement.isMethodCall() && !statement.isStatic()) ?
      // inputVariables[0] != null : true);

      ExecutionOutcome r;
      try {
        r = statement.execute(inputVariables);
      } catch (SequenceExecutionException e) {
        throw new SequenceExecutionException("Problem while executing " + statement, e);
      } finally {
        if (GenInputsAbstract.capture_output) {
          System.setOut(orig_out);
          System.setErr(orig_err);
        }
      }
      assert r != null;
      if (GenInputsAbstract.capture_output) {
        output_buffer_stream.flush();
        @SuppressWarnings("DefaultCharset") // JDK 8 version does not accept UTF_8 argument
        String output_buffer_string = output_buffer.toString();
        r.set_output(output_buffer_string);
        output_buffer.reset();
      }
      outcome.set(index, r);
    }
  }

  /**
   * This method is typically used by ExecutionVisitors.
   *
   * <p>The result of executing the index-th element of the sequence.
   *
   * @param index the statement index
   * @return the outcome of the statement at index
   */
  public ExecutionOutcome getResult(int index) {
    return executionResults.get(index);
  }

  /**
   * Return the set of test checks for the most recent execution.
   *
   * @return the {@code TestChecks} generated from the most recent execution
   */
  public TestChecks<?> getChecks() {
    return checks;
  }

  /**
   * The result of executing the index-th element of the sequence.
   *
   * @param index which element to obtain
   * @return the result of executing the index-th element of the sequence, if that element's
   *     execution completed normally
   */
  private Object getValue(int index) {
    ExecutionOutcome result = getResult(index);
    if (result instanceof NormalExecution) {
      return ((NormalExecution) result).getRuntimeValue();
    }
    throw new Error("Abnormal execution in sequence: " + this);
  }

  /**
   * Returns the list of (reference type) values created and used by the last statement of this
   * sequence. Null output values are not included.
   *
   * @return the list of values created and used by the last statement of this sequence
   */
  public List<ReferenceValue> getLastStatementValues() {
    Set<ReferenceValue> values = new LinkedHashSet<>();

    Object outputValue = getValue(sequence.size() - 1);
    Variable outputVariable = sequence.getLastVariable();
    addReferenceValue(outputVariable, outputValue, values);

    for (Variable inputVariable : sequence.getInputs(sequence.size() - 1)) {
      Object inputValue = getValue(inputVariable.index);
      addReferenceValue(inputVariable, inputValue, values);
    }

    return new ArrayList<>(values);
  }

  /**
   * If the variable has a non-String reference type, add its value to the set and also add a
   * mapping to {@link #variableMap}.
   *
   * @param variable the variable to use as a value in variableMap
   * @param value the Java value to use as a key in variableMap
   * @param refValues the set of all reference values; is side-effected by this method
   */
  private void addReferenceValue(Variable variable, Object value, Set<ReferenceValue> refValues) {
    if (value != null) {
      Type type = variable.getType();
      if (type.isReferenceType() && !type.isString()) {
        refValues.add(new ReferenceValue((ReferenceType) type, value));
        variableMap.put(value, variable);
      }
    }
  }

  /**
   * Returns all values computed in the sequence.
   *
   * @return the list of values computed in the sequence
   */
  public List<ReferenceValue> getAllValues() {
    Set<ReferenceValue> values = new LinkedHashSet<>();
    for (int i = 0; i < sequence.size() - 1; i++) {
      // TODO: Should this be only reference values, not all values?
      Object value = getValue(i);
      if (value != null) {
        Variable variable = sequence.getVariable(i);
        addReferenceValue(variable, value, values);
      }
    }
    return new ArrayList<>(values);
  }

  /**
   * Returns the set of variables that have the given value in the outcome of executing this
   * sequence.
   *
   * @param value the value
   * @return the set of variables that have the given value, or null if none
   */
  public @Nullable List<Variable> getVariables(Object value) {
    Set<Variable> variables = variableMap.get(value);
    if (variables == null) {
      return null;
    } else {
      return new ArrayList<>(variables);
    }
  }

  /**
   * Returns some variable that has the given value in the outcome of executing this sequence.
   *
   * @param value the value
   * @return a variable that has the given value
   */
  public Variable getVariable(Object value) {
    return variableMap.get(value).iterator().next();
  }

  /**
   * This method is typically used by ExecutionVisitors.
   *
   * @param i the statement index to test for normal execution
   * @return true if execution of the i-th statement terminated normally
   */
  private boolean isNormalExecution(int i) {
    return getResult(i) instanceof NormalExecution;
  }

  public int getNonNormalExecutionIndex() {
    for (int i = 0; i < this.sequence.size(); i++) {
      if (!isNormalExecution(i)) {
        return i;
      }
    }
    return -1;
  }

  public boolean isNormalExecution() {
    return getNonNormalExecutionIndex() == -1;
  }

  /**
   * Returns the index in the sequence at which an exception of the given class (or a class
   * compatible with it) was thrown. If no such exception, returns -1.
   *
   * @param exceptionClass the exception thrown
   * @return the index in the sequence at which an exception of the given class (or a class
   *     compatible with it) was thrown. If no such exception, returns -1
   */
  private int getExceptionIndex(Class<?> exceptionClass) {
    if (exceptionClass == null) {
      throw new IllegalArgumentException("exceptionClass<?> cannot be null");
    }
    for (int i = 0; i < this.sequence.size(); i++) {
      if ((getResult(i) instanceof ExceptionalExecution)) {
        ExceptionalExecution e = (ExceptionalExecution) getResult(i);
        if (exceptionClass.isAssignableFrom(e.getException().getClass())) {
          return i;
        }
      }
    }
    return -1;
  }

  /**
   * Return true if an exception of the given class (or a class compatible with it) was thrown
   * during this sequence's execution.
   *
   * @param exceptionClass the exception class
   * @return true if an exception compatible with the given class was thrown during this sequence's
   *     execution
   */
  public boolean throwsException(Class<?> exceptionClass) {
    return getExceptionIndex(exceptionClass) >= 0;
  }

  /**
   * Returns whether the sequence contains a non-executed statement. That happens if some statement
   * before the last one throws an exception.
   *
   * @return true if this sequence has non-executed statements, false otherwise
   */
  public boolean hasNonExecutedStatements() {
    return getNonExecutedIndex() != -1;
  }

  /**
   * Returns the index i for a non-executed statement, or -1 if there is no such index. Note that a
   * statement is considered executed even if it throws an exception.
   *
   * @return the index of a non-executed statement in this sequence
   */
  public int getNonExecutedIndex() {
    // Starting from the end of the sequence is always faster to find
    // non-executed statements.
    for (int i = this.sequence.size() - 1; i >= 0; i--) {
      if (getResult(i) instanceof NotExecuted) {
        return i;
      }
    }
    return -1;
  }

  @Override
  public int hashCode() {
    return Objects.hash(sequence.hashCode(), checks.hashCode());
  }

  @Override
  public boolean equals(@Nullable Object obj) {
    if (this == obj) {
      return true;
    }
    if (!(obj instanceof ExecutableSequence)) {
      return false;
    }
    ExecutableSequence that = (ExecutableSequence) obj;
    return this.sequence.equals(that.sequence) && Objects.equals(this.checks, that.checks);
  }

  /**
   * Indicates whether the executed sequence has any null input values.
   *
   * @return true if there is a null input value in this sequence, false otherwise
   */
  public boolean hasNullInput() {
    return hasNullInput;
  }

  /**
   * Indicate whether checks are failing or passing.
   *
   * @return true if checks are all failing, or false if all passing
   */
  public boolean hasFailure() {
    return checks != null && checks.hasErrorBehavior();
  }

  /**
   * Indicate whether there are any invalid checks.
   *
   * @return true if the test checks have been set and are for invalid behavior, false otherwise
   */
  public boolean hasInvalidBehavior() {
    return checks != null && checks.hasInvalidBehavior();
  }

  /**
   * Adds a covered class to the most recent execution results of this sequence.
   *
   * @param c the class covered by the execution of this sequence
   */
  public void addCoveredClass(Class<?> c) {
    executionResults.addCoveredClass(c);
  }

  /**
   * Indicates whether the given class is covered by the most recent execution of this sequence.
   *
   * @param c the class to be covered
   * @return true if the class is covered by the sequence, false otherwise
   */
  public boolean coversClass(Class<?> c) {
    return executionResults.getCoveredClasses().contains(c);
  }

  /**
   * Return the operation from which this sequence was generated -- the operation of the last
   * statement of this sequence.
   *
   * @return the operation of the last statement of this sequence
   */
  public TypedOperation getOperation() {
    return this.sequence.getOperation();
  }

  /**
   * Return the number of statements in this sequence.
   *
   * @return the number of statements in this sequence
   */
  public int size() {
    return sequence.size();
  }
}<|MERGE_RESOLUTION|>--- conflicted
+++ resolved
@@ -412,24 +412,16 @@
   }
 
   /**
-<<<<<<< HEAD
    * Side-effects the sequence by casting its output to its dynamic type. The output is the value
    * returned by the last statement. This allows Randoop to call methods on it that do not exist in
    * the supertype. Has an effect only if the dynamic type (the run-time class) of the sequence's
    * output is a strict subtype of its static type.
-=======
-   * If the dynamic type (the run-time class) of the sequence's output (the value returned by the
-   * last statement) is a subtype of its static type, cast it to its dynamic type. This allows
-   * Randoop to call methods on it that do not exist in the supertype.
    *
    * <p>This implements the "GRT Elephant-Brain" component, as described in <a
    * href="https://people.kth.se/~artho/papers/lei-ase2015.pdf">GRT: Program-Analysis-Guided Random
    * Testing</a> by Ma et. al (ASE 2015).
->>>>>>> afdf9cb0
-   *
-   * <p>This implements the "GRT Elephant-Brain" component, as described in <a
-   * href="https://people.kth.se/~artho/papers/lei-ase2015.pdf">GRT: Program-Analysis-Guided Random
-   * Testing</a> by Ma et. al (ASE 2015).
+   *
+   * @return true if the cast was performed, false otherwise (in which case no side effect occurs)
    */
   public void castToRunTimeType() {
     if (!GenInputsAbstract.cast_to_run_time_type || !this.isNormalExecution()) {
