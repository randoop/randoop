package randoop.sequence;

import java.io.ByteArrayOutputStream;
import java.io.PrintStream;
import java.util.ArrayList;
import java.util.HashSet;
import java.util.LinkedHashSet;
import java.util.List;
import java.util.Objects;
import java.util.Set;
import randoop.ExceptionalExecution;
import randoop.ExecutionOutcome;
import randoop.ExecutionVisitor;
import randoop.Globals;
import randoop.NormalExecution;
import randoop.NotExecuted;
import randoop.condition.ExpectedOutcomeTable;
import randoop.main.GenInputsAbstract;
import randoop.operation.TypedOperation;
import randoop.test.Check;
import randoop.test.InvalidChecks;
import randoop.test.InvalidValueCheck;
import randoop.test.TestCheckGenerator;
import randoop.test.TestChecks;
import randoop.types.ReferenceType;
import randoop.types.Type;
import randoop.util.IdentityMultiMap;
import randoop.util.ProgressDisplay;

/**
 * An ExecutableSequence wraps a {@link Sequence} with functionality for executing the sequence. It
 * also lets the client add {@link Check}s that check expected behaviors of the execution.
 *
 * <p>An ExecutableSequence augments a sequence with three additional pieces of data:
 *
 * <ul>
 *   <li><b>Execution results.</b> An ExecutableSequence can be executed, and the results of the
 *       execution (meaning the objects created during execution, and any exceptions thrown) are
 *       made available to clients or execution visitors to inspect.
 *   <li><b>Checks.</b> A check is an object representing an expected runtime behavior of the
 *       sequence. Clients can add checks to specific indices of the sequence. For example, a client
 *       might add a {@code NotNull} check to the ith index of a sequence to signify that the value
 *       returned by the statement at index i should not be null.
 *   <li><b>Check evaluation results.</b> Corresponding to every check is a boolean value that
 *       represents whether the check passed or failed during the last execution of the sequence.
 * </ul>
 *
 * <p>Of the three pieces of data above, an ExecutableSequence only directly manages the first one,
 * i.e. the execution results. Other pieces of data, including checks and check evaluation results,
 * are added or removed by the client of the ExecutableSequence. One way of doing this is by
 * implementing an {@link ExecutionVisitor} and passing it as an argument to the {@code execute}
 * method.
 *
 * <p>The method {@code execute(ExecutionVisitor v)} executes the code that the sequence represents.
 * This method uses reflection to execute each element in the sequence (method call, constructor
 * call, primitive or array declaration, etc). Before executing each statement (e.g. the i-th
 * statement), execute(v) calls v.visitBefore(this, i), and after executing each statement, it calls
 * v.visitAfter(this, i). The purpose of the visitor is to examine the unfolding execution, and take
 * some action depending on its intended purpose. For example, it may decorate the sequence with
 * {@link Check}s about the execution.
 *
 * <p>NOTES.
 *
 * <ul>
 *   <li>It only makes sense to call the following methods <b>after</b> executing the i-th statement
 *       in a sequence:
 *       <ul>
 *         <li>{@link #isNormalExecution}
 *         <li>{@link #getResult}
 *         <li>{@link #getValue}
 *       </ul>
 *
 * </ul>
 */
public class ExecutableSequence {

  /** The underlying sequence. */
  public Sequence sequence;

  /** The checks for this sequence */
  private TestChecks<?> checks;

  /**
   * Contains the runtime objects created and exceptions thrown (if any) during execution of this
   * sequence. Invariant: sequence.size() == executionResults.size(). Transient because it can
   * contain arbitrary objects that may not be serializable.
   */
  private transient /*final*/ Execution executionResults;

  /**
   * How long it took to generate this sequence in nanoseconds, excluding execution time. Must be
   * directly set by the generator that creates this object (no code in this class sets its value).
   */
  public long gentime = -1;

  /**
   * How long it took to execute this sequence in nanoseconds, excluding generation time. Must be
   * directly set by the generator that creates this object. (no code in this class sets its value).
   */
  public long exectime = -1;

  /**
   * Flag to record whether execution of sequence has a null input.
   *
   * <p>[This is wonky, it really belongs to execution.]
   */
  private boolean hasNullInput;

  /** Output buffer used to capture the output from the executed sequence */
  private static ByteArrayOutputStream output_buffer = new ByteArrayOutputStream();

  private static PrintStream ps_output_buffer = new PrintStream(output_buffer);

  /* Maps values to the variables that hold them. */
  private IdentityMultiMap<Object, Variable> variableMap;

  /**
   * Create an executable sequence that executes the given sequence.
   *
   * @param sequence the underlying sequence for this executable sequence
   */
  public ExecutableSequence(Sequence sequence) {
    this.sequence = sequence;
    this.executionResults = new Execution(sequence);
    this.hasNullInput = false;
    this.variableMap = new IdentityMultiMap<>();
  }

  @Override
  public String toString() {
    StringBuilder b = new StringBuilder();
    for (int i = 0; i < sequence.size(); i++) {
      sequence.appendCode(b, i);
      // It's a bit confusing, but the commented execution results refer
      // to the statement ABOVE, not below as is standard for comments.
      if (executionResults.size() > i) {
        b.append(" // ");
        b.append(executionResults.get(i).toString());
      }
      if ((i == sequence.size() - 1) && (checks != null)) {
        for (Check check : checks.checks()) {
          b.append(Globals.lineSep);
          b.append(check.toString());
        }
      }
      b.append(Globals.lineSep);
    }
    return b.toString();
  }

  /**
   * Return this sequence as code. Similar to {@link Sequence#toCodeString()} except includes the
   * checks.
   *
   * <p>If for a given statement there is a check of type {@link randoop.test.ExceptionCheck}, that
   * check's pre-statement code is printed immediately before the statement, and its post-statement
   * code is printed immediately after the statement.
   *
   * @return the sequence as a string
   */
  private List<String> toCodeLines() {
    List<String> lines = new ArrayList<>();
    for (int i = 0; i < sequence.size(); i++) {

      // Only print primitive declarations if the last/only statement
      // of the sequence, because, otherwise, primitive values will be used as
      // actual parameters: e.g. "foo(3)" instead of "int x = 3 ; foo(x)"
      if (sequence.canUseShortForm()
          && sequence.getStatement(i).getShortForm() != null
          && i < sequence.size() - 1) {
        continue;
      }

      StringBuilder oneStatement = new StringBuilder();
      sequence.appendCode(oneStatement, i);

      if (i == sequence.size() - 1 && checks != null) {
        // Print exception check first, if present.
        Check exObs = checks.getExceptionCheck();
        if (exObs != null) {
          oneStatement.insert(0, exObs.toCodeStringPreStatement());
          oneStatement.append(exObs.toCodeStringPostStatement());
        }

        // Print the rest of the checks.
        for (Check d : checks.checks()) {
          oneStatement.insert(0, d.toCodeStringPreStatement());
          oneStatement.append(Globals.lineSep).append(d.toCodeStringPostStatement());
        }
      }
      lines.add(oneStatement.toString());
    }
    return lines;
  }

  /**
   * Return this sequence as code. Similar to {@link Sequence#toCodeString()} except includes the
   * checks.
   *
   * <p>If for a given statement there is a check of type {@link randoop.test.ExceptionCheck}, that
   * check's pre-statement code is printed immediately before the statement, and its post-statement
   * code is printed immediately after the statement.
   *
   * @return the sequence as a string
   */
  public String toCodeString() {
    StringBuilder b = new StringBuilder();
    for (String line : toCodeLines()) {
      b.append(line).append(Globals.lineSep);
    }
    return b.toString();
  }

  /**
   * Return the code representation of the i'th statement.
   *
   * @param i the statement index
   * @return the string representation of the statement
   */
  public String statementToCodeString(int i) {
    StringBuilder oneStatement = new StringBuilder();
    sequence.appendCode(oneStatement, i);
    return oneStatement.toString();
  }

  /**
   * Executes sequence, stopping on exceptions.
   *
   * @param visitor the {@link ExecutionVisitor} that collects checks from results
   * @param gen the check generator for tests
   */
  public void execute(ExecutionVisitor visitor, TestCheckGenerator gen) {
    execute(visitor, gen, true);
  }

  /**
   * Execute this sequence, invoking the given visitor as the execution unfolds. After invoking this
   * method, the client can query the outcome of executing each statement via the method {@link
   * #getResult}.
   *
   * <ul>
   *   <li>Before the sequence is executed, clears execution results and calls {@code
   *       visitor.initialize(this)}.
   *   <li>Executes each statement in the sequence. Before executing each statement calls the given
   *       visitor's {@code visitBefore} method. After executing each statement, calls the visitor's
   *       {@code visitAfter} method.
   *   <li>Tests the pre-, post-, and throws-conditions for the last statement. (See {@link
   *       randoop.condition} for details.)
   *   <li>Execution stops if one of the following conditions holds:
   *       <ul>
   *         <li>All statements in the sequences have been executed.
<<<<<<< HEAD
   *         <li>A pre-condition for the final statement fails
   *         <li>A statement's execution results in an exception and {@code
   *             stop_on_exception==true}.
=======
   *         <li>A statement's execution results in an exception and {@code ignoreException==false}.
>>>>>>> dbfd268b
   *         <li>A {@code null} input value is implicitly passed to the statement (i.e., not via
   *             explicit declaration like x = null)
   *         <li>After executing the i-th statement and calling the visitor's {@code visitAfter}
   *             method, a {@code ContractViolation} check is present at index i.
   *       </ul>
   *
   * </ul>
   *
   * @param visitor the {@code ExecutionVisitor}
   * @param gen the check generator
   * @param ignoreException the flag to indicate exceptions should be ignored
<<<<<<< HEAD
   * @see randoop.condition
=======
   * @throws Error if execution of the sequence throws an exception and {@code
   *     ignoreException==false}
>>>>>>> dbfd268b
   */
  @SuppressWarnings("SameParameterValue")
  private void execute(ExecutionVisitor visitor, TestCheckGenerator gen, boolean ignoreException) {

    visitor.initialize(this);

    // reset execution result values
    hasNullInput = false;
    executionResults.theList.clear();
    for (int i = 0; i < sequence.size(); i++) {
      executionResults.theList.add(NotExecuted.create());
    }

    for (int i = 0; i < this.sequence.size(); i++) {

      // Find and collect the input values to i-th statement.
      List<Variable> inputs = sequence.getInputs(i);
      Object[] inputValues;

      inputValues = getRuntimeInputs(executionResults.theList, inputs);

      if (i == this.sequence.size() - 1) {
        TypedOperation operation = this.sequence.getStatement(i).getOperation();
        if (operation.isConstructorCall() || operation.isMethodCall()) {
          ExpectedOutcomeTable outcomeTable = operation.checkConditions(inputValues);
          if (outcomeTable.isInvalidPrestate()) {
            checks = new InvalidChecks();
            checks.add(new InvalidValueCheck(this, i));
            return;
          }
          gen = outcomeTable.addPostCheckGenerator(gen);
        }
      }

      visitor.visitBeforeStatement(this, i);
      executeStatement(sequence, executionResults.theList, i, inputValues);

      // make sure statement executed
      ExecutionOutcome statementResult = getResult(i);
      if (statementResult instanceof NotExecuted) {
        throw new Error("Unexecuted statement in sequence: " + this.toString());
      }
      // make sure no exception before final statement of sequence
      if ((statementResult instanceof ExceptionalExecution) && i < sequence.size() - 1) {
        if (ignoreException) {
          // this preserves previous behavior, which was simply to return if
          // exception occurred
          break;
        } else {
          String msg =
              "Encountered exception before final statement of error-revealing test (statement "
                  + i
                  + "): ";
          throw new Error(
              msg + ((ExceptionalExecution) statementResult).getException().getMessage());
        }
      }

      visitor.visitAfterStatement(this, i);
    }

    visitor.visitAfterSequence(this);

    // This is the only client call to generateTestChecks().
    checks = gen.generateTestChecks(this);
  }

  public Object[] getRuntimeInputs(List<Variable> inputs) {
    return getRuntimeInputs(executionResults.theList, inputs);
  }

  private Object[] getRuntimeInputs(List<ExecutionOutcome> outcome, List<Variable> inputs) {
    Object[] ros = getRuntimeValuesForVars(inputs, outcome);
    for (Object ro : ros) {
      if (ro == null) {
        this.hasNullInput = true;
      }
    }
    return ros;
  }

  /**
   * Returns the values for the given variables in the {@link Execution} object. The variables are
   * {@link Variable} objects in the {@link Sequence} of this {@link ExecutableSequence} object.
   *
   * @param vars a list of {@link Variable} objects
   * @param execution the object representing outcome of executing this sequence
   * @return array of values corresponding to variables
   */
  public static Object[] getRuntimeValuesForVars(List<Variable> vars, Execution execution) {
    return getRuntimeValuesForVars(vars, execution.theList);
  }

  private static Object[] getRuntimeValuesForVars(
      List<Variable> vars, List<ExecutionOutcome> execution) {
    Object[] runtimeObjects = new Object[vars.size()];
    for (int j = 0; j < runtimeObjects.length; j++) {
      int creatingStatementIdx = vars.get(j).getDeclIndex();
      assert execution.get(creatingStatementIdx) instanceof NormalExecution
          : execution.get(creatingStatementIdx).getClass();
      NormalExecution ne = (NormalExecution) execution.get(creatingStatementIdx);
      runtimeObjects[j] = ne.getRuntimeValue();
    }
    return runtimeObjects;
  }

  // Execute the index-th statement in the sequence.
  // Precondition: this method has been invoked on 0..index-1.
  private static void executeStatement(
      Sequence s, List<ExecutionOutcome> outcome, int index, Object[] inputVariables) {
    Statement statement = s.getStatement(index);

    // Capture any output Synchronize with ProgressDisplay so that
    // we don't capture its output as well.
    synchronized (ProgressDisplay.print_synchro) {
      PrintStream orig_out = System.out;
      PrintStream orig_err = System.err;
      if (GenInputsAbstract.capture_output) {
        System.out.flush();
        System.err.flush();
        System.setOut(ps_output_buffer);
        System.setErr(ps_output_buffer);
      }

      // assert ((statement.isMethodCall() && !statement.isStatic()) ?
      // inputVariables[0] != null : true);

      ExecutionOutcome r;
      try {
        r = statement.execute(inputVariables, Globals.blackHole);
      } catch (SequenceExecutionException e) {
        throw new SequenceExecutionException("Exception during execution of " + statement, e);
      }
      assert r != null;
      if (GenInputsAbstract.capture_output) {
        System.setOut(orig_out);
        System.setErr(orig_err);
        r.set_output(output_buffer.toString());
        output_buffer.reset();
      }
      outcome.set(index, r);
    }
  }

  /**
   * This method is typically used by ExecutionVisitors.
   *
   * <p>The result of executing the i-th element of the sequence.
   *
   * @param index the statement index
   * @return the outcome of the statement at index
   */
  public ExecutionOutcome getResult(int index) {
    sequence.checkIndex(index);
    return executionResults.get(index);
  }

  /**
   * Return the set of test checks for the most recent execution.
   *
   * @return the {@code TestChecks} generated from the most recent execution
   */
  public TestChecks<?> getChecks() {
    return checks;
  }

  /**
   * The result of executing the i-th element of the sequence.
   *
   * @param index which element to obtain
   * @return the result of executing the i-th element of the sequence, if that element's execution
   *     completed normally
   */
  private Object getValue(int index) {
    ExecutionOutcome result = getResult(index);
    if (result instanceof NormalExecution) {
      return ((NormalExecution) result).getRuntimeValue();
    }
    throw new Error("Abnormal execution in sequence: " + this);
  }

  /**
   * Returns the list of (reference type) values created and used by the last statement of this
   * sequence. Null output values are not included.
   *
   * @return the list of values created and used by the last statement of this sequence
   */
  public List<ReferenceValue> getLastStatementValues() {
    Set<ReferenceValue> values = new LinkedHashSet<>();

    Object outputValue = getValue(sequence.size() - 1);
    if (outputValue != null) {
      Variable outputVariable = sequence.getLastVariable();

      Type outputType = outputVariable.getType();

      if (outputType.isReferenceType() && !outputType.isString()) {
        ReferenceValue value = new ReferenceValue((ReferenceType) outputType, outputValue);
        values.add(value);
        variableMap.put(outputValue, outputVariable);
      }
    }

    for (Variable inputVariable : sequence.getInputs(sequence.size() - 1)) {
      Object inputValue = getValue(inputVariable.index);
      if (inputValue != null) {
        Type inputType = inputVariable.getType();
        if (inputType.isReferenceType() && !inputType.isString()) {
          values.add(new ReferenceValue((ReferenceType) inputType, inputValue));
          variableMap.put(inputValue, inputVariable);
        }
      }
    }

    return new ArrayList<>(values);
  }

  /**
   * Returns the list of input reference type values used to compute the input values of the last
   * statement.
   *
   * @return the list of input values used to compute values in last statement
   */
  public List<ReferenceValue> getInputValues() {
    Set<Integer> skipSet = new HashSet<>();
    for (Variable inputVariable : sequence.getInputs(sequence.size() - 1)) {
      skipSet.add(inputVariable.index);
    }

    Set<ReferenceValue> values = new LinkedHashSet<>();
    for (int i = 0; i < sequence.size() - 1; i++) {
      if (!skipSet.contains(i)) {
        Object value = getValue(i);
        if (value != null) {
          Variable variable = sequence.getVariable(i);
          Type type = variable.getType();
          if (type.isReferenceType() && !type.isString()) {
            values.add(new ReferenceValue((ReferenceType) type, value));
            variableMap.put(value, variable);
          }
        }
      }
    }
    return new ArrayList<>(values);
  }

  /**
   * Returns the set of variables that have the given value in the outcome of executing this
   * sequence.
   *
   * @param value the value
   * @return the set of variables that have the given value, or null if none
   */
  public List<Variable> getVariables(Object value) {
    Set<Variable> variables = variableMap.get(value);
    if (variables == null) {
      return null;
    } else {
      return new ArrayList<>(variables);
    }
  }

  /**
   * Returns some variable that has the given value in the outcome of executing this sequence.
   *
   * @param value the value
   * @return a variable that has the given value
   */
  public Variable getVariable(Object value) {
    return variableMap.get(value).iterator().next();
  }

  /**
   * This method is typically used by ExecutionVisitors.
   *
   * @param i the statement index to test for normal execution
   * @return true if execution of the i-th statement terminated normally
   */
  private boolean isNormalExecution(int i) {
    sequence.checkIndex(i);
    return getResult(i) instanceof NormalExecution;
  }

  public int getNonNormalExecutionIndex() {
    for (int i = 0; i < this.sequence.size(); i++) {
      if (!isNormalExecution(i)) {
        return i;
      }
    }
    return -1;
  }

  public boolean isNormalExecution() {
    return getNonNormalExecutionIndex() == -1;
  }

  /**
   * @param exceptionClass the exception thrown
   * @return the index in the sequence at which an exception of the given class (or a class
   *     compatible with it) was thrown. If no such exception, returns -1.
   */
  private int getExceptionIndex(Class<?> exceptionClass) {
    if (exceptionClass == null) {
      throw new IllegalArgumentException("exceptionClass<?> cannot be null");
    }
    for (int i = 0; i < this.sequence.size(); i++) {
      if ((getResult(i) instanceof ExceptionalExecution)) {
        ExceptionalExecution e = (ExceptionalExecution) getResult(i);
        if (exceptionClass.isAssignableFrom(e.getException().getClass())) {
          return i;
        }
      }
    }
    return -1;
  }

  /**
   * @param exceptionClass the exception class
   * @return true if an exception of the given class (or a class compatible with it) has been thrown
   *     during this sequence's execution
   */
  public boolean throwsException(Class<?> exceptionClass) {
    return getExceptionIndex(exceptionClass) >= 0;
  }

  /**
   * Returns whether the sequence contains a non-executed statement. That happens if some statement
   * before the last one throws an exception.
   *
   * @return true if this sequence has non-executed statements, false otherwise
   */
  public boolean hasNonExecutedStatements() {
    return getNonExecutedIndex() != -1;
  }

  /**
   * Returns the index i for a non-executed statement, or -1 if there is no such index. Note that a
   * statement is considered executed even if it throws an exception.
   *
   * @return the index of a non-executed statement in this sequence
   */
  public int getNonExecutedIndex() {
    // Starting from the end of the sequence is always faster to find
    // non-executed statements.
    for (int i = this.sequence.size() - 1; i >= 0; i--) {
      if (getResult(i) instanceof NotExecuted) {
        return i;
      }
    }
    return -1;
  }

  @Override
  public int hashCode() {
    return Objects.hash(sequence.hashCode(), checks.hashCode());
  }

  @Override
  public boolean equals(Object obj) {
    if (!(obj instanceof ExecutableSequence)) {
      return false;
    }
    ExecutableSequence that = (ExecutableSequence) obj;
    if (!this.sequence.equals(that.sequence)) {
      return false;
    }
    if (this.checks == null) {
      return (that.checks == null);
    }
    return this.checks.equals(that.checks);
  }

  /**
   * Indicates whether the executed sequence has any null input values.
   *
   * @return true if there is a null input value in this sequence, false otherwise
   */
  public boolean hasNullInput() {
    return hasNullInput;
  }

  /**
   * Indicate whether checks are failing or passing.
   *
   * @return true if checks are all failing, or false if all passing
   */
  public boolean hasFailure() {
    return checks != null && checks.hasErrorBehavior();
  }

  /**
   * Indicate whether there are any invalid checks.
   *
   * @return true if the test checks have been set and are for invalid behavior, false otherwise
   */
  public boolean hasInvalidBehavior() {
    return checks != null && checks.hasInvalidBehavior();
  }

  /**
   * Adds a covered class to the most recent execution results of this sequence.
   *
   * @param c the class covered by the execution of this sequence
   */
  public void addCoveredClass(Class<?> c) {
    executionResults.addCoveredClass(c);
  }

  /**
   * Indicates whether the given class is covered by the most recent execution of this sequence.
   *
   * @param c the class to be covered
   * @return true if the class is covered by the sequence, false otherwise
   */
  public boolean coversClass(Class<?> c) {
    return executionResults.getCoveredClasses().contains(c);
  }

  /**
   * Return the operation from which this sequence was generated -- the operation of the last
   * statement of this sequence.
   *
   * @return the operation of the last statement of this sequence
   */
  public TypedOperation getOperation() {
    return this.sequence.getOperation();
  }

  /**
   * Return the number of statements in this sequence.
   *
   * @return the number of statements in this sequence
   */
  public int size() {
    return sequence.size();
  }
}<|MERGE_RESOLUTION|>--- conflicted
+++ resolved
@@ -249,13 +249,8 @@
    *   <li>Execution stops if one of the following conditions holds:
    *       <ul>
    *         <li>All statements in the sequences have been executed.
-<<<<<<< HEAD
    *         <li>A pre-condition for the final statement fails
-   *         <li>A statement's execution results in an exception and {@code
-   *             stop_on_exception==true}.
-=======
    *         <li>A statement's execution results in an exception and {@code ignoreException==false}.
->>>>>>> dbfd268b
    *         <li>A {@code null} input value is implicitly passed to the statement (i.e., not via
    *             explicit declaration like x = null)
    *         <li>After executing the i-th statement and calling the visitor's {@code visitAfter}
@@ -267,12 +262,9 @@
    * @param visitor the {@code ExecutionVisitor}
    * @param gen the check generator
    * @param ignoreException the flag to indicate exceptions should be ignored
-<<<<<<< HEAD
    * @see randoop.condition
-=======
    * @throws Error if execution of the sequence throws an exception and {@code
    *     ignoreException==false}
->>>>>>> dbfd268b
    */
   @SuppressWarnings("SameParameterValue")
   private void execute(ExecutionVisitor visitor, TestCheckGenerator gen, boolean ignoreException) {
