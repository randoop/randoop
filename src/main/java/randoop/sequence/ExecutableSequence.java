--- conflicted
+++ resolved
@@ -247,34 +247,20 @@
    *   <li>Before the sequence is executed, clears execution results and calls {@code
    *       visitor.initialize(this)}.
    *   <li>Executes each statement in the sequence. Before executing each statement calls the given
-<<<<<<< HEAD
-   *       visitor's <code>visitBefore</code> method. After executing each statement, calls the
-   *       visitor's <code>visitAfter</code> method.
+   *       visitor's {@code visitBefore} method. After executing each statement, calls the visitor's
+   *       {@code visitAfter} method.
    *   <li>Tests the pre-, post-, and throws-conditions for the last statement. (See {@link
    *       randoop.condition} for details.)
    *   <li>Execution stops if one of the following conditions holds:
    *       <ul>
    *         <li>All statements in the sequences have been executed.
    *         <li>A pre-condition for the final statement fails
-   *         <li>A statement's execution results in an exception and <code>stop_on_exception==true
-   *             </code>.
-   *         <li>A <code>null</code> input value is implicitly passed to the statement (i.e., not
-   *             via explicit declaration like x = null)
-   *         <li>After executing the i-th statement and calling the visitor's <code>visitAfter
-   *             </code> method, a <code>ContractViolation</code> check is present at index i.
-=======
-   *       visitor's {@code visitBefore} method. After executing each statement, calls the visitor's
-   *       {@code visitAfter} method.
-   *   <li>Execution stops if one of the following conditions holds:
-   *       <ul>
-   *         <li>All statements in the sequences have been executed.
    *         <li>A statement's execution results in an exception and {@code
    *             stop_on_exception==true}.
    *         <li>A {@code null} input value is implicitly passed to the statement (i.e., not via
    *             explicit declaration like x = null)
    *         <li>After executing the i-th statement and calling the visitor's {@code visitAfter}
    *             method, a {@code ContractViolation} check is present at index i.
->>>>>>> 9aca1e07
    *       </ul>
    *
    * </ul>
