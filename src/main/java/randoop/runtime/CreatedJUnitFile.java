--- conflicted
+++ resolved
@@ -7,10 +7,7 @@
 
   private static final long serialVersionUID = 3786576811718698647L;
 
-<<<<<<< HEAD
-=======
   /** The file that was created. */
->>>>>>> 21d61cd9
   @SuppressWarnings("serial") // TODO: use a serializable type.
   private final Path file;
 
