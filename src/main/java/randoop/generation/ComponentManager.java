package randoop.generation;

import java.util.Collection;
import java.util.Collections;
import java.util.LinkedHashSet;
import java.util.Set;
import org.checkerframework.checker.nullness.qual.Nullable;
import randoop.main.RandoopBug;
import randoop.operation.TypedClassOperation;
import randoop.operation.TypedOperation;
import randoop.reflection.TypeInstantiator;
import randoop.sequence.ClassLiterals;
import randoop.sequence.PackageLiterals;
import randoop.sequence.Sequence;
import randoop.sequence.SequenceCollection;
import randoop.types.ClassOrInterfaceType;
import randoop.types.JavaTypes;
import randoop.types.PrimitiveType;
import randoop.types.Type;
import randoop.util.Log;
import randoop.util.list.SimpleList;

/**
 * Stores the component sequences generated during a run of Randoop. "Component sequences" are
 * sequences that Randoop uses to create larger sequences. The collection of sequences is also
 * called Randoop's "pool".
 *
 * <p>This class manages different collections of component sequences:
 *
 * <ul>
 *   <li>General components that can be used as input to any method in any class.
 *   <li>Class literals: components representing literal values that apply only to a specific class
 *       and should not be used as inputs to other classes.
 *   <li>Package literals: analogous to class literals but at the package level.
 * </ul>
 *
 * <p>SEED SEQUENCES. Seed sequences are the initial sequences provided to the generation process.
 * They include (1) sequences passed via the constructor, (2) class literals, and (3) package
 * literals. The only different treatment of seed sequences is during calls to the
 * clearGeneratedSequences() method, which removes only general, non-seed components from the
 * collection.
 */
public class ComponentManager {

  /**
   * The principal set of sequences used to create other, larger sequences by the generator. Is
   * never null. Contains both general components and seed sequences. Can be reset by calling {@link
   * #clearGeneratedSequences}.
   */
  // "gral" probably stands for "general".
  private SequenceCollection gralComponents;

  /**
   * The sequences that were given pre-generation to the component manager (via its constructor).
   * (Does not include literals, I think?)
   *
   * <p>Seeds are all contained in {@link #gralComponents}. This list is kept to restore seeds if
   * the user calls {@link #clearGeneratedSequences}.
   */
  private final Collection<Sequence> gralSeeds;

  /**
   * Components representing literals that should only be used as input to specific classes.
   *
   * <p>Null if class literals are not used or none were found. At most one of classLiterals and
   * packageliterals is non-null.
   */
  private ClassLiterals classLiterals = null;

  /**
   * A set of additional components representing literals that should only be used as input to
   * specific packages.
   *
   * <p>Null if package literals are not used or none were found. At most one of classLiterals and
   * packageliterals is non-null.
   */
  private @Nullable PackageLiterals packageLiterals = null;

  /** Create an empty component manager, with an empty seed sequence set. */
  public ComponentManager() {
    gralComponents = new SequenceCollection();
    gralSeeds = Collections.unmodifiableSet(Collections.<Sequence>emptySet());
  }

  /**
   * Create a component manager, initially populated with the given sequences, which are considered
   * seed sequences.
   *
   * @param generalSeeds seed sequences. Can be null, in which case the seed sequences set is
   *     considered empty.
   */
  public ComponentManager(Collection<Sequence> generalSeeds) {
    Set<Sequence> seedSet = new LinkedHashSet<>(generalSeeds.size());
    seedSet.addAll(generalSeeds);
    this.gralSeeds = Collections.unmodifiableSet(seedSet);
    gralComponents = new SequenceCollection(seedSet);
  }

  /**
   * Returns the number of (non-seed) sequences stored by the manager.
   *
   * @return count of generated sequences in this {@link ComponentManager}
   */
  // FIXME subtract size of seeds!
  public int numGeneratedSequences() {
    return gralComponents.size();
  }

  /**
   * Add a sequence representing a literal value that can be used when testing members of the given
   * class.
   *
   * @param type the class literal to add for the sequence
   * @param seq the sequence
   */
  public void addClassLevelLiteral(ClassOrInterfaceType type, Sequence seq) {
    if (classLiterals == null) {
      classLiterals = new ClassLiterals();
    }
    classLiterals.addSequence(type, seq);
  }

  /**
   * Add a sequence representing a literal value that can be used when testing classes in the given
   * package.
   *
   * @param pkg the package to add for the sequence
   * @param seq the sequence
   */
  public void addPackageLevelLiteral(Package pkg, Sequence seq) {
    if (packageLiterals == null) {
      packageLiterals = new PackageLiterals();
    }
    packageLiterals.addSequence(pkg, seq);
  }

  /**
   * Add a component sequence.
   *
   * @param sequence the sequence
   */
  public void addGeneratedSequence(Sequence sequence) {
    gralComponents.add(sequence);
  }

  /**
   * Removes any components sequences added so far, except for seed sequences, which are preserved.
   */
  void clearGeneratedSequences() {
    gralComponents = new SequenceCollection(this.gralSeeds);
  }

  /**
   * Returns the set of all generated sequences.
   *
   * @return the set of all generated sequences
   */
  Set<Sequence> getAllGeneratedSequences() {
    return gralComponents.getAllSequences();
  }

  /**
   * Returns all the general component sequences that create values of the given class.
   *
   * @param cls the query type
   * @return the sequences that create values of the given type
   */
  SimpleList<Sequence> getSequencesForType(Type cls) {
    return gralComponents.getSequencesForType(cls, false, false);
  }

  /**
   * Returns component sequences that create values of the type required by the i-th input value of
   * a statement that invokes the given operation. Also includes any applicable class- or
   * package-level literals.
   *
   * @param operation the statement
   * @param i the input value index of statement
   * @param onlyReceivers if true, only return sequences that are appropriate to use as a method
   *     call receiver
   * @return the sequences that create values of the given type
   */
  @SuppressWarnings("unchecked")
  // This method is oddly named, since it does not take as input a type.  However, the method
  // extensively uses the operation, so refactoring the method to take a type instead would take
  // some work.
  SimpleList<Sequence> getSequencesForType(TypedOperation operation, int i, boolean onlyReceivers) {

    Type neededType = operation.getInputTypes().get(i);

    if (onlyReceivers && neededType.isNonreceiverType()) {
      throw new RandoopBug(
          String.format(
              "getSequencesForType(%s, %s, %s) neededType=%s",
              operation, i, onlyReceivers, neededType));
    }

    // This method appends two lists:
    //  * determines sequences from the pool (gralComponents)
    //  * determines literals

    SimpleList<Sequence> result =
        gralComponents.getSequencesForType(neededType, false, onlyReceivers);

    // Compute relevant literals.
    SimpleList<Sequence> literals = null;
    if (operation instanceof TypedClassOperation
        // Don't add literals for the receiver
        && !onlyReceivers) {
      // The operation is a method call, where the method is defined in class C.  Augment the
      // returned list with literals that appear in class C or in its package.  At most one of
      // classLiterals and packageLiterals is non-null.

      ClassOrInterfaceType declaringCls = ((TypedClassOperation) operation).getDeclaringType();
      assert declaringCls != null;

      if (classLiterals != null) {
        SimpleList<Sequence> sl = classLiterals.getSequences(declaringCls, neededType);
        if (!sl.isEmpty()) {
          literals = sl;
        }
      }

      if (packageLiterals != null) {
        Package pkg = declaringCls.getPackage();
        if (pkg != null) {
          @SuppressWarnings("nullness:dereference.of.nullable") // tested above, no side effects
          SimpleList<Sequence> sl = packageLiterals.getSequences(pkg, neededType);
          if (!sl.isEmpty()) {
            literals = (literals == null) ? sl : SimpleList.concat(literals, sl);
          }
        }
      }
    }

    // Append literals to result.
    if (literals != null) {
      if (result == null) {
        result = literals;
      } else if (literals == null) {
        // nothing to do
      } else {
        result = SimpleList.concat(result, literals);
      }
    }
    return result;
  }

  /**
   * Returns all sequences that represent primitive values (e.g. sequences like "Foo var0 = null" or
   * "int var0 = 1"), including general components, class literals and package literals.
   *
   * @return the sequences for primitive values
   */
  Set<Sequence> getAllPrimitiveSequences() {

    Set<Sequence> result = new LinkedHashSet<>();
    if (classLiterals != null) {
      result.addAll(classLiterals.getAllSequences());
    }
    if (packageLiterals != null) {
      result.addAll(packageLiterals.getAllSequences());
    }
    for (PrimitiveType type : JavaTypes.getPrimitiveTypes()) {
<<<<<<< HEAD
      for (Sequence s : gralComponents.getSequencesForType(type, true, false)) {
        result.add(s);
      }
    }
    for (Sequence s : gralComponents.getSequencesForType(JavaTypes.STRING_TYPE, true, false)) {
      result.add(s);
    }
=======
      SimpleList.addAll(result, gralComponents.getSequencesForType(type, true, false));
    }
    SimpleList.addAll(
        result, gralComponents.getSequencesForType(JavaTypes.STRING_TYPE, true, false));
>>>>>>> 9b45f020
    return result;
  }

  TypeInstantiator getTypeInstantiator() {
    return gralComponents.getTypeInstantiator();
  }

  public void log() {
    if (!Log.isLoggingOn()) {
      return;
    }
    gralComponents.log();
  }
}<|MERGE_RESOLUTION|>--- conflicted
+++ resolved
@@ -262,20 +262,10 @@
       result.addAll(packageLiterals.getAllSequences());
     }
     for (PrimitiveType type : JavaTypes.getPrimitiveTypes()) {
-<<<<<<< HEAD
-      for (Sequence s : gralComponents.getSequencesForType(type, true, false)) {
-        result.add(s);
-      }
-    }
-    for (Sequence s : gralComponents.getSequencesForType(JavaTypes.STRING_TYPE, true, false)) {
-      result.add(s);
-    }
-=======
       SimpleList.addAll(result, gralComponents.getSequencesForType(type, true, false));
     }
     SimpleList.addAll(
         result, gralComponents.getSequencesForType(JavaTypes.STRING_TYPE, true, false));
->>>>>>> 9b45f020
     return result;
   }
 
