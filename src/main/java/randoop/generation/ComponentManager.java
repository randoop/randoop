package randoop.generation;

import java.util.ArrayList;
import java.util.Collection;
import java.util.Collections;
import java.util.LinkedHashSet;
import java.util.Set;
import org.checkerframework.checker.nullness.qual.Nullable;
import randoop.generation.constanttfidf.ConstantMiningStatistics;
import randoop.main.GenInputsAbstract;
import randoop.main.RandoopBug;
import randoop.operation.TypedClassOperation;
import randoop.operation.TypedOperation;
import randoop.reflection.TypeInstantiator;
import randoop.sequence.ClassLiterals;
import randoop.sequence.PackageLiterals;
import randoop.sequence.Sequence;
import randoop.sequence.SequenceCollection;
import randoop.types.ClassOrInterfaceType;
import randoop.types.JavaTypes;
import randoop.types.PrimitiveType;
import randoop.types.Type;
import randoop.util.Log;
import randoop.util.list.ListOfLists;
import randoop.util.list.SimpleList;

/**
 * Stores the component sequences generated during a run of Randoop. "Component sequences" are
 * sequences that Randoop uses to create larger sequences. The collection of sequences is also
 * called Randoop's "pool".
 *
 * <p>This class manages different collections of component sequences:
 *
 * <ul>
 *   <li>General components that can be used as input to any method in any class.
 *   <li>Class literals: components representing literal values that apply only to a specific class
 *       and should not be used as inputs to other classes.
 *   <li>Package literals: analogous to class literals but at the package level.
 * </ul>
 *
 * <p>SEED SEQUENCES. Seed sequences are the initial sequences provided to the generation process.
 * They include (1) sequences passed via the constructor, (2) class literals, and (3) package
 * literals. The only different treatment of seed sequences is during calls to the
 * clearGeneratedSequences() method, which removes only general, non-seed components from the
 * collection.
 */
public class ComponentManager {

  /**
   * The principal set of sequences used to create other, larger sequences by the generator. Is
   * never null. Contains both general components and seed sequences. Can be reset by calling {@link
   * #clearGeneratedSequences}.
   */
  // "gral" probably stands for "general".
  private SequenceCollection gralComponents;

  /**
   * The sequences that were given pre-generation to the component manager (via its constructor).
   * (Does not include literals, I think?)
   *
   * <p>Seeds are all contained in {@link #gralComponents}. This list is kept to restore seeds if
   * the user calls {@link #clearGeneratedSequences}.
   */
  private final Collection<Sequence> gralSeeds;

  /** Storage for constant mining. */
  public ConstantMiningStatistics constantMiningStatistics = new ConstantMiningStatistics();

  /**
   * Components representing literals that should only be used as input to specific classes.
   *
   * <p>Null if class literals are not used or none were found. At most one of classLiterals and
   * packageliterals is non-null.
   */
  private ClassLiterals classLiterals = null;

  /**
   * A set of additional components representing literals that should only be used as input to
   * specific packages.
   *
   * <p>Null if package literals are not used or none were found. At most one of classLiterals and
   * packageliterals is non-null.
   */
  private @Nullable PackageLiterals packageLiterals = null;

  /** Create an empty component manager, with an empty seed sequence set. */
  public ComponentManager() {
    gralComponents = new SequenceCollection();
    gralSeeds = Collections.unmodifiableSet(Collections.<Sequence>emptySet());
  }

  /**
   * Create a component manager, initially populated with the given sequences, which are considered
   * seed sequences.
   *
   * @param generalSeeds seed sequences. Can be null, in which case the seed sequences set is
   *     considered empty.
   */
  public ComponentManager(Collection<Sequence> generalSeeds) {
    Set<Sequence> seedSet = new LinkedHashSet<>(generalSeeds.size());
    seedSet.addAll(generalSeeds);
    this.gralSeeds = Collections.unmodifiableSet(seedSet);
    gralComponents = new SequenceCollection(seedSet);
  }

  /**
   * Returns the number of (non-seed) sequences stored by the manager.
   *
   * @return count of generated sequences in this {@link ComponentManager}
   */
  // FIXME subtract size of seeds!
  public int numGeneratedSequences() {
    return gralComponents.size();
  }

  /**
   * Add a sequence representing a literal value that can be used when testing members of the given
   * class.
   *
   * @param type the class literal to add for the sequence
   * @param seq the sequence
   */
  public void addClassLevelLiteral(ClassOrInterfaceType type, Sequence seq) {
    if (classLiterals == null) {
      classLiterals = new ClassLiterals();
    }
    classLiterals.addSequence(type, seq);
  }

  /**
   * Add a sequence representing a literal value that can be used when testing classes in the given
   * package.
   *
   * @param pkg the package to add for the sequence
   * @param seq the sequence
   */
  public void addPackageLevelLiteral(Package pkg, Sequence seq) {
    if (packageLiterals == null) {
      packageLiterals = new PackageLiterals();
    }
    packageLiterals.addSequence(pkg, seq);
  }

  /**
   * Add a component sequence.
   *
   * @param sequence the sequence
   */
  public void addGeneratedSequence(Sequence sequence) {
    gralComponents.add(sequence);
  }

  /**
   * Get the constant mining statistics.
   *
   * @return an object that contains the constant mining information
   */
  public ConstantMiningStatistics getConstantMiningStatistics() {
    return constantMiningStatistics;
  }

  /**
   * Set the constant mining statistics.
   *
   * @param constantMiningStatistics the constant mining statistics
   */
<<<<<<< HEAD
  public void setConstantMiningStorageManager(
      ConstantMiningStorageManager constantMiningStorageManager) {
    this.constantMiningStorageManager = constantMiningStorageManager;
  }

  /**
   * Get the constant frequency information for the given scope based on the literals level.
   *
   * @param scope a scope: a package, a class, or null
   * @return the frequency information for the given scope
   */
  public Map<Sequence, Integer> getNumUses(@Nullable Object scope) {
    switch (GenInputsAbstract.literals_level) {
      case CLASS:
        return constantMiningStorageManager
            .getClassLevel()
            .getNumUses((ClassOrInterfaceType) scope);
      case PACKAGE:
        return constantMiningStorageManager.getPackageLevel().getNumUses((Package) scope);
      case ALL:
        Map<Sequence, Integer> result =
            constantMiningStorageManager.getAllLevel().getNumUses().get(null);
        if (result == null) {
          throw new RandoopBug(
              "Empty null key: " + constantMiningStorageManager.getAllLevel().getNumUses());
        }
        return result;
      default:
        throw new RandoopBug("Unexpected literals level: " + GenInputsAbstract.literals_level);
    }
  }

  /**
   * Get the ClassesWithConstant information for the given scope based on the literals level.
   *
   * @param scope the desired scope, could be any package, class, or null
   * @return the ClassesWithConstant information for the given scope
   */
  public Map<Sequence, Integer> getNumClassesWith(@Nullable Object scope) {
    switch (GenInputsAbstract.literals_level) {
      case CLASS:
        throw new RandoopBug("Should not get classesWithConstant in CLASS level");
      case PACKAGE:
        return constantMiningStorageManager.getPackageLevel().getNumClassesWith((Package) scope);
      case ALL:
        return constantMiningStorageManager.getAllLevel().getNumClassesWith().get(null);
      default:
        throw new RandoopBug("Unexpected literals level: " + GenInputsAbstract.literals_level);
    }
  }

  /**
   * Get the number of total classes for the given scope based on the literals level.
   *
   * @param scope a scope: a package, class, or null
   * @return the total classes for the given scope
   */
  public Integer getTotalClassesInScope(@Nullable Package scope) {
    switch (GenInputsAbstract.literals_level) {
      case CLASS:
        throw new RandoopBug("Should not get totalClasses in CLASS level");
      case PACKAGE:
        if (scope == null) {
          throw new RandoopBug("literals_level is PACKAGE and scope is null");
        }
        return constantMiningStorageManager.getPackageLevel().getTotalClassesInScope(scope);
      case ALL:
        if (scope != null) {
          throw new RandoopBug("literals_level is ALL and scope is " + scope);
        }
        return constantMiningStorageManager.getAllLevel().getTotalClassesInScope(null);
      default:
        throw new RandoopBug("Unexpected literals level: " + GenInputsAbstract.literals_level);
    }
  }

  /** TODO: Convert this code to a toString method. */
  public void test() {
    // ALL
    switch (GenInputsAbstract.literals_level) {
      case CLASS:
        System.out.println("Class Level");
        System.out.println("Class Frequency Map");
        for (Map.Entry<ClassOrInterfaceType, Map<Sequence, Integer>> entry :
            constantMiningStorageManager.getClassLevel().getNumUses().entrySet()) {
          System.out.println(entry.getKey());
          for (Map.Entry<Sequence, Integer> entry2 : entry.getValue().entrySet()) {
            System.out.println(entry2.getKey() + " : " + entry2.getValue());
          }
        }
        break;
      case PACKAGE:
        System.out.println("Package Level");
        System.out.println("Package Frequency Map");
        for (Map.Entry<Package, Map<Sequence, Integer>> entry :
            constantMiningStorageManager.getPackageLevel().getNumUses().entrySet()) {
          System.out.println(entry.getKey());
          for (Map.Entry<Sequence, Integer> entry2 : entry.getValue().entrySet()) {
            System.out.println(entry2.getKey() + " : " + entry2.getValue());
          }
        }
        System.out.println("Package classWithConstant Map");
        for (Map.Entry<Package, Map<Sequence, Integer>> entry :
            constantMiningStorageManager.getPackageLevel().getNumClassesWith().entrySet()) {
          System.out.println(entry.getKey());
          for (Map.Entry<Sequence, Integer> entry2 : entry.getValue().entrySet()) {
            System.out.println(entry2.getKey() + " : " + entry2.getValue());
          }
        }
        break;
      case ALL:
        System.out.println("All Level");
        System.out.println("All Frequency Map");
        for (Map.Entry<Sequence, Integer> entry :
            constantMiningStorageManager.getAllLevel().getNumUses().get(null).entrySet()) {
          System.out.println(entry.getKey() + " : " + entry.getValue());
        }
        System.out.println("All classesWithConstants Map");
        for (Map.Entry<Sequence, Integer> entry :
            constantMiningStorageManager.getAllLevel().getNumClassesWith().get(null).entrySet()) {
          System.out.println(entry.getKey() + " : " + entry.getValue());
        }
        break;
      default:
        throw new RandoopBug("Unexpected literals level: " + GenInputsAbstract.literals_level);
    }
=======
  public void setConstantMiningStatistics(ConstantMiningStatistics constantMiningStatistics) {
    this.constantMiningStatistics = constantMiningStatistics;
>>>>>>> c9e3857d
  }

  /**
   * Removes any components sequences added so far, except for seed sequences, which are preserved.
   */
  void clearGeneratedSequences() {
    gralComponents = new SequenceCollection(this.gralSeeds);
  }

  /**
   * Returns the set of all generated sequences.
   *
   * @return the set of all generated sequences
   */
  Set<Sequence> getAllGeneratedSequences() {
    return gralComponents.getAllSequences();
  }

  /**
   * Returns all the general component sequences that create values of the given class.
   *
   * @param cls the query type
   * @return the sequences that create values of the given type
   */
  SimpleList<Sequence> getSequencesForType(Type cls) {
    return gralComponents.getSequencesForType(cls, false, false);
  }

  /**
   * Returns component sequences that create values of the type required by the i-th input value of
   * a statement that invokes the given operation. Also includes any applicable class- or
   * package-level literals.
   *
   * @param operation the statement
   * @param i the input value index of statement
   * @param onlyReceivers if true, only return sequences that are appropriate to use as a method
   *     call receiver
   * @return the sequences that create values of the given type
   */
  @SuppressWarnings("unchecked")
  // This method is oddly named, since it does not take as input a type.  However, the method
  // extensively uses the operation, so refactoring the method to take a type instead would take
  // some work.
  SimpleList<Sequence> getSequencesForType(TypedOperation operation, int i, boolean onlyReceivers) {

    Type neededType = operation.getInputTypes().get(i);

    if (onlyReceivers && neededType.isNonreceiverType()) {
      throw new RandoopBug(
          String.format(
              "getSequencesForType(%s, %s, %s) neededType=%s",
              operation, i, onlyReceivers, neededType));
    }

    // This method appends two lists:
    //  * determines sequences from the pool (gralComponents)
    //  * determines literals

    SimpleList<Sequence> result =
        gralComponents.getSequencesForType(neededType, false, onlyReceivers);

    // Compute relevant literals.
    SimpleList<Sequence> literals = null;
    if (operation instanceof TypedClassOperation
        // Don't add literals for the receiver
        && !onlyReceivers) {
      // The operation is a method call, where the method is defined in class C.  Augment the
      // returned list with literals that appear in class C or in its package.  At most one of
      // classLiterals and packageLiterals is non-null.

      ClassOrInterfaceType declaringCls = ((TypedClassOperation) operation).getDeclaringType();
      assert declaringCls != null;

      if (classLiterals != null) {
        SimpleList<Sequence> sl = classLiterals.getSequences(declaringCls, neededType);
        if (!sl.isEmpty()) {
          literals = sl;
        }
      }

      if (packageLiterals != null) {
        Package pkg = declaringCls.getPackage();
        if (pkg != null) {
          @SuppressWarnings("nullness:dereference.of.nullable") // tested above, no side effects
          SimpleList<Sequence> sl = packageLiterals.getSequences(pkg, neededType);
          if (!sl.isEmpty()) {
            literals = (literals == null) ? sl : SimpleList.concat(literals, sl);
          }
        }
      }
    }

    // Append literals to result.
    if (literals != null) {
      if (result == null) {
        result = literals;
      } else if (literals == null) {
        // nothing to do
      } else {
        result = SimpleList.concat(result, literals);
      }
    }
    return result;
  }

  /**
   * Throws an exception if {@code onlyReceivers} is inconsistent with {@code neededType}.
   *
   * @param operation a statement, used only for error messages
   * @param neededType the type of the value
   * @param onlyReceivers if true, only return sequences that are appropriate to use as a method
   */
  private void validateReceiver(TypedOperation operation, Type neededType, boolean onlyReceivers) {
    if (onlyReceivers && neededType.isNonreceiverType()) {
      throw new RandoopBug(
          String.format(
              "getSequencesForType(%s, %s, %s) neededType=%s",
              operation, neededType, onlyReceivers, neededType));
    }
  }

  /**
   * Returns constants of the type required by the i-th input value of the given operation. Only
   * used when constant-TF-IDF is enabled.
   *
   * @param operation the statement
   * @param i the input value index of statement
   * @param onlyReceivers if true, only return sequences that are appropriate to use as a method
   *     call receiver
   * @return the sequences extracted by constant mining that create values of the given type
   */
  SimpleList<Sequence> getConstantMiningSequences(
      TypedOperation operation, int i, boolean onlyReceivers) {
    Type neededType = operation.getInputTypes().get(i);
    validateReceiver(operation, neededType, onlyReceivers);
    Object scope;
    switch (GenInputsAbstract.literals_level) {
      case CLASS:
        if (operation instanceof TypedClassOperation
            // Don't add literals for the receiver
            && !onlyReceivers) {
          // The operation is a method call, where the method is defined in class C.  Initialize
          // a collection with literals that appear in class C, and select a constant with given
          // type.

          ClassOrInterfaceType declaringCls = ((TypedClassOperation) operation).getDeclaringType();
          assert declaringCls != null;
          scope = declaringCls;
        } else {
          return ListOfLists.create(new ArrayList<>());
        }
        break;
      case PACKAGE:
        if (operation instanceof TypedClassOperation
            // Don't add literals for the receiver
            && !onlyReceivers) {

          // The operation is a method call, where the method is defined in class C.  Initialize
          // a collection with literals that appear in class C or in its package, and select a
          // constant with given type.

          ClassOrInterfaceType declaringCls = ((TypedClassOperation) operation).getDeclaringType();
          assert declaringCls != null;
          scope = declaringCls.getPackage();
        } else {
          return ListOfLists.create(new ArrayList<>());
        }
        break;
      case ALL:
        scope = null;
        break;
      default:
        throw new RandoopBug("Unexpected literals level: " + GenInputsAbstract.literals_level);
    }
    SequenceCollection sc = new SequenceCollection();
    sc.addAll(constantMiningStatistics.getSequencesForScope(scope));
    return sc.getSequencesForType(neededType, false, onlyReceivers);
  }

  /**
   * Returns all sequences that represent primitive values (e.g. sequences like "Foo var0 = null" or
   * "int var0 = 1"), including general components, class literals and package literals.
   *
   * @return the sequences for primitive values
   */
  Set<Sequence> getAllPrimitiveSequences() {

    Set<Sequence> result = new LinkedHashSet<>();
    if (classLiterals != null) {
      result.addAll(classLiterals.getAllSequences());
    }
    if (packageLiterals != null) {
      result.addAll(packageLiterals.getAllSequences());
    }
    for (PrimitiveType type : JavaTypes.getPrimitiveTypes()) {
      result.addAll(gralComponents.getSequencesForType(type, true, false).toJDKList());
    }
    result.addAll(
        gralComponents.getSequencesForType(JavaTypes.STRING_TYPE, true, false).toJDKList());
    return result;
  }

  TypeInstantiator getTypeInstantiator() {
    return gralComponents.getTypeInstantiator();
  }

  public void log() {
    if (!Log.isLoggingOn()) {
      return;
    }
    gralComponents.log();
  }
}<|MERGE_RESOLUTION|>--- conflicted
+++ resolved
@@ -164,137 +164,8 @@
    *
    * @param constantMiningStatistics the constant mining statistics
    */
-<<<<<<< HEAD
-  public void setConstantMiningStorageManager(
-      ConstantMiningStorageManager constantMiningStorageManager) {
-    this.constantMiningStorageManager = constantMiningStorageManager;
-  }
-
-  /**
-   * Get the constant frequency information for the given scope based on the literals level.
-   *
-   * @param scope a scope: a package, a class, or null
-   * @return the frequency information for the given scope
-   */
-  public Map<Sequence, Integer> getNumUses(@Nullable Object scope) {
-    switch (GenInputsAbstract.literals_level) {
-      case CLASS:
-        return constantMiningStorageManager
-            .getClassLevel()
-            .getNumUses((ClassOrInterfaceType) scope);
-      case PACKAGE:
-        return constantMiningStorageManager.getPackageLevel().getNumUses((Package) scope);
-      case ALL:
-        Map<Sequence, Integer> result =
-            constantMiningStorageManager.getAllLevel().getNumUses().get(null);
-        if (result == null) {
-          throw new RandoopBug(
-              "Empty null key: " + constantMiningStorageManager.getAllLevel().getNumUses());
-        }
-        return result;
-      default:
-        throw new RandoopBug("Unexpected literals level: " + GenInputsAbstract.literals_level);
-    }
-  }
-
-  /**
-   * Get the ClassesWithConstant information for the given scope based on the literals level.
-   *
-   * @param scope the desired scope, could be any package, class, or null
-   * @return the ClassesWithConstant information for the given scope
-   */
-  public Map<Sequence, Integer> getNumClassesWith(@Nullable Object scope) {
-    switch (GenInputsAbstract.literals_level) {
-      case CLASS:
-        throw new RandoopBug("Should not get classesWithConstant in CLASS level");
-      case PACKAGE:
-        return constantMiningStorageManager.getPackageLevel().getNumClassesWith((Package) scope);
-      case ALL:
-        return constantMiningStorageManager.getAllLevel().getNumClassesWith().get(null);
-      default:
-        throw new RandoopBug("Unexpected literals level: " + GenInputsAbstract.literals_level);
-    }
-  }
-
-  /**
-   * Get the number of total classes for the given scope based on the literals level.
-   *
-   * @param scope a scope: a package, class, or null
-   * @return the total classes for the given scope
-   */
-  public Integer getTotalClassesInScope(@Nullable Package scope) {
-    switch (GenInputsAbstract.literals_level) {
-      case CLASS:
-        throw new RandoopBug("Should not get totalClasses in CLASS level");
-      case PACKAGE:
-        if (scope == null) {
-          throw new RandoopBug("literals_level is PACKAGE and scope is null");
-        }
-        return constantMiningStorageManager.getPackageLevel().getTotalClassesInScope(scope);
-      case ALL:
-        if (scope != null) {
-          throw new RandoopBug("literals_level is ALL and scope is " + scope);
-        }
-        return constantMiningStorageManager.getAllLevel().getTotalClassesInScope(null);
-      default:
-        throw new RandoopBug("Unexpected literals level: " + GenInputsAbstract.literals_level);
-    }
-  }
-
-  /** TODO: Convert this code to a toString method. */
-  public void test() {
-    // ALL
-    switch (GenInputsAbstract.literals_level) {
-      case CLASS:
-        System.out.println("Class Level");
-        System.out.println("Class Frequency Map");
-        for (Map.Entry<ClassOrInterfaceType, Map<Sequence, Integer>> entry :
-            constantMiningStorageManager.getClassLevel().getNumUses().entrySet()) {
-          System.out.println(entry.getKey());
-          for (Map.Entry<Sequence, Integer> entry2 : entry.getValue().entrySet()) {
-            System.out.println(entry2.getKey() + " : " + entry2.getValue());
-          }
-        }
-        break;
-      case PACKAGE:
-        System.out.println("Package Level");
-        System.out.println("Package Frequency Map");
-        for (Map.Entry<Package, Map<Sequence, Integer>> entry :
-            constantMiningStorageManager.getPackageLevel().getNumUses().entrySet()) {
-          System.out.println(entry.getKey());
-          for (Map.Entry<Sequence, Integer> entry2 : entry.getValue().entrySet()) {
-            System.out.println(entry2.getKey() + " : " + entry2.getValue());
-          }
-        }
-        System.out.println("Package classWithConstant Map");
-        for (Map.Entry<Package, Map<Sequence, Integer>> entry :
-            constantMiningStorageManager.getPackageLevel().getNumClassesWith().entrySet()) {
-          System.out.println(entry.getKey());
-          for (Map.Entry<Sequence, Integer> entry2 : entry.getValue().entrySet()) {
-            System.out.println(entry2.getKey() + " : " + entry2.getValue());
-          }
-        }
-        break;
-      case ALL:
-        System.out.println("All Level");
-        System.out.println("All Frequency Map");
-        for (Map.Entry<Sequence, Integer> entry :
-            constantMiningStorageManager.getAllLevel().getNumUses().get(null).entrySet()) {
-          System.out.println(entry.getKey() + " : " + entry.getValue());
-        }
-        System.out.println("All classesWithConstants Map");
-        for (Map.Entry<Sequence, Integer> entry :
-            constantMiningStorageManager.getAllLevel().getNumClassesWith().get(null).entrySet()) {
-          System.out.println(entry.getKey() + " : " + entry.getValue());
-        }
-        break;
-      default:
-        throw new RandoopBug("Unexpected literals level: " + GenInputsAbstract.literals_level);
-    }
-=======
   public void setConstantMiningStatistics(ConstantMiningStatistics constantMiningStatistics) {
     this.constantMiningStatistics = constantMiningStatistics;
->>>>>>> c9e3857d
   }
 
   /**
