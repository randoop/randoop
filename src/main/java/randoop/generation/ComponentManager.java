--- conflicted
+++ resolved
@@ -7,14 +7,9 @@
 import java.util.Map;
 import java.util.Set;
 import org.checkerframework.checker.nullness.qual.Nullable;
-<<<<<<< HEAD
 import randoop.generation.constanttfidf.ConstantMiningStatistics;
 import randoop.main.GenInputsAbstract;
 import randoop.main.GenInputsAbstract.ClassLiteralsMode;
-=======
-import randoop.generation.constanttfidf.ConstantMiningStorageManager;
-import randoop.main.GenInputsAbstract;
->>>>>>> a85fabc9
 import randoop.main.RandoopBug;
 import randoop.operation.TypedClassOperation;
 import randoop.operation.TypedOperation;
@@ -73,12 +68,7 @@
   private final Collection<Sequence> gralSeeds;
 
   /** Storage for constant mining. */
-<<<<<<< HEAD
   private ConstantMiningStatistics constantMiningStatistics = new ConstantMiningStatistics();
-=======
-  private ConstantMiningStorageManager constantMiningStorageManager =
-      new ConstantMiningStorageManager();
->>>>>>> a85fabc9
 
   /**
    * Components representing literals that should only be used as input to specific classes.
@@ -169,46 +159,28 @@
    *
    * @return an object that contains the constant mining information for each literal level
    */
-<<<<<<< HEAD
   public ConstantMiningStatistics getConstantMiningStatistics() {
     return constantMiningStatistics;
-=======
-  public ConstantMiningStorageManager getConstantMiningStorageManager() {
-    return constantMiningStorageManager;
->>>>>>> a85fabc9
   }
 
   /**
    * Set the constant mining storage manager.
    *
-<<<<<<< HEAD
    * @param constantMiningStatistics the constant mining storage manager
    */
   public void setConstantMiningStatistics(ConstantMiningStatistics constantMiningStatistics) {
     this.constantMiningStatistics = constantMiningStatistics;
-=======
-   * @param constantMiningStorageManager the constant mining storage manager
-   */
-  public void setConstantMiningStorageManager(
-      ConstantMiningStorageManager constantMiningStorageManager) {
-    this.constantMiningStorageManager = constantMiningStorageManager;
->>>>>>> a85fabc9
   }
 
   /**
    * Get the constant frequency information for the given scope based on the literals level.
    *
-<<<<<<< HEAD
    * @param scope a scope: a package, a class, or {@link #ALL_SCOPE}
-=======
-   * @param scope a scope: a package, a class, or null
->>>>>>> a85fabc9
    * @return the frequency information for the given scope
    */
   public Map<Sequence, Integer> getNumUses(Object scope) {
     switch (GenInputsAbstract.literals_level) {
       case CLASS:
-<<<<<<< HEAD
         return constantMiningStatistics.getNumUses((Object) scope);
       case PACKAGE:
         return constantMiningStatistics.getNumUses((Package) scope);
@@ -218,15 +190,6 @@
           throw new RandoopBug("Empty null key: " + constantMiningStatistics.getNumUses());
         }
         return result;
-=======
-        return constantMiningStorageManager
-            .getClassLevel()
-            .getNumUses((ClassOrInterfaceType) scope);
-      case PACKAGE:
-        return constantMiningStorageManager.getPackageLevel().getNumUses((Package) scope);
-      case ALL:
-        return constantMiningStorageManager.getAllLevel().getNumUses().get(null);
->>>>>>> a85fabc9
       default:
         throw new RandoopBug("Unexpected literals level: " + GenInputsAbstract.literals_level);
     }
@@ -235,30 +198,17 @@
   /**
    * Get the ClassesWithConstant information for the given scope based on the literals level.
    *
-<<<<<<< HEAD
    * @param scope the desired scope, could be any package, class, or {@link #ALL_SCOPE}
    * @return the ClassesWithConstant information for the given scope
    */
   public Map<Sequence, Integer> getNumClassesWith(@Nullable Object scope) {
-=======
-   * @param scope the desired scope, could be any package, class, or null
-   * @return the ClassesWithConstant information for the given scope
-   */
-  public Map<Sequence, Integer> getNumClassesWith(Object scope) {
->>>>>>> a85fabc9
     switch (GenInputsAbstract.literals_level) {
       case CLASS:
         throw new RandoopBug("Should not get classesWithConstant in CLASS level");
       case PACKAGE:
-<<<<<<< HEAD
         return constantMiningStatistics.getNumClassesWith((Package) scope);
       case ALL:
         return constantMiningStatistics.getNumClassesWith(null);
-=======
-        return constantMiningStorageManager.getPackageLevel().getNumClassesWith((Package) scope);
-      case ALL:
-        return constantMiningStorageManager.getAllLevel().getNumClassesWith().get(null);
->>>>>>> a85fabc9
       default:
         throw new RandoopBug("Unexpected literals level: " + GenInputsAbstract.literals_level);
     }
@@ -267,11 +217,7 @@
   /**
    * Get the number of total classes for the given scope based on the literals level.
    *
-<<<<<<< HEAD
    * @param scope a scope: a package, class, or {@link #ALL_SCOPE}
-=======
-   * @param scope a scope: a package, class, or null
->>>>>>> a85fabc9
    * @return the total classes for the given scope
    */
   public Integer getTotalClassesInScope(@Nullable Package scope) {
@@ -282,20 +228,12 @@
         if (scope == null) {
           throw new RandoopBug("literals_level is PACKAGE and scope is null");
         }
-<<<<<<< HEAD
         return constantMiningStatistics.getTotalClassesInScope(scope);
-=======
-        return constantMiningStorageManager.getPackageLevel().getTotalClassesInScope(scope);
->>>>>>> a85fabc9
       case ALL:
         if (scope != null) {
           throw new RandoopBug("literals_level is ALL and scope is " + scope);
         }
-<<<<<<< HEAD
         return constantMiningStatistics.getTotalClassesInScope(null);
-=======
-        return constantMiningStorageManager.getAllLevel().getTotalClassesInScope(null);
->>>>>>> a85fabc9
       default:
         throw new RandoopBug("Unexpected literals level: " + GenInputsAbstract.literals_level);
     }
@@ -308,13 +246,8 @@
       case CLASS:
         System.out.println("Class Level");
         System.out.println("Class Frequency Map");
-<<<<<<< HEAD
         for (Map.Entry<Object, Map<Sequence, Integer>> entry :
             constantMiningStatistics.getNumUses().entrySet()) {
-=======
-        for (Map.Entry<ClassOrInterfaceType, Map<Sequence, Integer>> entry :
-            constantMiningStorageManager.getClassLevel().getNumUses().entrySet()) {
->>>>>>> a85fabc9
           System.out.println(entry.getKey());
           for (Map.Entry<Sequence, Integer> entry2 : entry.getValue().entrySet()) {
             System.out.println(entry2.getKey() + " : " + entry2.getValue());
@@ -325,11 +258,7 @@
         System.out.println("Package Level");
         System.out.println("Package Frequency Map");
         for (Map.Entry<Package, Map<Sequence, Integer>> entry :
-<<<<<<< HEAD
             constantMiningStatistics.getNumUses().entrySet()) {
-=======
-            constantMiningStorageManager.getPackageLevel().getNumUses().entrySet()) {
->>>>>>> a85fabc9
           System.out.println(entry.getKey());
           for (Map.Entry<Sequence, Integer> entry2 : entry.getValue().entrySet()) {
             System.out.println(entry2.getKey() + " : " + entry2.getValue());
@@ -337,11 +266,7 @@
         }
         System.out.println("Package classWithConstant Map");
         for (Map.Entry<Package, Map<Sequence, Integer>> entry :
-<<<<<<< HEAD
             constantMiningStatistics.getNumClassesWith().entrySet()) {
-=======
-            constantMiningStorageManager.getPackageLevel().getNumClassesWith().entrySet()) {
->>>>>>> a85fabc9
           System.out.println(entry.getKey());
           for (Map.Entry<Sequence, Integer> entry2 : entry.getValue().entrySet()) {
             System.out.println(entry2.getKey() + " : " + entry2.getValue());
@@ -352,20 +277,12 @@
         System.out.println("All Level");
         System.out.println("All Frequency Map");
         for (Map.Entry<Sequence, Integer> entry :
-<<<<<<< HEAD
             constantMiningStatistics.getNumUses(null).entrySet()) {
-=======
-            constantMiningStorageManager.getAllLevel().getNumUses().get(null).entrySet()) {
->>>>>>> a85fabc9
           System.out.println(entry.getKey() + " : " + entry.getValue());
         }
         System.out.println("All classesWithConstants Map");
         for (Map.Entry<Sequence, Integer> entry :
-<<<<<<< HEAD
             constantMiningStatistics.getNumClassesWith(null).entrySet()) {
-=======
-            constantMiningStorageManager.getAllLevel().getNumClassesWith().get(null).entrySet()) {
->>>>>>> a85fabc9
           System.out.println(entry.getKey() + " : " + entry.getValue());
         }
         break;
@@ -517,20 +434,11 @@
           // a collection with literals that appear in class C, and select a constant with given
           // type.
 
-<<<<<<< HEAD
           Object declaringCls = ((TypedClassOperation) operation).getDeclaringType();
           assert declaringCls != null;
           // Add all sequences from the constant mining storage
           SequenceCollection sc = new SequenceCollection();
           sc.addAll(constantMiningStatistics.getSequencesForScope(declaringCls));
-=======
-          ClassOrInterfaceType declaringCls = ((TypedClassOperation) operation).getDeclaringType();
-          assert declaringCls != null;
-          // Add all sequences from the constant mining storage
-          SequenceCollection sc = new SequenceCollection();
-          sc.addAll(
-              constantMiningStorageManager.getClassLevel().getSequencesForScope(declaringCls));
->>>>>>> a85fabc9
           return sc.getSequencesForType(neededType, false, onlyReceivers);
         }
         break;
@@ -549,22 +457,14 @@
           Package pkg = declaringCls.getPackage();
           // Add all sequences from the constant mining storage
           SequenceCollection sc = new SequenceCollection();
-<<<<<<< HEAD
           sc.addAll(constantMiningStatistics.getSequencesForScope(pkg));
-=======
-          sc.addAll(constantMiningStorageManager.getPackageLevel().getSequencesForScope(pkg));
->>>>>>> a85fabc9
           return sc.getSequencesForType(neededType, false, onlyReceivers);
         }
         break;
       case ALL:
         {
           SequenceCollection sc = new SequenceCollection();
-<<<<<<< HEAD
           sc.addAll(constantMiningStatistics.getSequencesForScope(null));
-=======
-          sc.addAll(constantMiningStorageManager.getAllLevel().getSequencesForScope(null));
->>>>>>> a85fabc9
           return sc.getSequencesForType(neededType, false, onlyReceivers);
         }
       default:
@@ -572,11 +472,7 @@
     }
 
     // Fallthrough from `if`s above.
-<<<<<<< HEAD
-    return new ListOfLists<>(new ArrayList<>());
-=======
     return ListOfLists.create(new ArrayList<>());
->>>>>>> a85fabc9
   }
 
   /**
