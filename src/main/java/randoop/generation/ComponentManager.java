package randoop.generation;

import java.util.ArrayList;
import java.util.Collection;
import java.util.Collections;
import java.util.LinkedHashSet;
import java.util.Set;
import org.checkerframework.checker.nullness.qual.Nullable;
import randoop.generation.constanttfidf.ConstantMiningStatistics;
<<<<<<< HEAD
import randoop.main.GenInputsAbstract;
=======
>>>>>>> 76134d6b
import randoop.main.RandoopBug;
import randoop.operation.TypedClassOperation;
import randoop.operation.TypedOperation;
import randoop.reflection.TypeInstantiator;
import randoop.sequence.ClassLiterals;
import randoop.sequence.PackageLiterals;
import randoop.sequence.Sequence;
import randoop.sequence.SequenceCollection;
import randoop.types.ClassOrInterfaceType;
import randoop.types.JavaTypes;
import randoop.types.PrimitiveType;
import randoop.types.Type;
import randoop.util.Log;
import randoop.util.list.ListOfLists;
import randoop.util.list.SimpleList;

/**
 * Stores the component sequences generated during a run of Randoop. "Component sequences" are
 * sequences that Randoop uses to create larger sequences. The collection of sequences is also
 * called Randoop's "pool".
 *
 * <p>This class manages different collections of component sequences:
 *
 * <ul>
 *   <li>General components that can be used as input to any method in any class.
 *   <li>Class literals: components representing literal values that apply only to a specific class
 *       and should not be used as inputs to other classes.
 *   <li>Package literals: analogous to class literals but at the package level.
 * </ul>
 *
 * <p>SEED SEQUENCES. Seed sequences are the initial sequences provided to the generation process.
 * They include (1) sequences passed via the constructor, (2) class literals, and (3) package
 * literals. The only different treatment of seed sequences is during calls to the
 * clearGeneratedSequences() method, which removes only general, non-seed components from the
 * collection.
 */
public class ComponentManager {

  /**
   * The principal set of sequences used to create other, larger sequences by the generator. Is
   * never null. Contains both general components and seed sequences. Can be reset by calling {@link
   * #clearGeneratedSequences}.
   */
  // "gral" probably stands for "general".
  private SequenceCollection gralComponents;

  /**
   * The sequences that were given pre-generation to the component manager (via its constructor).
   * (Does not include literals, I think?)
   *
   * <p>Seeds are all contained in {@link #gralComponents}. This list is kept to restore seeds if
   * the user calls {@link #clearGeneratedSequences}.
   */
  private final Collection<Sequence> gralSeeds;

  /** Storage for constant mining. */
  public ConstantMiningStatistics constantMiningStatistics = new ConstantMiningStatistics();

  /**
   * Components representing literals that should only be used as input to specific classes.
   *
   * <p>Null if class literals are not used or none were found. At most one of classLiterals and
   * packageliterals is non-null.
   */
  private ClassLiterals classLiterals = null;

  /**
   * A set of additional components representing literals that should only be used as input to
   * specific packages.
   *
   * <p>Null if package literals are not used or none were found. At most one of classLiterals and
   * packageliterals is non-null.
   */
  private @Nullable PackageLiterals packageLiterals = null;

  /** Create an empty component manager, with an empty seed sequence set. */
  public ComponentManager() {
    gralComponents = new SequenceCollection();
    gralSeeds = Collections.unmodifiableSet(Collections.<Sequence>emptySet());
  }

  /**
   * Create a component manager, initially populated with the given sequences, which are considered
   * seed sequences.
   *
   * @param generalSeeds seed sequences. Can be null, in which case the seed sequences set is
   *     considered empty.
   */
  public ComponentManager(Collection<Sequence> generalSeeds) {
    Set<Sequence> seedSet = new LinkedHashSet<>(generalSeeds.size());
    seedSet.addAll(generalSeeds);
    this.gralSeeds = Collections.unmodifiableSet(seedSet);
    gralComponents = new SequenceCollection(seedSet);
  }

  /**
   * Returns the number of (non-seed) sequences stored by the manager.
   *
   * @return count of generated sequences in this {@link ComponentManager}
   */
  // FIXME subtract size of seeds!
  public int numGeneratedSequences() {
    return gralComponents.size();
  }

  /**
   * Add a sequence representing a literal value that can be used when testing members of the given
   * class.
   *
   * @param type the class literal to add for the sequence
   * @param seq the sequence
   */
  public void addClassLevelLiteral(ClassOrInterfaceType type, Sequence seq) {
    if (classLiterals == null) {
      classLiterals = new ClassLiterals();
    }
    classLiterals.addSequence(type, seq);
  }

  /**
   * Add a sequence representing a literal value that can be used when testing classes in the given
   * package.
   *
   * @param pkg the package to add for the sequence
   * @param seq the sequence
   */
  public void addPackageLevelLiteral(Package pkg, Sequence seq) {
    if (packageLiterals == null) {
      packageLiterals = new PackageLiterals();
    }
    packageLiterals.addSequence(pkg, seq);
  }

  /**
   * Add a component sequence.
   *
   * @param sequence the sequence
   */
  public void addGeneratedSequence(Sequence sequence) {
    gralComponents.add(sequence);
  }

  /**
   * Get the constant mining statistics.
   *
   * @return an object that contains the constant mining information
   */
  public ConstantMiningStatistics getConstantMiningStatistics() {
    return constantMiningStatistics;
  }

  /**
   * Set the constant mining statistics.
   *
   * @param constantMiningStatistics the constant mining statistics
   */
  public void setConstantMiningStatistics(ConstantMiningStatistics constantMiningStatistics) {
    this.constantMiningStatistics = constantMiningStatistics;
  }

  /**
   * Removes any components sequences added so far, except for seed sequences, which are preserved.
   */
  void clearGeneratedSequences() {
    gralComponents = new SequenceCollection(this.gralSeeds);
  }

  /**
   * Returns the set of all generated sequences.
   *
   * @return the set of all generated sequences
   */
  Set<Sequence> getAllGeneratedSequences() {
    return gralComponents.getAllSequences();
  }

  /**
   * Returns all the general component sequences that create values of the given class.
   *
   * @param cls the query type
   * @return the sequences that create values of the given type
   */
  SimpleList<Sequence> getSequencesForType(Type cls) {
    return gralComponents.getSequencesForType(cls, false, false);
  }

  /**
   * Returns component sequences that create values of the type required by the i-th input value of
   * a statement that invokes the given operation. Also includes any applicable class- or
   * package-level literals.
   *
   * @param operation the statement
   * @param i the input value index of statement
   * @param onlyReceivers if true, only return sequences that are appropriate to use as a method
   *     call receiver
   * @return the sequences that create values of the given type
   */
  @SuppressWarnings("unchecked")
  // This method is oddly named, since it does not take as input a type.  However, the method
  // extensively uses the operation, so refactoring the method to take a type instead would take
  // some work.
  SimpleList<Sequence> getSequencesForType(TypedOperation operation, int i, boolean onlyReceivers) {

    Type neededType = operation.getInputTypes().get(i);

    if (onlyReceivers && neededType.isNonreceiverType()) {
      throw new RandoopBug(
          String.format(
              "getSequencesForType(%s, %s, %s) neededType=%s",
              operation, i, onlyReceivers, neededType));
    }

    // This method appends two lists:
    //  * determines sequences from the pool (gralComponents)
    //  * determines literals

    SimpleList<Sequence> result =
        gralComponents.getSequencesForType(neededType, false, onlyReceivers);

    // Compute relevant literals.
    SimpleList<Sequence> literals = SimpleList.empty();
    if (operation instanceof TypedClassOperation
        // Don't add literals for the receiver
        && !onlyReceivers) {
      // The operation is a method call, where the method is defined in class C.  Augment the
      // returned list with literals that appear in class C or in its package.  At most one of
      // classLiterals and packageLiterals is non-null.

      ClassOrInterfaceType declaringCls = ((TypedClassOperation) operation).getDeclaringType();
      assert declaringCls != null;

      if (classLiterals != null) {
        SimpleList<Sequence> sl = classLiterals.getSequences(declaringCls, neededType);
        if (!sl.isEmpty()) {
          literals = sl;
        }
      }

      if (packageLiterals != null) {
        Package pkg = declaringCls.getPackage();
        if (pkg != null) {
          @SuppressWarnings("nullness:dereference.of.nullable") // tested above, no side effects
          SimpleList<Sequence> sl = packageLiterals.getSequences(pkg, neededType);
          literals = SimpleList.concat(literals, sl);
        }
      }
    }

    return SimpleList.concat(result, literals);
  }

  /**
   * Throws an exception if {@code onlyReceivers} is inconsistent with {@code neededType}.
   *
   * @param operation a statement, used only for error messages
   * @param neededType the type of the value
   * @param onlyReceivers if true, only return sequences that are appropriate to use as a method
   */
  private void validateReceiver(TypedOperation operation, Type neededType, boolean onlyReceivers) {
    if (onlyReceivers && neededType.isNonreceiverType()) {
      throw new RandoopBug(
          String.format(
              "getSequencesForType(%s, %s, %s) neededType=%s",
              operation, neededType, onlyReceivers, neededType));
    }
  }

  /**
   * Returns constants of the type required by the i-th input value of the given operation. Only
   * used when constant-TF-IDF is enabled.
   *
   * @param operation the statement
   * @param i the input value index of statement
   * @param onlyReceivers if true, only return sequences that are appropriate to use as a method
   *     call receiver
   * @return the sequences extracted by constant mining that create values of the given type
   */
  SimpleList<Sequence> getConstantMiningSequences(
      TypedOperation operation, int i, boolean onlyReceivers) {
    Type neededType = operation.getInputTypes().get(i);
    validateReceiver(operation, neededType, onlyReceivers);
<<<<<<< HEAD
    if (operation instanceof TypedClassOperation
        // Don't add literals for the receiver
        && !onlyReceivers) {
      // The operation is a method call, where the method is defined in class C.  Initialize
      // a collection with literals that appear in class C, and select a constant with given
      // type.

      ClassOrInterfaceType declaringCls = ((TypedClassOperation) operation).getDeclaringType();
      assert declaringCls != null;
      SequenceCollection sc = new SequenceCollection();
      sc.addAll(
          constantMiningStatistics.getSequencesForScope(
              ConstantMiningStatistics.getScope(declaringCls)));
      return sc.getSequencesForType(neededType, false, onlyReceivers);
    } else {
      if (GenInputsAbstract.literals_level == GenInputsAbstract.ClassLiteralsMode.ALL) {
        SequenceCollection sc = new SequenceCollection();
        sc.addAll(
            constantMiningStatistics.getSequencesForScope(ConstantMiningStatistics.getScope(null)));
        return sc.getSequencesForType(neededType, false, onlyReceivers);
      }
      return ListOfLists.create(new ArrayList<>());
    }
=======

    Object scopeKey;
    if (operation instanceof TypedClassOperation && !onlyReceivers) {
      ClassOrInterfaceType declaringCls = ((TypedClassOperation) operation).getDeclaringType();
      assert declaringCls != null;
      scopeKey = ConstantMiningStatistics.getScope(declaringCls);
    } else {
      scopeKey = ConstantMiningStatistics.ALL_SCOPE;
    }

    // Grab *all* the sequences in that scope
    SequenceCollection sc = new SequenceCollection();
    sc.addAll(constantMiningStatistics.getSequencesForScope(scopeKey));

    // Finally filter to exactly the type we need (and for receivers, only those
    // that can actually be used as a receiver).
    return sc.getSequencesForType(neededType, false, onlyReceivers);
>>>>>>> 76134d6b
  }

  /**
   * Returns all sequences that represent primitive values (e.g. sequences like "Foo var0 = null" or
   * "int var0 = 1"), including general components, class literals and package literals.
   *
   * @return the sequences for primitive values
   */
  Set<Sequence> getAllPrimitiveSequences() {

    Set<Sequence> result = new LinkedHashSet<>();
    if (classLiterals != null) {
      result.addAll(classLiterals.getAllSequences());
    }
    if (packageLiterals != null) {
      result.addAll(packageLiterals.getAllSequences());
    }
    for (PrimitiveType type : JavaTypes.getPrimitiveTypes()) {
      SimpleList.addAll(result, gralComponents.getSequencesForType(type, true, false));
    }
    SimpleList.addAll(
        result, gralComponents.getSequencesForType(JavaTypes.STRING_TYPE, true, false));
    return result;
  }

  TypeInstantiator getTypeInstantiator() {
    return gralComponents.getTypeInstantiator();
  }

  public void log() {
    if (!Log.isLoggingOn()) {
      return;
    }
    gralComponents.log();
  }
}<|MERGE_RESOLUTION|>--- conflicted
+++ resolved
@@ -1,16 +1,11 @@
 package randoop.generation;
 
-import java.util.ArrayList;
 import java.util.Collection;
 import java.util.Collections;
 import java.util.LinkedHashSet;
 import java.util.Set;
 import org.checkerframework.checker.nullness.qual.Nullable;
 import randoop.generation.constanttfidf.ConstantMiningStatistics;
-<<<<<<< HEAD
-import randoop.main.GenInputsAbstract;
-=======
->>>>>>> 76134d6b
 import randoop.main.RandoopBug;
 import randoop.operation.TypedClassOperation;
 import randoop.operation.TypedOperation;
@@ -24,7 +19,6 @@
 import randoop.types.PrimitiveType;
 import randoop.types.Type;
 import randoop.util.Log;
-import randoop.util.list.ListOfLists;
 import randoop.util.list.SimpleList;
 
 /**
@@ -292,31 +286,6 @@
       TypedOperation operation, int i, boolean onlyReceivers) {
     Type neededType = operation.getInputTypes().get(i);
     validateReceiver(operation, neededType, onlyReceivers);
-<<<<<<< HEAD
-    if (operation instanceof TypedClassOperation
-        // Don't add literals for the receiver
-        && !onlyReceivers) {
-      // The operation is a method call, where the method is defined in class C.  Initialize
-      // a collection with literals that appear in class C, and select a constant with given
-      // type.
-
-      ClassOrInterfaceType declaringCls = ((TypedClassOperation) operation).getDeclaringType();
-      assert declaringCls != null;
-      SequenceCollection sc = new SequenceCollection();
-      sc.addAll(
-          constantMiningStatistics.getSequencesForScope(
-              ConstantMiningStatistics.getScope(declaringCls)));
-      return sc.getSequencesForType(neededType, false, onlyReceivers);
-    } else {
-      if (GenInputsAbstract.literals_level == GenInputsAbstract.ClassLiteralsMode.ALL) {
-        SequenceCollection sc = new SequenceCollection();
-        sc.addAll(
-            constantMiningStatistics.getSequencesForScope(ConstantMiningStatistics.getScope(null)));
-        return sc.getSequencesForType(neededType, false, onlyReceivers);
-      }
-      return ListOfLists.create(new ArrayList<>());
-    }
-=======
 
     Object scopeKey;
     if (operation instanceof TypedClassOperation && !onlyReceivers) {
@@ -334,7 +303,6 @@
     // Finally filter to exactly the type we need (and for receivers, only those
     // that can actually be used as a receiver).
     return sc.getSequencesForType(neededType, false, onlyReceivers);
->>>>>>> 76134d6b
   }
 
   /**
