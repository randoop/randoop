--- conflicted
+++ resolved
@@ -66,12 +66,6 @@
   private ConstantMiningWrapper constantMiningWrapper = new ConstantMiningWrapper();
 
   /**
-   * Wrapper for the constant mining storage. It contains the constant mining storage for each
-   * literal level.
-   */
-  private ConstantMiningWrapper constantMiningWrapper = new ConstantMiningWrapper();
-
-  /**
    * Components representing literals that should only be used as input to specific classes.
    *
    * <p>Null if class literals are not used or none were found. At most one of classLiterals and
@@ -183,17 +177,9 @@
   public Map<Sequence, Integer> getConstantFrequencyInfoForType(Object scope) {
     switch (GenInputsAbstract.literals_level) {
       case CLASS:
-<<<<<<< HEAD
-        return constantMiningWrapper
-            .getClassLevel()
-            .getFrequencyInfoForType((ClassOrInterfaceType) scope);
-      case PACKAGE:
-        return constantMiningWrapper.getPackageLevel().getFrequencyInfoForType((Package) scope);
-=======
         return constantMiningWrapper.getClassLevel().getFrequencyInfo((ClassOrInterfaceType) scope);
       case PACKAGE:
         return constantMiningWrapper.getPackageLevel().getFrequencyInfo((Package) scope);
->>>>>>> 807418db
       case ALL:
         return constantMiningWrapper.getAllLevel().getFrequencyInfo().get(null);
       default:
@@ -202,32 +188,17 @@
   }
 
   /**
-<<<<<<< HEAD
-   * Get the classes with constant information for the given scope based on the literals level.
-   *
-   * @param scope the desired scope, could be any package, class, or null
-   * @return the classes with constant information for the given scope
-   */
-  public Map<Sequence, Integer> getClassesWithConstantInfoForType(Object scope) {
-=======
    * Get the ClassesWithConstant information for the given scope based on the literals level.
    *
    * @param scope the desired scope, could be any package, class, or null
    * @return the ClassesWithConstant information for the given scope
    */
   public Map<Sequence, Integer> getConstantInfoForType(Object scope) {
->>>>>>> 807418db
     switch (GenInputsAbstract.literals_level) {
       case CLASS:
         throw new RandoopBug("Should not get classesWithConstant in CLASS level");
       case PACKAGE:
-<<<<<<< HEAD
-        return constantMiningWrapper
-            .getPackageLevel()
-            .getClassesWithConstantInfoForType((Package) scope);
-=======
         return constantMiningWrapper.getPackageLevel().getConstantInfoForType((Package) scope);
->>>>>>> 807418db
       case ALL:
         return constantMiningWrapper.getAllLevel().getClassesWithConstantInfo().get(null);
       default:
@@ -238,26 +209,14 @@
   /**
    * Get the number of total classes for the given scope based on the literals level.
    *
-<<<<<<< HEAD
-   * @param scope the desired scope, could be any package or null
-   * @return the total classes for the given scope
-   */
-  public Integer getTotalClassesForType(Object scope) {
-=======
    * @param scope if the literals level in PACKAGE, a package; otherwise null
    * @return the total classes for the given scope
    */
   public Integer getTotalClassesInScope(@Nullable Package scope) {
->>>>>>> 807418db
     switch (GenInputsAbstract.literals_level) {
       case CLASS:
         throw new RandoopBug("Should not get totalClasses in CLASS level");
       case PACKAGE:
-<<<<<<< HEAD
-        return constantMiningWrapper.getPackageLevel().getTotalClassesForType((Package) scope);
-      case ALL:
-        return constantMiningWrapper.getAllLevel().getTotalClassesForType(null);
-=======
         if (scope != null) {
           throw new RandoopBug("literals_level is PACKAGE and scope is null");
         }
@@ -267,18 +226,13 @@
           throw new RandoopBug("literals_level is ALL and scope is " + scope);
         }
         return constantMiningWrapper.getAllLevel().getTotalClassesInScope(null);
->>>>>>> 807418db
       default:
         throw new RandoopBug("Unexpected literals level: " + GenInputsAbstract.literals_level);
     }
   }
 
   // TODO: Convert it to toString
-<<<<<<< HEAD
-  // Only for testing constant mining. Delete this after tests are done.
-=======
   /** Only for testing constant mining. Delete this after tests are done. */
->>>>>>> 807418db
   public void test() {
     // ALL
     switch (GenInputsAbstract.literals_level) {
@@ -432,8 +386,14 @@
     return result;
   }
 
-  // Validates if the onlyReceiver flag is consistent with the neededType. Throw an exception if the
-  // flag is inconsistent with the neededType.
+  /**
+   * Validates if the onlyReceiver flag is consistent with the neededType. Throw an exception if the
+   * flag is inconsistent with the neededType.
+   *
+   * @param operation the statement
+   * @param neededType the type of the value
+   * @param onlyReceivers if true, only return sequences that are appropriate to use as a method
+   */
   private void validateReceiver(TypedOperation operation, Type neededType, boolean onlyReceivers) {
     if (onlyReceivers && neededType.isNonreceiverType()) {
       throw new RandoopBug(
@@ -507,86 +467,6 @@
   }
 
   /**
-   * Validates if the onlyReceiver flag is consistent with the neededType. Throw an exception if the
-   * flag is inconsistent with the neededType.
-   *
-   * @param operation the statement
-   * @param neededType the type of the value
-   * @param onlyReceivers if true, only return sequences that are appropriate to use as a method
-   */
-  private void validateReceiver(TypedOperation operation, Type neededType, boolean onlyReceivers) {
-    if (onlyReceivers && neededType.isNonreceiverType()) {
-      throw new RandoopBug(
-          String.format(
-              "getSequencesForType(%s, %s, %s) neededType=%s",
-              operation, neededType, onlyReceivers, neededType));
-    }
-  }
-
-  /**
-   * Returns component sequences extracted by constant mining that create values of the type
-   * required by the i-th input value of a statement that invokes the given operation for its
-   * corresponding class for the current literal level. Only used when constant mining is enabled.
-   *
-   * @param operation the statement
-   * @param i the input value index of statement
-   * @param onlyReceivers if true, only return sequences that are appropriate to use as a method
-   *     call receiver
-   * @return the sequences extracted by constant mining that create values of the given type
-   */
-  SimpleList<Sequence> getConstantMiningSequences(
-      TypedOperation operation, int i, boolean onlyReceivers) {
-    Type neededType = operation.getInputTypes().get(i);
-    validateReceiver(operation, neededType, onlyReceivers);
-
-    SequenceCollection sc = new SequenceCollection();
-
-    switch (GenInputsAbstract.literals_level) {
-      case CLASS:
-        if (operation instanceof TypedClassOperation
-            // Don't add literals for the receiver
-            && !onlyReceivers) {
-          // The operation is a method call, where the method is defined in class C.  Augment the
-          // returned list with literals that appear in class C or in its package.  At most one of
-          // classLiterals and packageLiterals is non-null.
-
-          ClassOrInterfaceType declaringCls = ((TypedClassOperation) operation).getDeclaringType();
-          assert declaringCls != null;
-          // Add all sequences from the constant mining storage
-          sc.addAll(constantMiningWrapper.getClassLevel().getSequencesForScope(declaringCls));
-          return sc.getSequencesForType(neededType, false, onlyReceivers);
-        }
-        break;
-      case PACKAGE:
-        if (operation instanceof TypedClassOperation
-            // Don't add literals for the receiver
-            && !onlyReceivers) {
-
-          // The operation is a method call, where the method is defined in class C.  Augment the
-          // returned list with literals that appear in class C or in its package.  At most one of
-          // classLiterals and packageLiterals is non-null.
-
-          ClassOrInterfaceType declaringCls = ((TypedClassOperation) operation).getDeclaringType();
-          assert declaringCls != null;
-
-          Package pkg = declaringCls.getPackage();
-          // Add all sequences from the constant mining storage
-          sc.addAll(constantMiningWrapper.getPackageLevel().getSequencesForScope(pkg));
-          return sc.getSequencesForType(neededType, false, onlyReceivers);
-        }
-        break;
-      case ALL:
-        sc.addAll(constantMiningWrapper.getAllLevel().getSequencesForScope(null));
-        return sc.getSequencesForType(neededType, false, onlyReceivers);
-      default:
-        throw new RandoopBug("Unexpected literals level: " + GenInputsAbstract.literals_level);
-    }
-
-    // TODO: Check why it is possible to reach here. Is it supposed to be unreachable?
-    return null;
-  }
-
-  /**
    * Returns all sequences that represent primitive values (e.g. sequences like "Foo var0 = null" or
    * "int var0 = 1"), including general components, class literals and package literals.
    *
