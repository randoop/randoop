package randoop.generation;

import java.util.Collection;
import java.util.Collections;
import java.util.LinkedHashSet;
import java.util.Map;
import java.util.Set;
import org.checkerframework.checker.nullness.qual.Nullable;
import randoop.main.GenInputsAbstract;
import randoop.main.RandoopBug;
import randoop.operation.TypedClassOperation;
import randoop.operation.TypedOperation;
import randoop.reflection.TypeInstantiator;
import randoop.sequence.ClassLiterals;
import randoop.sequence.PackageLiterals;
import randoop.sequence.Sequence;
import randoop.sequence.SequenceCollection;
import randoop.types.ClassOrInterfaceType;
import randoop.types.JavaTypes;
import randoop.types.PrimitiveType;
import randoop.types.Type;
import randoop.util.ListOfLists;
import randoop.util.Log;
import randoop.util.SimpleList;

/**
 * Stores the component sequences generated during a run of Randoop. "Component sequences" are
 * sequences that Randoop uses to create larger sequences. The collection of sequences is also
 * called Randoop's "pool".
 *
 * <p>This class manages different collections of component sequences:
 *
 * <ul>
 *   <li>General components that can be used as input to any method in any class.
 *   <li>Class literals: components representing literal values that apply only to a specific class
 *       and should not be used as inputs to other classes.
 *   <li>Package literals: analogous to class literals but at the package level.
 * </ul>
 *
 * <p>SEED SEQUENCES. Seed sequences are the initial sequences provided to the generation process.
 * They include (1) sequences passed via the constructor, (2) class literals, and (3) package
 * literals. The only different treatment of seed sequences is during calls to the
 * clearGeneratedSequences() method, which removes only general, non-seed components from the
 * collection.
 */
public class ComponentManager {

  /**
   * The principal set of sequences used to create other, larger sequences by the generator. Is
   * never null. Contains both general components and seed sequences. Can be reset by calling {@link
   * #clearGeneratedSequences}.
   */
  // "gral" probably stands for "general".
  private SequenceCollection gralComponents;

  /**
   * The sequences that were given pre-generation to the component manager (via its constructor).
   * (Does not include literals, I think?)
   *
   * <p>Seeds are all contained in {@link #gralComponents}. This list is kept to restore seeds if
   * the user calls {@link #clearGeneratedSequences}.
   */
  private final Collection<Sequence> gralSeeds;

  /** Wrapper for the constant mining storage. It contains the constant mining storage. */
  private ConstantMiningWrapper constantMiningWrapper = new ConstantMiningWrapper();

  /**
   * Components representing literals that should only be used as input to specific classes.
   *
   * <p>Null if class literals are not used or none were found. At most one of classLiterals and
   * packageliterals is non-null.
   */
  private ClassLiterals classLiterals = null;

  /**
   * A set of additional components representing literals that should only be used as input to
   * specific packages.
   *
   * <p>Null if package literals are not used or none were found. At most one of classLiterals and
   * packageliterals is non-null.
   */
  private @Nullable PackageLiterals packageLiterals = null;

  /** Create an empty component manager, with an empty seed sequence set. */
  public ComponentManager() {
    gralComponents = new SequenceCollection();
    gralSeeds = Collections.unmodifiableSet(Collections.<Sequence>emptySet());
  }

  /**
   * Create a component manager, initially populated with the given sequences, which are considered
   * seed sequences.
   *
   * @param generalSeeds seed sequences. Can be null, in which case the seed sequences set is
   *     considered empty.
   */
  public ComponentManager(Collection<Sequence> generalSeeds) {
    Set<Sequence> seedSet = new LinkedHashSet<>(generalSeeds.size());
    seedSet.addAll(generalSeeds);
    this.gralSeeds = Collections.unmodifiableSet(seedSet);
    gralComponents = new SequenceCollection(seedSet);
  }

  /**
   * Returns the number of (non-seed) sequences stored by the manager.
   *
   * @return count of generated sequences in this {@link ComponentManager}
   */
  // FIXME subtract size of seeds!
  public int numGeneratedSequences() {
    return gralComponents.size();
  }

  /**
   * Add a sequence representing a literal value that can be used when testing members of the given
   * class.
   *
   * @param type the class literal to add for the sequence
   * @param seq the sequence
   */
  public void addClassLevelLiteral(ClassOrInterfaceType type, Sequence seq) {
    if (classLiterals == null) {
      classLiterals = new ClassLiterals();
    }
    classLiterals.addSequence(type, seq);
  }

  /**
   * Add a sequence representing a literal value that can be used when testing classes in the given
   * package.
   *
   * @param pkg the package to add for the sequence
   * @param seq the sequence
   */
  public void addPackageLevelLiteral(Package pkg, Sequence seq) {
    if (packageLiterals == null) {
      packageLiterals = new PackageLiterals();
    }
    packageLiterals.addSequence(pkg, seq);
  }

  /**
   * Add a component sequence.
   *
   * @param sequence the sequence
   */
  public void addGeneratedSequence(Sequence sequence) {
    gralComponents.add(sequence);
  }

  /**
   * Get the constant mining wrapper.
   *
   * @return the constant mining wrapper that contains the constant mining information for each
   *     literal level
   */
  public ConstantMiningWrapper getConstantMiningWrapper() {
    return constantMiningWrapper;
  }

  /**
   * Set the constant mining wrapper.
   *
   * @param constantMiningWrapper the constant mining wrapper
   */
  public void setConstantMiningWrapper(ConstantMiningWrapper constantMiningWrapper) {
    this.constantMiningWrapper = constantMiningWrapper;
  }

  /**
   * Get the constant frequency information for the given scope based on the literals level.
   *
   * @param scope the desired scope, could be any package, class, or null
   * @return the frequency information for the given scope
   */
  public Map<Sequence, Integer> getConstantFrequencyInfoForType(Object scope) {
    switch (GenInputsAbstract.literals_level) {
      case CLASS:
<<<<<<< HEAD
        return constantMiningWrapper
            .getClassLevel()
            .getFrequencyInfoForType((ClassOrInterfaceType) scope);
      case PACKAGE:
        return constantMiningWrapper.getPackageLevel().getFrequencyInfoForType((Package) scope);
=======
        return constantMiningWrapper.getClassLevel().getFrequencyInfo((ClassOrInterfaceType) scope);
      case PACKAGE:
        return constantMiningWrapper.getPackageLevel().getFrequencyInfo((Package) scope);
>>>>>>> cc6519c4
      case ALL:
        return constantMiningWrapper.getAllLevel().getFrequencyInfo().get(null);
      default:
        throw new RandoopBug("Unexpected literals level: " + GenInputsAbstract.literals_level);
    }
  }

  /**
   * Get the ClassesWithConstant information for the given scope based on the literals level.
   *
   * @param scope the desired scope, could be any package, class, or null
   * @return the ClassesWithConstant information for the given scope
   */
  public Map<Sequence, Integer> getConstantInfoForType(Object scope) {
    switch (GenInputsAbstract.literals_level) {
      case CLASS:
        throw new RandoopBug("Should not get classesWithConstant in CLASS level");
      case PACKAGE:
        return constantMiningWrapper.getPackageLevel().getConstantInfoForType((Package) scope);
      case ALL:
        return constantMiningWrapper.getAllLevel().getClassesWithConstantInfo().get(null);
      default:
        throw new RandoopBug("Unexpected literals level: " + GenInputsAbstract.literals_level);
    }
  }

  /**
   * Get the number of total classes for the given scope based on the literals level.
   *
<<<<<<< HEAD
   * @param scope the desired scope, could be any package or null
   * @return the total classes for the given scope
   */
  public Integer getTotalClassesForType(Object scope) {
=======
   * @param scope if the literals level in PACKAGE, a package; otherwise null
   * @return the total classes for the given scope
   */
  public Integer getTotalClassesInScope(@Nullable Package scope) {
>>>>>>> cc6519c4
    switch (GenInputsAbstract.literals_level) {
      case CLASS:
        throw new RandoopBug("Should not get totalClasses in CLASS level");
      case PACKAGE:
<<<<<<< HEAD
        return constantMiningWrapper.getPackageLevel().getTotalClassesForType((Package) scope);
      case ALL:
        return constantMiningWrapper.getAllLevel().getTotalClassesForType(null);
=======
        if (scope != null) {
          throw new RandoopBug("literals_level is PACKAGE and scope is null");
        }
        return constantMiningWrapper.getPackageLevel().getTotalClassesInScope(scope);
      case ALL:
        if (scope != null) {
          throw new RandoopBug("literals_level is ALL and scope is " + scope);
        }
        return constantMiningWrapper.getAllLevel().getTotalClassesInScope(null);
>>>>>>> cc6519c4
      default:
        throw new RandoopBug("Unexpected literals level: " + GenInputsAbstract.literals_level);
    }
  }

  // TODO: Convert it to toString
  /** Only for testing constant mining. Delete this after tests are done. */
  public void test() {
    // ALL
    switch (GenInputsAbstract.literals_level) {
      case CLASS:
        System.out.println("Class Level");
        System.out.println("Class Frequency Map");
        for (Map.Entry<ClassOrInterfaceType, Map<Sequence, Integer>> entry :
            constantMiningWrapper.getClassLevel().getFrequencyInfo().entrySet()) {
          System.out.println(entry.getKey());
          for (Map.Entry<Sequence, Integer> entry2 : entry.getValue().entrySet()) {
            System.out.println(entry2.getKey() + " : " + entry2.getValue());
          }
        }
        break;
      case PACKAGE:
        System.out.println("Package Level");
        System.out.println("Package Frequency Map");
        for (Map.Entry<Package, Map<Sequence, Integer>> entry :
            constantMiningWrapper.getPackageLevel().getFrequencyInfo().entrySet()) {
          System.out.println(entry.getKey());
          for (Map.Entry<Sequence, Integer> entry2 : entry.getValue().entrySet()) {
            System.out.println(entry2.getKey() + " : " + entry2.getValue());
          }
        }
        System.out.println("Package classWithConstant Map");
        for (Map.Entry<Package, Map<Sequence, Integer>> entry :
            constantMiningWrapper.getPackageLevel().getClassesWithConstantInfo().entrySet()) {
          System.out.println(entry.getKey());
          for (Map.Entry<Sequence, Integer> entry2 : entry.getValue().entrySet()) {
            System.out.println(entry2.getKey() + " : " + entry2.getValue());
          }
        }
        break;
      case ALL:
        System.out.println("All Level");
        System.out.println("Global Frequency Map");
        for (Map.Entry<Sequence, Integer> entry :
            constantMiningWrapper.getAllLevel().getFrequencyInfo().get(null).entrySet()) {
          System.out.println(entry.getKey() + " : " + entry.getValue());
        }
        System.out.println("Global classesWithConstants Map");
        for (Map.Entry<Sequence, Integer> entry :
            constantMiningWrapper.getAllLevel().getClassesWithConstantInfo().get(null).entrySet()) {
          System.out.println(entry.getKey() + " : " + entry.getValue());
        }
        break;
      default:
        throw new RandoopBug("Unexpected literals level: " + GenInputsAbstract.literals_level);
    }
  }

  /**
   * Removes any components sequences added so far, except for seed sequences, which are preserved.
   */
  void clearGeneratedSequences() {
    gralComponents = new SequenceCollection(this.gralSeeds);
  }

  /**
   * Returns the set of all generated sequences.
   *
   * @return the set of all generated sequences
   */
  Set<Sequence> getAllGeneratedSequences() {
    return gralComponents.getAllSequences();
  }

  /**
   * Returns all the general component sequences that create values of the given class.
   *
   * @param cls the query type
   * @return the sequences that create values of the given type
   */
  SimpleList<Sequence> getSequencesForType(Type cls) {
    return gralComponents.getSequencesForType(cls, false, false);
  }

  /**
   * Returns component sequences that create values of the type required by the i-th input value of
   * a statement that invokes the given operation. Also includes any applicable class- or
   * package-level literals.
   *
   * @param operation the statement
   * @param i the input value index of statement
   * @param onlyReceivers if true, only return sequences that are appropriate to use as a method
   *     call receiver
   * @return the sequences that create values of the given type
   */
  @SuppressWarnings("unchecked")
  // This method is oddly named, since it does not take as input a type.  However, the method
  // extensively uses the operation, so refactoring the method to take a type instead would take
  // some work.
  SimpleList<Sequence> getSequencesForType(TypedOperation operation, int i, boolean onlyReceivers) {

    Type neededType = operation.getInputTypes().get(i);

    if (onlyReceivers && neededType.isNonreceiverType()) {
      throw new RandoopBug(
          String.format(
              "getSequencesForType(%s, %s, %s) neededType=%s",
              operation, i, onlyReceivers, neededType));
    }

    // This method appends two lists:
    //  * determines sequences from the pool (gralComponents)
    //  * determines literals

    SimpleList<Sequence> result =
        gralComponents.getSequencesForType(neededType, false, onlyReceivers);

    // Compute relevant literals.
    SimpleList<Sequence> literals = null;
    if (operation instanceof TypedClassOperation
        // Don't add literals for the receiver
        && !onlyReceivers) {
      // The operation is a method call, where the method is defined in class C.  Augment the
      // returned list with literals that appear in class C or in its package.  At most one of
      // classLiterals and packageLiterals is non-null.

      ClassOrInterfaceType declaringCls = ((TypedClassOperation) operation).getDeclaringType();
      assert declaringCls != null;

      if (classLiterals != null) {
        SimpleList<Sequence> sl = classLiterals.getSequences(declaringCls, neededType);
        if (!sl.isEmpty()) {
          literals = sl;
        }
      }

      if (packageLiterals != null) {
        Package pkg = declaringCls.getPackage();
        if (pkg != null) {
          SimpleList<Sequence> sl = packageLiterals.getSequences(pkg, neededType);
          if (!sl.isEmpty()) {
            literals = (literals == null) ? sl : new ListOfLists<>(literals, sl);
          }
        }
      }
    }

    // Append literals to result.
    if (literals != null) {
      if (result == null) {
        result = literals;
      } else if (literals == null) {
        // nothing to do
      } else {
        result = new ListOfLists<>(result, literals);
      }
    }
    return result;
  }

  /**
   * Validates if the onlyReceiver flag is consistent with the neededType. Throw an exception if the
   * flag is inconsistent with the neededType.
   *
   * @param operation the statement
   * @param neededType the type of the value
   * @param onlyReceivers if true, only return sequences that are appropriate to use as a method
   */
  private void validateReceiver(TypedOperation operation, Type neededType, boolean onlyReceivers) {
    if (onlyReceivers && neededType.isNonreceiverType()) {
      throw new RandoopBug(
          String.format(
              "getSequencesForType(%s, %s, %s) neededType=%s",
              operation, neededType, onlyReceivers, neededType));
    }
  }

  /**
   * Returns component sequences extracted by constant mining that create values of the type
   * required by the i-th input value of a statement that invokes the given operation for its
   * corresponding class for the current literal level. Only used when constant mining is enabled.
   *
   * @param operation the statement
   * @param i the input value index of statement
   * @param onlyReceivers if true, only return sequences that are appropriate to use as a method
   *     call receiver
   * @return the sequences extracted by constant mining that create values of the given type
   */
  SimpleList<Sequence> getConstantMiningSequences(
      TypedOperation operation, int i, boolean onlyReceivers) {
    Type neededType = operation.getInputTypes().get(i);
    validateReceiver(operation, neededType, onlyReceivers);

    SequenceCollection sc = new SequenceCollection();

    switch (GenInputsAbstract.literals_level) {
      case CLASS:
        if (operation instanceof TypedClassOperation
            // Don't add literals for the receiver
            && !onlyReceivers) {
          // The operation is a method call, where the method is defined in class C.  Augment the
<<<<<<< HEAD
          // returned list with literals that appear in class C or in its package.  At most one of
=======
          // returned list with literals that appear in class C.  At most one of
>>>>>>> cc6519c4
          // classLiterals and packageLiterals is non-null.

          ClassOrInterfaceType declaringCls = ((TypedClassOperation) operation).getDeclaringType();
          assert declaringCls != null;
          // Add all sequences from the constant mining storage
          sc.addAll(constantMiningWrapper.getClassLevel().getSequencesForScope(declaringCls));
          return sc.getSequencesForType(neededType, false, onlyReceivers);
        }
        break;
      case PACKAGE:
        if (operation instanceof TypedClassOperation
            // Don't add literals for the receiver
            && !onlyReceivers) {

          // The operation is a method call, where the method is defined in class C.  Augment the
          // returned list with literals that appear in class C or in its package.  At most one of
          // classLiterals and packageLiterals is non-null.

          ClassOrInterfaceType declaringCls = ((TypedClassOperation) operation).getDeclaringType();
          assert declaringCls != null;

          Package pkg = declaringCls.getPackage();
          // Add all sequences from the constant mining storage
          sc.addAll(constantMiningWrapper.getPackageLevel().getSequencesForScope(pkg));
          return sc.getSequencesForType(neededType, false, onlyReceivers);
        }
        break;
      case ALL:
        sc.addAll(constantMiningWrapper.getAllLevel().getSequencesForScope(null));
        return sc.getSequencesForType(neededType, false, onlyReceivers);
      default:
        throw new RandoopBug("Unexpected literals level: " + GenInputsAbstract.literals_level);
    }

    // TODO: Check why it is possible to reach here. Is it supposed to be unreachable?
    return null;
  }

  /**
   * Returns all sequences that represent primitive values (e.g. sequences like "Foo var0 = null" or
   * "int var0 = 1"), including general components, class literals and package literals.
   *
   * @return the sequences for primitive values
   */
  Set<Sequence> getAllPrimitiveSequences() {

    Set<Sequence> result = new LinkedHashSet<>();
    if (classLiterals != null) {
      result.addAll(classLiterals.getAllSequences());
    }
    if (packageLiterals != null) {
      result.addAll(packageLiterals.getAllSequences());
    }
    for (PrimitiveType type : JavaTypes.getPrimitiveTypes()) {
      result.addAll(gralComponents.getSequencesForType(type, true, false).toJDKList());
    }
    result.addAll(
        gralComponents.getSequencesForType(JavaTypes.STRING_TYPE, true, false).toJDKList());
    return result;
  }

  TypeInstantiator getTypeInstantiator() {
    return gralComponents.getTypeInstantiator();
  }

  public void log() {
    if (!Log.isLoggingOn()) {
      return;
    }
    gralComponents.log();
  }
}<|MERGE_RESOLUTION|>--- conflicted
+++ resolved
@@ -177,17 +177,9 @@
   public Map<Sequence, Integer> getConstantFrequencyInfoForType(Object scope) {
     switch (GenInputsAbstract.literals_level) {
       case CLASS:
-<<<<<<< HEAD
-        return constantMiningWrapper
-            .getClassLevel()
-            .getFrequencyInfoForType((ClassOrInterfaceType) scope);
-      case PACKAGE:
-        return constantMiningWrapper.getPackageLevel().getFrequencyInfoForType((Package) scope);
-=======
         return constantMiningWrapper.getClassLevel().getFrequencyInfo((ClassOrInterfaceType) scope);
       case PACKAGE:
         return constantMiningWrapper.getPackageLevel().getFrequencyInfo((Package) scope);
->>>>>>> cc6519c4
       case ALL:
         return constantMiningWrapper.getAllLevel().getFrequencyInfo().get(null);
       default:
@@ -217,26 +209,14 @@
   /**
    * Get the number of total classes for the given scope based on the literals level.
    *
-<<<<<<< HEAD
-   * @param scope the desired scope, could be any package or null
-   * @return the total classes for the given scope
-   */
-  public Integer getTotalClassesForType(Object scope) {
-=======
    * @param scope if the literals level in PACKAGE, a package; otherwise null
    * @return the total classes for the given scope
    */
   public Integer getTotalClassesInScope(@Nullable Package scope) {
->>>>>>> cc6519c4
     switch (GenInputsAbstract.literals_level) {
       case CLASS:
         throw new RandoopBug("Should not get totalClasses in CLASS level");
       case PACKAGE:
-<<<<<<< HEAD
-        return constantMiningWrapper.getPackageLevel().getTotalClassesForType((Package) scope);
-      case ALL:
-        return constantMiningWrapper.getAllLevel().getTotalClassesForType(null);
-=======
         if (scope != null) {
           throw new RandoopBug("literals_level is PACKAGE and scope is null");
         }
@@ -246,7 +226,6 @@
           throw new RandoopBug("literals_level is ALL and scope is " + scope);
         }
         return constantMiningWrapper.getAllLevel().getTotalClassesInScope(null);
->>>>>>> cc6519c4
       default:
         throw new RandoopBug("Unexpected literals level: " + GenInputsAbstract.literals_level);
     }
@@ -448,11 +427,7 @@
             // Don't add literals for the receiver
             && !onlyReceivers) {
           // The operation is a method call, where the method is defined in class C.  Augment the
-<<<<<<< HEAD
-          // returned list with literals that appear in class C or in its package.  At most one of
-=======
           // returned list with literals that appear in class C.  At most one of
->>>>>>> cc6519c4
           // classLiterals and packageLiterals is non-null.
 
           ClassOrInterfaceType declaringCls = ((TypedClassOperation) operation).getDeclaringType();
