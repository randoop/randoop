package randoop.generation;

import java.util.ArrayList;
import java.util.Collections;
import java.util.LinkedHashSet;
import java.util.List;
import java.util.Set;
import java.util.StringJoiner;
import org.checkerframework.checker.nullness.qual.Nullable;
import org.plumelib.util.CollectionsPlume;
import org.plumelib.util.StringsPlume;
import org.plumelib.util.SystemPlume;
import randoop.DummyVisitor;
import randoop.Globals;
import randoop.NormalExecution;
import randoop.SubTypeSet;
import randoop.main.GenInputsAbstract;
import randoop.main.RandoopBug;
import randoop.operation.NonreceiverTerm;
import randoop.operation.Operation;
import randoop.operation.TypedClassOperation;
import randoop.operation.TypedOperation;
import randoop.reflection.RandoopInstantiationError;
import randoop.reflection.TypeInstantiator;
import randoop.sequence.ExecutableSequence;
import randoop.sequence.Sequence;
import randoop.sequence.SequenceExceptionError;
import randoop.sequence.Statement;
import randoop.sequence.Value;
import randoop.sequence.Variable;
import randoop.test.DummyCheckGenerator;
import randoop.types.ClassOrInterfaceType;
import randoop.types.InstantiatedType;
import randoop.types.JDKTypes;
import randoop.types.JavaTypes;
import randoop.types.Type;
import randoop.types.TypeTuple;
import randoop.util.Log;
import randoop.util.MultiMap;
import randoop.util.Randomness;
import randoop.util.list.SimpleArrayList;
import randoop.util.list.SimpleList;

/** Randoop's forward, component-based generator. */
public class ForwardGenerator extends AbstractGenerator {

  /**
   * The set of ALL sequences ever generated, including sequences that were executed and then
   * discarded.
   *
   * <p>This must be ordered by insertion to allow for flaky test history collection in {@link
   * randoop.main.GenTests#printSequenceExceptionError(AbstractGenerator, SequenceExceptionError)}.
   */
  private final LinkedHashSet<Sequence> allSequences = new LinkedHashSet<>();

  /** The side-effect-free methods. */
  private final Set<TypedOperation> sideEffectFreeMethods;

  /**
   * Set and used only if {@link GenInputsAbstract#debug_checks}==true. This contains the same
   * components as {@link #allSequences}, in the same order, but stores them as strings obtained via
   * the toCodeString() method.
   */
  private final List<String> allsequencesAsCode = new ArrayList<>();

  /**
   * Set and used only if {@link GenInputsAbstract#debug_checks}==true. This contains the same
   * components as {@link #allSequences}, in the same order, but can be accessed by index.
   */
  private final List<Sequence> allsequencesAsList = new ArrayList<>();

  private final TypeInstantiator instantiator;

  /** How to select sequences as input for creating new sequences. */
  private final InputSequenceSelector inputSequenceSelector;

  /** How to select the method to use for creating a new sequence. */
  private final TypedOperationSelector operationSelector;

  /**
   * The set of all primitive values seen during generation and execution of sequences. This set is
   * used to tell if a new primitive value has been generated, to add the value to the components.
   *
   * <p>Each value in the collection is a primitive wrapper or a String.
   */
  private Set<Object> runtimePrimitivesSeen = new LinkedHashSet<>();

  /**
   * Create a forward generator.
   *
   * @param operations list of operations under test
   * @param sideEffectFreeMethods side-effect-free methods
   * @param limits limits for generation, after which the generator will stop
   * @param componentManager stores previously-generated sequences
   * @param classesUnderTest set of classes under test
   */
  public ForwardGenerator(
      List<TypedOperation> operations,
      Set<TypedOperation> sideEffectFreeMethods,
      GenInputsAbstract.Limits limits,
      ComponentManager componentManager,
      Set<ClassOrInterfaceType> classesUnderTest) {
    this(
        operations,
        sideEffectFreeMethods,
        limits,
        componentManager,
        /* stopper= */ null,
        classesUnderTest);
  }

  /**
   * Create a forward generator.
   *
   * @param operations list of methods under test
   * @param sideEffectFreeMethods side-effect-free methods
   * @param limits limits for generation, after which the generator will stop
   * @param componentManager container for sequences that are used to generate new sequences
   * @param stopper determines when the test generation process should conclude. Can be null.
   * @param classesUnderTest the classes that are under test
   */
  public ForwardGenerator(
      List<TypedOperation> operations,
      Set<TypedOperation> sideEffectFreeMethods,
      GenInputsAbstract.Limits limits,
      ComponentManager componentManager,
      @Nullable IStopper stopper,
      Set<ClassOrInterfaceType> classesUnderTest) {
    super(operations, limits, componentManager, stopper);

    this.sideEffectFreeMethods = sideEffectFreeMethods;
    this.instantiator = componentManager.getTypeInstantiator();

    initializeRuntimePrimitivesSeen();

    switch (GenInputsAbstract.method_selection) {
      case UNIFORM:
        this.operationSelector = new UniformRandomMethodSelection(operations);
        break;
      case BLOODHOUND:
        this.operationSelector = new Bloodhound(operations, classesUnderTest);
        break;
      default:
        throw new Error("Unhandled method_selection: " + GenInputsAbstract.method_selection);
    }

    switch (GenInputsAbstract.input_selection) {
      case ORIENTEERING:
        inputSequenceSelector =
            new OrienteeringSelection(componentManager.getAllGeneratedSequences());
        break;
      case SMALL_TESTS:
        inputSequenceSelector = new SmallTestsSequenceSelection();
        break;
      case UNIFORM:
        inputSequenceSelector = new UniformRandomSequenceSelection();
        break;
      default:
        throw new Error("Unhandled --input-selection: " + GenInputsAbstract.input_selection);
    }
  }

  /**
   * Take action based on the given {@link Sequence} that was classified as a regression test.
   *
   * @param sequence the new sequence that was classified as a regression test
   */
  @Override
  public void newRegressionTestHook(Sequence sequence) {
    operationSelector.newRegressionTestHook(sequence);
  }

  /**
   * The runtimePrimitivesSeen set contains primitive values seen during generation/execution and is
   * used to determine new values that should be added to the component set. The component set
   * initially contains a set of primitive sequences; this method puts those primitives in this set.
   */
  // XXX this is goofy - these values are available in other ways
  private void initializeRuntimePrimitivesSeen() {
    for (Sequence s : componentManager.getAllPrimitiveSequences()) {
      ExecutableSequence es = new ExecutableSequence(s);
      es.execute(new DummyVisitor(), new DummyCheckGenerator());
      NormalExecution e = (NormalExecution) es.getResult(0);
      Object runtimeValue = e.getRuntimeValue();
      runtimePrimitivesSeen.add(runtimeValue);
    }
  }

  @Override
  public @Nullable ExecutableSequence step() {

    final int nanoPerMilli = 1000000;
    final long nanoPerOne = 1000000000L;
    // 1 second, in nanoseconds
    final long timeWarningLimitNanos = 1 * nanoPerOne;

    long startTimeNanos = System.nanoTime();

    if (componentManager.numGeneratedSequences() % GenInputsAbstract.clear == 0) {
      componentManager.clearGeneratedSequences();
    }
    if (SystemPlume.usedMemory(false) > GenInputsAbstract.clear_memory
        && SystemPlume.usedMemory(true) > GenInputsAbstract.clear_memory) {
      componentManager.clearGeneratedSequences();
    }

    ExecutableSequence eSeq = createNewUniqueSequence();

    if (eSeq == null) {
      long gentimeNanos = System.nanoTime() - startTimeNanos;
      if (gentimeNanos > timeWarningLimitNanos) {
        System.out.printf(
            "Long generation time %d msec for null sequence.%n", gentimeNanos / nanoPerMilli);
      }
      return null;
    }

    if (GenInputsAbstract.dontexecute) {
      this.componentManager.addGeneratedSequence(eSeq.sequence);
      long gentimeNanos = System.nanoTime() - startTimeNanos;
      if (gentimeNanos > timeWarningLimitNanos) {
        System.out.printf("Long generation time %d msec for%n", gentimeNanos / nanoPerMilli);
        System.out.println(eSeq.sequence);
      }
      return null;
    }

    setCurrentSequence(eSeq.sequence);

    long gentimeNanos1 = System.nanoTime() - startTimeNanos;

    // Useful for debugging non-terminating sequences.
    // System.out.printf("step() is considering: %n%s%n%n", eSeq.sequence);

    eSeq.execute(executionVisitor, checkGenerator);

    // Dynamic type casting permits calling methods that do not exist on the declared type.
    boolean cast = eSeq.castToRunTimeType();
    // Re-execute the sequence after applying dynamic type casting.
    if (cast) {
      setCurrentSequence(eSeq.sequence);
      eSeq.execute(executionVisitor, checkGenerator);
    }

    startTimeNanos = System.nanoTime(); // reset start time.

    inputSequenceSelector.createdExecutableSequence(eSeq);

    determineActiveIndices(eSeq);

    if (eSeq.sequence.hasActiveFlags()) {
      componentManager.addGeneratedSequence(eSeq.sequence);
    }

    long gentimeNanos2 = System.nanoTime() - startTimeNanos;

    eSeq.gentimeNanos = gentimeNanos1 + gentimeNanos2;

    if (eSeq.gentimeNanos > timeWarningLimitNanos) {
      System.out.printf(
          "Long generation time %d msec (= %d + %d) for%n",
          eSeq.gentimeNanos / nanoPerMilli,
          gentimeNanos1 / nanoPerMilli,
          gentimeNanos2 / nanoPerMilli);
      System.out.println(eSeq.sequence);
    }
    if (eSeq.exectime > 10 * timeWarningLimitNanos) {
      System.out.printf("Long execution time %d sec for%n", eSeq.exectime / nanoPerOne);
      System.out.println(eSeq.sequence);
    }

    return eSeq;
  }

  @Override
  public Set<Sequence> getAllSequences() {
    return this.allSequences;
  }

  /**
   * Determines what indices in the given sequence are active. (Actually, sets some indices as not
   * active, since the default is that every index is active.)
   *
   * <p>An active index i means that the i-th method call creates an interesting/useful value that
   * can be used as an input to a larger sequence; inactive indices are never used as inputs. The
   * SequenceCollection to which the given sequences is added only considers the active indices when
   * deciding whether the sequence creates values of a given type.
   *
   * <p>In addition to determining active indices, this method determines if any primitive values
   * created during execution of the sequence are new values not encountered before. Such values are
   * added to the component manager so they can be used during subsequent generation attempts.
   *
   * @param seq the sequence, all of whose indices are initially marked as active
   */
  private void determineActiveIndices(ExecutableSequence seq) {

    if (seq.hasNonExecutedStatements()) {
      Log.logPrintf("Sequence has non-executed statements: excluding from extension pool.%n");
      Log.logPrintf(
          "Non-executed statement: %s%n", seq.statementToCodeString(seq.getNonExecutedIndex()));
      seq.sequence.clearAllActiveFlags();
      return;
    }

    if (seq.hasFailure()) {
      Log.logPrintf("Sequence has failure: excluding from extension pool.%n");
      Log.logPrintf("Failing sequence: %s%n", seq.toCodeString());
      seq.sequence.clearAllActiveFlags();
      return;
    }

    if (seq.hasInvalidBehavior()) {
      Log.logPrintf(
          "Sequence has invalid behavior (%s): excluding from extension pool.%n", seq.getChecks());
      Log.logPrintf("Invalid sequence: %s%n", seq.toCodeString());
      seq.sequence.clearAllActiveFlags();
      return;
    }

    if (!seq.isNormalExecution()) {
      int i = seq.getNonNormalExecutionIndex();
      Log.logPrintf(
          "Excluding from extension pool due to exception or failure in statement %d%n", i);
      Log.logPrintf("  Statement: %s%n", seq.statementToCodeString(i));
      Log.logPrintf("  Result: %s%n", seq.getResult(i));
      seq.sequence.clearAllActiveFlags();
      return;
    }

    if (!Value.lastValueSizeOk(seq)) {
      int i = seq.sequence.statements.size() - 1;
      Log.logPrintf(
          "Excluding from extension pool due to value too large in last statement %d%n", i);
      Log.logPrintf("  Statement: %s%n", seq.statementToCodeString(i));
      seq.sequence.clearAllActiveFlags();
      return;
    }

    // Clear the active flags of some statements
    for (int i = 0; i < seq.sequence.size(); i++) {

      // If there is no return value, clear its active flag.
      // Cast succeeds because of isNormalExecution clause earlier in this method.
      NormalExecution e = (NormalExecution) seq.getResult(i);
      Object runtimeValue = e.getRuntimeValue();
      if (runtimeValue == null) {
        Log.logPrintf("Making index " + i + " inactive (value is null)%n");
        seq.sequence.clearActiveFlag(i);
        continue;
      }

      // If it is a call to a side-effect-free method, clear the active flag of
      // its receiver and arguments. (This method doesn't side effect the receiver or
      // any argument, so Randoop should use some other shorter sequence
      // that produces the value.)
      Sequence stmts = seq.sequence;
      Statement stmt = stmts.statements.get(i);
      boolean isSideEffectFree =
          stmt.isMethodCall() && sideEffectFreeMethods.contains(stmt.getOperation());
      Log.logPrintf("isSideEffectFree => %s for %s%n", isSideEffectFree, stmt);
      if (isSideEffectFree) {
        List<Integer> inputVars = stmts.getInputsAsAbsoluteIndices(i);
        for (Integer inputIndex : inputVars) {
          seq.sequence.clearActiveFlag(inputIndex);
        }
      }

      Class<?> objectClass = runtimeValue.getClass();

      // If it is an array that is too long, clear its active flag.
      if (objectClass.isArray() && !Value.arrayLengthOk(runtimeValue)) {
        seq.sequence.clearActiveFlag(i);
        continue;
      }

      // If its runtime value is a primitive value, clear its active flag,
      // and if the value is new, add a sequence corresponding to that value.
      // This yields shorter tests than using the full sequence that produced
      // the value.
      if (NonreceiverTerm.isNonreceiverType(objectClass) && !objectClass.equals(Class.class)) {
        Log.logPrintf("Making index " + i + " inactive (value is a primitive)%n");
        seq.sequence.clearActiveFlag(i);

        boolean looksLikeObjToString =
            (runtimeValue instanceof String)
                && Value.looksLikeObjectToString((String) runtimeValue);
        boolean tooLongString =
            (runtimeValue instanceof String) && !Value.escapedStringLengthOk((String) runtimeValue);
        if (runtimeValue instanceof Double && Double.isNaN((double) runtimeValue)) {
          runtimeValue = Double.NaN; // canonicalize NaN value
        }
        if (runtimeValue instanceof Float && Float.isNaN((float) runtimeValue)) {
          runtimeValue = Float.NaN; // canonicalize NaN value
        }
        if (!looksLikeObjToString && !tooLongString && runtimePrimitivesSeen.add(runtimeValue)) {
          // Have not seen this value before; add it to the component set.
          componentManager.addGeneratedSequence(Sequence.createSequenceForPrimitive(runtimeValue));
        }
        continue;
      }

      Log.logPrintf("Making index " + i + " active.%n");
    }
  }

  /**
   * Tries to create a new sequence. If the sequence is new (not already in the specified component
   * manager), then adds it to the manager's sequences.
   *
   * <p>This method returns null if:
   *
   * <ul>
   *   <li>it selects an operation but cannot generate inputs for the operation
   *   <li>it creates too large a method
   *   <li>it creates a duplicate sequence
   * </ul>
   *
   * This method modifies the list of operations that represent the set of methods under tests.
   * Specifically, if the selected operation used for creating a new and unique sequence is a
   * parameterless operation (a static constant method or no-argument constructor) it is removed
   * from the list of operations. Such a method will return the same thing every time it is invoked
   * (unless it's nondeterministic, but Randoop should not be run on nondeterministic methods). Once
   * invoked, its result is in the pool and there is no need to call the operation again and so we
   * will remove it from the list of operations.
   *
   * @return a new sequence, or null
   */
  private @Nullable ExecutableSequence createNewUniqueSequence() {

    Log.logPrintf("-------------------------------------------%n");
    if (Log.isLoggingOn()) {
      Log.logPrintln(
          "Memory used: " + StringsPlume.abbreviateNumber(SystemPlume.usedMemory(false)));
    }

    if (this.operations.isEmpty()) {
      return null;
    }

    // Select the next operation to use in constructing a new sequence.
    TypedOperation operation = operationSelector.selectOperation();
    Log.logPrintf("Selected operation: %s%n", operation);

    if (operation.isGeneric() || operation.hasWildcardTypes()) {
      try {
        operation = instantiator.instantiate((TypedClassOperation) operation);
      } catch (Throwable e) {
        if (GenInputsAbstract.fail_on_generation_error) {
          if (operation.isMethodCall() || operation.isConstructorCall()) {
            String opName = operation.getOperation().getReflectionObject().toString();
            throw new RandoopInstantiationError(opName, e);
          }
        } else {
          operationHistory.add(operation, OperationOutcome.SEQUENCE_DISCARDED);
          Log.logPrintf("Sequence discarded: Instantiation error for operation%n %s%n", operation);
          Log.logStackTrace(e);
          System.out.printf("Instantiation error for operation%n %s%n", operation);
          return null;
        }
      }
      if (operation == null) { // failed to instantiate generic
        Log.logPrintf("Failed to instantiate generic operation%n", operation);
        return null;
      }
    }

    // add flags here
    InputsAndSuccessFlag inputs;
    try {
      inputs = selectInputs(operation);
    } catch (Throwable e) {
      if (GenInputsAbstract.fail_on_generation_error) {
        throw new RandoopGenerationError(operation, e);
      } else {
        operationHistory.add(operation, OperationOutcome.SEQUENCE_DISCARDED);
        Log.logPrintf("Sequence discarded: Error selecting inputs for operation: %s%n", operation);
        Log.logStackTrace(e);
        System.out.println("Error selecting inputs for operation: " + operation);
        e.printStackTrace(System.out);
        return null;
      }
    }

    if (!inputs.success) {
      operationHistory.add(operation, OperationOutcome.NO_INPUTS_FOUND);
      Log.logPrintf("Failed to find inputs for operation: %s%n", operation);
      return null;
    }

    Sequence concatSeq = Sequence.concatenate(inputs.sequences);

    // Figure out input variables.
    List<Variable> inputVars = CollectionsPlume.mapList(concatSeq::getVariable, inputs.indices);

    Sequence newSequence = concatSeq.extend(operation, inputVars);

    // With .1 probability, do a "repeat" heuristic.
    if (GenInputsAbstract.repeat_heuristic && Randomness.nextRandomInt(10) == 0) {
      int times = Randomness.nextRandomInt(100);
      newSequence = repeat(newSequence, operation, times);
      Log.logPrintf("repeat-heuristic>>> %s %s%n", times, newSequence.toCodeString());
    }

    // A parameterless operation (a static constant method or no-argument constructor) returns the
    // same thing every time it is invoked. Since we have just invoked it, its result will be in the
    // pool.
    // There is no need to call this operation again, so remove it from the list of operations.
    if (operation.getInputTypes().isEmpty()) {
      operationHistory.add(operation, OperationOutcome.REMOVED);
      operations.remove(operation);
    }

    // Discard if sequence is larger than size limit
    if (newSequence.size() > GenInputsAbstract.maxsize) {
      operationHistory.add(operation, OperationOutcome.SEQUENCE_DISCARDED);
      Log.logPrintf(
          "Sequence discarded: size %d exceeds maximum allowed size %d%n",
          newSequence.size(), GenInputsAbstract.maxsize);
      return null;
    }

    randoopConsistencyTests(newSequence);

    // Discard if sequence is a duplicate.
    if (this.allSequences.contains(newSequence)) {
      operationHistory.add(operation, OperationOutcome.SEQUENCE_DISCARDED);
      Log.logPrintf("Sequence discarded: the same sequence was previously created.%n");
      return null;
    }

    this.allSequences.add(newSequence);

    randoopConsistencyTest2(newSequence);

    Log.logPrintf("Successfully created new unique sequence:%n%s%n", newSequence.toString());

    ExecutableSequence result = new ExecutableSequence(newSequence);

    // Keep track of any input sequences that are used in this sequence.
    result.componentSequences = inputs.sequences;

    return result;
  }

  /**
   * Adds the given operation to a new {@code Sequence} with the statements of this object as a
   * prefix, repeating the operation the given number of times. Used during generation.
   *
   * @param seq the sequence to extend
   * @param operation the {@link TypedOperation} to repeat
   * @param times the number of times to repeat the {@link Operation}
   * @return a new {@code Sequence}
   */
  private Sequence repeat(Sequence seq, TypedOperation operation, int times) {
    Sequence retseq = new Sequence(seq.statements);
    for (int i = 0; i < times; i++) {
      List<Variable> inputs = retseq.getInputs(retseq.size() - 1);
      List<Integer> vil = new ArrayList<>(inputs.size());
      for (Variable v : inputs) {
        if (v.getType().equals(JavaTypes.INT_TYPE)) {
          int randint = Randomness.nextRandomInt(100);
          retseq =
              retseq.extend(
                  TypedOperation.createPrimitiveInitialization(JavaTypes.INT_TYPE, randint));
          vil.add(retseq.size() - 1);
        } else {
          vil.add(v.getDeclIndex());
        }
      }
      Sequence currentRetseq = retseq;
      List<Variable> vl = CollectionsPlume.mapList(currentRetseq::getVariable, vil);
      retseq = retseq.extend(operation, vl);
    }
    return retseq;
  }

  // If debugging is enabled,
  // adds the string corresponding to the given newSequences to the
  // set allSequencesAsCode. The latter set is intended to mirror
  // the set allSequences, but stores strings instead of Sequences.
  private void randoopConsistencyTest2(Sequence newSequence) {
    // Testing code.
    if (GenInputsAbstract.debug_checks) {
      this.allsequencesAsCode.add(newSequence.toCodeString());
      this.allsequencesAsList.add(newSequence);
    }
  }

  // Checks that the set allSequencesAsCode contains a set of strings
  // equivalent to the sequences in allSequences.
  private void randoopConsistencyTests(Sequence newSequence) {
    if (!GenInputsAbstract.debug_checks) {
      return;
    }

    // If the sequence is new, both of these indices are -1.
    // If the sequence is not new, both indices are not -1 but are still the same.
    int sequenceIndex = this.allsequencesAsList.indexOf(newSequence);
    String code = newSequence.toCodeString();
    int codeIndex = this.allsequencesAsCode.indexOf(code);
    if (sequenceIndex != codeIndex) {
      // Trouble.  Prepare an error message.
      StringJoiner msg = new StringJoiner(System.lineSeparator());
      msg.add(
          String.format(
              "Different search results for sequence (index=%d) and its code (index=%d).",
              sequenceIndex, codeIndex));
      msg.add("new component:");
      msg.add(newSequence.toString());
      msg.add("new component's code:");
      msg.add(code);
      if (sequenceIndex != -1) {
        msg.add("stored code corresponding to found sequence:");
        msg.add(this.allsequencesAsList.get(sequenceIndex).toString());
      }
      if (codeIndex != -1) {
        msg.add("stored sequence corresponding to found code:");
        msg.add(this.allsequencesAsCode.get(codeIndex));
      }
      throw new IllegalStateException(msg.toString());
    }
  }

  /**
   * This method is responsible for doing two things:
   *
   * <ol>
   *   <li>Selecting at random a collection of sequences that can be used to create input values for
   *       the given statement, and
   *   <li>Selecting at random valid indices to the above sequence specifying the values to be used
   *       as input to the statement.
   * </ol>
   *
   * <p>The selected sequences and indices are wrapped in an InputsAndSuccessFlag object and
   * returned. If an appropriate collection of sequences and indices was not found (e.g. because
   * there are no sequences in the componentManager that create values of some type required by the
   * statement), the success flag of the returned object is false.
   *
   * @param operation the statement to analyze
   * @return the selected sequences and indices
   */
  @SuppressWarnings("unchecked")
  private InputsAndSuccessFlag selectInputs(TypedOperation operation) {

    // The input types for `operation`.
    TypeTuple inputTypes = operation.getInputTypes();
    Log.logPrintf("selectInputs:  inputTypes=%s%n", inputTypes);

    // The rest of the code in this method will attempt to create
    // a sequence that creates at least one value of type T for
    // every type T in inputTypes, and thus can be used to create all the
    // inputs for the statement.
    // We denote this goal sequence as "S". We don't create S explicitly, but
    // define it as the concatenation of the following list of sequences.
    // In other words, S = sequences[0] + ... + sequences[sequences.size()-1].
    // (This representation choice is for efficiency: it is cheaper to perform
    // a single concatenation of the subsequences in the end than to repeatedly
    // extend S.)

    // This might be shorter than inputTypes if some value is re-used as two inputs.
    List<Sequence> sequences = new ArrayList<>();

    // The total size of S
    int totStatements = 0;

    // Variables to be used as inputs to the statement, represented as indices into S (ie, a
    // reference to the statement that declares the variable).  [TODO: Is this an index into S or
    // into `sequences`?].
    // Upon successful completion of this method, variables will contain inputTypes.size()
    // variables.  Note additionally that for every i in variables, 0 <= i < |S|.
    //
    // For example, given as statement a method M(T1)/T2 that takes as input
    // a value of type T1 and returns a value of type T2, this method might
    // return, for example, the sequence
    //
    // T0 var0 = new T0(); T1 var1 = var0.getT1();
    //
    // and the singleton list [0] that represents variable var1.
    List<Integer> inputVars = new ArrayList<>();

    // [Optimization]
    // The following two variables improve efficiency in the loop below when
    // an alias ratio is present (GenInputsAbstract.alias_ratio != null).
    // For a given loop iteration i,
    //   `types` contains the types of all variables in S, and
    //   `typesToVars` maps each type to all variable indices in S of the given type.
    SubTypeSet types = new SubTypeSet(false);
    MultiMap<Type, Integer> typesToVars = new MultiMap<>(inputTypes.size());

    // This loop populates `inputVars` and `sequences`.
    for (int i = 0; i < inputTypes.size(); i++) {
      Type inputType = inputTypes.get(i);

      // true if statement st represents an instance method, and we are
      // currently selecting a value to act as the receiver for the method.
      boolean isReceiver = (i == 0 && operation.isMessage() && !operation.isStatic());

      // Attempt with some probability to use a variable already in S.
      if (GenInputsAbstract.alias_ratio != 0
          && Randomness.weightedCoinFlip(GenInputsAbstract.alias_ratio)) {

        // For each type T in S compatible with inputTypes[i], add all the indices in S of type T.
        Set<Type> matches = types.getMatches(inputType);
        // candidateVars is the indices that can serve as input to the i-th input in st.
        List<SimpleList<Integer>> candidateVars = new ArrayList<>(matches.size());
        for (Type match : matches) {
          // Sanity check: the domain of typesToVars contains all the types in
          // variable types.
          assert typesToVars.keySet().contains(match);
          candidateVars.add(new SimpleArrayList<Integer>(typesToVars.getValues(match)));
        }

        // If any type-compatible variables found, pick one at random as the
        // i-th input to st.
        SimpleList<Integer> candidateVars2 = SimpleList.concat(candidateVars);
        if (!candidateVars2.isEmpty()) {
          int randVarIdx = Randomness.nextRandomInt(candidateVars2.size());
          Integer randVar = candidateVars2.get(randVarIdx);
          inputVars.add(randVar);
          continue;
        }
      }

      // The user may have requested that we use null values as inputs with some given frequency.
      // If this is the case, then use null instead with some probability.
      if (!isReceiver
          && !GenInputsAbstract.forbid_null
          && GenInputsAbstract.null_ratio != 0
          && Randomness.weightedCoinFlip(GenInputsAbstract.null_ratio)) {
        Log.logPrintf("Using null as input.%n");
        TypedOperation st = TypedOperation.createNullOrZeroInitializationForType(inputType);
        Sequence seq = new Sequence().extend(st, Collections.emptyList());
        inputVars.add(totStatements);
        sequences.add(seq);
        assert seq.size() == 1;
        totStatements++;
        continue;
      }

      // If we got here, it means we will not attempt to use null or a value already defined in S,
      // so we will have to augment S with new statements that yield a value of type inputTypes[i].
      // We will do this by assembling a list of candidate sequences (stored in the list declared
      // immediately below) that create one or more values of the appropriate type,
      // randomly selecting a single sequence from this list, and appending it to S.
      SimpleList<Sequence> candidates;

      // We use one of two ways to gather candidate sequences, but the second
      // case below is by far the most common.

      if (inputType.isArray()) {

        // 1. If T=inputTypes[i] is an array type, ask the component manager for all sequences
        // of type T (list l1), but also try to directly build some sequences
        // that create arrays (list l2).
        Log.logPrintf("Array creation heuristic: will create helper array of type %s%n", inputType);
        SimpleList<Sequence> l1 = componentManager.getSequencesForType(operation, i, isReceiver);
        SimpleList<Sequence> l2 =
            HelperSequenceCreator.createArraySequence(componentManager, inputType);
        candidates = SimpleList.concat(l1, l2);
        Log.logPrintf("Array creation heuristic: " + candidates.size() + " candidates%n");

      } else if (inputType.isParameterized()
          && ((InstantiatedType) inputType)
              .getGenericClassType()
              .isSubtypeOf(JDKTypes.COLLECTION_TYPE)) {
        InstantiatedType classType = (InstantiatedType) inputType;

        SimpleList<Sequence> l1 = componentManager.getSequencesForType(operation, i, isReceiver);
        Log.logPrintf("Collection creation heuristic: will create helper of type %s%n", classType);
        Sequence creationSequence =
            HelperSequenceCreator.createCollection(componentManager, classType);
<<<<<<< HEAD
        if (creationSequence != null) {
          candidates = SimpleList.concat(l1, Collections.singletonList(creationSequence));
        } else {
          candidates = l1;
        }
=======
        SimpleArrayList<Sequence> l2 = SimpleArrayList.singletonOrEmpty(creationSequence);
        candidates = SimpleList.concat(l1, l2);

>>>>>>> bd605958
      } else {

        // 2. COMMON CASE: ask the component manager for all sequences that
        // yield the required type.
        Log.logPrintf("Will query component set for objects of type %s%n", inputType);
        candidates = componentManager.getSequencesForType(operation, i, isReceiver);
      }
      assert candidates != null;
      Log.logPrintf("number of candidate components: %s%n", candidates.size());

      if (candidates.isEmpty()) {
        // We were not able to find (or create) any sequences of type inputTypes[i].
        // Try to use null if allowed.
        if (isReceiver) {
          Log.logPrintf("No sequences of receiver type.%n");
          return new InputsAndSuccessFlag(false, null, null);
        } else if (GenInputsAbstract.forbid_null) {
          Log.logPrintf(
              "No sequences of type, and forbid-null option is true."
                  + " Failed to create new sequence.%n");
          return new InputsAndSuccessFlag(false, null, null);
        } else {
          Log.logPrintf(
              "Found no sequences of required type; will use null as " + i + "-th input%n");
          TypedOperation st = TypedOperation.createNullOrZeroInitializationForType(inputType);
          Sequence seq = new Sequence().extend(st, Collections.emptyList());
          inputVars.add(totStatements);
          sequences.add(seq);
          assert seq.size() == 1;
          totStatements++;
          // Null is not an interesting value to add to the set of
          // possible values to reuse, so we don't update typesToVars or types.
          continue;
        }
      }

      // At this point, we have a list of candidate sequences and need to select a
      // randomly-chosen sequence from the list.
      VarAndSeq varAndSeq = randomVariable(candidates, inputType, isReceiver);
      Variable randomVariable = varAndSeq.var;
      Sequence chosenSeq = varAndSeq.seq;

      // Fuzz the inputs for method calls and constructors.
      // See randoop.generation.GrtFuzzing for details.
      int fuzzingSizeChange = 0;
      boolean grtFuzz = GenInputsAbstract.grt_fuzzing;
      if (grtFuzz) {
        GrtFuzzer fuzzer = GrtFuzzer.getFuzzer(inputType);
        if (fuzzer != null) {
          int prevSize = chosenSeq.size();
          chosenSeq = fuzzer.fuzz(chosenSeq);
          fuzzingSizeChange = chosenSeq.size() - prevSize;
        }
      }

      // [Optimization.] Update optimization-related variables "types" and "typesToVars".
      if (GenInputsAbstract.alias_ratio != 0) {
        // Update types and typesToVars.
        for (int j = 0; j < chosenSeq.size(); j++) {
          Statement stk = chosenSeq.getStatement(j);
          if (stk.isNonreceivingInitialization()) {
            continue; // Prim decl not an interesting candidate for multiple
          }
          // uses.
          Type outType = stk.getOutputType();
          types.add(outType);
          typesToVars.add(outType, totStatements + j);
        }
      }

      inputVars.add(totStatements + randomVariable.index + fuzzingSizeChange);
      sequences.add(chosenSeq);
      totStatements += chosenSeq.size();
    }

    return new InputsAndSuccessFlag(true, sequences, inputVars);
  }

  // A pair of a variable and a sequence
  private static class VarAndSeq {
    final Variable var;
    final Sequence seq;

    VarAndSeq(Variable var, Sequence seq) {
      this.var = var;
      this.seq = seq;
    }
  }

  /**
   * Return a variable of the given type.
   *
   * @param candidates sequences, each of which produces a value of type {@code inputType}; that is,
   *     each would be a legal return value
   * @param inputType the type of the chosen variable/sequence
   * @param isReceiver whether the value will be used as a receiver
   * @return a random variable of the given type, chosen from the candidates
   */
  VarAndSeq randomVariable(SimpleList<Sequence> candidates, Type inputType, boolean isReceiver) {
    // Log.logPrintf("entering randomVariable(%s)%n", inputType);
    for (int i = 0; i < 10; i++) { // can return null.  Try several times to get a non-null value.

      // if (Log.isLoggingOn()) {
      //   Log.logPrintf("randomVariable: %d candidates%n", candidates.size());
      //   for (int j = 0; j < candidates.size(); j++) {
      //     String candIndented
      //         = candidates.get(j).toString().trim().replace("\n", "\n            ");
      //     Log.logPrintf("  cand #%d: %s%n", j, candIndented);
      //   }
      // }

      Sequence chosenSeq = inputSequenceSelector.selectInputSequence(candidates);
      Log.logPrintf("chosenSeq: %s%n", chosenSeq);

      // TODO: the last statement might not be active -- it might not create a usable variable of
      // such a type.  An example is a void method that is called with only null arguments.
      // More generally, paying attention to only the last statement here seems like a reasonable
      // design choice, but it is inconsistent with how Randoop behaves in general, and all parts
      // of Randoop should be made consistent.  Alternative to the below (but this is a hack, and it
      // would be better to make the design cleaner):
      // Variable randomVariable = chosenSeq.randomVariableForType(inputType, isReceiver);

      // We are not done yet: we have chosen a sequence that yields a value of the required
      // type inputTypes[i], but it may produce more than one such value. Our last random
      // selection step is to select from among all possible values produced by the sequence.
      Variable randomVariable = chosenSeq.randomVariableForTypeLastStatement(inputType, isReceiver);

      if (randomVariable == null) {
        continue;
      }
      if (isReceiver
          && (chosenSeq.getCreatingStatement(randomVariable).isNonreceivingInitialization()
              || randomVariable.getType().isPrimitive())) {
        System.out.println();
        System.out.println("Selected null or a primitive as the receiver for a method call.");
        // System.out.printf("  operation = %s%n", operation);
        System.out.printf("  isReceiver = %s%n", isReceiver);
        System.out.printf("  randomVariable = %s%n", randomVariable);
        System.out.printf("    getType() = %s%n", randomVariable.getType());
        System.out.printf("    isPrimitive = %s%n", randomVariable.getType().isPrimitive());
        System.out.printf("  chosenSeq = {%n%s}%n", chosenSeq);
        System.out.printf(
            "    getCreatingStatement = %s%n", chosenSeq.getCreatingStatement(randomVariable));
        System.out.printf(
            "    isNonreceivingInitialization = %s%n",
            chosenSeq.getCreatingStatement(randomVariable).isNonreceivingInitialization());
        continue;
        // throw new RandoopBug(
        //     "Selected null or primitive value as the receiver for a method call");
      }

      return new VarAndSeq(randomVariable, chosenSeq);
    }
    // Can't get here unless isReceiver is true.  TODO: fix design so this cannot happen.
    assert isReceiver;
    // Try every element of the list, in order.
    int numCandidates = candidates.size();
    List<VarAndSeq> validResults = new ArrayList<>(numCandidates);
    for (int i = 0; i < numCandidates; i++) { // SimpleList has no iterator
      Sequence s = candidates.get(i);
      Variable randomVariable = s.randomVariableForTypeLastStatement(inputType, isReceiver);
      validResults.add(new VarAndSeq(randomVariable, s));
    }
    if (validResults.isEmpty()) {
      throw new RandoopBug(
          String.format(
              "In randomVariable, no candidates for %svariable with input type %s",
              (isReceiver ? "receiver " : ""), inputType));
    }
    return Randomness.randomMember(validResults);
  }

  @Override
  public int numGeneratedSequences() {
    return allSequences.size();
  }

  @Override
  public String toString() {
    return "ForwardGenerator("
        + String.join(
            ";" + Globals.lineSep + "    ",
            String.join(
                ", ",
                "steps: " + num_steps,
                "null steps: " + null_steps,
                "num_sequences_generated: " + num_sequences_generated),
            String.join(
                ", ",
                "allSequences: " + allSequences.size(),
                "regresson seqs: " + outRegressionSeqs.size(),
                "error seqs: "
                    + outErrorSeqs.size()
                    + "="
                    + num_failing_sequences
                    + "="
                    + getErrorTestSequences().size(),
                "invalid seqs: " + invalidSequenceCount,
                "subsumed_sequences: " + subsumed_sequences.size(),
                "num_failed_output_test: " + num_failed_output_test),
            String.join(
                ", ",
                "sideEffectFreeMethods: " + sideEffectFreeMethods.size(),
                "runtimePrimitivesSeen: " + runtimePrimitivesSeen.size()))
        + ")";
  }
}<|MERGE_RESOLUTION|>--- conflicted
+++ resolved
@@ -769,17 +769,9 @@
         Log.logPrintf("Collection creation heuristic: will create helper of type %s%n", classType);
         Sequence creationSequence =
             HelperSequenceCreator.createCollection(componentManager, classType);
-<<<<<<< HEAD
-        if (creationSequence != null) {
-          candidates = SimpleList.concat(l1, Collections.singletonList(creationSequence));
-        } else {
-          candidates = l1;
-        }
-=======
         SimpleArrayList<Sequence> l2 = SimpleArrayList.singletonOrEmpty(creationSequence);
         candidates = SimpleList.concat(l1, l2);
 
->>>>>>> bd605958
       } else {
 
         // 2. COMMON CASE: ask the component manager for all sequences that
