package randoop.generation;

import java.util.ArrayList;
import java.util.Collections;
import java.util.LinkedHashSet;
import java.util.List;
import java.util.Set;
import java.util.StringJoiner;
import org.checkerframework.checker.nullness.qual.MonotonicNonNull;
import org.checkerframework.checker.nullness.qual.Nullable;
import org.plumelib.util.CollectionsPlume;
import org.plumelib.util.StringsPlume;
import org.plumelib.util.SystemPlume;
import randoop.DummyVisitor;
import randoop.Globals;
import randoop.NormalExecution;
import randoop.SubTypeSet;
import randoop.generation.constanttfidf.ScopeToScopeStatistics;
import randoop.generation.constanttfidf.ScopeToTfIdfSelector;
import randoop.main.GenInputsAbstract;
import randoop.main.RandoopBug;
import randoop.operation.NonreceiverTerm;
import randoop.operation.Operation;
import randoop.operation.TypedClassOperation;
import randoop.operation.TypedOperation;
import randoop.reflection.RandoopInstantiationError;
import randoop.reflection.TypeInstantiator;
import randoop.sequence.ExecutableSequence;
import randoop.sequence.Sequence;
import randoop.sequence.SequenceExceptionError;
import randoop.sequence.Statement;
import randoop.sequence.Value;
import randoop.sequence.Variable;
import randoop.test.DummyCheckGenerator;
import randoop.types.ClassOrInterfaceType;
import randoop.types.InstantiatedType;
import randoop.types.JDKTypes;
import randoop.types.JavaTypes;
import randoop.types.Type;
import randoop.types.TypeTuple;
import randoop.util.Log;
import randoop.util.MultiMap;
import randoop.util.Randomness;
import randoop.util.SIList;

/** Randoop's forward, component-based generator. */
public class ForwardGenerator extends AbstractGenerator {

  /**
   * The set of ALL sequences ever generated, including sequences that were executed and then
   * discarded.
   *
   * <p>This must be ordered by insertion to allow for flaky test history collection in {@link
   * randoop.main.GenTests#printSequenceExceptionError(AbstractGenerator, SequenceExceptionError)}.
   */
  private final LinkedHashSet<Sequence> allSequences = new LinkedHashSet<>();

  /** The side-effect-free methods. */
  private final Set<TypedOperation> sideEffectFreeMethods;

  /**
   * Set and used only if {@link GenInputsAbstract#debug_checks}==true. This contains the same
   * components as {@link #allSequences}, in the same order, but stores them as strings obtained via
   * the toCodeString() method.
   */
  private final List<String> allsequencesAsCode = new ArrayList<>();

  /**
   * Set and used only if {@link GenInputsAbstract#debug_checks}==true. This contains the same
   * components as {@link #allSequences}, in the same order, but can be accessed by index.
   */
  private final List<Sequence> allsequencesAsList = new ArrayList<>();

  private final TypeInstantiator instantiator;

  /** How to select sequences as input for creating new sequences. */
  private final InputSequenceSelector inputSequenceSelector;

  /** How to select the method to use for creating a new sequence. */
  private final TypedOperationSelector operationSelector;

  /**
   * If {@link GenInputsAbstract#constant_tfidf} is true, this selector is used to select a constant
   * from the component manager's constant mining statistics.
   */
  private @MonotonicNonNull ScopeToTfIdfSelector constantSelector;

  /**
   * The set of all primitive values seen during generation and execution of sequences. This set is
   * used to tell if a new primitive value has been generated, to add the value to the components.
   *
   * <p>Each value in the collection is a primitive wrapper or a String.
   */
  private Set<Object> runtimePrimitivesSeen = new LinkedHashSet<>();

  /**
   * Create a forward generator.
   *
   * @param operations list of operations under test
   * @param sideEffectFreeMethods side-effect-free methods
   * @param limits limits for generation, after which the generator will stop
   * @param componentManager stores previously-generated sequences
   * @param classesUnderTest set of classes under test
   */
  public ForwardGenerator(
      List<TypedOperation> operations,
      Set<TypedOperation> sideEffectFreeMethods,
      GenInputsAbstract.Limits limits,
      ComponentManager componentManager,
      Set<ClassOrInterfaceType> classesUnderTest) {
    this(
        operations,
        sideEffectFreeMethods,
        limits,
        componentManager,
        /* stopper= */ null,
        classesUnderTest);
  }

  /**
   * Create a forward generator.
   *
   * @param operations list of methods under test
   * @param sideEffectFreeMethods side-effect-free methods
   * @param limits limits for generation, after which the generator will stop
   * @param componentManager container for sequences that are used to generate new sequences
   * @param stopper determines when the test generation process should conclude. Can be null.
   * @param classesUnderTest the classes that are under test
   */
  public ForwardGenerator(
      List<TypedOperation> operations,
      Set<TypedOperation> sideEffectFreeMethods,
      GenInputsAbstract.Limits limits,
      ComponentManager componentManager,
      @Nullable IStopper stopper,
      Set<ClassOrInterfaceType> classesUnderTest) {
    super(operations, limits, componentManager, stopper);

    this.sideEffectFreeMethods = sideEffectFreeMethods;
    this.instantiator = componentManager.getTypeInstantiator();

    initializeRuntimePrimitivesSeen();

    switch (GenInputsAbstract.method_selection) {
      case UNIFORM:
        this.operationSelector = new UniformRandomMethodSelection(operations);
        break;
      case BLOODHOUND:
        this.operationSelector = new Bloodhound(operations, classesUnderTest);
        break;
      default:
        throw new Error("Unhandled method_selection: " + GenInputsAbstract.method_selection);
    }

    switch (GenInputsAbstract.input_selection) {
      case ORIENTEERING:
        inputSequenceSelector =
            new OrienteeringSelection(componentManager.getAllGeneratedSequences());
        break;
      case SMALL_TESTS:
        inputSequenceSelector = new SmallTestsSequenceSelection();
        break;
      case UNIFORM:
        inputSequenceSelector = new UniformRandomSequenceSelection();
        break;
      default:
        throw new Error("Unhandled --input-selection: " + GenInputsAbstract.input_selection);
    }

    if (GenInputsAbstract.constant_tfidf) {
      constantSelector = new ScopeToTfIdfSelector();
    }
  }

  /**
   * Take action based on the given {@link Sequence} that was classified as a regression test.
   *
   * @param sequence the new sequence that was classified as a regression test
   */
  @Override
  public void newRegressionTestHook(Sequence sequence) {
    operationSelector.newRegressionTestHook(sequence);
  }

  /**
   * The runtimePrimitivesSeen set contains primitive values seen during generation/execution and is
   * used to determine new values that should be added to the component set. The component set
   * initially contains a set of primitive sequences; this method puts those primitives in this set.
   */
  // XXX this is goofy - these values are available in other ways
  private void initializeRuntimePrimitivesSeen() {
    for (Sequence s : componentManager.getAllPrimitiveSequences()) {
      ExecutableSequence es = new ExecutableSequence(s);
      es.execute(new DummyVisitor(), new DummyCheckGenerator());
      NormalExecution e = (NormalExecution) es.getResult(0);
      Object runtimeValue = e.getRuntimeValue();
      runtimePrimitivesSeen.add(runtimeValue);
    }
  }

  @Override
  public @Nullable ExecutableSequence step() {

    final int nanoPerMilli = 1000000;
    final long nanoPerOne = 1000000000L;
    // 1 second, in nanoseconds
    final long timeWarningLimitNanos = 1 * nanoPerOne;

    long startTimeNanos = System.nanoTime();

    if (componentManager.numGeneratedSequences() % GenInputsAbstract.clear == 0) {
      componentManager.clearGeneratedSequences();
    }
    if (SystemPlume.usedMemory(false) > GenInputsAbstract.clear_memory
        && SystemPlume.usedMemory(true) > GenInputsAbstract.clear_memory) {
      componentManager.clearGeneratedSequences();
    }

    ExecutableSequence eSeq = createNewUniqueSequence();

    if (eSeq == null) {
      long gentimeNanos = System.nanoTime() - startTimeNanos;
      if (gentimeNanos > timeWarningLimitNanos) {
        System.out.printf(
            "Long generation time %d msec for null sequence.%n", gentimeNanos / nanoPerMilli);
      }
      return null;
    }

    if (GenInputsAbstract.dontexecute) {
      this.componentManager.addGeneratedSequence(eSeq.sequence);
      long gentimeNanos = System.nanoTime() - startTimeNanos;
      if (gentimeNanos > timeWarningLimitNanos) {
        System.out.printf("Long generation time %d msec for%n", gentimeNanos / nanoPerMilli);
        System.out.println(eSeq.sequence);
      }
      return null;
    }

    setCurrentSequence(eSeq.sequence);

    long gentimeNanos1 = System.nanoTime() - startTimeNanos;

    // Useful for debugging non-terminating sequences.
    // System.out.printf("step() is considering: %n%s%n%n", eSeq.sequence);

    eSeq.execute(executionVisitor, checkGenerator);

    // Dynamic type casting permits calling methods that do not exist on the declared type.
    boolean cast = eSeq.castToRunTimeType();
    // Re-execute the sequence after applying dynamic type casting.
    if (cast) {
      setCurrentSequence(eSeq.sequence);
      eSeq.execute(executionVisitor, checkGenerator);
    }

    startTimeNanos = System.nanoTime(); // reset start time.

    inputSequenceSelector.createdExecutableSequence(eSeq);

    determineActiveIndices(eSeq);

    if (eSeq.sequence.hasActiveFlags()) {
      componentManager.addGeneratedSequence(eSeq.sequence);
    }

    long gentimeNanos2 = System.nanoTime() - startTimeNanos;

    eSeq.gentimeNanos = gentimeNanos1 + gentimeNanos2;

    if (eSeq.gentimeNanos > timeWarningLimitNanos) {
      System.out.printf(
          "Long generation time %d msec (= %d + %d) for%n",
          eSeq.gentimeNanos / nanoPerMilli,
          gentimeNanos1 / nanoPerMilli,
          gentimeNanos2 / nanoPerMilli);
      System.out.println(eSeq.sequence);
    }
    if (eSeq.exectime > 10 * timeWarningLimitNanos) {
      System.out.printf("Long execution time %d sec for%n", eSeq.exectime / nanoPerOne);
      System.out.println(eSeq.sequence);
    }

    return eSeq;
  }

  @Override
  public Set<Sequence> getAllSequences() {
    return this.allSequences;
  }

  /**
   * Determines what indices in the given sequence are active. (Actually, sets some indices as not
   * active, since the default is that every index is active.)
   *
   * <p>An active index i means that the i-th method call creates an interesting/useful value that
   * can be used as an input to a larger sequence; inactive indices are never used as inputs. The
   * SequenceCollection to which the given sequences is added only considers the active indices when
   * deciding whether the sequence creates values of a given type.
   *
   * <p>In addition to determining active indices, this method determines if any primitive values
   * created during execution of the sequence are new values not encountered before. Such values are
   * added to the component manager so they can be used during subsequent generation attempts.
   *
   * @param seq the sequence, all of whose indices are initially marked as active
   */
  private void determineActiveIndices(ExecutableSequence seq) {

    if (seq.hasNonExecutedStatements()) {
      Log.logPrintf("Sequence has non-executed statements: excluding from extension pool.%n");
      Log.logPrintf(
          "Non-executed statement: %s%n", seq.statementToCodeString(seq.getNonExecutedIndex()));
      seq.sequence.clearAllActiveFlags();
      return;
    }

    if (seq.hasFailure()) {
      Log.logPrintf("Sequence has failure: excluding from extension pool.%n");
      Log.logPrintf("Failing sequence: %s%n", seq.toCodeString());
      seq.sequence.clearAllActiveFlags();
      return;
    }

    if (seq.hasInvalidBehavior()) {
      Log.logPrintf(
          "Sequence has invalid behavior (%s): excluding from extension pool.%n", seq.getChecks());
      Log.logPrintf("Invalid sequence: %s%n", seq.toCodeString());
      seq.sequence.clearAllActiveFlags();
      return;
    }

    if (!seq.isNormalExecution()) {
      int i = seq.getNonNormalExecutionIndex();
      Log.logPrintf(
          "Excluding from extension pool due to exception or failure in statement %d%n", i);
      Log.logPrintf("  Statement: %s%n", seq.statementToCodeString(i));
      Log.logPrintf("  Result: %s%n", seq.getResult(i));
      seq.sequence.clearAllActiveFlags();
      return;
    }

    if (!Value.lastValueSizeOk(seq)) {
      int i = seq.sequence.statements.size() - 1;
      Log.logPrintf(
          "Excluding from extension pool due to value too large in last statement %d%n", i);
      Log.logPrintf("  Statement: %s%n", seq.statementToCodeString(i));
      seq.sequence.clearAllActiveFlags();
      return;
    }

    // Clear the active flags of some statements
    for (int i = 0; i < seq.sequence.size(); i++) {

      // If there is no return value, clear its active flag.
      // Cast succeeds because of isNormalExecution clause earlier in this method.
      NormalExecution e = (NormalExecution) seq.getResult(i);
      Object runtimeValue = e.getRuntimeValue();
      if (runtimeValue == null) {
        Log.logPrintf("Making index " + i + " inactive (value is null)%n");
        seq.sequence.clearActiveFlag(i);
        continue;
      }

      // If it is a call to a side-effect-free method, clear the active flag of
      // its receiver and arguments. (This method doesn't side effect the receiver or
      // any argument, so Randoop should use some other shorter sequence
      // that produces the value.)
      Sequence stmts = seq.sequence;
      Statement stmt = stmts.statements.get(i);
      boolean isSideEffectFree =
          stmt.isMethodCall() && sideEffectFreeMethods.contains(stmt.getOperation());
      Log.logPrintf("isSideEffectFree => %s for %s%n", isSideEffectFree, stmt);
      if (isSideEffectFree) {
        List<Integer> inputVars = stmts.getInputsAsAbsoluteIndices(i);
        for (Integer inputIndex : inputVars) {
          seq.sequence.clearActiveFlag(inputIndex);
        }
      }

      Class<?> objectClass = runtimeValue.getClass();

      // If it is an array that is too long, clear its active flag.
      if (objectClass.isArray() && !Value.arrayLengthOk(runtimeValue)) {
        seq.sequence.clearActiveFlag(i);
        continue;
      }

      // If its runtime value is a primitive value, clear its active flag,
      // and if the value is new, add a sequence corresponding to that value.
      // This yields shorter tests than using the full sequence that produced
      // the value.
      if (NonreceiverTerm.isNonreceiverType(objectClass) && !objectClass.equals(Class.class)) {
        Log.logPrintf("Making index " + i + " inactive (value is a primitive)%n");
        seq.sequence.clearActiveFlag(i);

        boolean looksLikeObjToString =
            (runtimeValue instanceof String)
                && Value.looksLikeObjectToString((String) runtimeValue);
        boolean tooLongString =
            (runtimeValue instanceof String) && !Value.escapedStringLengthOk((String) runtimeValue);
        if (runtimeValue instanceof Double && Double.isNaN((double) runtimeValue)) {
          runtimeValue = Double.NaN; // canonicalize NaN value
        }
        if (runtimeValue instanceof Float && Float.isNaN((float) runtimeValue)) {
          runtimeValue = Float.NaN; // canonicalize NaN value
        }
        if (!looksLikeObjToString && !tooLongString && runtimePrimitivesSeen.add(runtimeValue)) {
          // Have not seen this value before; add it to the component set.
          componentManager.addGeneratedSequence(Sequence.createSequenceForPrimitive(runtimeValue));
        }
        continue;
      }

      Log.logPrintf("Making index " + i + " active.%n");
    }
  }

  /**
   * Tries to create a new sequence. If the sequence is new (not already in the specified component
   * manager), then adds it to the manager's sequences.
   *
   * <p>This method returns null if:
   *
   * <ul>
   *   <li>it selects an operation but cannot generate inputs for the operation
   *   <li>it creates too large a method
   *   <li>it creates a duplicate sequence
   * </ul>
   *
   * This method modifies the list of operations that represent the set of methods under tests.
   * Specifically, if the selected operation used for creating a new and unique sequence is a
   * parameterless operation (a static constant method or no-argument constructor) it is removed
   * from the list of operations. Such a method will return the same thing every time it is invoked
   * (unless it's nondeterministic, but Randoop should not be run on nondeterministic methods). Once
   * invoked, its result is in the pool and there is no need to call the operation again and so we
   * will remove it from the list of operations.
   *
   * @return a new sequence, or null
   */
  private @Nullable ExecutableSequence createNewUniqueSequence() {

    Log.logPrintf("-------------------------------------------%n");
    if (Log.isLoggingOn()) {
      Log.logPrintln(
          "Memory used: " + StringsPlume.abbreviateNumber(SystemPlume.usedMemory(false)));
    }

    if (this.operations.isEmpty()) {
      return null;
    }

    // Select the next operation to use in constructing a new sequence.
    TypedOperation operation = operationSelector.selectOperation();
    Log.logPrintf("Selected operation: %s%n", operation);

    if (operation.isGeneric() || operation.hasWildcardTypes()) {
      try {
        operation = instantiator.instantiate((TypedClassOperation) operation);
      } catch (Throwable e) {
        if (GenInputsAbstract.fail_on_generation_error) {
          if (operation.isMethodCall() || operation.isConstructorCall()) {
            String opName = operation.getOperation().getReflectionObject().toString();
            throw new RandoopInstantiationError(opName, e);
          }
        } else {
          operationHistory.add(operation, OperationOutcome.SEQUENCE_DISCARDED);
          Log.logPrintf("Sequence discarded: Instantiation error for operation%n %s%n", operation);
          Log.logStackTrace(e);
          System.out.printf("Instantiation error for operation%n %s%n", operation);
          return null;
        }
      }
      if (operation == null) { // failed to instantiate generic
        Log.logPrintf("Failed to instantiate generic operation%n", operation);
        return null;
      }
    }

    // add flags here
    InputsAndSuccessFlag inputs;
    try {
      inputs = selectInputs(operation);
    } catch (Throwable e) {
      if (GenInputsAbstract.fail_on_generation_error) {
        throw new RandoopGenerationError(operation, e);
      } else {
        operationHistory.add(operation, OperationOutcome.SEQUENCE_DISCARDED);
        Log.logPrintf("Sequence discarded: Error selecting inputs for operation: %s%n", operation);
        Log.logStackTrace(e);
        System.out.println("Error selecting inputs for operation: " + operation);
        e.printStackTrace(System.out);
        return null;
      }
    }

    if (!inputs.success) {
      operationHistory.add(operation, OperationOutcome.NO_INPUTS_FOUND);
      Log.logPrintf("Failed to find inputs for operation: %s%n", operation);
      return null;
    }

    Sequence concatSeq = Sequence.concatenate(inputs.sequences);

    // Figure out input variables.
    List<Variable> inputVars = CollectionsPlume.mapList(concatSeq::getVariable, inputs.indices);

    Sequence newSequence = concatSeq.extend(operation, inputVars);

    // With .1 probability, do a "repeat" heuristic.
    if (GenInputsAbstract.repeat_heuristic && Randomness.nextRandomInt(10) == 0) {
      int times = Randomness.nextRandomInt(100);
      newSequence = repeat(newSequence, operation, times);
      Log.logPrintf("repeat-heuristic>>> %s %s%n", times, newSequence.toCodeString());
    }

    // A parameterless operation (a static constant method or no-argument constructor) returns the
    // same thing every time it is invoked. Since we have just invoked it, its result will be in the
    // pool.
    // There is no need to call this operation again, so remove it from the list of operations.
    if (operation.getInputTypes().isEmpty()) {
      operationHistory.add(operation, OperationOutcome.REMOVED);
      operations.remove(operation);
    }

    // Discard if sequence is larger than size limit
    if (newSequence.size() > GenInputsAbstract.maxsize) {
      operationHistory.add(operation, OperationOutcome.SEQUENCE_DISCARDED);
      Log.logPrintf(
          "Sequence discarded: size %d exceeds maximum allowed size %d%n",
          newSequence.size(), GenInputsAbstract.maxsize);
      return null;
    }

    randoopConsistencyTests(newSequence);

    // Discard if sequence is a duplicate.
    if (this.allSequences.contains(newSequence)) {
      operationHistory.add(operation, OperationOutcome.SEQUENCE_DISCARDED);
      Log.logPrintf("Sequence discarded: the same sequence was previously created.%n");
      return null;
    }

    this.allSequences.add(newSequence);

    randoopConsistencyTest2(newSequence);

    Log.logPrintf("Successfully created new unique sequence:%n%s%n", newSequence.toString());

    ExecutableSequence result = new ExecutableSequence(newSequence);

    // Keep track of any input sequences that are used in this sequence.
    result.componentSequences = inputs.sequences;

    return result;
  }

  /**
   * Adds the given operation to a new {@code Sequence} with the statements of this object as a
   * prefix, repeating the operation the given number of times. Used during generation.
   *
   * @param seq the sequence to extend
   * @param operation the {@link TypedOperation} to repeat
   * @param times the number of times to repeat the {@link Operation}
   * @return a new {@code Sequence}
   */
  private Sequence repeat(Sequence seq, TypedOperation operation, int times) {
    Sequence retseq = new Sequence(seq.statements);
    for (int i = 0; i < times; i++) {
      List<Variable> inputs = retseq.getInputs(retseq.size() - 1);
      List<Integer> vil = new ArrayList<>(inputs.size());
      for (Variable v : inputs) {
        if (v.getType().equals(JavaTypes.INT_TYPE)) {
          int randint = Randomness.nextRandomInt(100);
          retseq =
              retseq.extend(
                  TypedOperation.createPrimitiveInitialization(JavaTypes.INT_TYPE, randint));
          vil.add(retseq.size() - 1);
        } else {
          vil.add(v.getDeclIndex());
        }
      }
      Sequence currentRetseq = retseq;
      List<Variable> vl = CollectionsPlume.mapList(currentRetseq::getVariable, vil);
      retseq = retseq.extend(operation, vl);
    }
    return retseq;
  }

  // If debugging is enabled,
  // adds the string corresponding to the given newSequences to the
  // set allSequencesAsCode. The latter set is intended to mirror
  // the set allSequences, but stores strings instead of Sequences.
  private void randoopConsistencyTest2(Sequence newSequence) {
    // Testing code.
    if (GenInputsAbstract.debug_checks) {
      this.allsequencesAsCode.add(newSequence.toCodeString());
      this.allsequencesAsList.add(newSequence);
    }
  }

  // Checks that the set allSequencesAsCode contains a set of strings
  // equivalent to the sequences in allSequences.
  private void randoopConsistencyTests(Sequence newSequence) {
    if (!GenInputsAbstract.debug_checks) {
      return;
    }

    // If the sequence is new, both of these indices are -1.
    // If the sequence is not new, both indices are not -1 but are still the same.
    int sequenceIndex = this.allsequencesAsList.indexOf(newSequence);
    String code = newSequence.toCodeString();
    int codeIndex = this.allsequencesAsCode.indexOf(code);
    if (sequenceIndex != codeIndex) {
      // Trouble.  Prepare an error message.
      StringJoiner msg = new StringJoiner(System.lineSeparator());
      msg.add(
          String.format(
              "Different search results for sequence (index=%d) and its code (index=%d).",
              sequenceIndex, codeIndex));
      msg.add("new component:");
      msg.add(newSequence.toString());
      msg.add("new component's code:");
      msg.add(code);
      if (sequenceIndex != -1) {
        msg.add("stored code corresponding to found sequence:");
        msg.add(this.allsequencesAsList.get(sequenceIndex).toString());
      }
      if (codeIndex != -1) {
        msg.add("stored sequence corresponding to found code:");
        msg.add(this.allsequencesAsCode.get(codeIndex));
      }
      throw new IllegalStateException(msg.toString());
    }
  }

  /**
   * This method is responsible for doing two things:
   *
   * <ol>
   *   <li>Selecting at random a collection of sequences that can be used to create input values for
   *       the given statement, and
   *   <li>Selecting at random valid indices to the above sequence specifying the values to be used
   *       as input to the statement.
   * </ol>
   *
   * <p>The selected sequences and indices are wrapped in an InputsAndSuccessFlag object and
   * returned. If an appropriate collection of sequences and indices was not found (e.g. because
   * there are no sequences in the componentManager that create values of some type required by the
   * statement), the success flag of the returned object is false.
   *
   * @param operation the statement to analyze
   * @return the selected sequences and indices
   */
  @SuppressWarnings("unchecked")
  private InputsAndSuccessFlag selectInputs(TypedOperation operation) {

    // The input types for `operation`.
    TypeTuple inputTypes = operation.getInputTypes();
    Log.logPrintf("selectInputs:  inputTypes=%s%n", inputTypes);

    // The rest of the code in this method will attempt to create
    // a sequence that creates at least one value of type T for
    // every type T in inputTypes, and thus can be used to create all the
    // inputs for the statement.
    // We denote this goal sequence as "S". We don't create S explicitly, but
    // define it as the concatenation of the following list of sequences.
    // In other words, S = sequences[0] + ... + sequences[sequences.size()-1].
    // (This representation choice is for efficiency: it is cheaper to perform
    // a single concatenation of the subsequences in the end than to repeatedly
    // extend S.)

    // This might be shorter than inputTypes if some value is re-used as two inputs.
    List<Sequence> sequences = new ArrayList<>();

    // The total size of S
    int totStatements = 0;

    // Variables to be used as inputs to the statement, represented as indices into S (ie, a
    // reference to the statement that declares the variable).  [TODO: Is this an index into S or
    // into `sequences`?].
    // Upon successful completion of this method, variables will contain inputTypes.size()
    // variables.  Note additionally that for every i in variables, 0 <= i < |S|.
    //
    // For example, given as statement a method M(T1)/T2 that takes as input
    // a value of type T1 and returns a value of type T2, this method might
    // return, for example, the sequence
    //
    // T0 var0 = new T0(); T1 var1 = var0.getT1();
    //
    // and the singleton list [0] that represents variable var1.
    List<Integer> inputVars = new ArrayList<>();

    // [Optimization]
    // The following two variables improve efficiency in the loop below when
    // an alias ratio is present (GenInputsAbstract.alias_ratio != null).
    // For a given loop iteration i,
    //   `types` contains the types of all variables in S, and
    //   `typesToVars` maps each type to all variable indices in S of the given type.
    SubTypeSet types = new SubTypeSet(false);
    MultiMap<Type, Integer> typesToVars = new MultiMap<>(inputTypes.size());

    // This loop populates `inputVars` and `sequences`.
    for (int i = 0; i < inputTypes.size(); i++) {
      Type inputType = inputTypes.get(i);

      // true if statement st represents an instance method, and we are
      // currently selecting a value to act as the receiver for the method.
      boolean isReceiver = (i == 0 && operation.isMessage() && !operation.isStatic());

      // Attempt with some probability to use a variable already in S.
      if (GenInputsAbstract.alias_ratio != 0
          && Randomness.weightedCoinFlip(GenInputsAbstract.alias_ratio)) {

        // For each type T in S compatible with inputTypes[i], add all the indices in S of type T.
        Set<Type> matches = types.getMatches(inputType);
        // candidateVars is the indices that can serve as input to the i-th input in st.
        List<SIList<Integer>> candidateVars = new ArrayList<>(matches.size());
        for (Type match : matches) {
          // Sanity check: the domain of typesToVars contains all the types in
          // variable types.
          assert typesToVars.keySet().contains(match);
          // TODO: eliminate the need for the copy performed by `new ArrayList`.
          candidateVars.add(SIList.fromList(new ArrayList<>(typesToVars.getValues(match))));
        }

        // If any type-compatible variables found, pick one at random as the
        // i-th input to st.
        SIList<Integer> candidateVars2 = SIList.concat(candidateVars);
        if (!candidateVars2.isEmpty()) {
          int randVarIdx = Randomness.nextRandomInt(candidateVars2.size());
          Integer randVar = candidateVars2.get(randVarIdx);
          inputVars.add(randVar);
          continue;
        }
      }

      // The user may have requested that we use null values as inputs with some given frequency.
      // If this is the case, then use null instead with some probability.
      if (!isReceiver
          && !GenInputsAbstract.forbid_null
          && GenInputsAbstract.null_ratio != 0
          && Randomness.weightedCoinFlip(GenInputsAbstract.null_ratio)) {
        Log.logPrintf("Using null as input.%n");
        TypedOperation st = TypedOperation.createNullOrZeroInitializationForType(inputType);
        Sequence seq = new Sequence().extend(st, Collections.emptyList());
        inputVars.add(totStatements);
        sequences.add(seq);
        assert seq.size() == 1;
        totStatements++;
        continue;
      }

      // If the user enables constant-tf-idf, under some probability we will use a constant value
      // extracted by constant-tf-idf.
      if (GenInputsAbstract.constant_tfidf
          && Randomness.weightedCoinFlip(GenInputsAbstract.constant_tfidf_probability)) {
        Log.logPrintf("Using constant mining as input.");
        // Construct a list of candidate sequences that create values of type inputTypes[i].
        SIList<Sequence> candidates =
            componentManager.getConstantMiningSequences(operation, i, isReceiver);
        Object scopeKey;
        if (operation instanceof TypedClassOperation && !isReceiver) {
          scopeKey =
              ScopeToScopeStatistics.getScope(((TypedClassOperation) operation).getDeclaringType());
        } else {
          scopeKey = ScopeToScopeStatistics.ALL_SCOPE;
        }

<<<<<<< HEAD
        ScopeToScopeStatistics.ScopeInfo scopeInfo =
            componentManager.constantMiningStatistics.getScopeInfo(scopeKey);

=======
        Map<Sequence, Integer> freqMap =
            componentManager.constantMiningStatistics.getNumUses(scopeKey);
        Map<Sequence, Integer> classMap =
            componentManager.constantMiningStatistics.getNumClassesWith(scopeKey);
        Integer classCount =
            componentManager.constantMiningStatistics.getTotalClassesInScope(scopeKey);
        @SuppressWarnings({"nullness:dereference.of.nullable", "keyfor:argument"})
>>>>>>> fe147028
        Sequence seq =
            constantSelector.selectSequence(
                candidates, scopeKey, scopeInfo.freqMap, scopeInfo.classMap, scopeInfo.classCount);

        if (seq != null) {
          inputVars.add(totStatements);
          sequences.add(seq);
          totStatements += seq.size();
          continue;
        }
      }

      // If we got here, it means we will not attempt to use null or a value already defined in S,
      // so we will have to augment S with new statements that yield a value of type inputTypes[i].
      // We will do this by assembling a list of candidate sequences (stored in the list declared
      // immediately below) that create one or more values of the appropriate type,
      // randomly selecting a single sequence from this list, and appending it to S.
      SIList<Sequence> candidates;

      // We use one of two ways to gather candidate sequences, but the second
      // case below is by far the most common.

      if (inputType.isArray()) {

        // 1. If T=inputTypes[i] is an array type, ask the component manager for all sequences
        // of type T (list l1), but also try to directly build some sequences
        // that create arrays (list l2).
        Log.logPrintf("Array creation heuristic: will create helper array of type %s%n", inputType);
        SIList<Sequence> l1 = componentManager.getSequencesForType(operation, i, isReceiver);
        SIList<Sequence> l2 =
            HelperSequenceCreator.createArraySequence(componentManager, inputType);
        candidates = SIList.concat(l1, l2);
        Log.logPrintf("Array creation heuristic: " + candidates.size() + " candidates%n");

      } else if (inputType.isParameterized()
          && ((InstantiatedType) inputType)
              .getGenericClassType()
              .isSubtypeOf(JDKTypes.COLLECTION_TYPE)) {
        InstantiatedType classType = (InstantiatedType) inputType;

        SIList<Sequence> l1 = componentManager.getSequencesForType(operation, i, isReceiver);
        Log.logPrintf("Collection creation heuristic: will create helper of type %s%n", classType);
        Sequence creationSequence =
            HelperSequenceCreator.createCollection(componentManager, classType);
        SIList<Sequence> l2 = SIList.singletonOrEmpty(creationSequence);
        candidates = SIList.concat(l1, l2);

      } else {

        // 2. COMMON CASE: ask the component manager for all sequences that
        // yield the required type.
        Log.logPrintf("Will query component set for objects of type %s%n", inputType);
        candidates = componentManager.getSequencesForType(operation, i, isReceiver);
      }
      assert candidates != null;
      Log.logPrintf("number of candidate components: %s%n", candidates.size());

      if (candidates.isEmpty()) {
        // We were not able to find (or create) any sequences of type inputTypes[i].
        // Try to use null if allowed.
        if (isReceiver) {
          Log.logPrintf("No sequences of receiver type.%n");
          return new InputsAndSuccessFlag(false, null, null);
        } else if (GenInputsAbstract.forbid_null) {
          Log.logPrintf(
              "No sequences of type, and forbid-null option is true."
                  + " Failed to create new sequence.%n");
          return new InputsAndSuccessFlag(false, null, null);
        } else {
          Log.logPrintf(
              "Found no sequences of required type; will use null as " + i + "-th input%n");
          TypedOperation st = TypedOperation.createNullOrZeroInitializationForType(inputType);
          Sequence seq = new Sequence().extend(st, Collections.emptyList());
          inputVars.add(totStatements);
          sequences.add(seq);
          assert seq.size() == 1;
          totStatements++;
          // Null is not an interesting value to add to the set of
          // possible values to reuse, so we don't update typesToVars or types.
          continue;
        }
      }

      // At this point, we have a list of candidate sequences and need to select a
      // randomly-chosen sequence from the list.
      VarAndSeq varAndSeq = randomVariable(candidates, inputType, isReceiver);
      Variable randomVariable = varAndSeq.var;
      Sequence chosenSeq = varAndSeq.seq;

      // Fuzz the inputs for method calls and constructors.
      // See randoop.generation.GrtFuzzing for details.
      int fuzzingSizeChange = 0;
      boolean grtFuzz = GenInputsAbstract.grt_fuzzing;
      if (grtFuzz) {
        GrtFuzzer fuzzer = GrtFuzzer.getFuzzer(inputType);
        if (fuzzer != null) {
          int prevSize = chosenSeq.size();
          chosenSeq = fuzzer.fuzz(chosenSeq);
          fuzzingSizeChange = chosenSeq.size() - prevSize;
        }
      }

      // [Optimization.] Update optimization-related variables "types" and "typesToVars".
      if (GenInputsAbstract.alias_ratio != 0) {
        // Update types and typesToVars.
        for (int j = 0; j < chosenSeq.size(); j++) {
          Statement stk = chosenSeq.getStatement(j);
          if (stk.isNonreceivingInitialization()) {
            continue; // Prim decl not an interesting candidate for multiple
          }
          // uses.
          Type outType = stk.getOutputType();
          types.add(outType);
          typesToVars.add(outType, totStatements + j);
        }
      }

      inputVars.add(totStatements + randomVariable.index + fuzzingSizeChange);
      sequences.add(chosenSeq);
      totStatements += chosenSeq.size();
    }

    return new InputsAndSuccessFlag(true, sequences, inputVars);
  }

  // A pair of a variable and a sequence
  private static class VarAndSeq {
    final Variable var;
    final Sequence seq;

    VarAndSeq(Variable var, Sequence seq) {
      this.var = var;
      this.seq = seq;
    }
  }

  /**
   * Returns a variable of the given type.
   *
   * @param candidates sequences, each of which produces a value of type {@code inputType}; that is,
   *     each would be a legal return value
   * @param inputType the type of the chosen variable/sequence
   * @param isReceiver whether the value will be used as a receiver
   * @return a random variable of the given type, chosen from the candidates
   */
  VarAndSeq randomVariable(SIList<Sequence> candidates, Type inputType, boolean isReceiver) {
    // Log.logPrintf("entering randomVariable(%s)%n", inputType);
    for (int i = 0; i < 10; i++) { // can return null.  Try several times to get a non-null value.

      // if (Log.isLoggingOn()) {
      //   Log.logPrintf("randomVariable: %d candidates%n", candidates.size());
      //   for (int j = 0; j < candidates.size(); j++) {
      //     String candIndented
      //         = candidates.get(j).toString().trim().replace("\n", "\n            ");
      //     Log.logPrintf("  cand #%d: %s%n", j, candIndented);
      //   }
      // }

      Sequence chosenSeq = inputSequenceSelector.selectInputSequence(candidates);
      Log.logPrintf("chosenSeq: %s%n", chosenSeq);

      // TODO: the last statement might not be active -- it might not create a usable variable of
      // such a type.  An example is a void method that is called with only null arguments.
      // More generally, paying attention to only the last statement here seems like a reasonable
      // design choice, but it is inconsistent with how Randoop behaves in general, and all parts
      // of Randoop should be made consistent.  Alternative to the below (but this is a hack, and it
      // would be better to make the design cleaner):
      // Variable randomVariable = chosenSeq.randomVariableForType(inputType, isReceiver);

      // We are not done yet: we have chosen a sequence that yields a value of the required
      // type inputTypes[i], but it may produce more than one such value. Our last random
      // selection step is to select from among all possible values produced by the sequence.
      Variable randomVariable = chosenSeq.randomVariableForTypeLastStatement(inputType, isReceiver);

      if (randomVariable == null) {
        continue;
      }
      if (isReceiver
          && (chosenSeq.getCreatingStatement(randomVariable).isNonreceivingInitialization()
              || randomVariable.getType().isPrimitive())) {
        System.out.println();
        System.out.println("Selected null or a primitive as the receiver for a method call.");
        // System.out.printf("  operation = %s%n", operation);
        System.out.printf("  isReceiver = %s%n", isReceiver);
        System.out.printf("  randomVariable = %s%n", randomVariable);
        System.out.printf("    getType() = %s%n", randomVariable.getType());
        System.out.printf("    isPrimitive = %s%n", randomVariable.getType().isPrimitive());
        System.out.printf("  chosenSeq = {%n%s}%n", chosenSeq);
        System.out.printf(
            "    getCreatingStatement = %s%n", chosenSeq.getCreatingStatement(randomVariable));
        System.out.printf(
            "    isNonreceivingInitialization = %s%n",
            chosenSeq.getCreatingStatement(randomVariable).isNonreceivingInitialization());
        continue;
        // throw new RandoopBug(
        //     "Selected null or primitive value as the receiver for a method call");
      }

      return new VarAndSeq(randomVariable, chosenSeq);
    }
    // Can't get here unless isReceiver is true.  TODO: fix design so this cannot happen.
    assert isReceiver;
    // Try every element of the list, in order.
    int numCandidates = candidates.size();
    List<VarAndSeq> validResults = new ArrayList<>(numCandidates);
    for (int i = 0; i < numCandidates; i++) { // SIList has no iterator
      Sequence s = candidates.get(i);
      Variable randomVariable = s.randomVariableForTypeLastStatement(inputType, isReceiver);
      validResults.add(new VarAndSeq(randomVariable, s));
    }
    if (validResults.isEmpty()) {
      throw new RandoopBug(
          String.format(
              "In randomVariable, no candidates for %svariable with input type %s",
              (isReceiver ? "receiver " : ""), inputType));
    }
    return Randomness.randomMember(validResults);
  }

  @Override
  public int numGeneratedSequences() {
    return allSequences.size();
  }

  @Override
  public String toString() {
    return "ForwardGenerator("
        + String.join(
            ";" + Globals.lineSep + "    ",
            String.join(
                ", ",
                "steps: " + num_steps,
                "null steps: " + null_steps,
                "num_sequences_generated: " + num_sequences_generated),
            String.join(
                ", ",
                "allSequences: " + allSequences.size(),
                "regresson seqs: " + outRegressionSeqs.size(),
                "error seqs: "
                    + outErrorSeqs.size()
                    + "="
                    + num_failing_sequences
                    + "="
                    + getErrorTestSequences().size(),
                "invalid seqs: " + invalidSequenceCount,
                "subsumed_sequences: " + subsumed_sequences.size(),
                "num_failed_output_test: " + num_failed_output_test),
            String.join(
                ", ",
                "sideEffectFreeMethods: " + sideEffectFreeMethods.size(),
                "runtimePrimitivesSeen: " + runtimePrimitivesSeen.size()))
        + ")";
  }
}<|MERGE_RESOLUTION|>--- conflicted
+++ resolved
@@ -766,19 +766,10 @@
           scopeKey = ScopeToScopeStatistics.ALL_SCOPE;
         }
 
-<<<<<<< HEAD
         ScopeToScopeStatistics.ScopeInfo scopeInfo =
             componentManager.constantMiningStatistics.getScopeInfo(scopeKey);
 
-=======
-        Map<Sequence, Integer> freqMap =
-            componentManager.constantMiningStatistics.getNumUses(scopeKey);
-        Map<Sequence, Integer> classMap =
-            componentManager.constantMiningStatistics.getNumClassesWith(scopeKey);
-        Integer classCount =
-            componentManager.constantMiningStatistics.getTotalClassesInScope(scopeKey);
         @SuppressWarnings({"nullness:dereference.of.nullable", "keyfor:argument"})
->>>>>>> fe147028
         Sequence seq =
             constantSelector.selectSequence(
                 candidates, scopeKey, scopeInfo.freqMap, scopeInfo.classMap, scopeInfo.classCount);
