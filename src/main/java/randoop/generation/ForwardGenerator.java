--- conflicted
+++ resolved
@@ -317,13 +317,8 @@
     }
 
     // Select the next operation to use in constructing a new sequence.
-<<<<<<< HEAD
     TypedOperation operation = operationSelector.selectOperation();
-    Log.logLine("Selected operation: " + operation.toString());
-=======
-    TypedOperation operation = Randomness.randomMember(this.operations);
     Log.logPrintf("Selected operation: %s%n", operation.toString());
->>>>>>> 31248f9c
 
     if (operation.isGeneric() || operation.hasWildcardTypes()) {
       try {
