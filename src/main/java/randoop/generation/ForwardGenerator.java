--- conflicted
+++ resolved
@@ -706,12 +706,8 @@
           // Sanity check: the domain of typesToVars contains all the types in
           // variable types.
           assert typesToVars.keySet().contains(match);
-<<<<<<< HEAD
-          candidateVars.add(SimpleList.fromList(typesToVars.getValues(match)));
-=======
           // TODO: eliminate the need for the copy performed by `new ArrayList`.
           candidateVars.add(SimpleList.fromList(new ArrayList<>(typesToVars.getValues(match))));
->>>>>>> 7ab2f767
         }
 
         // If any type-compatible variables found, pick one at random as the
