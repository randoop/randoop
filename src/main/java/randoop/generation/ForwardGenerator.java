--- conflicted
+++ resolved
@@ -65,11 +65,7 @@
 
   private final TypeInstantiator instantiator;
 
-<<<<<<< HEAD
-  /** How to selecting sequences as input for creating new sequences. */
-=======
   /** How to select sequences as input for creating new sequences. */
->>>>>>> 4c52f02f
   private final InputSequenceSelector inputSequenceSelector;
 
   // The set of all primitive values seen during generation and execution
@@ -522,6 +518,7 @@
    */
   @SuppressWarnings("unchecked")
   private InputsAndSuccessFlag selectInputs(TypedOperation operation) {
+
     // Variable inputTypes contains the values required as input to the
     // statement given as a parameter to the selectInputs method.
 
