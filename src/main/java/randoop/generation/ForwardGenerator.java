--- conflicted
+++ resolved
@@ -1,11 +1,9 @@
 package randoop.generation;
 
-import java.lang.reflect.Method;
 import java.util.ArrayList;
 import java.util.Collections;
 import java.util.LinkedHashSet;
 import java.util.List;
-import java.util.Objects;
 import java.util.Set;
 import java.util.StringJoiner;
 import org.checkerframework.checker.nullness.qual.Nullable;
@@ -18,7 +16,10 @@
 import randoop.SubTypeSet;
 import randoop.main.GenInputsAbstract;
 import randoop.main.RandoopBug;
-import randoop.operation.*;
+import randoop.operation.NonreceiverTerm;
+import randoop.operation.Operation;
+import randoop.operation.TypedClassOperation;
+import randoop.operation.TypedOperation;
 import randoop.reflection.RandoopInstantiationError;
 import randoop.reflection.TypeInstantiator;
 import randoop.sequence.ExecutableSequence;
@@ -28,17 +29,12 @@
 import randoop.sequence.Value;
 import randoop.sequence.Variable;
 import randoop.test.DummyCheckGenerator;
-<<<<<<< HEAD
-import randoop.types.*;
-import randoop.util.ListOfLists;
-=======
 import randoop.types.ClassOrInterfaceType;
 import randoop.types.InstantiatedType;
 import randoop.types.JDKTypes;
 import randoop.types.JavaTypes;
 import randoop.types.Type;
 import randoop.types.TypeTuple;
->>>>>>> cfd88b08
 import randoop.util.Log;
 import randoop.util.MultiMap;
 import randoop.util.Randomness;
@@ -239,22 +235,11 @@
     eSeq.execute(executionVisitor, checkGenerator);
 
     // Dynamic type casting permits calling methods that do not exist on the declared type.
-<<<<<<< HEAD
-    if (GenInputsAbstract.cast_to_run_time_type && eSeq.isNormalExecution()) {
-      Sequence oldSeq = eSeq.sequence;
-      castToRunTimeType(eSeq);
-      // Re-execute the sequence after applying dynamic type casting.
-      if (!Objects.equals(eSeq.sequence, oldSeq)) {
-        setCurrentSequence(eSeq.sequence);
-        eSeq.execute(executionVisitor, checkGenerator);
-      }
-=======
     boolean cast = eSeq.castToRunTimeType();
     // Re-execute the sequence after applying dynamic type casting.
     if (cast) {
       setCurrentSequence(eSeq.sequence);
       eSeq.execute(executionVisitor, checkGenerator);
->>>>>>> cfd88b08
     }
 
     startTimeNanos = System.nanoTime(); // reset start time.
@@ -290,97 +275,6 @@
   @Override
   public Set<Sequence> getAllSequences() {
     return this.allSequences;
-  }
-
-  /** Cached reflective handle for {@code Object.getClass()}. */
-  private static final Method OBJECT_GETCLASS;
-
-  static {
-    try {
-      OBJECT_GETCLASS = Object.class.getMethod("getClass");
-    } catch (NoSuchMethodException e) {
-      throw new AssertionError(e); // should never happen
-    }
-  }
-
-  /**
-   * Checks if the last operation in the sequence is a call to {@code java.lang.Object#getClass()}.
-   *
-   * @param seq the sequence to check
-   * @return true iff the last statement in {@code seq} is a call to {@code
-   *     java.lang.Object#getClass()}.
-   */
-  private static boolean lastOpIsGetClass(Sequence seq) {
-    if (seq.statements.isEmpty()) {
-      return false;
-    }
-    Statement last = seq.getStatement(seq.size() - 1);
-    Operation op = last.getOperation().getOperation();
-    return (op.isMethodCall() && ((MethodCall) op).getMethod().equals(OBJECT_GETCLASS));
-  }
-
-  /**
-   * If the dynamic type (the run-time class) of the sequence's output (the value returned by the
-   * last statement) is a subtype of its static type, cast it to its dynamic type. This allows
-   * Randoop to call methods on it that do not exist in the supertype.
-   *
-   * <p>This implements the "GRT Elephant-Brain" component, as described in "GRT:
-   * Program-Analysis-Guided Random Testing" by Ma et. al (ASE 2015): <a
-   * href="https://people.kth.se/~artho/papers/lei-ase2015.pdf">...</a>.
-   *
-   * @param eSeq an executable sequence; may be side-effected
-   */
-  private void castToRunTimeType(ExecutableSequence eSeq) {
-    Sequence seq = eSeq.sequence;
-    int lastIdx = seq.size() - 1;
-    Variable variable = seq.getLastVariable();
-
-    // Fetch the actual runtime object of that last statement
-    NormalExecution outcome = (NormalExecution) eSeq.getResult(lastIdx);
-    Object value = outcome.getRuntimeValue();
-    if (value == null) {
-      return;
-    }
-
-    Type declaredType = variable.getType();
-    Type runTimeType = Type.forClass(value.getClass());
-
-    // If the last operation is a call to Object.getClass(), then
-    // refine the run-time type to be Class<ObjectRuntimeType>.
-    if (lastOpIsGetClass(seq)) {
-      ReferenceType elemType = (ReferenceType) Type.forClass((Class<?>) value);
-
-      if (elemType.isGeneric()) {
-        GenericClassType gElem = (GenericClassType) elemType;
-
-        int arity = gElem.getTypeParameters().size();
-        List<ReferenceType> args = Collections.nCopies(arity, JavaTypes.OBJECT_TYPE);
-
-        elemType = gElem.instantiate(args);
-      }
-
-      runTimeType = JDKTypes.CLASS_TYPE.instantiate(Collections.singletonList(elemType));
-    }
-    // Skip the cast when the run-time type is a parameterized generic that has not been
-    // instantiated.
-    else if ((runTimeType instanceof ParameterizedType)
-        && !(runTimeType instanceof InstantiatedType)) {
-      Log.logPrintf(
-          "Skipping cast to run-time type %s because it is not an instantiated type.%n",
-          runTimeType);
-      return;
-    }
-
-    assert runTimeType.isSubtypeOf(declaredType)
-        : String.format(
-            "Run-time type %s [%s] is not a subtype of declared type %s [%s]",
-            runTimeType, runTimeType.getClass(), declaredType, declaredType.getClass());
-
-    // Insert cast if the target type is not the same as the declared type.
-    if (!runTimeType.equals(declaredType)) {
-      TypedOperation castOp = TypedOperation.createCast(declaredType, runTimeType);
-      eSeq.sequence = seq.extend(castOp, Collections.singletonList(variable));
-    }
   }
 
   /**
