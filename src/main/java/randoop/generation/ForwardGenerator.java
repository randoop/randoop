--- conflicted
+++ resolved
@@ -38,10 +38,8 @@
 import randoop.util.Log;
 import randoop.util.MultiMap;
 import randoop.util.Randomness;
-import randoop.util.list.EmptyList;
 import randoop.util.list.SimpleArrayList;
 import randoop.util.list.SimpleList;
-import randoop.util.list.SingletonList;
 
 /** Randoop's forward, component-based generator. */
 public class ForwardGenerator extends AbstractGenerator {
@@ -769,20 +767,9 @@
 
         SimpleList<Sequence> l1 = componentManager.getSequencesForType(operation, i, isReceiver);
         Log.logPrintf("Collection creation heuristic: will create helper of type %s%n", classType);
-<<<<<<< HEAD
-        SimpleList<Sequence> l2;
-        Sequence creationSequence =
-            HelperSequenceCreator.createCollection(componentManager, classType);
-        if (creationSequence != null) {
-          l2 = new SingletonList<>(creationSequence);
-        } else {
-          l2 = new EmptyList<>();
-        }
-=======
         Sequence creationSequence =
             HelperSequenceCreator.createCollection(componentManager, classType);
         SimpleArrayList<Sequence> l2 = SimpleArrayList.singletonOrEmpty(creationSequence);
->>>>>>> bd605958
         candidates = SimpleList.concat(l1, l2);
 
       } else {
