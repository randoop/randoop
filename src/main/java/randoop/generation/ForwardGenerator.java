package randoop.generation;

import java.util.ArrayList;
import java.util.Collections;
import java.util.LinkedHashSet;
import java.util.List;
import java.util.Map;
import java.util.Set;
import randoop.DummyVisitor;
import randoop.Globals;
import randoop.NormalExecution;
import randoop.SubTypeSet;
import randoop.main.GenInputsAbstract;
import randoop.main.RandoopBug;
import randoop.operation.NonreceiverTerm;
import randoop.operation.Operation;
import randoop.operation.TypedClassOperation;
import randoop.operation.TypedOperation;
import randoop.reflection.RandoopInstantiationError;
import randoop.reflection.TypeInstantiator;
import randoop.sequence.ExecutableSequence;
import randoop.sequence.Sequence;
import randoop.sequence.SequenceExceptionError;
import randoop.sequence.Statement;
import randoop.sequence.Value;
import randoop.sequence.Variable;
import randoop.test.DummyCheckGenerator;
import randoop.types.ClassOrInterfaceType;
import randoop.types.InstantiatedType;
import randoop.types.JDKTypes;
import randoop.types.JavaTypes;
import randoop.types.Type;
import randoop.types.TypeTuple;
import randoop.util.ListOfLists;
import randoop.util.Log;
import randoop.util.MultiMap;
import randoop.util.Randomness;
import randoop.util.SimpleArrayList;
import randoop.util.SimpleList;

/** Randoop's forward, component-based generator. */
public class ForwardGenerator extends AbstractGenerator {

  /**
   * The set of ALL sequences ever generated, including sequences that were executed and then
   * discarded.
   *
   * <p>This must be ordered by insertion to allow for flaky test history collection in {@link
   * randoop.main.GenTests#printSequenceExceptionError(AbstractGenerator, SequenceExceptionError)}.
   */
  private final LinkedHashSet<Sequence> allSequences;

  /** The side-effect-free methods. */
  private final Set<TypedOperation> sideEffectFreeMethods;

  /**
   * Set and used only if {@link GenInputsAbstract#debug_checks}==true. This set contains the same
   * set of components as the set "allsequences" above, but stores them as strings obtained via the
   * toCodeString() method.
   */
  private final List<String> allsequencesAsCode = new ArrayList<>();

  /** Set and used only if {@link GenInputsAbstract#debug_checks}==true. */
  private final List<Sequence> allsequencesAsList = new ArrayList<>();

  private final TypeInstantiator instantiator;

  /** How to select sequences as input for creating new sequences. */
  private final InputSequenceSelector inputSequenceSelector;

  /** How to select the method to use for creating a new sequence. */
  private final TypedOperationSelector operationSelector;

  /**
   * The set of all primitive values seen during generation and execution of sequences. This set is
   * used to tell if a new primitive value has been generated, to add the value to the components.
   */
  private Set<Object> runtimePrimitivesSeen = new LinkedHashSet<>();

  /**
   * Create a forward generator.
   *
   * @param operations list of operations under test
   * @param sideEffectFreeMethods side-effect-free methods
   * @param limits limits for generation, after which the generator will stop
   * @param componentManager stores previously-generated sequences
   * @param listenerManager manages notifications for listeners
   * @param classesUnderTest set of classes under test
   */
  public ForwardGenerator(
      List<TypedOperation> operations,
      Set<TypedOperation> sideEffectFreeMethods,
      GenInputsAbstract.Limits limits,
      ComponentManager componentManager,
<<<<<<< HEAD
      IStopper stopper,
      RandoopListenerManager listenerManager) {
    this(operations, observers, limits, componentManager, stopper, listenerManager, -1, null, null);
  }

  /**
   * Initialize the Forward Generator.
   *
   * @param operations list of methods under test
   * @param observers side-effect free observer methods
   * @param limits limits test generation process
   * @param componentManager container for sequences that are used to generate new sequences
   * @param stopper determines when the test generation process should conclude
   * @param listenerManager TODO: apparently unused according to {@link RandoopListenerManager}
   * @param numClasses number of classes under test, expected to be non-negative if GRT Constant
   *     Mining is enabled
   * @param literalTermFrequencies map from literal to its frequency observed in all classes under
   *     test, expected to be non-null if GRT Constant Mining is enabled
   * @param classesUnderTest the classes that are under test
=======
      RandoopListenerManager listenerManager,
      Set<ClassOrInterfaceType> classesUnderTest) {
    this(
        operations,
        sideEffectFreeMethods,
        limits,
        componentManager,
        null,
        listenerManager,
        classesUnderTest);
  }

  /**
   * Create a forward generator.
   *
   * @param operations list of operations under test
   * @param sideEffectFreeMethods side-effect-free methods
   * @param limits limits for generation, after which the generator will stop
   * @param componentManager stores previously-generated sequences
   * @param stopper optional, additional stopping criterion for the generator. Can be null.
   * @param listenerManager manages notifications for listeners
   * @param classesUnderTest set of classes under test
>>>>>>> adeade0d
   */
  public ForwardGenerator(
      List<TypedOperation> operations,
      Set<TypedOperation> sideEffectFreeMethods,
      GenInputsAbstract.Limits limits,
      ComponentManager componentManager,
      IStopper stopper,
      RandoopListenerManager listenerManager,
      int numClasses,
      Map<Sequence, Integer> literalTermFrequencies,
      Set<ClassOrInterfaceType> classesUnderTest) {
    super(operations, limits, componentManager, stopper, listenerManager);

    this.sideEffectFreeMethods = sideEffectFreeMethods;
    this.allSequences = new LinkedHashSet<>();
    this.instantiator = componentManager.getTypeInstantiator();

    initializeRuntimePrimitivesSeen();

    switch (GenInputsAbstract.method_selection) {
      case UNIFORM:
        this.operationSelector = new UniformRandomMethodSelection(operations);
        break;
      case BLOODHOUND:
        this.operationSelector = new Bloodhound(operations, classesUnderTest);
        break;
      default:
        throw new Error("This can't happen");
    }

    switch (GenInputsAbstract.input_selection) {
      case SMALL_TESTS:
        inputSequenceSelector = new SmallTestsSequenceSelection();
        break;
      case CONSTANT_MINING:
        if (literalTermFrequencies == null || numClasses < 0) {
          throw new Error(
              "Error in ForwardGenerator using GRT Constant Mining, literal term frequencies can't be null and num classes must be non-negative.");
        }
        inputSequenceSelector =
            new ConstantMiningSelection(componentManager, numClasses, literalTermFrequencies);
        break;
      case UNIFORM:
        inputSequenceSelector = new UniformRandomSequenceSelection();
        break;
      default:
        throw new Error(
            "Case statement does not handle all InputSelectionModes: "
                + GenInputsAbstract.input_selection);
    }
  }

  /**
   * Take action based on the given {@link Sequence} that was classified as a regression test.
   *
   * @param sequence the new sequence that was classified as a regression test
   */
  @Override
  public void newRegressionTestHook(Sequence sequence) {
    operationSelector.newRegressionTestHook(sequence);
  }

  /**
   * The runtimePrimitivesSeen set contains primitive values seen during generation/execution and is
   * used to determine new values that should be added to the component set. The component set
   * initially contains a set of primitive sequences; this method puts those primitives in this set.
   */
  // XXX this is goofy - these values are available in other ways
  private void initializeRuntimePrimitivesSeen() {
    for (Sequence s : componentManager.getAllPrimitiveSequences()) {
      ExecutableSequence es = new ExecutableSequence(s);
      es.execute(new DummyVisitor(), new DummyCheckGenerator());
      NormalExecution e = (NormalExecution) es.getResult(0);
      Object runtimeValue = e.getRuntimeValue();
      runtimePrimitivesSeen.add(runtimeValue);
    }
  }

  @Override
  public ExecutableSequence step() {

    long startTime = System.nanoTime();

    if (componentManager.numGeneratedSequences() % GenInputsAbstract.clear == 0) {
      componentManager.clearGeneratedSequences();
    }

    ExecutableSequence eSeq = createNewUniqueSequence();

    if (eSeq == null) {
      return null;
    }

    if (GenInputsAbstract.dontexecute) {
      this.componentManager.addGeneratedSequence(eSeq.sequence);
      return null;
    }

    setCurrentSequence(eSeq.sequence);

    long gentime1 = System.nanoTime() - startTime;

    eSeq.execute(executionVisitor, checkGenerator);

    startTime = System.nanoTime(); // reset start time.

    determineActiveIndices(eSeq);

    if (eSeq.sequence.hasActiveFlags()) {
      componentManager.addGeneratedSequence(eSeq.sequence);
    }

    long gentime2 = System.nanoTime() - startTime;

    eSeq.gentime = gentime1 + gentime2;

    return eSeq;
  }

  @Override
  public LinkedHashSet<Sequence> getAllSequences() {
    return this.allSequences;
  }

  /**
   * Determines what indices in the given sequence are active. An active index i means that the i-th
   * method call creates an interesting/useful value that can be used as an input to a larger
   * sequence; inactive indices are never used as inputs. The effect of setting active/inactive
   * indices is that the SequenceCollection to which the given sequences is added only considers the
   * active indices when deciding whether the sequence creates values of a given type.
   *
   * <p>In addition to determining active indices, this method determines if any primitive values
   * created during execution of the sequence are new values not encountered before. Such values are
   * added to the component manager so they can be used during subsequent generation attempts.
   *
   * @param seq the sequence
   */
  private void determineActiveIndices(ExecutableSequence seq) {

    if (seq.hasNonExecutedStatements()) {
      Log.logPrintf("Sequence has non-executed statements: excluding from extension pool.%n");
      Log.logPrintf(
          "Non-executed statement: %s%n", seq.statementToCodeString(seq.getNonExecutedIndex()));
      seq.sequence.clearAllActiveFlags();
      return;
    }

    if (seq.hasFailure()) {
      Log.logPrintf("Sequence has failure: excluding from extension pool.%n");
      Log.logPrintf("Failing sequence: %s%n", seq.toCodeString());
      seq.sequence.clearAllActiveFlags();
      return;
    }

    if (seq.hasInvalidBehavior()) {
      Log.logPrintf(
          "Sequence has invalid behavior (%s): discarding and excluding from extension pool.%n",
          seq.getChecks());
      Log.logPrintf("Invalid sequence: %s%n", seq.toCodeString());
      seq.sequence.clearAllActiveFlags();
      return;
    }

    if (!seq.isNormalExecution()) {
      int i = seq.getNonNormalExecutionIndex();
      Log.logPrintf(
          "Excluding from extension pool due to exception or failure in statement %s%n", i);
      Log.logPrintf("  Statement: %s%n", seq.statementToCodeString(i));
      Log.logPrintf("  Result: %s%n", seq.getResult(i));
      seq.sequence.clearAllActiveFlags();
      return;
    }

    // Clear the active flags of some statements
    for (int i = 0; i < seq.sequence.size(); i++) {

      // If there is no return value, clear its active flag.
      // Cast succeeds because of isNormalExecution clause earlier in this method.
      NormalExecution e = (NormalExecution) seq.getResult(i);
      Object runtimeValue = e.getRuntimeValue();
      if (runtimeValue == null) {
        Log.logPrintf("Making index " + i + " inactive (value is null)%n");
        seq.sequence.clearActiveFlag(i);
        continue;
      }

      // If it is a call to a side-effect-free method, clear the active flag of
      // its receiver and arguments. (This method doesn't side effect the receiver or
      // any argument, so Randoop should use some other shorter sequence
      // that produces the value.)
      Sequence stmts = seq.sequence;
      Statement stmt = stmts.statements.get(i);
      boolean isSideEffectFree =
          stmt.isMethodCall() && sideEffectFreeMethods.contains(stmt.getOperation());
      Log.logPrintf("isSideEffectFree => %s for %s%n", isSideEffectFree, stmt);
      if (isSideEffectFree) {
        List<Integer> inputVars = stmts.getInputsAsAbsoluteIndices(i);
        for (Integer inputIndex : inputVars) {
          seq.sequence.clearActiveFlag(inputIndex);
        }
      }

      // If its runtime value is a primitive value, clear its active flag,
      // and if the value is new, add a sequence corresponding to that value.
      // This yields shorter tests than using the full sequence that produced
      // the value.
      Class<?> objectClass = runtimeValue.getClass();
      if (NonreceiverTerm.isNonreceiverType(objectClass) && !objectClass.equals(Class.class)) {
        Log.logPrintf("Making index " + i + " inactive (value is a primitive)%n");
        seq.sequence.clearActiveFlag(i);

        boolean looksLikeObjToString =
            (runtimeValue instanceof String)
                && Value.looksLikeObjectToString((String) runtimeValue);
        boolean tooLongString =
            (runtimeValue instanceof String) && !Value.stringLengthOK((String) runtimeValue);
        if (runtimeValue instanceof Double && Double.isNaN((double) runtimeValue)) {
          runtimeValue = Double.NaN; // canonicalize NaN value
        }
        if (runtimeValue instanceof Float && Float.isNaN((float) runtimeValue)) {
          runtimeValue = Float.NaN; // canonicalize NaN value
        }
        if (!looksLikeObjToString && !tooLongString && runtimePrimitivesSeen.add(runtimeValue)) {
          // Have not seen this value before; add it to the component set.
          componentManager.addGeneratedSequence(Sequence.createSequenceForPrimitive(runtimeValue));
        }
      } else {
        Log.logPrintf("Making index " + i + " active.%n");
      }
    }
  }

  /**
   * Tries to create a new sequence. If the sequence is new (not already in the specified component
   * manager), then it is added to the manager's sequences.
   *
   * <p>This method returns null if:
   *
   * <ul>
   *   <li>it selects an operation but cannot generate inputs for the operation
   *   <li>it creates too large a method
   *   <li>it creates a duplicate sequence
   * </ul>
   *
   * This method modifies the list of operations that represent the set of methods under tests.
   * Specifically, if the selected operation used for creating a new and unique sequence is a
   * parameterless operation (a static constant method or no-argument constructor) it is removed
   * from the list of operations. Such a method will return the same thing every time it is invoked
   * (unless it's nondeterministic, but Randoop should not be run on nondeterministic methods). Once
   * invoked, its result is in the pool and there is no need to call the operation again and so we
   * will remove it from the list of operations.
   *
   * @return a new sequence, or null
   */
  private ExecutableSequence createNewUniqueSequence() {

    Log.logPrintf("-------------------------------------------%n");

    if (this.operations.isEmpty()) {
      return null;
    }

    // Select the next operation to use in constructing a new sequence.
    TypedOperation operation = operationSelector.selectOperation();
    Log.logPrintf("Selected operation: %s%n", operation);

    if (operation.isGeneric() || operation.hasWildcardTypes()) {
      try {
        operation = instantiator.instantiate((TypedClassOperation) operation);
      } catch (Throwable e) {
        if (GenInputsAbstract.fail_on_generation_error) {
          if (operation.isMethodCall() || operation.isConstructorCall()) {
            String opName = operation.getOperation().getReflectionObject().toString();
            throw new RandoopInstantiationError(opName, e);
          }
        } else {
          operationHistory.add(operation, OperationOutcome.SEQUENCE_DISCARDED);
          Log.logPrintf("Sequence discarded: Instantiation error for operation%n %s%n", operation);
          Log.logStackTrace(e);
          System.out.printf("Instantiation error for operation%n %s%n", operation);
          return null;
        }
      }
      if (operation == null) { // failed to instantiate generic
        Log.logPrintf("Failed to instantiate generic operation%n", operation);
        return null;
      }
    }

    // add flags here
    InputsAndSuccessFlag inputs;
    try {
      inputs = selectInputs(operation);
    } catch (Throwable e) {
      if (GenInputsAbstract.fail_on_generation_error) {
        throw new RandoopGenerationError(operation, e);
      } else {
        operationHistory.add(operation, OperationOutcome.SEQUENCE_DISCARDED);
        Log.logPrintf("Sequence discarded: Error selecting inputs for operation: %s%n", operation);
        Log.logStackTrace(e);
        System.out.println("Error selecting inputs for operation: " + operation);
        e.printStackTrace();
        return null;
      }
    }

    if (!inputs.success) {
      operationHistory.add(operation, OperationOutcome.NO_INPUTS_FOUND);
      Log.logPrintf("Failed to find inputs for operation: %s%n", operation);
      return null;
    }

    Sequence concatSeq = Sequence.concatenate(inputs.sequences);

    // Figure out input variables.
    List<Variable> inputVars = new ArrayList<>();
    for (Integer inputIndex : inputs.indices) {
      Variable v = concatSeq.getVariable(inputIndex);
      inputVars.add(v);
    }

    Sequence newSequence = concatSeq.extend(operation, inputVars);

    // With .1 probability, do a "repeat" heuristic.
    if (GenInputsAbstract.repeat_heuristic && Randomness.nextRandomInt(10) == 0) {
      int times = Randomness.nextRandomInt(100);
      newSequence = repeat(newSequence, operation, times);
      Log.logPrintf("repeat-heuristic>>> %s %s%n", times, newSequence.toCodeString());
    }

    // A parameterless operation (a static constant method or no-argument constructor) returns the
    // same thing every time it is invoked. Since we have just invoked it, its result will be in the
    // pool.
    // There is no need to call this operation again, so remove it from the list of operations.
    if (operation.getInputTypes().isEmpty()) {
      operationHistory.add(operation, OperationOutcome.REMOVED);
      operations.remove(operation);
    }

    // Discard if sequence is larger than size limit
    if (newSequence.size() > GenInputsAbstract.maxsize) {
      operationHistory.add(operation, OperationOutcome.SEQUENCE_DISCARDED);
      Log.logPrintf(
          "Sequence discarded: size %d exceeds maximum allowed size %d%n",
          newSequence.size(), GenInputsAbstract.maxsize);
      return null;
    }

    randoopConsistencyTests(newSequence);

    // Discard if sequence is a duplicate.
    if (this.allSequences.contains(newSequence)) {
      operationHistory.add(operation, OperationOutcome.SEQUENCE_DISCARDED);
      Log.logPrintf("Sequence discarded: the same sequence was previously created.%n");
      return null;
    }

    this.allSequences.add(newSequence);

    randoopConsistencyTest2(newSequence);

    Log.logPrintf("Successfully created new unique sequence:%n%s%n", newSequence.toString());

    ExecutableSequence result = new ExecutableSequence(newSequence);

    // Keep track of any input sequences that are used in this sequence.
    result.componentSequences = inputs.sequences;

    return result;
  }

  /**
   * Adds the given operation to a new {@code Sequence} with the statements of this object as a
   * prefix, repeating the operation the given number of times. Used during generation.
   *
   * @param seq the sequence to extend
   * @param operation the {@link TypedOperation} to repeat
   * @param times the number of times to repeat the {@link Operation}
   * @return a new {@code Sequence}
   */
  private Sequence repeat(Sequence seq, TypedOperation operation, int times) {
    Sequence retval = new Sequence(seq.statements);
    for (int i = 0; i < times; i++) {
      List<Integer> vil = new ArrayList<>();
      for (Variable v : retval.getInputs(retval.size() - 1)) {
        if (v.getType().equals(JavaTypes.INT_TYPE)) {
          int randint = Randomness.nextRandomInt(100);
          retval =
              retval.extend(
                  TypedOperation.createPrimitiveInitialization(JavaTypes.INT_TYPE, randint));
          vil.add(retval.size() - 1);
        } else {
          vil.add(v.getDeclIndex());
        }
      }
      List<Variable> vl = new ArrayList<>();
      for (Integer vi : vil) {
        vl.add(retval.getVariable(vi));
      }
      retval = retval.extend(operation, vl);
    }
    return retval;
  }

  // If debugging is enabled,
  // adds the string corresponding to the given newSequences to the
  // set allSequencesAsCode. The latter set is intended to mirror
  // the set allSequences, but stores strings instead of Sequences.
  private void randoopConsistencyTest2(Sequence newSequence) {
    // Testing code.
    if (GenInputsAbstract.debug_checks) {
      this.allsequencesAsCode.add(newSequence.toCodeString());
      this.allsequencesAsList.add(newSequence);
    }
  }

  // Checks that the set allSequencesAsCode contains a set of strings
  // equivalent to the sequences in allSequences.
  private void randoopConsistencyTests(Sequence newSequence) {
    // Testing code.
    if (GenInputsAbstract.debug_checks) {
      String code = newSequence.toCodeString();
      if (this.allSequences.contains(newSequence)) {
        if (!this.allsequencesAsCode.contains(code)) {
          throw new IllegalStateException(code);
        }
      } else {
        if (this.allsequencesAsCode.contains(code)) {
          int index = this.allsequencesAsCode.indexOf(code);
          StringBuilder b = new StringBuilder();
          Sequence co = this.allsequencesAsList.get(index);
          assert co.equals(newSequence); // XXX this was a floating call to equals
          b.append("new component:")
              .append(Globals.lineSep)
              .append("")
              .append(newSequence.toString())
              .append("")
              .append(Globals.lineSep)
              .append("as code:")
              .append(Globals.lineSep)
              .append("")
              .append(code)
              .append(Globals.lineSep);
          b.append("existing component:")
              .append(Globals.lineSep)
              .append("")
              .append(this.allsequencesAsList.get(index).toString())
              .append("")
              .append(Globals.lineSep)
              .append("as code:")
              .append(Globals.lineSep)
              .append("")
              .append(this.allsequencesAsList.get(index).toCodeString());
          throw new IllegalStateException(b.toString());
        }
      }
    }
  }

  /**
   * This method is responsible for doing two things:
   *
   * <ol>
   *   <li>Selecting at random a collection of sequences that can be used to create input values for
   *       the given statement, and
   *   <li>Selecting at random valid indices to the above sequence specifying the values to be used
   *       as input to the statement.
   * </ol>
   *
   * <p>The selected sequences and indices are wrapped in an InputsAndSuccessFlag object and
   * returned. If an appropriate collection of sequences and indices was not found (e.g. because
   * there are no sequences in the componentManager that create values of some type required by the
   * statement), the success flag of the returned object is false.
   *
   * @param operation the statement to analyze
   * @return the selected sequences and indices
   */
  @SuppressWarnings("unchecked")
  private InputsAndSuccessFlag selectInputs(TypedOperation operation) {

    // Variable inputTypes contains the values required as input to the
    // statement given as a parameter to the selectInputs method.

    TypeTuple inputTypes = operation.getInputTypes();
    Log.logPrintf("selectInputs:  inputTypes=%s%n", inputTypes);

    // The rest of the code in this method will attempt to create
    // a sequence that creates at least one value of type T for
    // every type T in inputTypes, and thus can be used to create all the
    // inputs for the statement.
    // We denote this goal sequence as "S". We don't create S explicitly, but
    // define it as the concatenation of the following list of sequences.
    // In other words, S = sequences[0] + ... + sequences[sequences.size()-1].
    // (This representation choice is for efficiency: it is cheaper to perform
    // a single concatenation of the subsequences in the end than to repeatedly
    // extend S.)

    List<Sequence> sequences = new ArrayList<>();

    // We store the total size of S in the following variable.

    int totStatements = 0;

    // The method also returns a list of randomly-selected variables to
    // be used as inputs to the statement, represented as indices into S.
    // For example, given as statement a method M(T1)/T2 that takes as input
    // a value of type T1 and returns a value of type T2, this method might
    // return, for example, the sequence
    //
    // T0 var0 = new T0(); T1 var1 = var0.getT1()"
    //
    // and the singleton list [0] that represents variable var1. The variable
    // indices are stored in the following list. Upon successful completion
    // of this method, variables will contain inputTypes.size() variables.
    // Note additionally that for every i in variables, 0 <= i < |S|.

    List<Integer> variables = new ArrayList<>();

    // [Optimization]
    // The following two variables are used in the loop below only when
    // an alias ratio is present (GenInputsAbstract.alias_ratio != null).
    // Their purpose is purely to improve efficiency. For a given loop iteration
    // i, "types" contains the types of all variables in S, and "typesToVars"
    // maps each type to all variable indices of the given type.
    SubTypeSet types = new SubTypeSet(false);
    MultiMap<Type, Integer> typesToVars = new MultiMap<>();

    for (int i = 0; i < inputTypes.size(); i++) {
      Type inputType = inputTypes.get(i);

      // true if statement st represents an instance method, and we are
      // currently selecting a value to act as the receiver for the method.
      boolean isReceiver = (i == 0 && operation.isMessage() && !operation.isStatic());

      // If alias ratio is given, attempt with some probability to use a
      // variable already in S.
      if (GenInputsAbstract.alias_ratio != 0
          && Randomness.weightedCoinFlip(GenInputsAbstract.alias_ratio)) {

        // candidateVars will store the indices that can serve as input to the
        // i-th input in st.
        List<SimpleList<Integer>> candidateVars = new ArrayList<>();

        // For each type T in S compatible with inputTypes[i], add all the
        // indices in S of type T.
        for (Type match : types.getMatches(inputType)) {
          // Sanity check: the domain of typesToVars contains all the types in
          // variable types.
          assert typesToVars.keySet().contains(match);
          candidateVars.add(new SimpleArrayList<Integer>(typesToVars.getValues(match)));
        }

        // If any type-compatible variables found, pick one at random as the
        // i-th input to st.
        SimpleList<Integer> candidateVars2 = new ListOfLists<>(candidateVars);
        if (!candidateVars2.isEmpty()) {
          int randVarIdx = Randomness.nextRandomInt(candidateVars2.size());
          Integer randVar = candidateVars2.get(randVarIdx);
          variables.add(randVar);
          continue;
        }
      }

      // The user may have requested that we use null values as inputs with some given frequency.
      // If this is the case, then use null instead with some probability.
      if (!isReceiver
          && GenInputsAbstract.null_ratio != 0
          && Randomness.weightedCoinFlip(GenInputsAbstract.null_ratio)) {
        Log.logPrintf("null-ratio option given. Randomly decided to use null as input.%n");
        TypedOperation st = TypedOperation.createNullOrZeroInitializationForType(inputType);
        Sequence seq = new Sequence().extend(st, Collections.emptyList());
        variables.add(totStatements);
        sequences.add(seq);
        assert seq.size() == 1;
        totStatements++;
        continue;
      }

      // If we got here, it means we will not attempt to use null or a value already defined in S,
      // so we will have to augment S with new statements that yield a value of type inputTypes[i].
      // We will do this by assembling a list of candidate sequences (stored in the list declared
      // immediately below) that create one or more values of the appropriate type,
      // randomly selecting a single sequence from this list, and appending it to S.
      SimpleList<Sequence> candidates;

      // We use one of two ways to gather candidate sequences, but the second
      // case below is by far the most common.

      if (inputType.isArray()) {

        // 1. If T=inputTypes[i] is an array type, ask the component manager for all sequences
        // of type T (list l1), but also try to directly build some sequences
        // that create arrays (list l2).
        Log.logPrintf("Array creation heuristic: will create helper array of type %s%n", inputType);
        SimpleList<Sequence> l1 = componentManager.getSequencesForType(operation, i, isReceiver);
        SimpleList<Sequence> l2 =
            HelperSequenceCreator.createArraySequence(componentManager, inputType);
        candidates = new ListOfLists<>(l1, l2);
        Log.logPrintf("Array creation heuristic: " + candidates.size() + " candidates%n");

      } else if (inputType.isParameterized()
          && ((InstantiatedType) inputType)
              .getGenericClassType()
              .isSubtypeOf(JDKTypes.COLLECTION_TYPE)) {
        InstantiatedType classType = (InstantiatedType) inputType;

        SimpleList<Sequence> l1 = componentManager.getSequencesForType(operation, i, isReceiver);
        Log.logPrintf("Collection creation heuristic: will create helper of type %s%n", classType);
        SimpleArrayList<Sequence> l2 = new SimpleArrayList<>();
        Sequence creationSequence =
            HelperSequenceCreator.createCollection(componentManager, classType);
        if (creationSequence != null) {
          l2.add(creationSequence);
        }
        candidates = new ListOfLists<>(l1, l2);

      } else {

        // 2. COMMON CASE: ask the component manager for all sequences that
        // yield the required type.
        Log.logPrintf("Will query component set for objects of type %s%n", inputType);
        candidates = componentManager.getSequencesForType(operation, i, isReceiver);
      }
      assert candidates != null;
      Log.logPrintf("number of candidate components: %s%n", candidates.size());

      if (candidates.isEmpty()) {
        // We were not able to find (or create) any sequences of type inputTypes[i].
        // Try to use null if allowed.
        if (isReceiver) {
          Log.logPrintf("No sequences of receiver type.%n");
          return new InputsAndSuccessFlag(false, null, null);
        } else if (GenInputsAbstract.forbid_null) {
          Log.logPrintf(
              "No sequences of type, and forbid-null option is true. Failed to create new sequence.%n");
          return new InputsAndSuccessFlag(false, null, null);
        } else {
          Log.logPrintf(
              "Found no sequences of required type; will use null as " + i + "-th input%n");
          TypedOperation st = TypedOperation.createNullOrZeroInitializationForType(inputType);
          Sequence seq = new Sequence().extend(st, Collections.emptyList());
          variables.add(totStatements);
          sequences.add(seq);
          assert seq.size() == 1;
          totStatements++;
          // Null is not an interesting value to add to the set of
          // possible values to reuse, so we don't update typesToVars or types.
          continue;
        }
      }

      // At this point, we have a list of candidate sequences and need to select a
      // randomly-chosen sequence from the list.
      VarAndSeq varAndSeq = randomVariable(candidates, inputType, isReceiver);
      Variable randomVariable = varAndSeq.var;
      Sequence chosenSeq = varAndSeq.seq;

      // [Optimization.] Update optimization-related variables "types" and "typesToVars".
      if (GenInputsAbstract.alias_ratio != 0) {
        // Update types and typesToVars.
        for (int j = 0; j < chosenSeq.size(); j++) {
          Statement stk = chosenSeq.getStatement(j);
          if (stk.isNonreceivingInitialization()) {
            continue; // Prim decl not an interesting candidate for multiple
          }
          // uses.
          Type outType = stk.getOutputType();
          types.add(outType);
          typesToVars.add(outType, totStatements + j);
        }
      }

      variables.add(totStatements + randomVariable.index);
      sequences.add(chosenSeq);
      totStatements += chosenSeq.size();
    }

    return new InputsAndSuccessFlag(true, sequences, variables);
  }

  // A pair of a variable and a sequence
  private static class VarAndSeq {
    final Variable var;
    final Sequence seq;

    VarAndSeq(Variable var, Sequence seq) {
      this.var = var;
      this.seq = seq;
    }
  }

  /**
   * Return a variable of the given type.
   *
   * @param candidates sequences, each of which produces the given type; that is, each would be a
   *     legal return value
   * @param inputType the type of the chosen variable/sequence
   * @param isReceiver whether the value will be used as a receiver
   * @return a random variable of the given type, chosen from the candidates
   */
  VarAndSeq randomVariable(SimpleList<Sequence> candidates, Type inputType, boolean isReceiver) {
    // Log.logPrintf("entering randomVariable(%s)%n", inputType);
    for (int i = 0; i < 10; i++) { // can return null.  Try several times to get a non-null value.

      // if (Log.isLoggingOn()) {
      //   Log.logPrintf("randomVariable: %d candidates%n", candidates.size());
      //   for (int j = 0; j < candidates.size(); j++) {
      //     String candIndented
      //         = candidates.get(j).toString().trim().replace("\n", "\n            ");
      //     Log.logPrintf("  cand #%d: %s%n", j, candIndented);
      //   }
      // }

      Sequence chosenSeq = inputSequenceSelector.selectInputSequence(candidates);
      Log.logPrintf("chosenSeq: %s%n", chosenSeq);

      // TODO: the last statement might not be active -- it might not create a usable variable of
      // such a type.  An example is a void method that is called with only null arguments.
      // More generally, paying attention to only the last statement here seems like a reasonable
      // design choice, but it is inconsistent with how Randoop behaves in general, and all parts
      // of Randoop should be made consistent.  Alternative to the below (but this is a hack, and it
      // would be better to make the design cleaner):
      // Variable randomVariable = chosenSeq.randomVariableForType(inputType, isReceiver);

      // We are not done yet: we have chosen a sequence that yields a value of the required
      // type inputTypes[i], but it may produce more than one such value. Our last random
      // selection step is to select from among all possible values produced by the sequence.
      Variable randomVariable = chosenSeq.randomVariableForTypeLastStatement(inputType, isReceiver);

      if (randomVariable == null) {
        continue;
      }
      if (isReceiver
          && (chosenSeq.getCreatingStatement(randomVariable).isNonreceivingInitialization()
              || randomVariable.getType().isPrimitive())) {
        System.out.println();
        System.out.println("Selected null or a primitive as the receiver for a method call.");
        // System.out.printf("  operation = %s%n", operation);
        System.out.printf("  isReceiver = %s%n", isReceiver);
        System.out.printf("  randomVariable = %s%n", randomVariable);
        System.out.printf("    getType() = %s%n", randomVariable.getType());
        System.out.printf("    isPrimitive = %s%n", randomVariable.getType().isPrimitive());
        System.out.printf("  chosenSeq = {%n%s}%n", chosenSeq);
        System.out.printf(
            "    getCreatingStatement = %s%n", chosenSeq.getCreatingStatement(randomVariable));
        System.out.printf(
            "    isNonreceivingInitialization = %s%n",
            chosenSeq.getCreatingStatement(randomVariable).isNonreceivingInitialization());
        continue;
        // throw new RandoopBug(
        //     "Selected null or primitive value as the receiver for a method call");
      }

      return new VarAndSeq(randomVariable, chosenSeq);
    }
    // Can't get here unless isReceiver is true.  TODO: fix design so this cannot happen.
    assert isReceiver;
    // Try every element of the list, in order.
    List<VarAndSeq> validResults = new ArrayList<>();
    for (int i = 0; i < candidates.size(); i++) {
      Sequence s = candidates.get(i);
      Variable randomVariable = s.randomVariableForTypeLastStatement(inputType, isReceiver);
      validResults.add(new VarAndSeq(randomVariable, s));
    }
    if (validResults.size() == 0) {
      throw new RandoopBug(
          String.format(
              "Failed to select %svariable with input type %s",
              (isReceiver ? "receiver " : ""), inputType));
    }
    return Randomness.randomMember(validResults);
  }

  @Override
  public int numGeneratedSequences() {
    return allSequences.size();
  }

  @Override
  public String toString() {
    return "ForwardGenerator("
        + String.join(
            ";" + Globals.lineSep + "    ",
            String.join(
                ", ",
                "steps: " + num_steps,
                "null steps: " + null_steps,
                "num_sequences_generated: " + num_sequences_generated),
            String.join(
                ", ",
                "allSequences: " + allSequences.size(),
                "regresson seqs: " + outRegressionSeqs.size(),
                "error seqs: "
                    + outErrorSeqs.size()
                    + "="
                    + num_failing_sequences
                    + "="
                    + getErrorTestSequences().size(),
                "invalid seqs: " + invalidSequenceCount,
                "subsumed_sequences: " + subsumed_sequences.size(),
                "num_failed_output_test: " + num_failed_output_test),
            String.join(
                "sideEffectFreeMethods:" + sideEffectFreeMethods.size(),
                "runtimePrimitivesSeen:" + runtimePrimitivesSeen.size()))
        + ")";
  }
}<|MERGE_RESOLUTION|>--- conflicted
+++ resolved
@@ -84,6 +84,7 @@
    * @param sideEffectFreeMethods side-effect-free methods
    * @param limits limits for generation, after which the generator will stop
    * @param componentManager stores previously-generated sequences
+   * @param stopper determines when the test generation process should conclude. Can be null.
    * @param listenerManager manages notifications for listeners
    * @param classesUnderTest set of classes under test
    */
@@ -92,27 +93,7 @@
       Set<TypedOperation> sideEffectFreeMethods,
       GenInputsAbstract.Limits limits,
       ComponentManager componentManager,
-<<<<<<< HEAD
       IStopper stopper,
-      RandoopListenerManager listenerManager) {
-    this(operations, observers, limits, componentManager, stopper, listenerManager, -1, null, null);
-  }
-
-  /**
-   * Initialize the Forward Generator.
-   *
-   * @param operations list of methods under test
-   * @param observers side-effect free observer methods
-   * @param limits limits test generation process
-   * @param componentManager container for sequences that are used to generate new sequences
-   * @param stopper determines when the test generation process should conclude
-   * @param listenerManager TODO: apparently unused according to {@link RandoopListenerManager}
-   * @param numClasses number of classes under test, expected to be non-negative if GRT Constant
-   *     Mining is enabled
-   * @param literalTermFrequencies map from literal to its frequency observed in all classes under
-   *     test, expected to be non-null if GRT Constant Mining is enabled
-   * @param classesUnderTest the classes that are under test
-=======
       RandoopListenerManager listenerManager,
       Set<ClassOrInterfaceType> classesUnderTest) {
     this(
@@ -120,22 +101,27 @@
         sideEffectFreeMethods,
         limits,
         componentManager,
+        stopper,
+        listenerManager,
+        -1,
         null,
-        listenerManager,
         classesUnderTest);
   }
 
   /**
    * Create a forward generator.
    *
-   * @param operations list of operations under test
+   * @param operations list of methods under test
    * @param sideEffectFreeMethods side-effect-free methods
    * @param limits limits for generation, after which the generator will stop
-   * @param componentManager stores previously-generated sequences
-   * @param stopper optional, additional stopping criterion for the generator. Can be null.
-   * @param listenerManager manages notifications for listeners
-   * @param classesUnderTest set of classes under test
->>>>>>> adeade0d
+   * @param componentManager container for sequences that are used to generate new sequences
+   * @param stopper determines when the test generation process should conclude. Can be null.
+   * @param listenerManager TODO: apparently unused according to {@link RandoopListenerManager}
+   * @param numClasses number of classes under test, expected to be non-negative if GRT Constant
+   *     Mining is enabled
+   * @param literalTermFrequencies map from literal to its frequency observed in all classes under
+   *     test, expected to be non-null if GRT Constant Mining is enabled
+   * @param classesUnderTest the classes that are under test
    */
   public ForwardGenerator(
       List<TypedOperation> operations,
