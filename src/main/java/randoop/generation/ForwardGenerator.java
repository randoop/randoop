--- conflicted
+++ resolved
@@ -940,14 +940,7 @@
                 "invalid seqs: " + invalidSequenceCount,
                 "subsumed_sequences: " + subsumed_sequences.size(),
                 "num_failed_output_test: " + num_failed_output_test),
-<<<<<<< HEAD
-            String.join(
-                ", ",
-                "sideEffectFreeMethods: " + sideEffectFreeMethods.size(),
-                "runtimePrimitivesSeen: " + runtimePrimitivesSeen.size()))
-=======
             String.join(", ", "sideEffectFreeMethods: " + sideEffectFreeMethods.size()))
->>>>>>> 7f6fa95d
         + ")"; // matches open paren in "ForwardGenerator(".
   }
 }