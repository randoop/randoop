package randoop.generation;

import java.util.ArrayList;
import java.util.Collections;
import java.util.Iterator;
import java.util.LinkedHashSet;
import java.util.List;
import java.util.Set;
import java.util.StringJoiner;
import org.checkerframework.checker.nullness.qual.Nullable;
import org.plumelib.util.CollectionsPlume;
import org.plumelib.util.StringsPlume;
import org.plumelib.util.SystemPlume;
import randoop.DummyVisitor;
import randoop.Globals;
import randoop.NormalExecution;
import randoop.SubTypeSet;
import randoop.main.GenInputsAbstract;
import randoop.main.RandoopBug;
import randoop.operation.NonreceiverTerm;
import randoop.operation.Operation;
import randoop.operation.TypedClassOperation;
import randoop.operation.TypedOperation;
import randoop.reflection.RandoopInstantiationError;
import randoop.reflection.TypeInstantiator;
import randoop.sequence.ExecutableSequence;
import randoop.sequence.Sequence;
import randoop.sequence.SequenceExceptionError;
import randoop.sequence.Statement;
import randoop.sequence.Value;
import randoop.sequence.Variable;
import randoop.test.DummyCheckGenerator;
import randoop.types.ClassOrInterfaceType;
import randoop.types.InstantiatedType;
import randoop.types.JDKTypes;
import randoop.types.JavaTypes;
import randoop.types.Type;
import randoop.types.TypeTuple;
import randoop.util.ListOfLists;
import randoop.util.Log;
import randoop.util.MultiMap;
import randoop.util.Randomness;
import randoop.util.SimpleArrayList;
import randoop.util.SimpleList;

/** Randoop's forward, component-based generator. */
public class ForwardGenerator extends AbstractGenerator {

  /**
   * The set of ALL sequences ever generated, including sequences that were executed and then
   * discarded.
   *
   * <p>This must be ordered by insertion to allow for flaky test history collection in {@link
   * randoop.main.GenTests#printSequenceExceptionError(AbstractGenerator, SequenceExceptionError)}.
   */
  private final LinkedHashSet<Sequence> allSequences = new LinkedHashSet<>();

  /** The side-effect-free methods. */
  private final Set<TypedOperation> sideEffectFreeMethods;

  /**
   * Set and used only if {@link GenInputsAbstract#debug_checks}==true. This contains the same
   * components as {@link #allSequences}, in the same order, but stores them as strings obtained via
   * the toCodeString() method.
   */
  private final List<String> allsequencesAsCode = new ArrayList<>();

  /**
   * Set and used only if {@link GenInputsAbstract#debug_checks}==true. This contains the same
   * components as {@link #allSequences}, in the same order, but can be accessed by index.
   */
  private final List<Sequence> allsequencesAsList = new ArrayList<>();

  private final TypeInstantiator instantiator;

  /** How to select sequences as input for creating new sequences. */
  private final InputSequenceSelector inputSequenceSelector;

  /** How to select the method to use for creating a new sequence. */
  private final TypedOperationSelector operationSelector;

  /**
   * The set of all primitive values seen during generation and execution of sequences. This set is
   * used to tell if a new primitive value has been generated, to add the value to the components.
   *
   * <p>Each value in the collection is a primitive wrapper or a String.
   */
  private Set<Object> runtimePrimitivesSeen = new LinkedHashSet<>();

  /**
   * Create a forward generator.
   *
   * @param operations list of operations under test
   * @param sideEffectFreeMethods side-effect-free methods
   * @param limits limits for generation, after which the generator will stop
   * @param componentManager stores previously-generated sequences
   * @param listenerManager manages notifications for listeners
   * @param classesUnderTest set of classes under test
   */
  public ForwardGenerator(
      List<TypedOperation> operations,
      Set<TypedOperation> sideEffectFreeMethods,
      GenInputsAbstract.Limits limits,
      ComponentManager componentManager,
      RandoopListenerManager listenerManager,
      Set<ClassOrInterfaceType> classesUnderTest) {
    this(
        operations,
        sideEffectFreeMethods,
        limits,
        componentManager,
        /*stopper=*/ null,
        listenerManager,
        classesUnderTest);
  }

  /**
   * Create a forward generator.
   *
   * @param operations list of operations under test
   * @param sideEffectFreeMethods side-effect-free methods
   * @param limits limits for generation, after which the generator will stop
   * @param componentManager stores previously-generated sequences
   * @param stopper optional, additional stopping criterion for the generator. Can be null.
   * @param listenerManager manages notifications for listeners
   * @param classesUnderTest set of classes under test
   */
  public ForwardGenerator(
      List<TypedOperation> operations,
      Set<TypedOperation> sideEffectFreeMethods,
      GenInputsAbstract.Limits limits,
      ComponentManager componentManager,
      IStopper stopper,
      RandoopListenerManager listenerManager,
      Set<ClassOrInterfaceType> classesUnderTest) {
    super(operations, limits, componentManager, stopper, listenerManager);

    this.sideEffectFreeMethods = sideEffectFreeMethods;
    this.instantiator = componentManager.getTypeInstantiator();

    initializeRuntimePrimitivesSeen();

    switch (GenInputsAbstract.method_selection) {
      case UNIFORM:
        this.operationSelector = new UniformRandomMethodSelection(operations);
        break;
      case BLOODHOUND:
        this.operationSelector = new Bloodhound(operations, classesUnderTest);
        break;
      default:
        throw new Error("Unhandled method_selection: " + GenInputsAbstract.method_selection);
    }

    switch (GenInputsAbstract.input_selection) {
      case SMALL_TESTS:
        inputSequenceSelector = new SmallTestsSequenceSelection();
        break;
      case UNIFORM:
        inputSequenceSelector = new UniformRandomSequenceSelection();
        break;
      default:
        throw new Error("Unhandled input_selection: " + GenInputsAbstract.input_selection);
    }
  }

  /**
   * Take action based on the given {@link Sequence} that was classified as a regression test.
   *
   * @param sequence the new sequence that was classified as a regression test
   */
  @Override
  public void newRegressionTestHook(Sequence sequence) {
    operationSelector.newRegressionTestHook(sequence);
  }

  /**
   * The runtimePrimitivesSeen set contains primitive values seen during generation/execution and is
   * used to determine new values that should be added to the component set. The component set
   * initially contains a set of primitive sequences; this method puts those primitives in this set.
   */
  // XXX this is goofy - these values are available in other ways
  private void initializeRuntimePrimitivesSeen() {
    for (Sequence s : componentManager.getAllPrimitiveSequences()) {
      ExecutableSequence es = new ExecutableSequence(s);
      es.execute(new DummyVisitor(), new DummyCheckGenerator());
      NormalExecution e = (NormalExecution) es.getResult(0);
      Object runtimeValue = e.getRuntimeValue();
      runtimePrimitivesSeen.add(runtimeValue);
    }
  }

  @Override
  public @Nullable ExecutableSequence step() {

    final int nanoPerMilli = 1000000;
    final long nanoPerOne = 1000000000L;
    // 1 second, in nanoseconds
    final long timeWarningLimit = 1 * nanoPerOne;

    long startTime = System.nanoTime();

    if (componentManager.numGeneratedSequences() % GenInputsAbstract.clear == 0) {
      componentManager.clearGeneratedSequences();
    }
    if (SystemPlume.usedMemory(false) > GenInputsAbstract.clear_memory
        && SystemPlume.usedMemory(true) > GenInputsAbstract.clear_memory) {
      componentManager.clearGeneratedSequences();
    }

    ExecutableSequence eSeq = createNewUniqueSequence();

    if (eSeq == null) {
      long gentime = System.nanoTime() - startTime;
      if (gentime > timeWarningLimit) {
        System.out.printf(
            "Long generation time %d msec for null sequence.%n", gentime / nanoPerMilli);
      }
      return null;
    }

    if (GenInputsAbstract.dontexecute) {
      this.componentManager.addGeneratedSequence(eSeq.sequence);
      long gentime = System.nanoTime() - startTime;
      if (gentime > timeWarningLimit) {
        System.out.printf("Long generation time %d msec for%n", gentime / nanoPerMilli);
        System.out.println(eSeq.sequence);
      }
      return null;
    }

    setCurrentSequence(eSeq.sequence);

    long gentime1 = System.nanoTime() - startTime;

    // Useful for debugging non-terminating sequences.
    // System.out.printf("step() is considering: %n%s%n%n", eSeq.sequence);

    eSeq.execute(executionVisitor, checkGenerator);

    startTime = System.nanoTime(); // reset start time.

    determineActiveIndices(eSeq);

    if (eSeq.sequence.hasActiveFlags()) {
      componentManager.addGeneratedSequence(eSeq.sequence);
    }

    long gentime2 = System.nanoTime() - startTime;

    eSeq.gentime = gentime1 + gentime2;

    if (eSeq.gentime > timeWarningLimit) {
      System.out.printf(
          "Long generation time %d msec (= %d + %d) for%n",
          eSeq.gentime / nanoPerMilli, gentime1 / nanoPerMilli, gentime2 / nanoPerMilli);
      System.out.println(eSeq.sequence);
    }
    if (eSeq.exectime > 10 * timeWarningLimit) {
      System.out.printf("Long execution time %d sec for%n", eSeq.exectime / nanoPerOne);
      System.out.println(eSeq.sequence);
    }

    return eSeq;
  }

  @Override
  public LinkedHashSet<Sequence> getAllSequences() {
    return this.allSequences;
  }

  /**
   * Determines what indices in the given sequence are active. (Actually, sets some indices as not
   * active, since the default is that every index is active.)
   *
   * <p>An active index i means that the i-th method call creates an interesting/useful value that
   * can be used as an input to a larger sequence; inactive indices are never used as inputs. The
   * SequenceCollection to which the given sequences is added only considers the active indices when
   * deciding whether the sequence creates values of a given type.
   *
   * <p>In addition to determining active indices, this method determines if any primitive values
   * created during execution of the sequence are new values not encountered before. Such values are
   * added to the component manager so they can be used during subsequent generation attempts.
   *
   * @param seq the sequence, all of whose indices are initially marked as active
   */
  private void determineActiveIndices(ExecutableSequence seq) {

    if (seq.hasNonExecutedStatements()) {
      Log.logPrintf("Sequence has non-executed statements: excluding from extension pool.%n");
      Log.logPrintf(
          "Non-executed statement: %s%n", seq.statementToCodeString(seq.getNonExecutedIndex()));
      seq.sequence.clearAllActiveFlags();
      return;
    }

    if (seq.hasFailure()) {
      Log.logPrintf("Sequence has failure: excluding from extension pool.%n");
      Log.logPrintf("Failing sequence: %s%n", seq.toCodeString());
      seq.sequence.clearAllActiveFlags();
      return;
    }

    if (seq.hasInvalidBehavior()) {
      Log.logPrintf(
          "Sequence has invalid behavior (%s): excluding from extension pool.%n", seq.getChecks());
      Log.logPrintf("Invalid sequence: %s%n", seq.toCodeString());
      seq.sequence.clearAllActiveFlags();
      return;
    }

    if (!seq.isNormalExecution()) {
      int i = seq.getNonNormalExecutionIndex();
      Log.logPrintf(
          "Excluding from extension pool due to exception or failure in statement %d%n", i);
      Log.logPrintf("  Statement: %s%n", seq.statementToCodeString(i));
      Log.logPrintf("  Result: %s%n", seq.getResult(i));
      seq.sequence.clearAllActiveFlags();
      return;
    }

    if (!Value.lastValueSizeOk(seq)) {
      int i = seq.sequence.statements.size() - 1;
      Log.logPrintf(
          "Excluding from extension pool due to value too large in last statement %d%n", i);
      Log.logPrintf("  Statement: %s%n", seq.statementToCodeString(i));
      seq.sequence.clearAllActiveFlags();
      return;
    }

    // Clear the active flags of some statements
    for (int i = 0; i < seq.sequence.size(); i++) {

      // If there is no return value, clear its active flag.
      // Cast succeeds because of isNormalExecution clause earlier in this method.
      NormalExecution e = (NormalExecution) seq.getResult(i);
      Object runtimeValue = e.getRuntimeValue();
      if (runtimeValue == null) {
        Log.logPrintf("Making index " + i + " inactive (value is null)%n");
        seq.sequence.clearActiveFlag(i);
        continue;
      }

      // If it is a call to a side-effect-free method, clear the active flag of
      // its receiver and arguments. (This method doesn't side effect the receiver or
      // any argument, so Randoop should use some other shorter sequence
      // that produces the value.)
      Sequence stmts = seq.sequence;
      Statement stmt = stmts.statements.get(i);
      boolean isSideEffectFree =
          stmt.isMethodCall() && sideEffectFreeMethods.contains(stmt.getOperation());
      Log.logPrintf("isSideEffectFree => %s for %s%n", isSideEffectFree, stmt);
      if (isSideEffectFree) {
        List<Integer> inputVars = stmts.getInputsAsAbsoluteIndices(i);
        for (Integer inputIndex : inputVars) {
          seq.sequence.clearActiveFlag(inputIndex);
        }
      }

      Class<?> objectClass = runtimeValue.getClass();

      // If it is an array that is too long, clear its active flag.
      if (objectClass.isArray() && !Value.arrayLengthOk(runtimeValue)) {
        seq.sequence.clearActiveFlag(i);
        continue;
      }

      // If its runtime value is a primitive value, clear its active flag,
      // and if the value is new, add a sequence corresponding to that value.
      // This yields shorter tests than using the full sequence that produced
      // the value.
      if (NonreceiverTerm.isNonreceiverType(objectClass) && !objectClass.equals(Class.class)) {
        Log.logPrintf("Making index " + i + " inactive (value is a primitive)%n");
        seq.sequence.clearActiveFlag(i);

        boolean looksLikeObjToString =
            (runtimeValue instanceof String)
                && Value.looksLikeObjectToString((String) runtimeValue);
        boolean tooLongString =
            (runtimeValue instanceof String) && !Value.escapedStringLengthOk((String) runtimeValue);
        if (runtimeValue instanceof Double && Double.isNaN((double) runtimeValue)) {
          runtimeValue = Double.NaN; // canonicalize NaN value
        }
        if (runtimeValue instanceof Float && Float.isNaN((float) runtimeValue)) {
          runtimeValue = Float.NaN; // canonicalize NaN value
        }
        if (!looksLikeObjToString && !tooLongString && runtimePrimitivesSeen.add(runtimeValue)) {
          // Have not seen this value before; add it to the component set.
          componentManager.addGeneratedSequence(Sequence.createSequenceForPrimitive(runtimeValue));
        }
        continue;
      }

      Log.logPrintf("Making index " + i + " active.%n");
    }
  }

  /**
   * Tries to create a new sequence. If the sequence is new (not already in the specified component
   * manager), then adds it to the manager's sequences.
   *
   * <p>This method returns null if:
   *
   * <ul>
   *   <li>it selects an operation but cannot generate inputs for the operation
   *   <li>it creates too large a method
   *   <li>it creates a duplicate sequence
   * </ul>
   *
   * This method modifies the list of operations that represent the set of methods under tests.
   * Specifically, if the selected operation used for creating a new and unique sequence is a
   * parameterless operation (a static constant method or no-argument constructor) it is removed
   * from the list of operations. Such a method will return the same thing every time it is invoked
   * (unless it's nondeterministic, but Randoop should not be run on nondeterministic methods). Once
   * invoked, its result is in the pool and there is no need to call the operation again and so we
   * will remove it from the list of operations.
   *
   * @return a new sequence, or null
   */
  private ExecutableSequence createNewUniqueSequence() {

    Log.logPrintf("-------------------------------------------%n");
    if (Log.isLoggingOn()) {
      Log.logPrintln(
          "Memory used: " + StringsPlume.abbreviateNumber(SystemPlume.usedMemory(false)));
    }

    if (this.operations.isEmpty()) {
      return null;
    }

    // Select the next operation to use in constructing a new sequence.
    TypedOperation operation = operationSelector.selectOperation();
    Log.logPrintf("Selected operation: %s%n", operation);

    if (operation.isGeneric() || operation.hasWildcardTypes()) {
      try {
        operation = instantiator.instantiate((TypedClassOperation) operation);
      } catch (Throwable e) {
        if (GenInputsAbstract.fail_on_generation_error) {
          if (operation.isMethodCall() || operation.isConstructorCall()) {
            String opName = operation.getOperation().getReflectionObject().toString();
            throw new RandoopInstantiationError(opName, e);
          }
        } else {
          operationHistory.add(operation, OperationOutcome.SEQUENCE_DISCARDED);
          Log.logPrintf("Sequence discarded: Instantiation error for operation%n %s%n", operation);
          Log.logStackTrace(e);
          System.out.printf("Instantiation error for operation%n %s%n", operation);
          return null;
        }
      }
      if (operation == null) { // failed to instantiate generic
        Log.logPrintf("Failed to instantiate generic operation%n", operation);
        return null;
      }
    }

    // add flags here
    InputsAndSuccessFlag inputs;
    try {
      inputs = selectInputs(operation);
    } catch (Throwable e) {
      if (GenInputsAbstract.fail_on_generation_error) {
        throw new RandoopGenerationError(operation, e);
      } else {
        operationHistory.add(operation, OperationOutcome.SEQUENCE_DISCARDED);
        Log.logPrintf("Sequence discarded: Error selecting inputs for operation: %s%n", operation);
        Log.logStackTrace(e);
        System.out.println("Error selecting inputs for operation: " + operation);
        e.printStackTrace(System.out);
        return null;
      }
    }

    if (!inputs.success) {
      operationHistory.add(operation, OperationOutcome.NO_INPUTS_FOUND);
      Log.logPrintf("Failed to find inputs for operation: %s%n", operation);
      return null;
    }

    Sequence concatSeq = Sequence.concatenate(inputs.sequences);

    // Figure out input variables.
    List<Variable> inputVars = CollectionsPlume.mapList(concatSeq::getVariable, inputs.indices);

    Sequence newSequence = concatSeq.extend(operation, inputVars);

    // With .1 probability, do a "repeat" heuristic.
    if (GenInputsAbstract.repeat_heuristic && Randomness.nextRandomInt(10) == 0) {
      int times = Randomness.nextRandomInt(100);
      newSequence = repeat(newSequence, operation, times);
      Log.logPrintf("repeat-heuristic>>> %s %s%n", times, newSequence.toCodeString());
    }

    // Discard if sequence is larger than size limit
    if (newSequence.size() > GenInputsAbstract.maxsize) {
      operationHistory.add(operation, OperationOutcome.SEQUENCE_DISCARDED);
      Log.logPrintf(
          "Sequence discarded: size %d exceeds maximum allowed size %d%n",
          newSequence.size(), GenInputsAbstract.maxsize);
      return null;
    }

    randoopConsistencyTests(newSequence);

    // Discard if sequence is a duplicate.
    if (this.allSequences.contains(newSequence)) {
      operationHistory.add(operation, OperationOutcome.SEQUENCE_DISCARDED);
      Log.logPrintf("Sequence discarded: the same sequence was previously created.%n");
      return null;
    }

    this.allSequences.add(newSequence);

    randoopConsistencyTest2(newSequence);

    Log.logPrintf("Successfully created new unique sequence:%n%s%n", newSequence.toString());

    ExecutableSequence result = new ExecutableSequence(newSequence);

    // Keep track of any input sequences that are used in this sequence.
    result.componentSequences = inputs.sequences;

    return result;
  }

  /**
   * Adds the given operation to a new {@code Sequence} with the statements of this object as a
   * prefix, repeating the operation the given number of times. Used during generation.
   *
   * @param seq the sequence to extend
   * @param operation the {@link TypedOperation} to repeat
   * @param times the number of times to repeat the {@link Operation}
   * @return a new {@code Sequence}
   */
  private Sequence repeat(Sequence seq, TypedOperation operation, int times) {
    Sequence retseq = new Sequence(seq.statements);
    for (int i = 0; i < times; i++) {
      List<Variable> inputs = retseq.getInputs(retseq.size() - 1);
      List<Integer> vil = new ArrayList<>(inputs.size());
      for (Variable v : inputs) {
        if (v.getType().equals(JavaTypes.INT_TYPE)) {
          int randint = Randomness.nextRandomInt(100);
          retseq =
              retseq.extend(
                  TypedOperation.createPrimitiveInitialization(JavaTypes.INT_TYPE, randint));
          vil.add(retseq.size() - 1);
        } else {
          vil.add(v.getDeclIndex());
        }
      }
      Sequence currentRetseq = retseq;
      List<Variable> vl = CollectionsPlume.mapList(currentRetseq::getVariable, vil);
      retseq = retseq.extend(operation, vl);
    }
    return retseq;
  }

  // If debugging is enabled,
  // adds the string corresponding to the given newSequences to the
  // set allSequencesAsCode. The latter set is intended to mirror
  // the set allSequences, but stores strings instead of Sequences.
  private void randoopConsistencyTest2(Sequence newSequence) {
    // Testing code.
    if (GenInputsAbstract.debug_checks) {
      this.allsequencesAsCode.add(newSequence.toCodeString());
      this.allsequencesAsList.add(newSequence);
    }
  }

  // Checks that the set allSequencesAsCode contains a set of strings
  // equivalent to the sequences in allSequences.
  private void randoopConsistencyTests(Sequence newSequence) {
    if (!GenInputsAbstract.debug_checks) {
      return;
    }

    // If the sequence is new, both of these indices are -1.
    // If the sequence is not new, both indices are not -1 but are still the same.
    int sequenceIndex = this.allsequencesAsList.indexOf(newSequence);
    String code = newSequence.toCodeString();
    int codeIndex = this.allsequencesAsCode.indexOf(code);
    if (sequenceIndex != codeIndex) {
      // Trouble.  Prepare an error message.
      StringJoiner msg = new StringJoiner(System.lineSeparator());
      msg.add(
          String.format(
              "Different search results for sequence (index=%d) and its code (index=%d).",
              sequenceIndex, codeIndex));
      msg.add("new component:");
      msg.add(newSequence.toString());
      msg.add("new component's code:");
      msg.add(code);
      if (sequenceIndex != -1) {
        msg.add("stored code corresponding to found sequence:");
        msg.add(this.allsequencesAsList.get(sequenceIndex).toString());
      }
      if (codeIndex != -1) {
        msg.add("stored sequence corresponding to found code:");
        msg.add(this.allsequencesAsCode.get(codeIndex));
      }
      throw new IllegalStateException(msg.toString());
    }
  }

  /**
   * This method is responsible for doing two things:
   *
   * <ol>
   *   <li>Selecting at random a collection of sequences that can be used to create input values for
   *       the given statement, and
   *   <li>Selecting at random valid indices to the above sequence specifying the values to be used
   *       as input to the statement.
   * </ol>
   *
   * <p>The selected sequences and indices are wrapped in an InputsAndSuccessFlag object and
   * returned. If an appropriate collection of sequences and indices was not found (e.g. because
   * there are no sequences in the componentManager that create values of some type required by the
   * statement), the success flag of the returned object is false.
   *
   * @param operation the statement to analyze
   * @return the selected sequences and indices
   */
  @SuppressWarnings("unchecked")
  private InputsAndSuccessFlag selectInputs(TypedOperation operation) {

    // The input types for `operation`.
    TypeTuple inputTypes = operation.getInputTypes();
    Log.logPrintf("selectInputs:  inputTypes=%s%n", inputTypes);

    // The rest of the code in this method will attempt to create
    // a sequence that creates at least one value of type T for
    // every type T in inputTypes, and thus can be used to create all the
    // inputs for the statement.
    // We denote this goal sequence as "S". We don't create S explicitly, but
    // define it as the concatenation of the following list of sequences.
    // In other words, S = sequences[0] + ... + sequences[sequences.size()-1].
    // (This representation choice is for efficiency: it is cheaper to perform
    // a single concatenation of the subsequences in the end than to repeatedly
    // extend S.)

    // This might be shorter than inputTypes if some value is re-used as two inputs.
    List<Sequence> sequences = new ArrayList<>();

    // The total size of S
    int totStatements = 0;

    // Variables to
    // be used as inputs to the statement, represented as indices into S (ie, a reference to the
    // statement that declares the variable).  [TODO: Is this an index into S or into `sequences`?].
    // Upon successful completion
    // of this method, variables will contain inputTypes.size() variables.
    // Note additionally that for every i in variables, 0 <= i < |S|.
    //
    // For example, given as statement a method M(T1)/T2 that takes as input
    // a value of type T1 and returns a value of type T2, this method might
    // return, for example, the sequence
    //
    // T0 var0 = new T0(); T1 var1 = var0.getT1();
    //
    // and the singleton list [0] that represents variable var1.
    List<Integer> variables = new ArrayList<>();

    // [Optimization]
    // The following two variables improve efficiency in the loop below when
    // an alias ratio is present (GenInputsAbstract.alias_ratio != null).
    // For a given loop iteration i,
    //   `types` contains the types of all variables in S, and
    //   `typesToVars` maps each type to all variable indices in S of the given type.
    SubTypeSet types = new SubTypeSet(false);
    MultiMap<Type, Integer> typesToVars = new MultiMap<>(inputTypes.size());

    for (int i = 0; i < inputTypes.size(); i++) {
      Type inputType = inputTypes.get(i);

      // true if statement st represents an instance method, and we are
      // currently selecting a value to act as the receiver for the method.
      boolean isReceiver = (i == 0 && operation.isMessage() && !operation.isStatic());

      // Attempt with some probability to use a variable already in S.
      if (GenInputsAbstract.alias_ratio != 0
          && Randomness.weightedCoinFlip(GenInputsAbstract.alias_ratio)) {

        // For each type T in S compatible with inputTypes[i], add all the indices in S of type T.
        Set<Type> matches = types.getMatches(inputType);
        // candidateVars is the indices that can serve as input to the i-th input in st.
        List<SimpleList<Integer>> candidateVars = new ArrayList<>(matches.size());
        for (Type match : matches) {
          // Sanity check: the domain of typesToVars contains all the types in
          // variable types.
          assert typesToVars.keySet().contains(match);
          candidateVars.add(new SimpleArrayList<Integer>(typesToVars.getValues(match)));
        }

        // If any type-compatible variables found, pick one at random as the
        // i-th input to st.
        SimpleList<Integer> candidateVars2 = new ListOfLists<>(candidateVars);
        if (!candidateVars2.isEmpty()) {
          int randVarIdx = Randomness.nextRandomInt(candidateVars2.size());
          Integer randVar = candidateVars2.get(randVarIdx);
          variables.add(randVar);
          continue;
        }
      }

      // The user may have requested that we use null values as inputs with some given frequency.
      // If this is the case, then use null instead with some probability.
      if (!isReceiver
          && GenInputsAbstract.null_ratio != 0
          && Randomness.weightedCoinFlip(GenInputsAbstract.null_ratio)) {
        Log.logPrintf("Using null as input.%n");
        TypedOperation st = TypedOperation.createNullOrZeroInitializationForType(inputType);
        Sequence seq = new Sequence().extend(st, Collections.emptyList());
        variables.add(totStatements);
        sequences.add(seq);
        assert seq.size() == 1;
        totStatements++;
        continue;
      }

      // If we got here, it means we will not attempt to use null or a value already defined in S,
      // so we will have to augment S with new statements that yield a value of type inputTypes[i].
      // We will do this by assembling a list of candidate sequences (stored in the list declared
      // immediately below) that create one or more values of the appropriate type,
      // randomly selecting a single sequence from this list, and appending it to S.
      SimpleList<Sequence> candidates;

      // We use one of two ways to gather candidate sequences, but the second
      // case below is by far the most common.

      if (inputType.isArray()) {

        // 1. If T=inputTypes[i] is an array type, ask the component manager for all sequences
        // of type T (list l1), but also try to directly build some sequences
        // that create arrays (list l2).
        Log.logPrintf("Array creation heuristic: will create helper array of type %s%n", inputType);
        SimpleList<Sequence> l1 = componentManager.getSequencesForType(operation, i, isReceiver);
        SimpleList<Sequence> l2 =
            HelperSequenceCreator.createArraySequence(componentManager, inputType);
        candidates = new ListOfLists<>(l1, l2);
        Log.logPrintf("Array creation heuristic: " + candidates.size() + " candidates%n");

      } else if (inputType.isParameterized()
          && ((InstantiatedType) inputType)
              .getGenericClassType()
              .isSubtypeOf(JDKTypes.COLLECTION_TYPE)) {
        InstantiatedType classType = (InstantiatedType) inputType;

        SimpleList<Sequence> l1 = componentManager.getSequencesForType(operation, i, isReceiver);
        Log.logPrintf("Collection creation heuristic: will create helper of type %s%n", classType);
        SimpleArrayList<Sequence> l2 = new SimpleArrayList<>(1);
        Sequence creationSequence =
            HelperSequenceCreator.createCollection(componentManager, classType);
        if (creationSequence != null) {
          l2.add(creationSequence);
        }
        candidates = new ListOfLists<>(l1, l2);

      } else {

        // 2. COMMON CASE: ask the component manager for all sequences that
        // yield the required type.
        Log.logPrintf("Will query component set for objects of type %s%n", inputType);
        candidates = componentManager.getSequencesForType(operation, i, isReceiver);
      }
      assert candidates != null;
      Log.logPrintf("number of candidate components: %s%n", candidates.size());

      if (candidates.isEmpty()) {
        // We were not able to find (or create) any sequences of type inputTypes[i].
        // Try to use null if allowed.
        if (isReceiver) {
          Log.logPrintf("No sequences of receiver type.%n");
          return new InputsAndSuccessFlag(false, null, null);
        } else if (GenInputsAbstract.forbid_null) {
          Log.logPrintf(
              "No sequences of type, and forbid-null option is true."
                  + " Failed to create new sequence.%n");
          return new InputsAndSuccessFlag(false, null, null);
        } else {
          Log.logPrintf(
              "Found no sequences of required type; will use null as " + i + "-th input%n");
          TypedOperation st = TypedOperation.createNullOrZeroInitializationForType(inputType);
          Sequence seq = new Sequence().extend(st, Collections.emptyList());
          variables.add(totStatements);
          sequences.add(seq);
          assert seq.size() == 1;
          totStatements++;
          // Null is not an interesting value to add to the set of
          // possible values to reuse, so we don't update typesToVars or types.
          continue;
        }
      }

      // At this point, we have a list of candidate sequences and need to select a
      // randomly-chosen sequence from the list.
      VarAndSeq varAndSeq = randomVariable(candidates, inputType, isReceiver);
      Variable randomVariable = varAndSeq.var;
      Sequence chosenSeq = varAndSeq.seq;

      // [Optimization.] Update optimization-related variables "types" and "typesToVars".
      if (GenInputsAbstract.alias_ratio != 0) {
        // Update types and typesToVars.
        for (int j = 0; j < chosenSeq.size(); j++) {
          Statement stk = chosenSeq.getStatement(j);
          if (stk.isNonreceivingInitialization()) {
            continue; // Prim decl not an interesting candidate for multiple
          }
          // uses.
          Type outType = stk.getOutputType();
          types.add(outType);
          typesToVars.add(outType, totStatements + j);
        }
      }

      variables.add(totStatements + randomVariable.index);
      sequences.add(chosenSeq);
      totStatements += chosenSeq.size();
    }

    return new InputsAndSuccessFlag(true, sequences, variables);
  }

  // A pair of a variable and a sequence
  private static class VarAndSeq {
    final Variable var;
    final Sequence seq;

    VarAndSeq(Variable var, Sequence seq) {
      this.var = var;
      this.seq = seq;
    }
  }

  /**
   * Return a variable of the given type.
   *
   * @param candidates sequences, each of which produces a value of type {@code inputType}; that is,
   *     each would be a legal return value
   * @param inputType the type of the chosen variable/sequence
   * @param isReceiver whether the value will be used as a receiver
   * @return a random variable of the given type, chosen from the candidates
   */
  VarAndSeq randomVariable(SimpleList<Sequence> candidates, Type inputType, boolean isReceiver) {
    // Log.logPrintf("entering randomVariable(%s)%n", inputType);
    for (int i = 0; i < 10; i++) { // can return null.  Try several times to get a non-null value.

      // if (Log.isLoggingOn()) {
      //   Log.logPrintf("randomVariable: %d candidates%n", candidates.size());
      //   for (int j = 0; j < candidates.size(); j++) {
      //     String candIndented
      //         = candidates.get(j).toString().trim().replace("\n", "\n            ");
      //     Log.logPrintf("  cand #%d: %s%n", j, candIndented);
      //   }
      // }

      Sequence chosenSeq = inputSequenceSelector.selectInputSequence(candidates);
      Log.logPrintf("chosenSeq: %s%n", chosenSeq);

      // TODO: the last statement might not be active -- it might not create a usable variable of
      // such a type.  An example is a void method that is called with only null arguments.
      // More generally, paying attention to only the last statement here seems like a reasonable
      // design choice, but it is inconsistent with how Randoop behaves in general, and all parts
      // of Randoop should be made consistent.  Alternative to the below (but this is a hack, and it
      // would be better to make the design cleaner):
      // Variable randomVariable = chosenSeq.randomVariableForType(inputType, isReceiver);

      // We are not done yet: we have chosen a sequence that yields a value of the required
      // type inputTypes[i], but it may produce more than one such value. Our last random
      // selection step is to select from among all possible values produced by the sequence.
      Variable randomVariable = chosenSeq.randomVariableForTypeLastStatement(inputType, isReceiver);

      if (randomVariable == null) {
        continue;
      }
      if (isReceiver
          && (chosenSeq.getCreatingStatement(randomVariable).isNonreceivingInitialization()
              || randomVariable.getType().isPrimitive())) {
        System.out.println();
        System.out.println("Selected null or a primitive as the receiver for a method call.");
        // System.out.printf("  operation = %s%n", operation);
        System.out.printf("  isReceiver = %s%n", isReceiver);
        System.out.printf("  randomVariable = %s%n", randomVariable);
        System.out.printf("    getType() = %s%n", randomVariable.getType());
        System.out.printf("    isPrimitive = %s%n", randomVariable.getType().isPrimitive());
        System.out.printf("  chosenSeq = {%n%s}%n", chosenSeq);
        System.out.printf(
            "    getCreatingStatement = %s%n", chosenSeq.getCreatingStatement(randomVariable));
        System.out.printf(
            "    isNonreceivingInitialization = %s%n",
            chosenSeq.getCreatingStatement(randomVariable).isNonreceivingInitialization());
        continue;
        // throw new RandoopBug(
        //     "Selected null or primitive value as the receiver for a method call");
      }

      return new VarAndSeq(randomVariable, chosenSeq);
    }
    // Can't get here unless isReceiver is true.  TODO: fix design so this cannot happen.
    assert isReceiver;
    // Try every element of the list, in order.
    int numCandidates = candidates.size();
    List<VarAndSeq> validResults = new ArrayList<>(numCandidates);
    for (int i = 0; i < numCandidates; i++) {
      Sequence s = candidates.get(i);
      Variable randomVariable = s.randomVariableForTypeLastStatement(inputType, isReceiver);
      validResults.add(new VarAndSeq(randomVariable, s));
    }
    if (validResults.isEmpty()) {
      throw new RandoopBug(
          String.format(
              "In randomVariable, no candidates for %svariable with input type %s",
              (isReceiver ? "receiver " : ""), inputType));
    }
    return Randomness.randomMember(validResults);
  }

  @Override
  public int numGeneratedSequences() {
    return allSequences.size();
  }

  @Override
  public String toString() {
    return "ForwardGenerator("
        + String.join(
            ";" + Globals.lineSep + "    ",
            String.join(
                ", ",
                "steps: " + num_steps,
                "null steps: " + null_steps,
                "num_sequences_generated: " + num_sequences_generated),
            String.join(
                ", ",
                "allSequences: " + allSequences.size(),
                "regresson seqs: " + outRegressionSeqs.size(),
                "error seqs: "
                    + outErrorSeqs.size()
                    + "="
                    + num_failing_sequences
                    + "="
                    + getErrorTestSequences().size(),
                "invalid seqs: " + invalidSequenceCount,
                "subsumed_sequences: " + subsumed_sequences.size(),
                "num_failed_output_test: " + num_failed_output_test),
            String.join(
                ", ",
                "sideEffectFreeMethods: " + sideEffectFreeMethods.size(),
                "runtimePrimitivesSeen: " + runtimePrimitivesSeen.size()))
        + ")";
  }

  /**
   * Remove constant operations, execute them once, and add their results to the pool.
   *
   * <p>This method modifies the list of operations that represent the set of methods under tests.
   *
   * <p>A parameter-less operation (a static constant method or no-argument constructor) will return
   * the same thing every time it is invoked (unless it's non-deterministic, but Randoop should not
   * be run on non-deterministic methods). Once this method puts its result in the pool, and there
   * is no need to call the operation again and so this method removes it from the list of
   * operations.
   */
  @Override
  public void moveConstantOperationsToPool() {
    for (Iterator<TypedOperation> iterator = operations.iterator(); iterator.hasNext(); ) {
      TypedOperation operation = iterator.next();
<<<<<<< HEAD
      // Only consider parameter-less operations.
      if (operation.getInputTypes().isEmpty()) {
=======
      // Filter out parameter-less operations - but not if their output type is void.
      if (operation.getInputTypes().isEmpty() && !operation.getOutputType().isVoid()) {
>>>>>>> c4d00ab5
        // For operations that are generic or include wildcard types, we instantiate it with
        // matching
        // types from our input pool and add all sequences to the pool.
        if (operation.isGeneric() || operation.hasWildcardTypes()) {
          try {
            Set<TypedClassOperation> operations =
                instantiator.instantiateWithMultipleTypes((TypedClassOperation) operation);
            for (TypedClassOperation op : operations) {
              createAndAddSequence(op);
            }
          } catch (Throwable e) {
            if (GenInputsAbstract.fail_on_generation_error) {
              if (operation.isMethodCall() || operation.isConstructorCall()) {
                String opName = operation.getOperation().getReflectionObject().toString();
                throw new RandoopInstantiationError(opName, e);
              }
            } else {
              operationHistory.add(operation, OperationOutcome.SEQUENCE_DISCARDED);
              Log.logPrintf("Instantiation error for operation %s%n", operation);
              Log.logStackTrace(e);
              System.out.println("Instantiation error for operation " + operation);
            }
          }
        } else {
          // For all other operations, we simply create a sequence from it and add it to the input
          // pool.
          createAndAddSequence(operation);
        }

        Log.logPrintf("Moving operation to pool: %s%n", operation);
        iterator.remove();
      }
    }
  }

  /**
   * Create a new sequence from the given operation and add it to the component manager.
   *
   * @param operation operation used to create sequence
   */
  private void createAndAddSequence(TypedOperation operation) {
    SimpleArrayList<Statement> statements = new SimpleArrayList<>();
    statements.add(new Statement(operation));
    Sequence newSequence = new Sequence(statements);
    componentManager.addGeneratedSequence(newSequence);
  }
}<|MERGE_RESOLUTION|>--- conflicted
+++ resolved
@@ -965,13 +965,8 @@
   public void moveConstantOperationsToPool() {
     for (Iterator<TypedOperation> iterator = operations.iterator(); iterator.hasNext(); ) {
       TypedOperation operation = iterator.next();
-<<<<<<< HEAD
-      // Only consider parameter-less operations.
-      if (operation.getInputTypes().isEmpty()) {
-=======
-      // Filter out parameter-less operations - but not if their output type is void.
+      // Only consider parameter-less operations with non-void output type.
       if (operation.getInputTypes().isEmpty() && !operation.getOutputType().isVoid()) {
->>>>>>> c4d00ab5
         // For operations that are generic or include wildcard types, we instantiate it with
         // matching
         // types from our input pool and add all sequences to the pool.
