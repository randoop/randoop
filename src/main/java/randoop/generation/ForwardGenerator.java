package randoop.generation;

import java.util.ArrayList;
import java.util.Collections;
import java.util.LinkedHashSet;
import java.util.List;
import java.util.Objects;
import java.util.Set;
import java.util.StringJoiner;
import org.checkerframework.checker.nullness.qual.Nullable;
import org.plumelib.util.CollectionsPlume;
import org.plumelib.util.StringsPlume;
import org.plumelib.util.SystemPlume;
import randoop.DummyVisitor;
import randoop.Globals;
import randoop.NormalExecution;
import randoop.SubTypeSet;
import randoop.main.GenInputsAbstract;
import randoop.main.RandoopBug;
import randoop.operation.NonreceiverTerm;
import randoop.operation.Operation;
import randoop.operation.TypedClassOperation;
import randoop.operation.TypedOperation;
import randoop.reflection.RandoopInstantiationError;
import randoop.reflection.TypeInstantiator;
import randoop.sequence.ExecutableSequence;
import randoop.sequence.Sequence;
import randoop.sequence.SequenceExceptionError;
import randoop.sequence.Statement;
import randoop.sequence.Value;
import randoop.sequence.Variable;
import randoop.test.DummyCheckGenerator;
import randoop.types.ClassOrInterfaceType;
import randoop.types.InstantiatedType;
import randoop.types.JDKTypes;
import randoop.types.JavaTypes;
<<<<<<< HEAD
import randoop.types.ReferenceType;
=======
import randoop.types.ParameterizedType;
>>>>>>> dcb495b4
import randoop.types.Type;
import randoop.types.TypeTuple;
import randoop.types.WildcardType;
import randoop.util.ListOfLists;
import randoop.util.Log;
import randoop.util.MultiMap;
import randoop.util.Randomness;
import randoop.util.SimpleArrayList;
import randoop.util.SimpleList;

/** Randoop's forward, component-based generator. */
public class ForwardGenerator extends AbstractGenerator {

  /**
   * The set of ALL sequences ever generated, including sequences that were executed and then
   * discarded.
   *
   * <p>This must be ordered by insertion to allow for flaky test history collection in {@link
   * randoop.main.GenTests#printSequenceExceptionError(AbstractGenerator, SequenceExceptionError)}.
   */
  private final LinkedHashSet<Sequence> allSequences = new LinkedHashSet<>();

  /** The side-effect-free methods. */
  private final Set<TypedOperation> sideEffectFreeMethods;

  /**
   * Set and used only if {@link GenInputsAbstract#debug_checks}==true. This contains the same
   * components as {@link #allSequences}, in the same order, but stores them as strings obtained via
   * the toCodeString() method.
   */
  private final List<String> allsequencesAsCode = new ArrayList<>();

  /**
   * Set and used only if {@link GenInputsAbstract#debug_checks}==true. This contains the same
   * components as {@link #allSequences}, in the same order, but can be accessed by index.
   */
  private final List<Sequence> allsequencesAsList = new ArrayList<>();

  private final TypeInstantiator instantiator;

  /** How to select sequences as input for creating new sequences. */
  private final InputSequenceSelector inputSequenceSelector;

  /** How to select the method to use for creating a new sequence. */
  private final TypedOperationSelector operationSelector;

  /**
   * The set of all primitive values seen during generation and execution of sequences. This set is
   * used to tell if a new primitive value has been generated, to add the value to the components.
   *
   * <p>Each value in the collection is a primitive wrapper or a String.
   */
  private Set<Object> runtimePrimitivesSeen = new LinkedHashSet<>();

  /**
   * Create a forward generator.
   *
   * @param operations list of operations under test
   * @param sideEffectFreeMethods side-effect-free methods
   * @param limits limits for generation, after which the generator will stop
   * @param componentManager stores previously-generated sequences
   * @param classesUnderTest set of classes under test
   */
  public ForwardGenerator(
      List<TypedOperation> operations,
      Set<TypedOperation> sideEffectFreeMethods,
      GenInputsAbstract.Limits limits,
      ComponentManager componentManager,
      Set<ClassOrInterfaceType> classesUnderTest) {
    this(
        operations,
        sideEffectFreeMethods,
        limits,
        componentManager,
        /* stopper= */ null,
        classesUnderTest);
  }

  /**
   * Create a forward generator.
   *
   * @param operations list of methods under test
   * @param sideEffectFreeMethods side-effect-free methods
   * @param limits limits for generation, after which the generator will stop
   * @param componentManager container for sequences that are used to generate new sequences
   * @param stopper determines when the test generation process should conclude. Can be null.
   * @param classesUnderTest the classes that are under test
   */
  public ForwardGenerator(
      List<TypedOperation> operations,
      Set<TypedOperation> sideEffectFreeMethods,
      GenInputsAbstract.Limits limits,
      ComponentManager componentManager,
      IStopper stopper,
      Set<ClassOrInterfaceType> classesUnderTest) {
    super(operations, limits, componentManager, stopper);

    this.sideEffectFreeMethods = sideEffectFreeMethods;
    this.instantiator = componentManager.getTypeInstantiator();

    initializeRuntimePrimitivesSeen();

    switch (GenInputsAbstract.method_selection) {
      case UNIFORM:
        this.operationSelector = new UniformRandomMethodSelection(operations);
        break;
      case BLOODHOUND:
        this.operationSelector = new Bloodhound(operations, classesUnderTest);
        break;
      default:
        throw new Error("Unhandled method_selection: " + GenInputsAbstract.method_selection);
    }

    switch (GenInputsAbstract.input_selection) {
      case ORIENTEERING:
        inputSequenceSelector =
            new OrienteeringSelection(componentManager.getAllGeneratedSequences());
        break;
      case SMALL_TESTS:
        inputSequenceSelector = new SmallTestsSequenceSelection();
        break;
      case UNIFORM:
        inputSequenceSelector = new UniformRandomSequenceSelection();
        break;
      default:
        throw new Error("Unhandled --input-selection: " + GenInputsAbstract.input_selection);
    }
  }

  /**
   * Take action based on the given {@link Sequence} that was classified as a regression test.
   *
   * @param sequence the new sequence that was classified as a regression test
   */
  @Override
  public void newRegressionTestHook(Sequence sequence) {
    operationSelector.newRegressionTestHook(sequence);
  }

  /**
   * The runtimePrimitivesSeen set contains primitive values seen during generation/execution and is
   * used to determine new values that should be added to the component set. The component set
   * initially contains a set of primitive sequences; this method puts those primitives in this set.
   */
  // XXX this is goofy - these values are available in other ways
  private void initializeRuntimePrimitivesSeen() {
    for (Sequence s : componentManager.getAllPrimitiveSequences()) {
      ExecutableSequence es = new ExecutableSequence(s);
      es.execute(new DummyVisitor(), new DummyCheckGenerator());
      NormalExecution e = (NormalExecution) es.getResult(0);
      Object runtimeValue = e.getRuntimeValue();
      runtimePrimitivesSeen.add(runtimeValue);
    }
  }

  @Override
  public @Nullable ExecutableSequence step() {

    final int nanoPerMilli = 1000000;
    final long nanoPerOne = 1000000000L;
    // 1 second, in nanoseconds
    final long timeWarningLimitNanos = 1 * nanoPerOne;

    long startTimeNanos = System.nanoTime();

    if (componentManager.numGeneratedSequences() % GenInputsAbstract.clear == 0) {
      componentManager.clearGeneratedSequences();
    }
    if (SystemPlume.usedMemory(false) > GenInputsAbstract.clear_memory
        && SystemPlume.usedMemory(true) > GenInputsAbstract.clear_memory) {
      componentManager.clearGeneratedSequences();
    }

    ExecutableSequence eSeq = createNewUniqueSequence();

    if (eSeq == null) {
      long gentimeNanos = System.nanoTime() - startTimeNanos;
      if (gentimeNanos > timeWarningLimitNanos) {
        System.out.printf(
            "Long generation time %d msec for null sequence.%n", gentimeNanos / nanoPerMilli);
      }
      return null;
    }

    if (GenInputsAbstract.dontexecute) {
      this.componentManager.addGeneratedSequence(eSeq.sequence);
      long gentimeNanos = System.nanoTime() - startTimeNanos;
      if (gentimeNanos > timeWarningLimitNanos) {
        System.out.printf("Long generation time %d msec for%n", gentimeNanos / nanoPerMilli);
        System.out.println(eSeq.sequence);
      }
      return null;
    }

    setCurrentSequence(eSeq.sequence);

    long gentimeNanos1 = System.nanoTime() - startTimeNanos;

    // Useful for debugging non-terminating sequences.
    // System.out.printf("step() is considering: %n%s%n%n", eSeq.sequence);

    eSeq.execute(executionVisitor, checkGenerator);

    // Dynamic type casting permits calling methods that do not exist on the declared type.
    if (GenInputsAbstract.cast_to_run_time_type && eSeq.isNormalExecution()) {
      Sequence oldSeq = eSeq.sequence;
      castToRunTimeType(eSeq);
      // Re-execute the sequence after applying dynamic type casting.
      if (!Objects.equals(eSeq.sequence, oldSeq)) {
        setCurrentSequence(eSeq.sequence);
        eSeq.execute(executionVisitor, checkGenerator);
      }
    }

    startTimeNanos = System.nanoTime(); // reset start time.

    inputSequenceSelector.createdExecutableSequence(eSeq);

    determineActiveIndices(eSeq);

    if (eSeq.sequence.hasActiveFlags()) {
      componentManager.addGeneratedSequence(eSeq.sequence);
    }

    long gentimeNanos2 = System.nanoTime() - startTimeNanos;

    eSeq.gentimeNanos = gentimeNanos1 + gentimeNanos2;

    if (eSeq.gentimeNanos > timeWarningLimitNanos) {
      System.out.printf(
          "Long generation time %d msec (= %d + %d) for%n",
          eSeq.gentimeNanos / nanoPerMilli,
          gentimeNanos1 / nanoPerMilli,
          gentimeNanos2 / nanoPerMilli);
      System.out.println(eSeq.sequence);
    }
    if (eSeq.exectime > 10 * timeWarningLimitNanos) {
      System.out.printf("Long execution time %d sec for%n", eSeq.exectime / nanoPerOne);
      System.out.println(eSeq.sequence);
    }

    return eSeq;
  }

  @Override
  public Set<Sequence> getAllSequences() {
    return this.allSequences;
  }

  /**
   * If the dynamic type (the run-time class) of the sequence's output (the value returned by the
   * last statement) is a subtype of its static type, cast it to its dynamic type. This allows
   * Randoop to call methods on it that do not exist in the supertype.
   *
   * <p>This implements the "GRT Elephant-Brain" component, as described in "GRT:
   * Program-Analysis-Guided Random Testing" by Ma et. al (ASE 2015): <a
   * href="https://people.kth.se/~artho/papers/lei-ase2015.pdf">...</a>.
   *
   * @param eSeq an executable sequence; may be side-effected
   */
  private void castToRunTimeType(ExecutableSequence eSeq) {
    Sequence seq = eSeq.sequence;
    int lastIdx = seq.size() - 1;
    Variable variable = seq.getLastVariable();

    // Fetch the actual runtime object of that last statement
    NormalExecution outcome = (NormalExecution) eSeq.getResult(lastIdx);
    Object value = outcome.getRuntimeValue();
    if (value == null) {
      return;
    }

    Type declaredType = variable.getType();
    Type runTimeType = Type.forClass(value.getClass());

    // Skip the cast when the run-time type is a parameterized generic that has not been
    // instantiated.
    if ((runTimeType instanceof ParameterizedType) && !(runTimeType instanceof InstantiatedType)) {
      Log.logPrintf(
          "Skipping cast to run-time type %s because it is not an instantiated type.%n",
          runTimeType);
      return;
    }

    assert runTimeType.isSubtypeOf(declaredType)
        : String.format(
            "Run-time type %s [%s] is not a subtype of declared type %s [%s]",
            runTimeType, runTimeType.getClass(), declaredType, declaredType.getClass());

    Type targetType = runTimeType;

    // If we have a Class<?> instance, refine it to Class<? extends X> rather than Class<T>.
    boolean declaredIsClass =
        declaredType.isParameterized()
            && ((InstantiatedType) declaredType).getGenericClassType().equals(JDKTypes.CLASS_TYPE);

    if (declaredIsClass && value instanceof Class<?>) {
      Type elemType = Type.forClass((Class<?>) value);
      WildcardType wc = WildcardType.makeExtends((ReferenceType) elemType);
      targetType = JDKTypes.CLASS_TYPE.instantiate(Collections.singletonList(wc));
    }

    // Insert cast if the target type is not the same as the declared type.
    if (!targetType.equals(declaredType)) {
      TypedOperation castOp = TypedOperation.createCast(declaredType, targetType);
      eSeq.sequence = seq.extend(castOp, Collections.singletonList(variable));
    }
  }

  /**
   * Determines what indices in the given sequence are active. (Actually, sets some indices as not
   * active, since the default is that every index is active.)
   *
   * <p>An active index i means that the i-th method call creates an interesting/useful value that
   * can be used as an input to a larger sequence; inactive indices are never used as inputs. The
   * SequenceCollection to which the given sequences is added only considers the active indices when
   * deciding whether the sequence creates values of a given type.
   *
   * <p>In addition to determining active indices, this method determines if any primitive values
   * created during execution of the sequence are new values not encountered before. Such values are
   * added to the component manager so they can be used during subsequent generation attempts.
   *
   * @param seq the sequence, all of whose indices are initially marked as active
   */
  private void determineActiveIndices(ExecutableSequence seq) {

    if (seq.hasNonExecutedStatements()) {
      Log.logPrintf("Sequence has non-executed statements: excluding from extension pool.%n");
      Log.logPrintf(
          "Non-executed statement: %s%n", seq.statementToCodeString(seq.getNonExecutedIndex()));
      seq.sequence.clearAllActiveFlags();
      return;
    }

    if (seq.hasFailure()) {
      Log.logPrintf("Sequence has failure: excluding from extension pool.%n");
      Log.logPrintf("Failing sequence: %s%n", seq.toCodeString());
      seq.sequence.clearAllActiveFlags();
      return;
    }

    if (seq.hasInvalidBehavior()) {
      Log.logPrintf(
          "Sequence has invalid behavior (%s): excluding from extension pool.%n", seq.getChecks());
      Log.logPrintf("Invalid sequence: %s%n", seq.toCodeString());
      seq.sequence.clearAllActiveFlags();
      return;
    }

    if (!seq.isNormalExecution()) {
      int i = seq.getNonNormalExecutionIndex();
      Log.logPrintf(
          "Excluding from extension pool due to exception or failure in statement %d%n", i);
      Log.logPrintf("  Statement: %s%n", seq.statementToCodeString(i));
      Log.logPrintf("  Result: %s%n", seq.getResult(i));
      seq.sequence.clearAllActiveFlags();
      return;
    }

    if (!Value.lastValueSizeOk(seq)) {
      int i = seq.sequence.statements.size() - 1;
      Log.logPrintf(
          "Excluding from extension pool due to value too large in last statement %d%n", i);
      Log.logPrintf("  Statement: %s%n", seq.statementToCodeString(i));
      seq.sequence.clearAllActiveFlags();
      return;
    }

    // Clear the active flags of some statements
    for (int i = 0; i < seq.sequence.size(); i++) {

      // If there is no return value, clear its active flag.
      // Cast succeeds because of isNormalExecution clause earlier in this method.
      NormalExecution e = (NormalExecution) seq.getResult(i);
      Object runtimeValue = e.getRuntimeValue();
      if (runtimeValue == null) {
        Log.logPrintf("Making index " + i + " inactive (value is null)%n");
        seq.sequence.clearActiveFlag(i);
        continue;
      }

      // If it is a call to a side-effect-free method, clear the active flag of
      // its receiver and arguments. (This method doesn't side effect the receiver or
      // any argument, so Randoop should use some other shorter sequence
      // that produces the value.)
      Sequence stmts = seq.sequence;
      Statement stmt = stmts.statements.get(i);
      boolean isSideEffectFree =
          stmt.isMethodCall() && sideEffectFreeMethods.contains(stmt.getOperation());
      Log.logPrintf("isSideEffectFree => %s for %s%n", isSideEffectFree, stmt);
      if (isSideEffectFree) {
        List<Integer> inputVars = stmts.getInputsAsAbsoluteIndices(i);
        for (Integer inputIndex : inputVars) {
          seq.sequence.clearActiveFlag(inputIndex);
        }
      }

      Class<?> objectClass = runtimeValue.getClass();

      // If it is an array that is too long, clear its active flag.
      if (objectClass.isArray() && !Value.arrayLengthOk(runtimeValue)) {
        seq.sequence.clearActiveFlag(i);
        continue;
      }

      // If its runtime value is a primitive value, clear its active flag,
      // and if the value is new, add a sequence corresponding to that value.
      // This yields shorter tests than using the full sequence that produced
      // the value.
      if (NonreceiverTerm.isNonreceiverType(objectClass) && !objectClass.equals(Class.class)) {
        Log.logPrintf("Making index " + i + " inactive (value is a primitive)%n");
        seq.sequence.clearActiveFlag(i);

        boolean looksLikeObjToString =
            (runtimeValue instanceof String)
                && Value.looksLikeObjectToString((String) runtimeValue);
        boolean tooLongString =
            (runtimeValue instanceof String) && !Value.escapedStringLengthOk((String) runtimeValue);
        if (runtimeValue instanceof Double && Double.isNaN((double) runtimeValue)) {
          runtimeValue = Double.NaN; // canonicalize NaN value
        }
        if (runtimeValue instanceof Float && Float.isNaN((float) runtimeValue)) {
          runtimeValue = Float.NaN; // canonicalize NaN value
        }
        if (!looksLikeObjToString && !tooLongString && runtimePrimitivesSeen.add(runtimeValue)) {
          // Have not seen this value before; add it to the component set.
          componentManager.addGeneratedSequence(Sequence.createSequenceForPrimitive(runtimeValue));
        }
        continue;
      }

      Log.logPrintf("Making index " + i + " active.%n");
    }
  }

  /**
   * Tries to create a new sequence. If the sequence is new (not already in the specified component
   * manager), then adds it to the manager's sequences.
   *
   * <p>This method returns null if:
   *
   * <ul>
   *   <li>it selects an operation but cannot generate inputs for the operation
   *   <li>it creates too large a method
   *   <li>it creates a duplicate sequence
   * </ul>
   *
   * This method modifies the list of operations that represent the set of methods under tests.
   * Specifically, if the selected operation used for creating a new and unique sequence is a
   * parameterless operation (a static constant method or no-argument constructor) it is removed
   * from the list of operations. Such a method will return the same thing every time it is invoked
   * (unless it's nondeterministic, but Randoop should not be run on nondeterministic methods). Once
   * invoked, its result is in the pool and there is no need to call the operation again and so we
   * will remove it from the list of operations.
   *
   * @return a new sequence, or null
   */
  private ExecutableSequence createNewUniqueSequence() {

    Log.logPrintf("-------------------------------------------%n");
    if (Log.isLoggingOn()) {
      Log.logPrintln(
          "Memory used: " + StringsPlume.abbreviateNumber(SystemPlume.usedMemory(false)));
    }

    if (this.operations.isEmpty()) {
      return null;
    }

    // Select the next operation to use in constructing a new sequence.
    TypedOperation operation = operationSelector.selectOperation();
    Log.logPrintf("Selected operation: %s%n", operation);

    if (operation.isGeneric() || operation.hasWildcardTypes()) {
      try {
        operation = instantiator.instantiate((TypedClassOperation) operation);
      } catch (Throwable e) {
        if (GenInputsAbstract.fail_on_generation_error) {
          if (operation.isMethodCall() || operation.isConstructorCall()) {
            String opName = operation.getOperation().getReflectionObject().toString();
            throw new RandoopInstantiationError(opName, e);
          }
        } else {
          operationHistory.add(operation, OperationOutcome.SEQUENCE_DISCARDED);
          Log.logPrintf("Sequence discarded: Instantiation error for operation%n %s%n", operation);
          Log.logStackTrace(e);
          System.out.printf("Instantiation error for operation%n %s%n", operation);
          return null;
        }
      }
      if (operation == null) { // failed to instantiate generic
        Log.logPrintf("Failed to instantiate generic operation%n", operation);
        return null;
      }
    }

    // add flags here
    InputsAndSuccessFlag inputs;
    try {
      inputs = selectInputs(operation);
    } catch (Throwable e) {
      if (GenInputsAbstract.fail_on_generation_error) {
        throw new RandoopGenerationError(operation, e);
      } else {
        operationHistory.add(operation, OperationOutcome.SEQUENCE_DISCARDED);
        Log.logPrintf("Sequence discarded: Error selecting inputs for operation: %s%n", operation);
        Log.logStackTrace(e);
        System.out.println("Error selecting inputs for operation: " + operation);
        e.printStackTrace(System.out);
        return null;
      }
    }

    if (!inputs.success) {
      operationHistory.add(operation, OperationOutcome.NO_INPUTS_FOUND);
      Log.logPrintf("Failed to find inputs for operation: %s%n", operation);
      return null;
    }

    Sequence concatSeq = Sequence.concatenate(inputs.sequences);

    // Figure out input variables.
    List<Variable> inputVars = CollectionsPlume.mapList(concatSeq::getVariable, inputs.indices);

    Sequence newSequence = concatSeq.extend(operation, inputVars);

    // With .1 probability, do a "repeat" heuristic.
    if (GenInputsAbstract.repeat_heuristic && Randomness.nextRandomInt(10) == 0) {
      int times = Randomness.nextRandomInt(100);
      newSequence = repeat(newSequence, operation, times);
      Log.logPrintf("repeat-heuristic>>> %s %s%n", times, newSequence.toCodeString());
    }

    // A parameterless operation (a static constant method or no-argument constructor) returns the
    // same thing every time it is invoked. Since we have just invoked it, its result will be in the
    // pool.
    // There is no need to call this operation again, so remove it from the list of operations.
    if (operation.getInputTypes().isEmpty()) {
      operationHistory.add(operation, OperationOutcome.REMOVED);
      operations.remove(operation);
    }

    // Discard if sequence is larger than size limit
    if (newSequence.size() > GenInputsAbstract.maxsize) {
      operationHistory.add(operation, OperationOutcome.SEQUENCE_DISCARDED);
      Log.logPrintf(
          "Sequence discarded: size %d exceeds maximum allowed size %d%n",
          newSequence.size(), GenInputsAbstract.maxsize);
      return null;
    }

    randoopConsistencyTests(newSequence);

    // Discard if sequence is a duplicate.
    if (this.allSequences.contains(newSequence)) {
      operationHistory.add(operation, OperationOutcome.SEQUENCE_DISCARDED);
      Log.logPrintf("Sequence discarded: the same sequence was previously created.%n");
      return null;
    }

    this.allSequences.add(newSequence);

    randoopConsistencyTest2(newSequence);

    Log.logPrintf("Successfully created new unique sequence:%n%s%n", newSequence.toString());

    ExecutableSequence result = new ExecutableSequence(newSequence);

    // Keep track of any input sequences that are used in this sequence.
    result.componentSequences = inputs.sequences;

    return result;
  }

  /**
   * Adds the given operation to a new {@code Sequence} with the statements of this object as a
   * prefix, repeating the operation the given number of times. Used during generation.
   *
   * @param seq the sequence to extend
   * @param operation the {@link TypedOperation} to repeat
   * @param times the number of times to repeat the {@link Operation}
   * @return a new {@code Sequence}
   */
  private Sequence repeat(Sequence seq, TypedOperation operation, int times) {
    Sequence retseq = new Sequence(seq.statements);
    for (int i = 0; i < times; i++) {
      List<Variable> inputs = retseq.getInputs(retseq.size() - 1);
      List<Integer> vil = new ArrayList<>(inputs.size());
      for (Variable v : inputs) {
        if (v.getType().equals(JavaTypes.INT_TYPE)) {
          int randint = Randomness.nextRandomInt(100);
          retseq =
              retseq.extend(
                  TypedOperation.createPrimitiveInitialization(JavaTypes.INT_TYPE, randint));
          vil.add(retseq.size() - 1);
        } else {
          vil.add(v.getDeclIndex());
        }
      }
      Sequence currentRetseq = retseq;
      List<Variable> vl = CollectionsPlume.mapList(currentRetseq::getVariable, vil);
      retseq = retseq.extend(operation, vl);
    }
    return retseq;
  }

  // If debugging is enabled,
  // adds the string corresponding to the given newSequences to the
  // set allSequencesAsCode. The latter set is intended to mirror
  // the set allSequences, but stores strings instead of Sequences.
  private void randoopConsistencyTest2(Sequence newSequence) {
    // Testing code.
    if (GenInputsAbstract.debug_checks) {
      this.allsequencesAsCode.add(newSequence.toCodeString());
      this.allsequencesAsList.add(newSequence);
    }
  }

  // Checks that the set allSequencesAsCode contains a set of strings
  // equivalent to the sequences in allSequences.
  private void randoopConsistencyTests(Sequence newSequence) {
    if (!GenInputsAbstract.debug_checks) {
      return;
    }

    // If the sequence is new, both of these indices are -1.
    // If the sequence is not new, both indices are not -1 but are still the same.
    int sequenceIndex = this.allsequencesAsList.indexOf(newSequence);
    String code = newSequence.toCodeString();
    int codeIndex = this.allsequencesAsCode.indexOf(code);
    if (sequenceIndex != codeIndex) {
      // Trouble.  Prepare an error message.
      StringJoiner msg = new StringJoiner(System.lineSeparator());
      msg.add(
          String.format(
              "Different search results for sequence (index=%d) and its code (index=%d).",
              sequenceIndex, codeIndex));
      msg.add("new component:");
      msg.add(newSequence.toString());
      msg.add("new component's code:");
      msg.add(code);
      if (sequenceIndex != -1) {
        msg.add("stored code corresponding to found sequence:");
        msg.add(this.allsequencesAsList.get(sequenceIndex).toString());
      }
      if (codeIndex != -1) {
        msg.add("stored sequence corresponding to found code:");
        msg.add(this.allsequencesAsCode.get(codeIndex));
      }
      throw new IllegalStateException(msg.toString());
    }
  }

  /**
   * This method is responsible for doing two things:
   *
   * <ol>
   *   <li>Selecting at random a collection of sequences that can be used to create input values for
   *       the given statement, and
   *   <li>Selecting at random valid indices to the above sequence specifying the values to be used
   *       as input to the statement.
   * </ol>
   *
   * <p>The selected sequences and indices are wrapped in an InputsAndSuccessFlag object and
   * returned. If an appropriate collection of sequences and indices was not found (e.g. because
   * there are no sequences in the componentManager that create values of some type required by the
   * statement), the success flag of the returned object is false.
   *
   * @param operation the statement to analyze
   * @return the selected sequences and indices
   */
  @SuppressWarnings("unchecked")
  private InputsAndSuccessFlag selectInputs(TypedOperation operation) {

    // The input types for `operation`.
    TypeTuple inputTypes = operation.getInputTypes();
    Log.logPrintf("selectInputs:  inputTypes=%s%n", inputTypes);

    // The rest of the code in this method will attempt to create
    // a sequence that creates at least one value of type T for
    // every type T in inputTypes, and thus can be used to create all the
    // inputs for the statement.
    // We denote this goal sequence as "S". We don't create S explicitly, but
    // define it as the concatenation of the following list of sequences.
    // In other words, S = sequences[0] + ... + sequences[sequences.size()-1].
    // (This representation choice is for efficiency: it is cheaper to perform
    // a single concatenation of the subsequences in the end than to repeatedly
    // extend S.)

    // This might be shorter than inputTypes if some value is re-used as two inputs.
    List<Sequence> sequences = new ArrayList<>();

    // The total size of S
    int totStatements = 0;

    // Variables to be used as inputs to the statement, represented as indices into S (ie, a
    // reference to the statement that declares the variable).  [TODO: Is this an index into S or
    // into `sequences`?].
    // Upon successful completion of this method, variables will contain inputTypes.size()
    // variables.  Note additionally that for every i in variables, 0 <= i < |S|.
    //
    // For example, given as statement a method M(T1)/T2 that takes as input
    // a value of type T1 and returns a value of type T2, this method might
    // return, for example, the sequence
    //
    // T0 var0 = new T0(); T1 var1 = var0.getT1();
    //
    // and the singleton list [0] that represents variable var1.
    List<Integer> inputVars = new ArrayList<>();

    // [Optimization]
    // The following two variables improve efficiency in the loop below when
    // an alias ratio is present (GenInputsAbstract.alias_ratio != null).
    // For a given loop iteration i,
    //   `types` contains the types of all variables in S, and
    //   `typesToVars` maps each type to all variable indices in S of the given type.
    SubTypeSet types = new SubTypeSet(false);
    MultiMap<Type, Integer> typesToVars = new MultiMap<>(inputTypes.size());

    // This loop populates `inputVars` and `sequences`.
    for (int i = 0; i < inputTypes.size(); i++) {
      Type inputType = inputTypes.get(i);

      // true if statement st represents an instance method, and we are
      // currently selecting a value to act as the receiver for the method.
      boolean isReceiver = (i == 0 && operation.isMessage() && !operation.isStatic());

      // Attempt with some probability to use a variable already in S.
      if (GenInputsAbstract.alias_ratio != 0
          && Randomness.weightedCoinFlip(GenInputsAbstract.alias_ratio)) {

        // For each type T in S compatible with inputTypes[i], add all the indices in S of type T.
        Set<Type> matches = types.getMatches(inputType);
        // candidateVars is the indices that can serve as input to the i-th input in st.
        List<SimpleList<Integer>> candidateVars = new ArrayList<>(matches.size());
        for (Type match : matches) {
          // Sanity check: the domain of typesToVars contains all the types in
          // variable types.
          assert typesToVars.keySet().contains(match);
          candidateVars.add(new SimpleArrayList<Integer>(typesToVars.getValues(match)));
        }

        // If any type-compatible variables found, pick one at random as the
        // i-th input to st.
        SimpleList<Integer> candidateVars2 = new ListOfLists<>(candidateVars);
        if (!candidateVars2.isEmpty()) {
          int randVarIdx = Randomness.nextRandomInt(candidateVars2.size());
          Integer randVar = candidateVars2.get(randVarIdx);
          inputVars.add(randVar);
          continue;
        }
      }

      // The user may have requested that we use null values as inputs with some given frequency.
      // If this is the case, then use null instead with some probability.
      if (!isReceiver
          && !GenInputsAbstract.forbid_null
          && GenInputsAbstract.null_ratio != 0
          && Randomness.weightedCoinFlip(GenInputsAbstract.null_ratio)) {
        Log.logPrintf("Using null as input.%n");
        TypedOperation st = TypedOperation.createNullOrZeroInitializationForType(inputType);
        Sequence seq = new Sequence().extend(st, Collections.emptyList());
        inputVars.add(totStatements);
        sequences.add(seq);
        assert seq.size() == 1;
        totStatements++;
        continue;
      }

      // If we got here, it means we will not attempt to use null or a value already defined in S,
      // so we will have to augment S with new statements that yield a value of type inputTypes[i].
      // We will do this by assembling a list of candidate sequences (stored in the list declared
      // immediately below) that create one or more values of the appropriate type,
      // randomly selecting a single sequence from this list, and appending it to S.
      SimpleList<Sequence> candidates;

      // We use one of two ways to gather candidate sequences, but the second
      // case below is by far the most common.

      if (inputType.isArray()) {

        // 1. If T=inputTypes[i] is an array type, ask the component manager for all sequences
        // of type T (list l1), but also try to directly build some sequences
        // that create arrays (list l2).
        Log.logPrintf("Array creation heuristic: will create helper array of type %s%n", inputType);
        SimpleList<Sequence> l1 = componentManager.getSequencesForType(operation, i, isReceiver);
        SimpleList<Sequence> l2 =
            HelperSequenceCreator.createArraySequence(componentManager, inputType);
        candidates = new ListOfLists<>(l1, l2);
        Log.logPrintf("Array creation heuristic: " + candidates.size() + " candidates%n");

      } else if (inputType.isParameterized()
          && ((InstantiatedType) inputType)
              .getGenericClassType()
              .isSubtypeOf(JDKTypes.COLLECTION_TYPE)) {
        InstantiatedType classType = (InstantiatedType) inputType;

        SimpleList<Sequence> l1 = componentManager.getSequencesForType(operation, i, isReceiver);
        Log.logPrintf("Collection creation heuristic: will create helper of type %s%n", classType);
        SimpleArrayList<Sequence> l2 = new SimpleArrayList<>(1);
        Sequence creationSequence =
            HelperSequenceCreator.createCollection(componentManager, classType);
        if (creationSequence != null) {
          l2.add(creationSequence);
        }
        candidates = new ListOfLists<>(l1, l2);

      } else {

        // 2. COMMON CASE: ask the component manager for all sequences that
        // yield the required type.
        Log.logPrintf("Will query component set for objects of type %s%n", inputType);
        candidates = componentManager.getSequencesForType(operation, i, isReceiver);
      }
      assert candidates != null;
      Log.logPrintf("number of candidate components: %s%n", candidates.size());

      if (candidates.isEmpty()) {
        // We were not able to find (or create) any sequences of type inputTypes[i].
        // Try to use null if allowed.
        if (isReceiver) {
          Log.logPrintf("No sequences of receiver type.%n");
          return new InputsAndSuccessFlag(false, null, null);
        } else if (GenInputsAbstract.forbid_null) {
          Log.logPrintf(
              "No sequences of type, and forbid-null option is true."
                  + " Failed to create new sequence.%n");
          return new InputsAndSuccessFlag(false, null, null);
        } else {
          Log.logPrintf(
              "Found no sequences of required type; will use null as " + i + "-th input%n");
          TypedOperation st = TypedOperation.createNullOrZeroInitializationForType(inputType);
          Sequence seq = new Sequence().extend(st, Collections.emptyList());
          inputVars.add(totStatements);
          sequences.add(seq);
          assert seq.size() == 1;
          totStatements++;
          // Null is not an interesting value to add to the set of
          // possible values to reuse, so we don't update typesToVars or types.
          continue;
        }
      }

      // At this point, we have a list of candidate sequences and need to select a
      // randomly-chosen sequence from the list.
      VarAndSeq varAndSeq = randomVariable(candidates, inputType, isReceiver);
      Variable randomVariable = varAndSeq.var;
      Sequence chosenSeq = varAndSeq.seq;

      // Fuzz the inputs for method calls and constructors.
      // See randoop.generation.GrtFuzzing for details.
      int fuzzingSizeChange = 0;
      boolean grtFuzz = GenInputsAbstract.grt_fuzzing;
      if (grtFuzz) {
        GrtFuzzer fuzzer = GrtFuzzer.getFuzzer(inputType);
        if (fuzzer != null) {
          int prevSize = chosenSeq.size();
          chosenSeq = fuzzer.fuzz(chosenSeq);
          fuzzingSizeChange = chosenSeq.size() - prevSize;
        }
      }

      // [Optimization.] Update optimization-related variables "types" and "typesToVars".
      if (GenInputsAbstract.alias_ratio != 0) {
        // Update types and typesToVars.
        for (int j = 0; j < chosenSeq.size(); j++) {
          Statement stk = chosenSeq.getStatement(j);
          if (stk.isNonreceivingInitialization()) {
            continue; // Prim decl not an interesting candidate for multiple
          }
          // uses.
          Type outType = stk.getOutputType();
          types.add(outType);
          typesToVars.add(outType, totStatements + j);
        }
      }

      inputVars.add(totStatements + randomVariable.index + fuzzingSizeChange);
      sequences.add(chosenSeq);
      totStatements += chosenSeq.size();
    }

    return new InputsAndSuccessFlag(true, sequences, inputVars);
  }

  // A pair of a variable and a sequence
  private static class VarAndSeq {
    final Variable var;
    final Sequence seq;

    VarAndSeq(Variable var, Sequence seq) {
      this.var = var;
      this.seq = seq;
    }
  }

  /**
   * Return a variable of the given type.
   *
   * @param candidates sequences, each of which produces a value of type {@code inputType}; that is,
   *     each would be a legal return value
   * @param inputType the type of the chosen variable/sequence
   * @param isReceiver whether the value will be used as a receiver
   * @return a random variable of the given type, chosen from the candidates
   */
  VarAndSeq randomVariable(SimpleList<Sequence> candidates, Type inputType, boolean isReceiver) {
    // Log.logPrintf("entering randomVariable(%s)%n", inputType);
    for (int i = 0; i < 10; i++) { // can return null.  Try several times to get a non-null value.

      // if (Log.isLoggingOn()) {
      //   Log.logPrintf("randomVariable: %d candidates%n", candidates.size());
      //   for (int j = 0; j < candidates.size(); j++) {
      //     String candIndented
      //         = candidates.get(j).toString().trim().replace("\n", "\n            ");
      //     Log.logPrintf("  cand #%d: %s%n", j, candIndented);
      //   }
      // }

      Sequence chosenSeq = inputSequenceSelector.selectInputSequence(candidates);
      Log.logPrintf("chosenSeq: %s%n", chosenSeq);

      // TODO: the last statement might not be active -- it might not create a usable variable of
      // such a type.  An example is a void method that is called with only null arguments.
      // More generally, paying attention to only the last statement here seems like a reasonable
      // design choice, but it is inconsistent with how Randoop behaves in general, and all parts
      // of Randoop should be made consistent.  Alternative to the below (but this is a hack, and it
      // would be better to make the design cleaner):
      // Variable randomVariable = chosenSeq.randomVariableForType(inputType, isReceiver);

      // We are not done yet: we have chosen a sequence that yields a value of the required
      // type inputTypes[i], but it may produce more than one such value. Our last random
      // selection step is to select from among all possible values produced by the sequence.
      Variable randomVariable = chosenSeq.randomVariableForTypeLastStatement(inputType, isReceiver);

      if (randomVariable == null) {
        continue;
      }
      if (isReceiver
          && (chosenSeq.getCreatingStatement(randomVariable).isNonreceivingInitialization()
              || randomVariable.getType().isPrimitive())) {
        System.out.println();
        System.out.println("Selected null or a primitive as the receiver for a method call.");
        // System.out.printf("  operation = %s%n", operation);
        System.out.printf("  isReceiver = %s%n", isReceiver);
        System.out.printf("  randomVariable = %s%n", randomVariable);
        System.out.printf("    getType() = %s%n", randomVariable.getType());
        System.out.printf("    isPrimitive = %s%n", randomVariable.getType().isPrimitive());
        System.out.printf("  chosenSeq = {%n%s}%n", chosenSeq);
        System.out.printf(
            "    getCreatingStatement = %s%n", chosenSeq.getCreatingStatement(randomVariable));
        System.out.printf(
            "    isNonreceivingInitialization = %s%n",
            chosenSeq.getCreatingStatement(randomVariable).isNonreceivingInitialization());
        continue;
        // throw new RandoopBug(
        //     "Selected null or primitive value as the receiver for a method call");
      }

      return new VarAndSeq(randomVariable, chosenSeq);
    }
    // Can't get here unless isReceiver is true.  TODO: fix design so this cannot happen.
    assert isReceiver;
    // Try every element of the list, in order.
    int numCandidates = candidates.size();
    List<VarAndSeq> validResults = new ArrayList<>(numCandidates);
    for (int i = 0; i < numCandidates; i++) { // SimpleList has no iterator
      Sequence s = candidates.get(i);
      Variable randomVariable = s.randomVariableForTypeLastStatement(inputType, isReceiver);
      validResults.add(new VarAndSeq(randomVariable, s));
    }
    if (validResults.isEmpty()) {
      throw new RandoopBug(
          String.format(
              "In randomVariable, no candidates for %svariable with input type %s",
              (isReceiver ? "receiver " : ""), inputType));
    }
    return Randomness.randomMember(validResults);
  }

  @Override
  public int numGeneratedSequences() {
    return allSequences.size();
  }

  @Override
  public String toString() {
    return "ForwardGenerator("
        + String.join(
            ";" + Globals.lineSep + "    ",
            String.join(
                ", ",
                "steps: " + num_steps,
                "null steps: " + null_steps,
                "num_sequences_generated: " + num_sequences_generated),
            String.join(
                ", ",
                "allSequences: " + allSequences.size(),
                "regresson seqs: " + outRegressionSeqs.size(),
                "error seqs: "
                    + outErrorSeqs.size()
                    + "="
                    + num_failing_sequences
                    + "="
                    + getErrorTestSequences().size(),
                "invalid seqs: " + invalidSequenceCount,
                "subsumed_sequences: " + subsumed_sequences.size(),
                "num_failed_output_test: " + num_failed_output_test),
            String.join(
                ", ",
                "sideEffectFreeMethods: " + sideEffectFreeMethods.size(),
                "runtimePrimitivesSeen: " + runtimePrimitivesSeen.size()))
        + ")";
  }
}<|MERGE_RESOLUTION|>--- conflicted
+++ resolved
@@ -1,5 +1,6 @@
 package randoop.generation;
 
+import java.lang.reflect.Method;
 import java.util.ArrayList;
 import java.util.Collections;
 import java.util.LinkedHashSet;
@@ -17,10 +18,7 @@
 import randoop.SubTypeSet;
 import randoop.main.GenInputsAbstract;
 import randoop.main.RandoopBug;
-import randoop.operation.NonreceiverTerm;
-import randoop.operation.Operation;
-import randoop.operation.TypedClassOperation;
-import randoop.operation.TypedOperation;
+import randoop.operation.*;
 import randoop.reflection.RandoopInstantiationError;
 import randoop.reflection.TypeInstantiator;
 import randoop.sequence.ExecutableSequence;
@@ -30,18 +28,7 @@
 import randoop.sequence.Value;
 import randoop.sequence.Variable;
 import randoop.test.DummyCheckGenerator;
-import randoop.types.ClassOrInterfaceType;
-import randoop.types.InstantiatedType;
-import randoop.types.JDKTypes;
-import randoop.types.JavaTypes;
-<<<<<<< HEAD
-import randoop.types.ReferenceType;
-=======
-import randoop.types.ParameterizedType;
->>>>>>> dcb495b4
-import randoop.types.Type;
-import randoop.types.TypeTuple;
-import randoop.types.WildcardType;
+import randoop.types.*;
 import randoop.util.ListOfLists;
 import randoop.util.Log;
 import randoop.util.MultiMap;
@@ -288,6 +275,33 @@
     return this.allSequences;
   }
 
+  /** Cached reflective handle for {@code Object.getClass()}. */
+  private static final Method OBJECT_GETCLASS;
+
+  static {
+    try {
+      OBJECT_GETCLASS = Object.class.getMethod("getClass");
+    } catch (NoSuchMethodException e) {
+      throw new AssertionError(e); // should never happen
+    }
+  }
+
+  /**
+   * Checks if the last operation in the sequence is a call to {@code java.lang.Object#getClass()}.
+   *
+   * @param seq the sequence to check
+   * @return true iff the last statement in {@code seq} is a call to {@code
+   *     java.lang.Object#getClass()}.
+   */
+  private static boolean lastOpIsGetClass(Sequence seq) {
+    if (seq.statements.isEmpty()) {
+      return false;
+    }
+    Statement last = seq.getStatement(seq.size() - 1);
+    Operation op = last.getOperation().getOperation();
+    return (op.isMethodCall() && ((MethodCall) op).getMethod().equals(OBJECT_GETCLASS));
+  }
+
   /**
    * If the dynamic type (the run-time class) of the sequence's output (the value returned by the
    * last statement) is a subtype of its static type, cast it to its dynamic type. This allows
@@ -314,9 +328,26 @@
     Type declaredType = variable.getType();
     Type runTimeType = Type.forClass(value.getClass());
 
+    // If the last operation is a call to Object.getClass(), then
+    // refine the run-time type to be Class<ObjectRuntimeType>.
+    if (lastOpIsGetClass(seq)) {
+      ReferenceType elemType = (ReferenceType) Type.forClass((Class<?>) value);
+
+      if (elemType.isGeneric()) {
+        GenericClassType gElem = (GenericClassType) elemType;
+
+        int arity = gElem.getTypeParameters().size();
+        List<ReferenceType> args = Collections.nCopies(arity, JavaTypes.OBJECT_TYPE);
+
+        elemType = gElem.instantiate(args);
+      }
+
+      runTimeType = JDKTypes.CLASS_TYPE.instantiate(Collections.singletonList(elemType));
+    }
     // Skip the cast when the run-time type is a parameterized generic that has not been
     // instantiated.
-    if ((runTimeType instanceof ParameterizedType) && !(runTimeType instanceof InstantiatedType)) {
+    else if ((runTimeType instanceof ParameterizedType)
+        && !(runTimeType instanceof InstantiatedType)) {
       Log.logPrintf(
           "Skipping cast to run-time type %s because it is not an instantiated type.%n",
           runTimeType);
@@ -328,22 +359,9 @@
             "Run-time type %s [%s] is not a subtype of declared type %s [%s]",
             runTimeType, runTimeType.getClass(), declaredType, declaredType.getClass());
 
-    Type targetType = runTimeType;
-
-    // If we have a Class<?> instance, refine it to Class<? extends X> rather than Class<T>.
-    boolean declaredIsClass =
-        declaredType.isParameterized()
-            && ((InstantiatedType) declaredType).getGenericClassType().equals(JDKTypes.CLASS_TYPE);
-
-    if (declaredIsClass && value instanceof Class<?>) {
-      Type elemType = Type.forClass((Class<?>) value);
-      WildcardType wc = WildcardType.makeExtends((ReferenceType) elemType);
-      targetType = JDKTypes.CLASS_TYPE.instantiate(Collections.singletonList(wc));
-    }
-
     // Insert cast if the target type is not the same as the declared type.
-    if (!targetType.equals(declaredType)) {
-      TypedOperation castOp = TypedOperation.createCast(declaredType, targetType);
+    if (!runTimeType.equals(declaredType)) {
+      TypedOperation castOp = TypedOperation.createCast(declaredType, runTimeType);
       eSeq.sequence = seq.extend(castOp, Collections.singletonList(variable));
     }
   }
