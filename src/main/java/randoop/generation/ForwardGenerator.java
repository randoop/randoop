--- conflicted
+++ resolved
@@ -832,7 +832,8 @@
       // See randoop.generation.GrtFuzzing for details.
       boolean grtFuzz = GenInputsAbstract.grt_fuzzing;
 
-<<<<<<< HEAD
+      // Record the offset of the fuzzed variable in the sequence relative to the un-fuzzed
+      // variable. This ensures the correct fuzzed variable is used as the input.
       if (grtFuzz) {
         GrtFuzzer fuzzer = GrtFuzzer.getFuzzer(inputType);
         if (fuzzer != null) {
@@ -844,15 +845,6 @@
           } else {
             fuzzedVarAndSeq = fuzzer.fuzz(chosenSeq, randomVariable);
           }
-=======
-      // Record the offset of the fuzzed variable in the sequence relative to the un-fuzzed
-      // variable. This ensures the correct fuzzed variable is used
-      // as the input.
-      if (grtFuzz) {
-        GrtFuzzer fuzzer = GrtFuzzer.getFuzzer(inputType);
-        if (fuzzer != null) {
-          VarAndSeq fuzzedVarAndSeq = fuzzer.fuzz(chosenSeq, randomVariable);
->>>>>>> c0442dec
           chosenSeq = fuzzedVarAndSeq.getSequence();
           randomVariable = fuzzedVarAndSeq.getVariable();
         }
