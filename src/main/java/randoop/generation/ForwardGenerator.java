package randoop.generation;

import java.util.ArrayList;
import java.util.LinkedHashSet;
import java.util.List;
import java.util.Set;
import randoop.BugInRandoopException;
import randoop.DummyVisitor;
import randoop.Globals;
import randoop.NormalExecution;
import randoop.SubTypeSet;
import randoop.main.GenInputsAbstract;
import randoop.operation.NonreceiverTerm;
import randoop.operation.Operation;
import randoop.operation.TypedClassOperation;
import randoop.operation.TypedOperation;
import randoop.reflection.RandoopInstantiationError;
import randoop.reflection.TypeInstantiator;
import randoop.sequence.ExecutableSequence;
import randoop.sequence.Sequence;
import randoop.sequence.SequenceExceptionError;
import randoop.sequence.Statement;
import randoop.sequence.Value;
import randoop.sequence.Variable;
import randoop.test.DummyCheckGenerator;
import randoop.types.ClassOrInterfaceType;
import randoop.types.InstantiatedType;
import randoop.types.JDKTypes;
import randoop.types.JavaTypes;
import randoop.types.Type;
import randoop.types.TypeTuple;
import randoop.util.ListOfLists;
import randoop.util.Log;
import randoop.util.MultiMap;
import randoop.util.Randomness;
import randoop.util.SimpleArrayList;
import randoop.util.SimpleList;

/** Randoop's forward, component-based generator. */
public class ForwardGenerator extends AbstractGenerator {

  /**
   * The set of ALL sequences ever generated, including sequences that were executed and then
   * discarded.
   *
   * <p>This must be ordered by insertion to allow for flaky test history collection in {@link
   * randoop.main.GenTests#printSequenceExceptionError(AbstractGenerator, SequenceExceptionError)}.
   */
  private final LinkedHashSet<Sequence> allSequences;

  /** The side-effect-free observer methods. */
  private final Set<TypedOperation> observers;

  /** Sequences that are used in other sequences (and are thus redundant) */
  private Set<Sequence> subsumed_sequences = new LinkedHashSet<>();

  /**
   * Set and used only if {@link GenInputsAbstract#debug_checks}==true. This set contains the same
   * set of components as the set "allsequences" above, but stores them as strings obtained via the
   * toCodeString() method.
   */
  private final List<String> allsequencesAsCode = new ArrayList<>();

  /** Set and used only if {@link GenInputsAbstract#debug_checks}==true. */
  private final List<Sequence> allsequencesAsList = new ArrayList<>();

  private final TypeInstantiator instantiator;

  /** How to select sequences as input for creating new sequences. */
  private final InputSequenceSelector inputSequenceSelector;

  // The set of all primitive values seen during generation and execution
  // of sequences. This set is used to tell if a new primitive value has
  // been generated, to add the value to the components.
  private Set<Object> runtimePrimitivesSeen = new LinkedHashSet<>();

  /** Selects the method to use for creating a new sequence. */
  private final TypedOperationSelector operationSelector;

  public ForwardGenerator(
      List<TypedOperation> operations,
      Set<TypedOperation> observers,
      GenInputsAbstract.Limits limits,
      ComponentManager componentManager,
      RandoopListenerManager listenerManager,
      Set<ClassOrInterfaceType> classesUnderTest) {
    this(operations, observers, limits, componentManager, null, listenerManager, classesUnderTest);
  }

  public ForwardGenerator(
      List<TypedOperation> operations,
      Set<TypedOperation> observers,
      GenInputsAbstract.Limits limits,
      ComponentManager componentManager,
      IStopper stopper,
      RandoopListenerManager listenerManager,
      Set<ClassOrInterfaceType> classesUnderTest) {
    super(operations, limits, componentManager, stopper, listenerManager);

    this.observers = observers;
    this.allSequences = new LinkedHashSet<>();
    this.instantiator = componentManager.getTypeInstantiator();

    initializeRuntimePrimitivesSeen();

<<<<<<< HEAD
    if (GenInputsAbstract.enable_bloodhound) {
      // If Bloodhound is enabled, select the next operation while considering the methods' weights.
      this.operationSelector = new Bloodhound(operations, classesUnderTest);
    } else {
      this.operationSelector = new UniformRandomMethodSelection(operations);
    }
  }

  /**
   * Take action based on the given {@link Sequence} was classified as a regression test.
   *
   * @param sequence the new sequence that was classified as a regression test
   */
  @Override
  public void newRegressionTestHook(Sequence sequence) {
    operationSelector.newRegressionTestHook(sequence);
=======
    switch (GenInputsAbstract.input_selection) {
      case SMALL_TESTS:
        inputSequenceSelector = new SmallTestsSequenceSelection();
        break;
      case UNIFORM:
        inputSequenceSelector = new UniformRandomSequenceSelection();
        break;
      default:
        throw new Error("This can't happen");
    }
>>>>>>> 3aa629bd
  }

  /**
   * The runtimePrimitivesSeen set contains primitive values seen during generation/execution and is
   * used to determine new values that should be added to the component set. The component set
   * initially contains a set of primitive sequences; this method puts those primitives in this set.
   */
  // XXX this is goofy - these values are available in other ways
  private void initializeRuntimePrimitivesSeen() {
    for (Sequence s : componentManager.getAllPrimitiveSequences()) {
      ExecutableSequence es = new ExecutableSequence(s);
      es.execute(new DummyVisitor(), new DummyCheckGenerator());
      NormalExecution e = (NormalExecution) es.getResult(0);
      Object runtimeValue = e.getRuntimeValue();
      runtimePrimitivesSeen.add(runtimeValue);
    }
  }

  @Override
  public ExecutableSequence step() {

    long startTime = System.nanoTime();

    if (componentManager.numGeneratedSequences() % GenInputsAbstract.clear == 0) {
      componentManager.clearGeneratedSequences();
    }

    ExecutableSequence eSeq = createNewUniqueSequence();

    if (eSeq == null) {
      return null;
    }

    if (GenInputsAbstract.dontexecute) {
      this.componentManager.addGeneratedSequence(eSeq.sequence);
      return null;
    }

    setCurrentSequence(eSeq.sequence);

    long gentime1 = System.nanoTime() - startTime;

    eSeq.execute(executionVisitor, checkGenerator);

    startTime = System.nanoTime(); // reset start time.

    determineActiveIndices(eSeq);

    if (eSeq.sequence.hasActiveFlags()) {
      componentManager.addGeneratedSequence(eSeq.sequence);
    }

    long gentime2 = System.nanoTime() - startTime;

    eSeq.gentime = gentime1 + gentime2;

    return eSeq;
  }

  @Override
  public LinkedHashSet<Sequence> getAllSequences() {
    return this.allSequences;
  }

  /**
   * Determines what indices in the given sequence are active. An active index i means that the i-th
   * method call creates an interesting/useful value that can be used as an input to a larger
   * sequence; inactive indices are never used as inputs. The effect of setting active/inactive
   * indices is that the SequenceCollection to which the given sequences is added only considers the
   * active indices when deciding whether the sequence creates values of a given type.
   *
   * <p>In addition to determining active indices, this method determines if any primitive values
   * created during execution of the sequence are new values not encountered before. Such values are
   * added to the component manager so they can be used during subsequent generation attempts.
   *
   * @param seq the sequence
   */
  private void determineActiveIndices(ExecutableSequence seq) {

    if (seq.hasNonExecutedStatements()) {
      Log.logPrintf("Sequence has non-executed statements: excluding from extension pool.%n");
      Log.logPrintf(
          "Non-executed statement: %s%n", seq.statementToCodeString(seq.getNonExecutedIndex()));
      seq.sequence.clearAllActiveFlags();
      return;
    }

    if (seq.hasFailure()) {
      Log.logPrintf("Sequence has failure: excluding from extension pool.%n");
      Log.logPrintf("Failing sequence: %s%n", seq.toCodeString());
      seq.sequence.clearAllActiveFlags();
      return;
    }

    if (seq.hasInvalidBehavior()) {
      Log.logPrintf(
          "Sequence has invalid behavior (%s): discarding and excluding from extension pool.%n",
          seq.getChecks());
      Log.logPrintf("Invalid sequence: %s%n", seq.toCodeString());
      seq.sequence.clearAllActiveFlags();
      return;
    }

    if (!seq.isNormalExecution()) {
      int i = seq.getNonNormalExecutionIndex();
      Log.logPrintf(
          "Excluding from extension pool due to exception or failure in statement %s%n", i);
      Log.logPrintf("  Statement: %s%n", seq.statementToCodeString(i));
      Log.logPrintf("  Result: %s%n", seq.getResult(i));
      seq.sequence.clearAllActiveFlags();
      return;
    }

    // Clear the active flags of some statements
    for (int i = 0; i < seq.sequence.size(); i++) {

      // If there is no return value, clear its active flag.
      // Cast succeeds because of isNormalExecution clause earlier in this method.
      NormalExecution e = (NormalExecution) seq.getResult(i);
      Object runtimeValue = e.getRuntimeValue();
      if (runtimeValue == null) {
        Log.logPrintf("Making index " + i + " inactive (value is null)%n");
        seq.sequence.clearActiveFlag(i);
        continue;
      }

      // If it is a call to an observer method, clear the active flag of
      // its receiver. (This method doesn't side effect the receiver or
      // any argument, so Randoop should use some other shorter sequence
      // that produces the value.)
      Sequence stmts = seq.sequence;
      Statement stmt = stmts.statements.get(i);
      boolean isObserver = stmt.isMethodCall() && observers.contains(stmt.getOperation());
      Log.logPrintf("isObserver => %s for %s%n", isObserver, stmt);
      if (isObserver) {
        List<Integer> inputVars = stmts.getInputsAsAbsoluteIndices(i);
        for (Integer inputIndex : inputVars) {
          seq.sequence.clearActiveFlag(inputIndex);
        }
      }

      // If its runtime value is a primitive value, clear its active flag,
      // and if the value is new, add a sequence corresponding to that value.
      // This yields shorter tests than using the full sequence that produced
      // the value.
      Class<?> objectClass = runtimeValue.getClass();
      if (NonreceiverTerm.isNonreceiverType(objectClass) && !objectClass.equals(Class.class)) {
        Log.logPrintf("Making index " + i + " inactive (value is a primitive)%n");
        seq.sequence.clearActiveFlag(i);

        boolean looksLikeObjToString =
            (runtimeValue instanceof String)
                && Value.looksLikeObjectToString((String) runtimeValue);
        boolean tooLongString =
            (runtimeValue instanceof String) && !Value.stringLengthOK((String) runtimeValue);
        if (runtimeValue instanceof Double && Double.isNaN((double) runtimeValue)) {
          runtimeValue = Double.NaN; // canonicalize NaN value
        }
        if (runtimeValue instanceof Float && Float.isNaN((float) runtimeValue)) {
          runtimeValue = Float.NaN; // canonicalize NaN value
        }
        if (!looksLikeObjToString && !tooLongString && runtimePrimitivesSeen.add(runtimeValue)) {
          // Have not seen this value before; add it to the component set.
          componentManager.addGeneratedSequence(Sequence.createSequenceForPrimitive(runtimeValue));
        }
      } else {
        Log.logPrintf("Making index " + i + " active.%n");
      }
    }
  }

  /**
   * Tries to create and execute a new sequence. If the sequence is new (not already in the
   * specified component manager), then it is executed and added to the manager's sequences. If the
   * sequence created is already in the manager's sequences, this method has no effect, and returns
   * null.
   *
   * @return a new sequence, or null
   */
  private ExecutableSequence createNewUniqueSequence() {

    Log.logPrintf("-------------------------------------------%n");

    if (this.operations.isEmpty()) {
      return null;
    }

    // Select the next operation to use in constructing a new sequence.
    TypedOperation operation = operationSelector.selectOperation();
    Log.logPrintf("Selected operation: %s%n", operation.toString());

    if (operation.isGeneric() || operation.hasWildcardTypes()) {
      try {
        operation = instantiator.instantiate((TypedClassOperation) operation);
      } catch (Throwable e) {
        if (GenInputsAbstract.fail_on_generation_error) {
          if (operation.isMethodCall() || operation.isConstructorCall()) {
            String opName = operation.getOperation().getReflectionObject().toString();
            throw new RandoopInstantiationError(opName, e);
          }
        } else {
          operationHistory.add(operation, OperationOutcome.SEQUENCE_DISCARDED);
          Log.logPrintf("Instantiation error for operation %s%n", operation);
          Log.logStackTrace(e);
          System.out.println("Instantiation error for operation " + operation);
          operation = null;
        }
      }
      if (operation == null) { // failed to instantiate generic
        return null;
      }
    }

    // add flags here
    InputsAndSuccessFlag sequences;
    try {
      sequences = selectInputs(operation);
    } catch (Throwable e) {
      if (GenInputsAbstract.fail_on_generation_error) {
        throw new RandoopGenerationError(operation, e);
      } else {
        operationHistory.add(operation, OperationOutcome.SEQUENCE_DISCARDED);
        Log.logPrintf("Error selecting inputs for operation: %s%n", operation);
        Log.logStackTrace(e);
        System.out.println("Error selecting inputs for operation: " + operation);
        e.printStackTrace();
        sequences = null;
      }
    }
    if (sequences == null) {
      return null;
    }

    if (!sequences.success) {
      operationHistory.add(operation, OperationOutcome.NO_INPUTS_FOUND);
      Log.logPrintf("Failed to find inputs for operation: %s%n", operation);
      return null;
    }

    Sequence concatSeq = Sequence.concatenate(sequences.sequences);

    // Figure out input variables.
    List<Variable> inputVars = new ArrayList<>();
    for (Integer oneinput : sequences.indices) {
      Variable v = concatSeq.getVariable(oneinput);
      inputVars.add(v);
    }

    Sequence newSequence = concatSeq.extend(operation, inputVars);

    // With .5 probability, do a primitive value heuristic.
    if (GenInputsAbstract.repeat_heuristic && Randomness.nextRandomInt(10) == 0) {
      int times = Randomness.nextRandomInt(100);
      newSequence = repeat(newSequence, operation, times);
      Log.logPrintf("repeat-heuristic>>> %s %s%n", times, newSequence.toCodeString());
    }

    // If parameterless operation, subsequence inputs will all be redundant, so just remove it from
    // list of operations. These can only be static constant methods or no-argument constructors.
    // XXX OK if we know constant, otherwise may depend on static state
    if (operation.getInputTypes().isEmpty()) {
      operationHistory.add(operation, OperationOutcome.REMOVED);
      operations.remove(operation);
    }

    // Discard if sequence is larger than size limit
    if (newSequence.size() > GenInputsAbstract.maxsize) {
      operationHistory.add(operation, OperationOutcome.SEQUENCE_DISCARDED);
      Log.logPrintf(
          "Sequence discarded because size %d exceeds maximum allowed size %d%n",
          newSequence.size(), GenInputsAbstract.maxsize);
      return null;
    }

    randoopConsistencyTests(newSequence);

    if (this.allSequences.contains(newSequence)) {
      operationHistory.add(operation, OperationOutcome.SEQUENCE_DISCARDED);
      Log.logPrintf("Sequence discarded because the same sequence was previously created.%n");
      return null;
    }

    this.allSequences.add(newSequence);

    for (Sequence s : sequences.sequences) {
      s.lastTimeUsed = java.lang.System.currentTimeMillis();
    }

    randoopConsistencyTest2(newSequence);

    Log.logPrintf("Successfully created new unique sequence:%n%s%n", newSequence.toString());

    // Keep track of any input sequences that are used in this sequence.

    // A test that consists of one of these sequences are probably redundant.
    subsumed_sequences.addAll(sequences.sequences);

    return new ExecutableSequence(newSequence);
  }

  /**
   * Adds the given operation to a new {@code Sequence} with the statements of this object as a
   * prefix, repeating the operation the given number of times. Used during generation.
   *
   * @param seq the sequence to extend
   * @param operation the {@link TypedOperation} to repeat
   * @param times the number of times to repeat the {@link Operation}
   * @return a new {@code Sequence}
   */
  private Sequence repeat(Sequence seq, TypedOperation operation, int times) {
    Sequence retval = new Sequence(seq.statements);
    for (int i = 0; i < times; i++) {
      List<Integer> vil = new ArrayList<>();
      for (Variable v : retval.getInputs(retval.size() - 1)) {
        if (v.getType().equals(JavaTypes.INT_TYPE)) {
          int randint = Randomness.nextRandomInt(100);
          retval =
              retval.extend(
                  TypedOperation.createPrimitiveInitialization(JavaTypes.INT_TYPE, randint));
          vil.add(retval.size() - 1);
        } else {
          vil.add(v.getDeclIndex());
        }
      }
      List<Variable> vl = new ArrayList<>();
      for (Integer vi : vil) {
        vl.add(retval.getVariable(vi));
      }
      retval = retval.extend(operation, vl);
    }
    return retval;
  }

  // If debugging is enabled,
  // adds the string corresponding to the given newSequences to the
  // set allSequencesAsCode. The latter set is intended to mirror
  // the set allSequences, but stores strings instead of Sequences.
  private void randoopConsistencyTest2(Sequence newSequence) {
    // Testing code.
    if (GenInputsAbstract.debug_checks) {
      this.allsequencesAsCode.add(newSequence.toCodeString());
      this.allsequencesAsList.add(newSequence);
    }
  }

  // Checks that the set allSequencesAsCode contains a set of strings
  // equivalent to the sequences in allSequences.
  private void randoopConsistencyTests(Sequence newSequence) {
    // Testing code.
    if (GenInputsAbstract.debug_checks) {
      String code = newSequence.toCodeString();
      if (this.allSequences.contains(newSequence)) {
        if (!this.allsequencesAsCode.contains(code)) {
          throw new IllegalStateException(code);
        }
      } else {
        if (this.allsequencesAsCode.contains(code)) {
          int index = this.allsequencesAsCode.indexOf(code);
          StringBuilder b = new StringBuilder();
          Sequence co = this.allsequencesAsList.get(index);
          assert co.equals(newSequence); // XXX this was a floating call to equals
          b.append("new component:")
              .append(Globals.lineSep)
              .append("")
              .append(newSequence.toString())
              .append("")
              .append(Globals.lineSep)
              .append("as code:")
              .append(Globals.lineSep)
              .append("")
              .append(code)
              .append(Globals.lineSep);
          b.append("existing component:")
              .append(Globals.lineSep)
              .append("")
              .append(this.allsequencesAsList.get(index).toString())
              .append("")
              .append(Globals.lineSep)
              .append("as code:")
              .append(Globals.lineSep)
              .append("")
              .append(this.allsequencesAsList.get(index).toCodeString());
          throw new IllegalStateException(b.toString());
        }
      }
    }
  }

  /**
   * This method is responsible for doing two things:
   *
   * <ol>
   *   <li>Selecting at random a collection of sequences that can be used to create input values for
   *       the given statement, and
   *   <li>Selecting at random valid indices to the above sequence specifying the values to be used
   *       as input to the statement.
   * </ol>
   *
   * <p>The selected sequences and indices are wrapped in an InputsAndSuccessFlag object and
   * returned. If an appropriate collection of sequences and indices was not found (e.g. because
   * there are no sequences in the componentManager that create values of some type required by the
   * statement), the success flag of the returned object is false.
   *
   * @param operation the statement to analyze
   * @return the selected sequences and indices
   */
  @SuppressWarnings("unchecked")
  private InputsAndSuccessFlag selectInputs(TypedOperation operation) {

    // Variable inputTypes contains the values required as input to the
    // statement given as a parameter to the selectInputs method.

    TypeTuple inputTypes = operation.getInputTypes();
    Log.logPrintf("selectInputs:  inputTypes=%s%n", inputTypes);

    // The rest of the code in this method will attempt to create
    // a sequence that creates at least one value of type T for
    // every type T in inputTypes, and thus can be used to create all the
    // inputs for the statement.
    // We denote this goal sequence as "S". We don't create S explicitly, but
    // define it as the concatenation of the following list of sequences.
    // In other words, S = sequences[0] + ... + sequences[sequences.size()-1].
    // (This representation choice is for efficiency: it is cheaper to perform
    // a single concatenation of the subsequences in the end than repeatedly
    // extending S.)

    List<Sequence> sequences = new ArrayList<>();

    // We store the total size of S in the following variable.

    int totStatements = 0;

    // The method also returns a list of randomly-selected variables to
    // be used as inputs to the statement, represented as indices into S.
    // For example, given as statement a method M(T1)/T2 that takes as input
    // a value of type T1 and returns a value of type T2, this method might
    // return, for example, the sequence
    //
    // T0 var0 = new T0(); T1 var1 = var0.getT1()"
    //
    // and the singleton list [0] that represents variable var1. The variable
    // indices are stored in the following list. Upon successful completion
    // of this method, variables will contain inputTypes.size() variables.
    // Note additionally that for every i in variables, 0 <= i < |S|.

    List<Integer> variables = new ArrayList<>();

    // [Optimization]
    // The following two variables are used in the loop below only when
    // an alias ratio is present (GenInputsAbstract.alias_ratio != null).
    // Their purpose is purely to improve efficiency. For a given loop iteration
    // i, "types" contains the types of all variables in S, and "typesToVars"
    // maps each type to all variable indices of the given type.
    SubTypeSet types = new SubTypeSet(false);
    MultiMap<Type, Integer> typesToVars = new MultiMap<>();

    for (int i = 0; i < inputTypes.size(); i++) {
      Type inputType = inputTypes.get(i);

      // true if statement st represents an instance method, and we are
      // currently selecting a value to act as the receiver for the method.
      boolean isReceiver = (i == 0 && (operation.isMessage()) && (!operation.isStatic()));

      // If alias ratio is given, attempt with some probability to use a
      // variable already in S.
      if (GenInputsAbstract.alias_ratio != 0
          && Randomness.weightedCoinFlip(GenInputsAbstract.alias_ratio)) {

        // candidateVars will store the indices that can serve as input to the
        // i-th input in st.
        List<SimpleList<Integer>> candidateVars = new ArrayList<>();

        // For each type T in S compatible with inputTypes[i], add all the
        // indices in S of type T.
        for (Type match : types.getMatches(inputType)) {
          // Sanity check: the domain of typesToVars contains all the types in
          // variable types.
          assert typesToVars.keySet().contains(match);
          candidateVars.add(new SimpleArrayList<Integer>(typesToVars.getValues(match)));
        }

        // If any type-compatible variables found, pick one at random as the
        // i-th input to st.
        SimpleList<Integer> candidateVars2 = new ListOfLists<>(candidateVars);
        if (!candidateVars2.isEmpty()) {
          int randVarIdx = Randomness.nextRandomInt(candidateVars2.size());
          Integer randVar = candidateVars2.get(randVarIdx);
          variables.add(randVar);
          continue;
        }
      }

      // The user may have requested that we use null values as inputs with some given frequency.
      // If this is the case, then use null instead with some probability.
      if (!isReceiver
          && GenInputsAbstract.null_ratio != 0
          && Randomness.weightedCoinFlip(GenInputsAbstract.null_ratio)) {
        Log.logPrintf("null-ratio option given. Randomly decided to use null as input.%n");
        TypedOperation st = TypedOperation.createNullOrZeroInitializationForType(inputType);
        Sequence seq = new Sequence().extend(st, new ArrayList<Variable>());
        variables.add(totStatements);
        sequences.add(seq);
        assert seq.size() == 1;
        totStatements++;
        continue;
      }

      // If we got here, it means we will not attempt to use null or a value already defined in S,
      // so we will have to augment S with new statements that yield a value of type inputTypes[i].
      // We will do this by assembling a list of candidate sequences (stored in the list declared
      // immediately below) that create one or more values of the appropriate type,
      // randomly selecting a single sequence from this list, and appending it to S.
      SimpleList<Sequence> candidates;

      // We use one of two ways to gather candidate sequences, but the second
      // case below is by far the most common.

      if (inputType.isArray()) {

        // 1. If T=inputTypes[i] is an array type, ask the component manager for all sequences
        // of type T (list l1), but also try to directly build some sequences
        // that create arrays (list l2).
        Log.logPrintf("Array creation heuristic: will create helper array of type %s%n", inputType);
        SimpleList<Sequence> l1 = componentManager.getSequencesForType(operation, i, isReceiver);
        SimpleList<Sequence> l2 =
            HelperSequenceCreator.createArraySequence(componentManager, inputType);
        candidates = new ListOfLists<>(l1, l2);
        Log.logPrintf("Array creation heuristic: " + candidates.size() + " candidates%n");

      } else if (inputType.isParameterized()
          && ((InstantiatedType) inputType)
              .getGenericClassType()
              .isSubtypeOf(JDKTypes.COLLECTION_TYPE)) {
        InstantiatedType classType = (InstantiatedType) inputType;

        SimpleList<Sequence> l1 = componentManager.getSequencesForType(operation, i, isReceiver);
        Log.logPrintf("Collection creation heuristic: will create helper of type %s%n", classType);
        SimpleArrayList<Sequence> l2 = new SimpleArrayList<>();
        Sequence creationSequence =
            HelperSequenceCreator.createCollection(componentManager, classType);
        if (creationSequence != null) {
          l2.add(creationSequence);
        }
        candidates = new ListOfLists<>(l1, l2);

      } else {

        // 2. COMMON CASE: ask the component manager for all sequences that
        // yield the required type.
        Log.logPrintf("Will query component set for objects of type %s%n", inputType);
        candidates = componentManager.getSequencesForType(operation, i, isReceiver);
      }
      assert candidates != null;
      Log.logPrintf("number of candidate components: %s%n", candidates.size());

      if (candidates.isEmpty()) {
        // We were not able to find (or create) any sequences of type inputTypes[i].
        // Try to use null if allowed.
        if (isReceiver) {
          Log.logPrintf("No sequences of receiver type.%n");
          return new InputsAndSuccessFlag(false, null, null);
        } else if (GenInputsAbstract.forbid_null) {
          Log.logPrintf(
              "No sequences of type, and forbid-null option is true. Failed to create new sequence.%n");
          return new InputsAndSuccessFlag(false, null, null);
        } else {
          Log.logPrintf(
              "Found no sequences of required type; will use null as " + i + "-th input%n");
          TypedOperation st = TypedOperation.createNullOrZeroInitializationForType(inputType);
          Sequence seq = new Sequence().extend(st, new ArrayList<Variable>());
          variables.add(totStatements);
          sequences.add(seq);
          assert seq.size() == 1;
          totStatements++;
          // Null is not an interesting value to add to the set of
          // possible values to reuse, so we don't update typesToVars or types.
          continue;
        }
      }

      // At this point, we have a list of candidate sequences and need to select a
      // randomly-chosen sequence from the list.
      VarAndSeq varAndSeq = randomVariable(candidates, inputType, isReceiver);
      Variable randomVariable = varAndSeq.var;
      Sequence chosenSeq = varAndSeq.seq;

      // [Optimization.] Update optimization-related variables "types" and "typesToVars".
      if (GenInputsAbstract.alias_ratio != 0) {
        // Update types and typesToVars.
        for (int j = 0; j < chosenSeq.size(); j++) {
          Statement stk = chosenSeq.getStatement(j);
          if (stk.isNonreceivingInitialization()) {
            continue; // Prim decl not an interesting candidate for multiple
          }
          // uses.
          Type outType = stk.getOutputType();
          types.add(outType);
          typesToVars.add(outType, totStatements + j);
        }
      }

      variables.add(totStatements + randomVariable.index);
      sequences.add(chosenSeq);
      totStatements += chosenSeq.size();
    }

    return new InputsAndSuccessFlag(true, sequences, variables);
  }

  // A pair of a variable and a sequence
  private static class VarAndSeq {
    final Variable var;
    final Sequence seq;

    VarAndSeq(Variable var, Sequence seq) {
      this.var = var;
      this.seq = seq;
    }
  }

  /**
   * Return a variable of the given type.
   *
   * @param candidates the list to choose from (I think?)
   * @param inputType the type of the chosen variable/sequence
   * @param isReceiver whether the value will be used as a receiver
   * @return a random variable of the given type, chosen from the candidates
   */
  VarAndSeq randomVariable(SimpleList<Sequence> candidates, Type inputType, boolean isReceiver) {
    // Log.logPrintf("entering randomVariable(%s)%n", inputType);
    for (int i = 0; i < 10; i++) { // can return null.  Try several times to get a non-null value.

      // if (Log.isLoggingOn()) {
      //   Log.logPrintf("randomVariable: %d candidates%n", candidates.size());
      //   for (int j = 0; j < candidates.size(); j++) {
      //     String candIndented
      //         = candidates.get(j).toString().trim().replace("\n", "\n            ");
      //     Log.logPrintf("  cand #%d: %s%n", j, candIndented);
      //   }
      // }

      Sequence chosenSeq = inputSequenceSelector.selectInputSequence(candidates);
      Log.logPrintf("chosenSeq: %s%n", chosenSeq);

      // TODO: the last statement might not be active -- it might not create a usable variable of
      // such a type.  An example is a void method that is called with only null arguments.
      // More generally, paying attention to only the last statement here seems like a reasonable
      // design choice, but it is inconsistent with how Randoop behaves in general, and all parts
      // of Randoop should be made consistent.  Alternative to the below (but this is a hack, and it
      // would be better to make the design cleaner):
      // Variable randomVariable = chosenSeq.randomVariableForType(inputType, isReceiver);

      // We are not done yet: we have chosen a sequence that yields a value of the required
      // type inputTypes[i], but it may produce more than one such value. Our last random
      // selection step is to select from among all possible values produced by the sequence.
      Variable randomVariable = chosenSeq.randomVariableForTypeLastStatement(inputType, isReceiver);

      if (randomVariable == null) {
        continue;
      }
      if (isReceiver
          && ((chosenSeq.getCreatingStatement(randomVariable).isNonreceivingInitialization()
              || randomVariable.getType().isPrimitive()))) {
        System.out.println();
        System.out.println("Selected null or a primitive as the receiver for a method call.");
        // System.out.printf("  operation = %s%n", operation);
        System.out.printf("  isReceiver = %s%n", isReceiver);
        System.out.printf("  randomVariable = %s%n", randomVariable);
        System.out.printf("    getType() = %s%n", randomVariable.getType());
        System.out.printf("    isPrimitive = %s%n", randomVariable.getType().isPrimitive());
        System.out.printf("  chosenSeq = {%n%s}%n", chosenSeq);
        System.out.printf(
            "    getCreatingStatement = %s%n", chosenSeq.getCreatingStatement(randomVariable));
        System.out.printf(
            "    isNonreceivingInitialization = %s%n",
            chosenSeq.getCreatingStatement(randomVariable).isNonreceivingInitialization());
        continue;
        // throw new BugInRandoopException(
        //     "Selected null or primitive value as the receiver for a method call");
      }

      return new VarAndSeq(randomVariable, chosenSeq);
    }
    // Can't get here unless isReceiver is true.  TODO: fix design so this cannot happen.
    assert isReceiver;
    // Try every element of the list, in order.
    List<VarAndSeq> validResults = new ArrayList<>();
    for (int i = 0; i < candidates.size(); i++) {
      Sequence s = candidates.get(i);
      Variable randomVariable = s.randomVariableForTypeLastStatement(inputType, isReceiver);
      validResults.add(new VarAndSeq(randomVariable, s));
    }
    if (validResults.size() == 0) {
      throw new BugInRandoopException(
          String.format(
              "Failed to select %svariable with input type %s",
              (isReceiver ? "receiver " : ""), inputType));
    }
    return Randomness.randomMember(validResults);
  }

  /**
   * Returns the set of sequences that are included in other sequences to generate inputs (and, so,
   * are subsumed by another sequence).
   */
  @Override
  public Set<Sequence> getSubsumedSequences() {
    return subsumed_sequences;
  }

  @Override
  public int numGeneratedSequences() {
    return allSequences.size();
  }

  @Override
  public String toString() {
    return "randoop.generation.ForwardGenerator("
        + ("allSequences.size()=" + allSequences.size())
        + ","
        + ("observers.size()=" + observers.size())
        + ","
        + ("subsumed_sequences.size()=" + subsumed_sequences.size())
        + ","
        + ("runtimePrimitivesSeen.size()=" + runtimePrimitivesSeen.size())
        + ")";
  }
}<|MERGE_RESOLUTION|>--- conflicted
+++ resolved
@@ -69,13 +69,13 @@
   /** How to select sequences as input for creating new sequences. */
   private final InputSequenceSelector inputSequenceSelector;
 
+  /** How to select the method to use for creating a new sequence. */
+  private final TypedOperationSelector operationSelector;
+
   // The set of all primitive values seen during generation and execution
   // of sequences. This set is used to tell if a new primitive value has
   // been generated, to add the value to the components.
   private Set<Object> runtimePrimitivesSeen = new LinkedHashSet<>();
-
-  /** Selects the method to use for creating a new sequence. */
-  private final TypedOperationSelector operationSelector;
 
   public ForwardGenerator(
       List<TypedOperation> operations,
@@ -103,24 +103,17 @@
 
     initializeRuntimePrimitivesSeen();
 
-<<<<<<< HEAD
-    if (GenInputsAbstract.enable_bloodhound) {
-      // If Bloodhound is enabled, select the next operation while considering the methods' weights.
-      this.operationSelector = new Bloodhound(operations, classesUnderTest);
-    } else {
-      this.operationSelector = new UniformRandomMethodSelection(operations);
-    }
-  }
-
-  /**
-   * Take action based on the given {@link Sequence} was classified as a regression test.
-   *
-   * @param sequence the new sequence that was classified as a regression test
-   */
-  @Override
-  public void newRegressionTestHook(Sequence sequence) {
-    operationSelector.newRegressionTestHook(sequence);
-=======
+    switch (GenInputsAbstract.method_selection) {
+      case UNIFORM:
+        this.operationSelector = new UniformRandomMethodSelection(operations);
+        break;
+      case BLOODHOUND:
+        this.operationSelector = new Bloodhound(operations, classesUnderTest);
+        break;
+      default:
+        throw new Error("This can't happen");
+    }
+
     switch (GenInputsAbstract.input_selection) {
       case SMALL_TESTS:
         inputSequenceSelector = new SmallTestsSequenceSelection();
@@ -131,7 +124,16 @@
       default:
         throw new Error("This can't happen");
     }
->>>>>>> 3aa629bd
+  }
+
+  /**
+   * Take action based on the given {@link Sequence} was classified as a regression test.
+   *
+   * @param sequence the new sequence that was classified as a regression test
+   */
+  @Override
+  public void newRegressionTestHook(Sequence sequence) {
+    operationSelector.newRegressionTestHook(sequence);
   }
 
   /**
