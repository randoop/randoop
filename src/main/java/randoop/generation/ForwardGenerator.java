package randoop.generation;

import java.util.ArrayList;
import java.util.Collections;
import java.util.LinkedHashSet;
import java.util.List;
import java.util.Set;
import java.util.StringJoiner;
import org.checkerframework.checker.nullness.qual.Nullable;
import org.plumelib.util.CollectionsPlume;
import org.plumelib.util.StringsPlume;
import org.plumelib.util.SystemPlume;
import randoop.DummyVisitor;
import randoop.Globals;
import randoop.NormalExecution;
import randoop.SubTypeSet;
import randoop.main.GenInputsAbstract;
import randoop.main.RandoopBug;
import randoop.operation.NonreceiverTerm;
import randoop.operation.Operation;
import randoop.operation.TypedClassOperation;
import randoop.operation.TypedOperation;
import randoop.reflection.RandoopInstantiationError;
import randoop.reflection.TypeInstantiator;
import randoop.sequence.ExecutableSequence;
import randoop.sequence.ReferenceValue;
import randoop.sequence.Sequence;
import randoop.sequence.SequenceExceptionError;
import randoop.sequence.Statement;
import randoop.sequence.Value;
import randoop.sequence.Variable;
import randoop.test.DummyCheckGenerator;
import randoop.types.ClassOrInterfaceType;
import randoop.types.InstantiatedType;
import randoop.types.JDKTypes;
import randoop.types.JavaTypes;
import randoop.types.Type;
import randoop.types.TypeTuple;
import randoop.util.ListOfLists;
import randoop.util.Log;
import randoop.util.MultiMap;
import randoop.util.Randomness;
import randoop.util.SimpleArrayList;
import randoop.util.SimpleList;

/** Randoop's forward, component-based generator. */
public class ForwardGenerator extends AbstractGenerator {

  /**
   * The set of ALL sequences ever generated, including sequences that were executed and then
   * discarded.
   *
   * <p>This must be ordered by insertion to allow for flaky test history collection in {@link
   * randoop.main.GenTests#printSequenceExceptionError(AbstractGenerator, SequenceExceptionError)}.
   */
  private final LinkedHashSet<Sequence> allSequences = new LinkedHashSet<>();

  /** The side-effect-free methods. */
  private final Set<TypedOperation> sideEffectFreeMethods;

  /**
   * Set and used only if {@link GenInputsAbstract#debug_checks}==true. This contains the same
   * components as {@link #allSequences}, in the same order, but stores them as strings obtained via
   * the toCodeString() method.
   */
  private final List<String> allsequencesAsCode = new ArrayList<>();

  /**
   * Set and used only if {@link GenInputsAbstract#debug_checks}==true. This contains the same
   * components as {@link #allSequences}, in the same order, but can be accessed by index.
   */
  private final List<Sequence> allsequencesAsList = new ArrayList<>();

  private final TypeInstantiator instantiator;

  /** How to select sequences as input for creating new sequences. */
  private final InputSequenceSelector inputSequenceSelector;

  /** How to select the method to use for creating a new sequence. */
  private final TypedOperationSelector operationSelector;

  /**
   * The set of all primitive values seen during generation and execution of sequences. This set is
   * used to tell if a new primitive value has been generated, to add the value to the components.
   *
   * <p>Each value in the collection is a primitive wrapper or a String.
   */
  private Set<Object> runtimePrimitivesSeen = new LinkedHashSet<>();

  /**
   * Create a forward generator.
   *
   * @param operations list of operations under test
   * @param sideEffectFreeMethods side-effect-free methods
   * @param limits limits for generation, after which the generator will stop
   * @param componentManager stores previously-generated sequences
   * @param classesUnderTest set of classes under test
   */
  public ForwardGenerator(
      List<TypedOperation> operations,
      Set<TypedOperation> sideEffectFreeMethods,
      GenInputsAbstract.Limits limits,
      ComponentManager componentManager,
      Set<ClassOrInterfaceType> classesUnderTest) {
    this(
        operations,
        sideEffectFreeMethods,
        limits,
        componentManager,
        /* stopper= */ null,
        classesUnderTest);
  }

  /**
   * Create a forward generator.
   *
   * @param operations list of methods under test
   * @param sideEffectFreeMethods side-effect-free methods
   * @param limits limits for generation, after which the generator will stop
   * @param componentManager container for sequences that are used to generate new sequences
   * @param stopper determines when the test generation process should conclude. Can be null.
   * @param classesUnderTest the classes that are under test
   */
  public ForwardGenerator(
      List<TypedOperation> operations,
      Set<TypedOperation> sideEffectFreeMethods,
      GenInputsAbstract.Limits limits,
      ComponentManager componentManager,
      IStopper stopper,
      Set<ClassOrInterfaceType> classesUnderTest) {
    super(operations, limits, componentManager, stopper);

    this.sideEffectFreeMethods = sideEffectFreeMethods;
    this.instantiator = componentManager.getTypeInstantiator();

    initializeRuntimePrimitivesSeen();

    switch (GenInputsAbstract.method_selection) {
      case UNIFORM:
        this.operationSelector = new UniformRandomMethodSelection(operations);
        break;
      case BLOODHOUND:
        this.operationSelector = new Bloodhound(operations, classesUnderTest);
        break;
      default:
        throw new Error("Unhandled method_selection: " + GenInputsAbstract.method_selection);
    }

    switch (GenInputsAbstract.input_selection) {
      case ORIENTEERING:
        inputSequenceSelector =
            new OrienteeringSelection(componentManager.getAllGeneratedSequences());
        break;
      case SMALL_TESTS:
        inputSequenceSelector = new SmallTestsSequenceSelection();
        break;
      case UNIFORM:
        inputSequenceSelector = new UniformRandomSequenceSelection();
        break;
      default:
        throw new Error("Unhandled --input-selection: " + GenInputsAbstract.input_selection);
    }
  }

  /**
   * Take action based on the given {@link Sequence} that was classified as a regression test.
   *
   * @param sequence the new sequence that was classified as a regression test
   */
  @Override
  public void newRegressionTestHook(Sequence sequence) {
    operationSelector.newRegressionTestHook(sequence);
  }

  /**
   * The runtimePrimitivesSeen set contains primitive values seen during generation/execution and is
   * used to determine new values that should be added to the component set. The component set
   * initially contains a set of primitive sequences; this method puts those primitives in this set.
   */
  // XXX this is goofy - these values are available in other ways
  private void initializeRuntimePrimitivesSeen() {
    for (Sequence s : componentManager.getAllPrimitiveSequences()) {
      ExecutableSequence es = new ExecutableSequence(s);
      es.execute(new DummyVisitor(), new DummyCheckGenerator());
      NormalExecution e = (NormalExecution) es.getResult(0);
      Object runtimeValue = e.getRuntimeValue();
      runtimePrimitivesSeen.add(runtimeValue);
    }
  }

  @Override
  public @Nullable ExecutableSequence step() {

    final int nanoPerMilli = 1000000;
    final long nanoPerOne = 1000000000L;
    // 1 second, in nanoseconds
    final long timeWarningLimitNanos = 1 * nanoPerOne;

    long startTimeNanos = System.nanoTime();

    if (componentManager.numGeneratedSequences() % GenInputsAbstract.clear == 0) {
      componentManager.clearGeneratedSequences();
    }
    if (SystemPlume.usedMemory(false) > GenInputsAbstract.clear_memory
        && SystemPlume.usedMemory(true) > GenInputsAbstract.clear_memory) {
      componentManager.clearGeneratedSequences();
    }

    ExecutableSequence eSeq = createNewUniqueSequence();

    if (eSeq == null) {
      long gentimeNanos = System.nanoTime() - startTimeNanos;
      if (gentimeNanos > timeWarningLimitNanos) {
        System.out.printf(
            "Long generation time %d msec for null sequence.%n", gentimeNanos / nanoPerMilli);
      }
      return null;
    }

    if (GenInputsAbstract.dontexecute) {
      this.componentManager.addGeneratedSequence(eSeq.sequence);
      long gentimeNanos = System.nanoTime() - startTimeNanos;
      if (gentimeNanos > timeWarningLimitNanos) {
        System.out.printf("Long generation time %d msec for%n", gentimeNanos / nanoPerMilli);
        System.out.println(eSeq.sequence);
      }
      return null;
    }

    setCurrentSequence(eSeq.sequence);

    long gentimeNanos1 = System.nanoTime() - startTimeNanos;

    // Useful for debugging non-terminating sequences.
    // System.out.printf("step() is considering: %n%s%n%n", eSeq.sequence);

    eSeq.execute(executionVisitor, checkGenerator);

<<<<<<< HEAD
    // Dynamic type casting helps in creating input objects that can't be instantiated using static
    // type information alone.
=======
    // Dynamic type casting permits calling methods that do not exist on the declared type.
>>>>>>> 95fb608b
    if (GenInputsAbstract.cast_to_run_time_type && eSeq.isNormalExecution()) {
      castToRunTimeType(eSeq);
      // Re-execute the sequence after applying dynamic type casting.
      setCurrentSequence(eSeq.sequence);
      eSeq.execute(executionVisitor, checkGenerator);
    }

    startTimeNanos = System.nanoTime(); // reset start time.

    inputSequenceSelector.createdExecutableSequence(eSeq);

    determineActiveIndices(eSeq);

    if (eSeq.sequence.hasActiveFlags()) {
      componentManager.addGeneratedSequence(eSeq.sequence);
    }

    long gentimeNanos2 = System.nanoTime() - startTimeNanos;

    eSeq.gentimeNanos = gentimeNanos1 + gentimeNanos2;

    if (eSeq.gentimeNanos > timeWarningLimitNanos) {
      System.out.printf(
          "Long generation time %d msec (= %d + %d) for%n",
          eSeq.gentimeNanos / nanoPerMilli,
          gentimeNanos1 / nanoPerMilli,
          gentimeNanos2 / nanoPerMilli);
      System.out.println(eSeq.sequence);
    }
    if (eSeq.exectime > 10 * timeWarningLimitNanos) {
      System.out.printf("Long execution time %d sec for%n", eSeq.exectime / nanoPerOne);
      System.out.println(eSeq.sequence);
    }

    return eSeq;
  }

  @Override
  public Set<Sequence> getAllSequences() {
    return this.allSequences;
  }

  /**
<<<<<<< HEAD
   * Implements the "GRT Elephant-Brain" component, as described in "GRT: Program-Analysis-Guided
   * Random Testing" by Ma et. al (ASE 2015): https://people.kth.se/~artho/papers/lei-ase2015.pdf.
   * If the dynamic type (the run-time class) of the last object (output) in the sequence is a
   * subtype of its static type, cast it to its dynamic type. This allows Randoop to create input
   * objects that cannot be created using static type information alone for the method under test.
   *
   * @param eSeq the executable sequence to apply dynamic type casting on
=======
   * If the dynamic type (the run-time class) of the sequence's output (the value returned by the
   * last statement) is a subtype of its static type, cast it to its dynamic type. This allows
   * Randoop to call methods on it that do not exist in the supertype.
   *
   * <p>This implements the "GRT Elephant-Brain" component, as described in "GRT:
   * Program-Analysis-Guided Random Testing" by Ma et. al (ASE 2015):
   * https://people.kth.se/~artho/papers/lei-ase2015.pdf.
   *
   * @param eSeq an executable sequence; may be side-effected
>>>>>>> 95fb608b
   */
  private void castToRunTimeType(ExecutableSequence eSeq) {
    List<ReferenceValue> lastValues = eSeq.getLastStatementValues();
    if (lastValues.isEmpty()) {
      return;
    }
    ReferenceValue lastValue = lastValues.get(0);
    Type declaredType = lastValue.getType();
    Type runTimeType = Type.forClass(lastValue.getObjectValue().getClass());

    if (!runTimeType.equals(declaredType) && runTimeType.isSubtypeOf(declaredType)) {
      TypedOperation castOperation = TypedOperation.createCast(declaredType, runTimeType);

      // Get the first variable of the last statement and cast it to the run-time type.
      Variable variable = eSeq.sequence.firstVariableForTypeLastStatement(declaredType, false);

      if (variable != null) {
        eSeq.sequence = eSeq.sequence.extend(castOperation, Collections.singletonList(variable));
      }
    }
  }

  /**
   * Determines what indices in the given sequence are active. (Actually, sets some indices as not
   * active, since the default is that every index is active.)
   *
   * <p>An active index i means that the i-th method call creates an interesting/useful value that
   * can be used as an input to a larger sequence; inactive indices are never used as inputs. The
   * SequenceCollection to which the given sequences is added only considers the active indices when
   * deciding whether the sequence creates values of a given type.
   *
   * <p>In addition to determining active indices, this method determines if any primitive values
   * created during execution of the sequence are new values not encountered before. Such values are
   * added to the component manager so they can be used during subsequent generation attempts.
   *
   * @param seq the sequence, all of whose indices are initially marked as active
   */
  private void determineActiveIndices(ExecutableSequence seq) {

    if (seq.hasNonExecutedStatements()) {
      Log.logPrintf("Sequence has non-executed statements: excluding from extension pool.%n");
      Log.logPrintf(
          "Non-executed statement: %s%n", seq.statementToCodeString(seq.getNonExecutedIndex()));
      seq.sequence.clearAllActiveFlags();
      return;
    }

    if (seq.hasFailure()) {
      Log.logPrintf("Sequence has failure: excluding from extension pool.%n");
      Log.logPrintf("Failing sequence: %s%n", seq.toCodeString());
      seq.sequence.clearAllActiveFlags();
      return;
    }

    if (seq.hasInvalidBehavior()) {
      Log.logPrintf(
          "Sequence has invalid behavior (%s): excluding from extension pool.%n", seq.getChecks());
      Log.logPrintf("Invalid sequence: %s%n", seq.toCodeString());
      seq.sequence.clearAllActiveFlags();
      return;
    }

    if (!seq.isNormalExecution()) {
      int i = seq.getNonNormalExecutionIndex();
      Log.logPrintf(
          "Excluding from extension pool due to exception or failure in statement %d%n", i);
      Log.logPrintf("  Statement: %s%n", seq.statementToCodeString(i));
      Log.logPrintf("  Result: %s%n", seq.getResult(i));
      seq.sequence.clearAllActiveFlags();
      return;
    }

    if (!Value.lastValueSizeOk(seq)) {
      int i = seq.sequence.statements.size() - 1;
      Log.logPrintf(
          "Excluding from extension pool due to value too large in last statement %d%n", i);
      Log.logPrintf("  Statement: %s%n", seq.statementToCodeString(i));
      seq.sequence.clearAllActiveFlags();
      return;
    }

    // Clear the active flags of some statements
    for (int i = 0; i < seq.sequence.size(); i++) {

      // If there is no return value, clear its active flag.
      // Cast succeeds because of isNormalExecution clause earlier in this method.
      NormalExecution e = (NormalExecution) seq.getResult(i);
      Object runtimeValue = e.getRuntimeValue();
      if (runtimeValue == null) {
        Log.logPrintf("Making index " + i + " inactive (value is null)%n");
        seq.sequence.clearActiveFlag(i);
        continue;
      }

      // If it is a call to a side-effect-free method, clear the active flag of
      // its receiver and arguments. (This method doesn't side effect the receiver or
      // any argument, so Randoop should use some other shorter sequence
      // that produces the value.)
      Sequence stmts = seq.sequence;
      Statement stmt = stmts.statements.get(i);
      boolean isSideEffectFree =
          stmt.isMethodCall() && sideEffectFreeMethods.contains(stmt.getOperation());
      Log.logPrintf("isSideEffectFree => %s for %s%n", isSideEffectFree, stmt);
      if (isSideEffectFree) {
        List<Integer> inputVars = stmts.getInputsAsAbsoluteIndices(i);
        for (Integer inputIndex : inputVars) {
          seq.sequence.clearActiveFlag(inputIndex);
        }
      }

      Class<?> objectClass = runtimeValue.getClass();

      // If it is an array that is too long, clear its active flag.
      if (objectClass.isArray() && !Value.arrayLengthOk(runtimeValue)) {
        seq.sequence.clearActiveFlag(i);
        continue;
      }

      // If its runtime value is a primitive value, clear its active flag,
      // and if the value is new, add a sequence corresponding to that value.
      // This yields shorter tests than using the full sequence that produced
      // the value.
      if (NonreceiverTerm.isNonreceiverType(objectClass) && !objectClass.equals(Class.class)) {
        Log.logPrintf("Making index " + i + " inactive (value is a primitive)%n");
        seq.sequence.clearActiveFlag(i);

        boolean looksLikeObjToString =
            (runtimeValue instanceof String)
                && Value.looksLikeObjectToString((String) runtimeValue);
        boolean tooLongString =
            (runtimeValue instanceof String) && !Value.escapedStringLengthOk((String) runtimeValue);
        if (runtimeValue instanceof Double && Double.isNaN((double) runtimeValue)) {
          runtimeValue = Double.NaN; // canonicalize NaN value
        }
        if (runtimeValue instanceof Float && Float.isNaN((float) runtimeValue)) {
          runtimeValue = Float.NaN; // canonicalize NaN value
        }
        if (!looksLikeObjToString && !tooLongString && runtimePrimitivesSeen.add(runtimeValue)) {
          // Have not seen this value before; add it to the component set.
          componentManager.addGeneratedSequence(Sequence.createSequenceForPrimitive(runtimeValue));
        }
        continue;
      }

      Log.logPrintf("Making index " + i + " active.%n");
    }
  }

  /**
   * Tries to create a new sequence. If the sequence is new (not already in the specified component
   * manager), then adds it to the manager's sequences.
   *
   * <p>This method returns null if:
   *
   * <ul>
   *   <li>it selects an operation but cannot generate inputs for the operation
   *   <li>it creates too large a method
   *   <li>it creates a duplicate sequence
   * </ul>
   *
   * This method modifies the list of operations that represent the set of methods under tests.
   * Specifically, if the selected operation used for creating a new and unique sequence is a
   * parameterless operation (a static constant method or no-argument constructor) it is removed
   * from the list of operations. Such a method will return the same thing every time it is invoked
   * (unless it's nondeterministic, but Randoop should not be run on nondeterministic methods). Once
   * invoked, its result is in the pool and there is no need to call the operation again and so we
   * will remove it from the list of operations.
   *
   * @return a new sequence, or null
   */
  private ExecutableSequence createNewUniqueSequence() {

    Log.logPrintf("-------------------------------------------%n");
    if (Log.isLoggingOn()) {
      Log.logPrintln(
          "Memory used: " + StringsPlume.abbreviateNumber(SystemPlume.usedMemory(false)));
    }

    if (this.operations.isEmpty()) {
      return null;
    }

    // Select the next operation to use in constructing a new sequence.
    TypedOperation operation = operationSelector.selectOperation();
    Log.logPrintf("Selected operation: %s%n", operation);

    if (operation.isGeneric() || operation.hasWildcardTypes()) {
      try {
        operation = instantiator.instantiate((TypedClassOperation) operation);
      } catch (Throwable e) {
        if (GenInputsAbstract.fail_on_generation_error) {
          if (operation.isMethodCall() || operation.isConstructorCall()) {
            String opName = operation.getOperation().getReflectionObject().toString();
            throw new RandoopInstantiationError(opName, e);
          }
        } else {
          operationHistory.add(operation, OperationOutcome.SEQUENCE_DISCARDED);
          Log.logPrintf("Sequence discarded: Instantiation error for operation%n %s%n", operation);
          Log.logStackTrace(e);
          System.out.printf("Instantiation error for operation%n %s%n", operation);
          return null;
        }
      }
      if (operation == null) { // failed to instantiate generic
        Log.logPrintf("Failed to instantiate generic operation%n", operation);
        return null;
      }
    }

    // add flags here
    InputsAndSuccessFlag inputs;
    try {
      inputs = selectInputs(operation);
    } catch (Throwable e) {
      if (GenInputsAbstract.fail_on_generation_error) {
        throw new RandoopGenerationError(operation, e);
      } else {
        operationHistory.add(operation, OperationOutcome.SEQUENCE_DISCARDED);
        Log.logPrintf("Sequence discarded: Error selecting inputs for operation: %s%n", operation);
        Log.logStackTrace(e);
        System.out.println("Error selecting inputs for operation: " + operation);
        e.printStackTrace(System.out);
        return null;
      }
    }

    if (!inputs.success) {
      operationHistory.add(operation, OperationOutcome.NO_INPUTS_FOUND);
      Log.logPrintf("Failed to find inputs for operation: %s%n", operation);
      return null;
    }

    Sequence concatSeq = Sequence.concatenate(inputs.sequences);

    // Figure out input variables.
    List<Variable> inputVars = CollectionsPlume.mapList(concatSeq::getVariable, inputs.indices);

    Sequence newSequence = concatSeq.extend(operation, inputVars);

    // With .1 probability, do a "repeat" heuristic.
    if (GenInputsAbstract.repeat_heuristic && Randomness.nextRandomInt(10) == 0) {
      int times = Randomness.nextRandomInt(100);
      newSequence = repeat(newSequence, operation, times);
      Log.logPrintf("repeat-heuristic>>> %s %s%n", times, newSequence.toCodeString());
    }

    // A parameterless operation (a static constant method or no-argument constructor) returns the
    // same thing every time it is invoked. Since we have just invoked it, its result will be in the
    // pool.
    // There is no need to call this operation again, so remove it from the list of operations.
    if (operation.getInputTypes().isEmpty()) {
      operationHistory.add(operation, OperationOutcome.REMOVED);
      operations.remove(operation);
    }

    // Discard if sequence is larger than size limit
    if (newSequence.size() > GenInputsAbstract.maxsize) {
      operationHistory.add(operation, OperationOutcome.SEQUENCE_DISCARDED);
      Log.logPrintf(
          "Sequence discarded: size %d exceeds maximum allowed size %d%n",
          newSequence.size(), GenInputsAbstract.maxsize);
      return null;
    }

    randoopConsistencyTests(newSequence);

    // Discard if sequence is a duplicate.
    if (this.allSequences.contains(newSequence)) {
      operationHistory.add(operation, OperationOutcome.SEQUENCE_DISCARDED);
      Log.logPrintf("Sequence discarded: the same sequence was previously created.%n");
      return null;
    }

    this.allSequences.add(newSequence);

    randoopConsistencyTest2(newSequence);

    Log.logPrintf("Successfully created new unique sequence:%n%s%n", newSequence.toString());

    ExecutableSequence result = new ExecutableSequence(newSequence);

    // Keep track of any input sequences that are used in this sequence.
    result.componentSequences = inputs.sequences;

    return result;
  }

  /**
   * Adds the given operation to a new {@code Sequence} with the statements of this object as a
   * prefix, repeating the operation the given number of times. Used during generation.
   *
   * @param seq the sequence to extend
   * @param operation the {@link TypedOperation} to repeat
   * @param times the number of times to repeat the {@link Operation}
   * @return a new {@code Sequence}
   */
  private Sequence repeat(Sequence seq, TypedOperation operation, int times) {
    Sequence retseq = new Sequence(seq.statements);
    for (int i = 0; i < times; i++) {
      List<Variable> inputs = retseq.getInputs(retseq.size() - 1);
      List<Integer> vil = new ArrayList<>(inputs.size());
      for (Variable v : inputs) {
        if (v.getType().equals(JavaTypes.INT_TYPE)) {
          int randint = Randomness.nextRandomInt(100);
          retseq =
              retseq.extend(
                  TypedOperation.createPrimitiveInitialization(JavaTypes.INT_TYPE, randint));
          vil.add(retseq.size() - 1);
        } else {
          vil.add(v.getDeclIndex());
        }
      }
      Sequence currentRetseq = retseq;
      List<Variable> vl = CollectionsPlume.mapList(currentRetseq::getVariable, vil);
      retseq = retseq.extend(operation, vl);
    }
    return retseq;
  }

  // If debugging is enabled,
  // adds the string corresponding to the given newSequences to the
  // set allSequencesAsCode. The latter set is intended to mirror
  // the set allSequences, but stores strings instead of Sequences.
  private void randoopConsistencyTest2(Sequence newSequence) {
    // Testing code.
    if (GenInputsAbstract.debug_checks) {
      this.allsequencesAsCode.add(newSequence.toCodeString());
      this.allsequencesAsList.add(newSequence);
    }
  }

  // Checks that the set allSequencesAsCode contains a set of strings
  // equivalent to the sequences in allSequences.
  private void randoopConsistencyTests(Sequence newSequence) {
    if (!GenInputsAbstract.debug_checks) {
      return;
    }

    // If the sequence is new, both of these indices are -1.
    // If the sequence is not new, both indices are not -1 but are still the same.
    int sequenceIndex = this.allsequencesAsList.indexOf(newSequence);
    String code = newSequence.toCodeString();
    int codeIndex = this.allsequencesAsCode.indexOf(code);
    if (sequenceIndex != codeIndex) {
      // Trouble.  Prepare an error message.
      StringJoiner msg = new StringJoiner(System.lineSeparator());
      msg.add(
          String.format(
              "Different search results for sequence (index=%d) and its code (index=%d).",
              sequenceIndex, codeIndex));
      msg.add("new component:");
      msg.add(newSequence.toString());
      msg.add("new component's code:");
      msg.add(code);
      if (sequenceIndex != -1) {
        msg.add("stored code corresponding to found sequence:");
        msg.add(this.allsequencesAsList.get(sequenceIndex).toString());
      }
      if (codeIndex != -1) {
        msg.add("stored sequence corresponding to found code:");
        msg.add(this.allsequencesAsCode.get(codeIndex));
      }
      throw new IllegalStateException(msg.toString());
    }
  }

  /**
   * This method is responsible for doing two things:
   *
   * <ol>
   *   <li>Selecting at random a collection of sequences that can be used to create input values for
   *       the given statement, and
   *   <li>Selecting at random valid indices to the above sequence specifying the values to be used
   *       as input to the statement.
   * </ol>
   *
   * <p>The selected sequences and indices are wrapped in an InputsAndSuccessFlag object and
   * returned. If an appropriate collection of sequences and indices was not found (e.g. because
   * there are no sequences in the componentManager that create values of some type required by the
   * statement), the success flag of the returned object is false.
   *
   * @param operation the statement to analyze
   * @return the selected sequences and indices
   */
  @SuppressWarnings("unchecked")
  private InputsAndSuccessFlag selectInputs(TypedOperation operation) {

    // The input types for `operation`.
    TypeTuple inputTypes = operation.getInputTypes();
    Log.logPrintf("selectInputs:  inputTypes=%s%n", inputTypes);

    // The rest of the code in this method will attempt to create
    // a sequence that creates at least one value of type T for
    // every type T in inputTypes, and thus can be used to create all the
    // inputs for the statement.
    // We denote this goal sequence as "S". We don't create S explicitly, but
    // define it as the concatenation of the following list of sequences.
    // In other words, S = sequences[0] + ... + sequences[sequences.size()-1].
    // (This representation choice is for efficiency: it is cheaper to perform
    // a single concatenation of the subsequences in the end than to repeatedly
    // extend S.)

    // This might be shorter than inputTypes if some value is re-used as two inputs.
    List<Sequence> sequences = new ArrayList<>();

    // The total size of S
    int totStatements = 0;

    // Variables to
    // be used as inputs to the statement, represented as indices into S (ie, a reference to the
    // statement that declares the variable).  [TODO: Is this an index into S or into `sequences`?].
    // Upon successful completion
    // of this method, variables will contain inputTypes.size() variables.
    // Note additionally that for every i in variables, 0 <= i < |S|.
    //
    // For example, given as statement a method M(T1)/T2 that takes as input
    // a value of type T1 and returns a value of type T2, this method might
    // return, for example, the sequence
    //
    // T0 var0 = new T0(); T1 var1 = var0.getT1();
    //
    // and the singleton list [0] that represents variable var1.
    List<Integer> variables = new ArrayList<>();

    // [Optimization]
    // The following two variables improve efficiency in the loop below when
    // an alias ratio is present (GenInputsAbstract.alias_ratio != null).
    // For a given loop iteration i,
    //   `types` contains the types of all variables in S, and
    //   `typesToVars` maps each type to all variable indices in S of the given type.
    SubTypeSet types = new SubTypeSet(false);
    MultiMap<Type, Integer> typesToVars = new MultiMap<>(inputTypes.size());

    for (int i = 0; i < inputTypes.size(); i++) {
      Type inputType = inputTypes.get(i);

      // true if statement st represents an instance method, and we are
      // currently selecting a value to act as the receiver for the method.
      boolean isReceiver = (i == 0 && operation.isMessage() && !operation.isStatic());

      // Attempt with some probability to use a variable already in S.
      if (GenInputsAbstract.alias_ratio != 0
          && Randomness.weightedCoinFlip(GenInputsAbstract.alias_ratio)) {

        // For each type T in S compatible with inputTypes[i], add all the indices in S of type T.
        Set<Type> matches = types.getMatches(inputType);
        // candidateVars is the indices that can serve as input to the i-th input in st.
        List<SimpleList<Integer>> candidateVars = new ArrayList<>(matches.size());
        for (Type match : matches) {
          // Sanity check: the domain of typesToVars contains all the types in
          // variable types.
          assert typesToVars.keySet().contains(match);
          candidateVars.add(new SimpleArrayList<Integer>(typesToVars.getValues(match)));
        }

        // If any type-compatible variables found, pick one at random as the
        // i-th input to st.
        SimpleList<Integer> candidateVars2 = new ListOfLists<>(candidateVars);
        if (!candidateVars2.isEmpty()) {
          int randVarIdx = Randomness.nextRandomInt(candidateVars2.size());
          Integer randVar = candidateVars2.get(randVarIdx);
          variables.add(randVar);
          continue;
        }
      }

      // The user may have requested that we use null values as inputs with some given frequency.
      // If this is the case, then use null instead with some probability.
      if (!isReceiver
          && !GenInputsAbstract.forbid_null
          && GenInputsAbstract.null_ratio != 0
          && Randomness.weightedCoinFlip(GenInputsAbstract.null_ratio)) {
        Log.logPrintf("Using null as input.%n");
        TypedOperation st = TypedOperation.createNullOrZeroInitializationForType(inputType);
        Sequence seq = new Sequence().extend(st, Collections.emptyList());
        variables.add(totStatements);
        sequences.add(seq);
        assert seq.size() == 1;
        totStatements++;
        continue;
      }

      // If we got here, it means we will not attempt to use null or a value already defined in S,
      // so we will have to augment S with new statements that yield a value of type inputTypes[i].
      // We will do this by assembling a list of candidate sequences (stored in the list declared
      // immediately below) that create one or more values of the appropriate type,
      // randomly selecting a single sequence from this list, and appending it to S.
      SimpleList<Sequence> candidates;

      // We use one of two ways to gather candidate sequences, but the second
      // case below is by far the most common.

      if (inputType.isArray()) {

        // 1. If T=inputTypes[i] is an array type, ask the component manager for all sequences
        // of type T (list l1), but also try to directly build some sequences
        // that create arrays (list l2).
        Log.logPrintf("Array creation heuristic: will create helper array of type %s%n", inputType);
        SimpleList<Sequence> l1 = componentManager.getSequencesForType(operation, i, isReceiver);
        SimpleList<Sequence> l2 =
            HelperSequenceCreator.createArraySequence(componentManager, inputType);
        candidates = new ListOfLists<>(l1, l2);
        Log.logPrintf("Array creation heuristic: " + candidates.size() + " candidates%n");

      } else if (inputType.isParameterized()
          && ((InstantiatedType) inputType)
              .getGenericClassType()
              .isSubtypeOf(JDKTypes.COLLECTION_TYPE)) {
        InstantiatedType classType = (InstantiatedType) inputType;

        SimpleList<Sequence> l1 = componentManager.getSequencesForType(operation, i, isReceiver);
        Log.logPrintf("Collection creation heuristic: will create helper of type %s%n", classType);
        SimpleArrayList<Sequence> l2 = new SimpleArrayList<>(1);
        Sequence creationSequence =
            HelperSequenceCreator.createCollection(componentManager, classType);
        if (creationSequence != null) {
          l2.add(creationSequence);
        }
        candidates = new ListOfLists<>(l1, l2);

      } else {

        // 2. COMMON CASE: ask the component manager for all sequences that
        // yield the required type.
        Log.logPrintf("Will query component set for objects of type %s%n", inputType);
        candidates = componentManager.getSequencesForType(operation, i, isReceiver);
      }
      assert candidates != null;
      Log.logPrintf("number of candidate components: %s%n", candidates.size());

      if (candidates.isEmpty()) {
        // We were not able to find (or create) any sequences of type inputTypes[i].
        // Try to use null if allowed.
        if (isReceiver) {
          Log.logPrintf("No sequences of receiver type.%n");
          return new InputsAndSuccessFlag(false, null, null);
        } else if (GenInputsAbstract.forbid_null) {
          Log.logPrintf(
              "No sequences of type, and forbid-null option is true."
                  + " Failed to create new sequence.%n");
          return new InputsAndSuccessFlag(false, null, null);
        } else {
          Log.logPrintf(
              "Found no sequences of required type; will use null as " + i + "-th input%n");
          TypedOperation st = TypedOperation.createNullOrZeroInitializationForType(inputType);
          Sequence seq = new Sequence().extend(st, Collections.emptyList());
          variables.add(totStatements);
          sequences.add(seq);
          assert seq.size() == 1;
          totStatements++;
          // Null is not an interesting value to add to the set of
          // possible values to reuse, so we don't update typesToVars or types.
          continue;
        }
      }

      // At this point, we have a list of candidate sequences and need to select a
      // randomly-chosen sequence from the list.
      VarAndSeq varAndSeq = randomVariable(candidates, inputType, isReceiver);
      Variable randomVariable = varAndSeq.var;
      Sequence chosenSeq = varAndSeq.seq;

      // [Optimization.] Update optimization-related variables "types" and "typesToVars".
      if (GenInputsAbstract.alias_ratio != 0) {
        // Update types and typesToVars.
        for (int j = 0; j < chosenSeq.size(); j++) {
          Statement stk = chosenSeq.getStatement(j);
          if (stk.isNonreceivingInitialization()) {
            continue; // Prim decl not an interesting candidate for multiple
          }
          // uses.
          Type outType = stk.getOutputType();
          types.add(outType);
          typesToVars.add(outType, totStatements + j);
        }
      }

      variables.add(totStatements + randomVariable.index);
      sequences.add(chosenSeq);
      totStatements += chosenSeq.size();
    }

    return new InputsAndSuccessFlag(true, sequences, variables);
  }

  // A pair of a variable and a sequence
  private static class VarAndSeq {
    final Variable var;
    final Sequence seq;

    VarAndSeq(Variable var, Sequence seq) {
      this.var = var;
      this.seq = seq;
    }
  }

  /**
   * Return a variable of the given type.
   *
   * @param candidates sequences, each of which produces a value of type {@code inputType}; that is,
   *     each would be a legal return value
   * @param inputType the type of the chosen variable/sequence
   * @param isReceiver whether the value will be used as a receiver
   * @return a random variable of the given type, chosen from the candidates
   */
  VarAndSeq randomVariable(SimpleList<Sequence> candidates, Type inputType, boolean isReceiver) {
    // Log.logPrintf("entering randomVariable(%s)%n", inputType);
    for (int i = 0; i < 10; i++) { // can return null.  Try several times to get a non-null value.

      // if (Log.isLoggingOn()) {
      //   Log.logPrintf("randomVariable: %d candidates%n", candidates.size());
      //   for (int j = 0; j < candidates.size(); j++) {
      //     String candIndented
      //         = candidates.get(j).toString().trim().replace("\n", "\n            ");
      //     Log.logPrintf("  cand #%d: %s%n", j, candIndented);
      //   }
      // }

      Sequence chosenSeq = inputSequenceSelector.selectInputSequence(candidates);
      Log.logPrintf("chosenSeq: %s%n", chosenSeq);

      // TODO: the last statement might not be active -- it might not create a usable variable of
      // such a type.  An example is a void method that is called with only null arguments.
      // More generally, paying attention to only the last statement here seems like a reasonable
      // design choice, but it is inconsistent with how Randoop behaves in general, and all parts
      // of Randoop should be made consistent.  Alternative to the below (but this is a hack, and it
      // would be better to make the design cleaner):
      // Variable randomVariable = chosenSeq.randomVariableForType(inputType, isReceiver);

      // We are not done yet: we have chosen a sequence that yields a value of the required
      // type inputTypes[i], but it may produce more than one such value. Our last random
      // selection step is to select from among all possible values produced by the sequence.
      Variable randomVariable = chosenSeq.randomVariableForTypeLastStatement(inputType, isReceiver);

      if (randomVariable == null) {
        continue;
      }
      if (isReceiver
          && (chosenSeq.getCreatingStatement(randomVariable).isNonreceivingInitialization()
              || randomVariable.getType().isPrimitive())) {
        System.out.println();
        System.out.println("Selected null or a primitive as the receiver for a method call.");
        // System.out.printf("  operation = %s%n", operation);
        System.out.printf("  isReceiver = %s%n", isReceiver);
        System.out.printf("  randomVariable = %s%n", randomVariable);
        System.out.printf("    getType() = %s%n", randomVariable.getType());
        System.out.printf("    isPrimitive = %s%n", randomVariable.getType().isPrimitive());
        System.out.printf("  chosenSeq = {%n%s}%n", chosenSeq);
        System.out.printf(
            "    getCreatingStatement = %s%n", chosenSeq.getCreatingStatement(randomVariable));
        System.out.printf(
            "    isNonreceivingInitialization = %s%n",
            chosenSeq.getCreatingStatement(randomVariable).isNonreceivingInitialization());
        continue;
        // throw new RandoopBug(
        //     "Selected null or primitive value as the receiver for a method call");
      }

      return new VarAndSeq(randomVariable, chosenSeq);
    }
    // Can't get here unless isReceiver is true.  TODO: fix design so this cannot happen.
    assert isReceiver;
    // Try every element of the list, in order.
    int numCandidates = candidates.size();
    List<VarAndSeq> validResults = new ArrayList<>(numCandidates);
    for (int i = 0; i < numCandidates; i++) { // SimpleList has no iterator
      Sequence s = candidates.get(i);
      Variable randomVariable = s.randomVariableForTypeLastStatement(inputType, isReceiver);
      validResults.add(new VarAndSeq(randomVariable, s));
    }
    if (validResults.isEmpty()) {
      throw new RandoopBug(
          String.format(
              "In randomVariable, no candidates for %svariable with input type %s",
              (isReceiver ? "receiver " : ""), inputType));
    }
    return Randomness.randomMember(validResults);
  }

  @Override
  public int numGeneratedSequences() {
    return allSequences.size();
  }

  @Override
  public String toString() {
    return "ForwardGenerator("
        + String.join(
            ";" + Globals.lineSep + "    ",
            String.join(
                ", ",
                "steps: " + num_steps,
                "null steps: " + null_steps,
                "num_sequences_generated: " + num_sequences_generated),
            String.join(
                ", ",
                "allSequences: " + allSequences.size(),
                "regresson seqs: " + outRegressionSeqs.size(),
                "error seqs: "
                    + outErrorSeqs.size()
                    + "="
                    + num_failing_sequences
                    + "="
                    + getErrorTestSequences().size(),
                "invalid seqs: " + invalidSequenceCount,
                "subsumed_sequences: " + subsumed_sequences.size(),
                "num_failed_output_test: " + num_failed_output_test),
            String.join(
                ", ",
                "sideEffectFreeMethods: " + sideEffectFreeMethods.size(),
                "runtimePrimitivesSeen: " + runtimePrimitivesSeen.size()))
        + ")";
  }
}<|MERGE_RESOLUTION|>--- conflicted
+++ resolved
@@ -236,12 +236,7 @@
 
     eSeq.execute(executionVisitor, checkGenerator);
 
-<<<<<<< HEAD
-    // Dynamic type casting helps in creating input objects that can't be instantiated using static
-    // type information alone.
-=======
     // Dynamic type casting permits calling methods that do not exist on the declared type.
->>>>>>> 95fb608b
     if (GenInputsAbstract.cast_to_run_time_type && eSeq.isNormalExecution()) {
       castToRunTimeType(eSeq);
       // Re-execute the sequence after applying dynamic type casting.
@@ -285,15 +280,6 @@
   }
 
   /**
-<<<<<<< HEAD
-   * Implements the "GRT Elephant-Brain" component, as described in "GRT: Program-Analysis-Guided
-   * Random Testing" by Ma et. al (ASE 2015): https://people.kth.se/~artho/papers/lei-ase2015.pdf.
-   * If the dynamic type (the run-time class) of the last object (output) in the sequence is a
-   * subtype of its static type, cast it to its dynamic type. This allows Randoop to create input
-   * objects that cannot be created using static type information alone for the method under test.
-   *
-   * @param eSeq the executable sequence to apply dynamic type casting on
-=======
    * If the dynamic type (the run-time class) of the sequence's output (the value returned by the
    * last statement) is a subtype of its static type, cast it to its dynamic type. This allows
    * Randoop to call methods on it that do not exist in the supertype.
@@ -303,7 +289,6 @@
    * https://people.kth.se/~artho/papers/lei-ase2015.pdf.
    *
    * @param eSeq an executable sequence; may be side-effected
->>>>>>> 95fb608b
    */
   private void castToRunTimeType(ExecutableSequence eSeq) {
     List<ReferenceValue> lastValues = eSeq.getLastStatementValues();
