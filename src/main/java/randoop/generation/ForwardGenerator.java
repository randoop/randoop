package randoop.generation;

import java.util.ArrayList;
import java.util.Collections;
import java.util.LinkedHashSet;
import java.util.List;
import java.util.Map;
import java.util.Set;
import java.util.StringJoiner;
import org.checkerframework.checker.nullness.qual.Nullable;
import org.plumelib.util.CollectionsPlume;
import org.plumelib.util.StringsPlume;
import org.plumelib.util.SystemPlume;
import randoop.DummyVisitor;
import randoop.Globals;
import randoop.NormalExecution;
import randoop.SubTypeSet;
import randoop.generation.constanttfidf.ConstantMiningSelector;
<<<<<<< HEAD
import randoop.generation.constanttfidf.TfIdfSelector;
=======
import randoop.generation.constanttfidf.ConstantMiningStatistics;
>>>>>>> 76134d6b
import randoop.main.GenInputsAbstract;
import randoop.main.GenInputsAbstract.ClassLiteralsMode;
import randoop.main.RandoopBug;
import randoop.operation.NonreceiverTerm;
import randoop.operation.Operation;
import randoop.operation.TypedClassOperation;
import randoop.operation.TypedOperation;
import randoop.reflection.RandoopInstantiationError;
import randoop.reflection.TypeInstantiator;
import randoop.sequence.ExecutableSequence;
import randoop.sequence.Sequence;
import randoop.sequence.SequenceExceptionError;
import randoop.sequence.Statement;
import randoop.sequence.Value;
import randoop.sequence.Variable;
import randoop.test.DummyCheckGenerator;
import randoop.types.ClassOrInterfaceType;
import randoop.types.InstantiatedType;
import randoop.types.JDKTypes;
import randoop.types.JavaTypes;
import randoop.types.Type;
import randoop.types.TypeTuple;
import randoop.util.Log;
import randoop.util.MultiMap;
import randoop.util.Randomness;
import randoop.util.list.SimpleList;

/** Randoop's forward, component-based generator. */
public class ForwardGenerator extends AbstractGenerator {

  /**
   * The set of ALL sequences ever generated, including sequences that were executed and then
   * discarded.
   *
   * <p>This must be ordered by insertion to allow for flaky test history collection in {@link
   * randoop.main.GenTests#printSequenceExceptionError(AbstractGenerator, SequenceExceptionError)}.
   */
  private final LinkedHashSet<Sequence> allSequences = new LinkedHashSet<>();

  /** The side-effect-free methods. */
  private final Set<TypedOperation> sideEffectFreeMethods;

  /**
   * Set and used only if {@link GenInputsAbstract#debug_checks}==true. This contains the same
   * components as {@link #allSequences}, in the same order, but stores them as strings obtained via
   * the toCodeString() method.
   */
  private final List<String> allsequencesAsCode = new ArrayList<>();

  /**
   * Set and used only if {@link GenInputsAbstract#debug_checks}==true. This contains the same
   * components as {@link #allSequences}, in the same order, but can be accessed by index.
   */
  private final List<Sequence> allsequencesAsList = new ArrayList<>();

  private final TypeInstantiator instantiator;

  /** How to select sequences as input for creating new sequences. */
  private final InputSequenceSelector inputSequenceSelector;

  /** How to select the method to use for creating a new sequence. */
  private final TypedOperationSelector operationSelector;

  // At most one of the CMSelectors is non-null.
  /** How to select a constant value that is extracted by Constant Mining in the CLASS level. */
  private ConstantMiningSelector<ClassOrInterfaceType> classCMSelector;

  /** How to select a constant value that is extracted by Constant Mining in the PACKAGE level. */
  private ConstantMiningSelector<Package> packageCMSelector;

  /** How to select a constant value that is extracted by Constant Mining in the ALL level. */
  private TfIdfSelector generalCMSelector;

  /**
   * If {@link GenInputsAbstract#constant_tfidf} is true, this selector is used to select a constant
   * from the component manager's constant mining statistics.
   */
  private ConstantMiningSelector constantSelector;

  /**
   * The set of all primitive values seen during generation and execution of sequences. This set is
   * used to tell if a new primitive value has been generated, to add the value to the components.
   *
   * <p>Each value in the collection is a primitive wrapper or a String.
   */
  private Set<Object> runtimePrimitivesSeen = new LinkedHashSet<>();

  /**
   * Create a forward generator.
   *
   * @param operations list of operations under test
   * @param sideEffectFreeMethods side-effect-free methods
   * @param limits limits for generation, after which the generator will stop
   * @param componentManager stores previously-generated sequences
   * @param classesUnderTest set of classes under test
   */
  public ForwardGenerator(
      List<TypedOperation> operations,
      Set<TypedOperation> sideEffectFreeMethods,
      GenInputsAbstract.Limits limits,
      ComponentManager componentManager,
      Set<ClassOrInterfaceType> classesUnderTest) {
    this(
        operations,
        sideEffectFreeMethods,
        limits,
        componentManager,
        /* stopper= */ null,
        classesUnderTest);
  }

  /**
   * Create a forward generator.
   *
   * @param operations list of methods under test
   * @param sideEffectFreeMethods side-effect-free methods
   * @param limits limits for generation, after which the generator will stop
   * @param componentManager container for sequences that are used to generate new sequences
   * @param stopper determines when the test generation process should conclude. Can be null.
   * @param classesUnderTest the classes that are under test
   */
  public ForwardGenerator(
      List<TypedOperation> operations,
      Set<TypedOperation> sideEffectFreeMethods,
      GenInputsAbstract.Limits limits,
      ComponentManager componentManager,
      @Nullable IStopper stopper,
      Set<ClassOrInterfaceType> classesUnderTest) {
    super(operations, limits, componentManager, stopper);

    this.sideEffectFreeMethods = sideEffectFreeMethods;
    this.instantiator = componentManager.getTypeInstantiator();

    initializeRuntimePrimitivesSeen();

    switch (GenInputsAbstract.method_selection) {
      case UNIFORM:
        this.operationSelector = new UniformRandomMethodSelection(operations);
        break;
      case BLOODHOUND:
        this.operationSelector = new Bloodhound(operations, classesUnderTest);
        break;
      default:
        throw new Error("Unhandled method_selection: " + GenInputsAbstract.method_selection);
    }

    switch (GenInputsAbstract.input_selection) {
      case ORIENTEERING:
        inputSequenceSelector =
            new OrienteeringSelection(componentManager.getAllGeneratedSequences());
        break;
      case SMALL_TESTS:
        inputSequenceSelector = new SmallTestsSequenceSelection();
        break;
      case UNIFORM:
        inputSequenceSelector = new UniformRandomSequenceSelection();
        break;
      default:
        throw new Error("Unhandled --input-selection: " + GenInputsAbstract.input_selection);
    }

    if (GenInputsAbstract.constant_tfidf) {
<<<<<<< HEAD
      switch (GenInputsAbstract.literals_level) {
        case ALL:
          // Initialize the generalCMSelector
          generalCMSelector =
              new TfIdfSelector(
                  componentManager.constantMiningStatistics.getNumUses(null),
                  componentManager.constantMiningStatistics.getNumClassesWith(null),
                  componentManager.constantMiningStatistics.getTotalClassesInScope(null));
          break;
        case PACKAGE:
          packageCMSelector = new ConstantMiningSelector<>();
          break;
        case CLASS:
          classCMSelector = new ConstantMiningSelector<>();
          break;
        default:
          throw new Error("Unhandled literals_level: " + GenInputsAbstract.literals_level);
      }
=======
      constantSelector = new ConstantMiningSelector();
>>>>>>> 76134d6b
    }
  }

  /**
   * Take action based on the given {@link Sequence} that was classified as a regression test.
   *
   * @param sequence the new sequence that was classified as a regression test
   */
  @Override
  public void newRegressionTestHook(Sequence sequence) {
    operationSelector.newRegressionTestHook(sequence);
  }

  /**
   * The runtimePrimitivesSeen set contains primitive values seen during generation/execution and is
   * used to determine new values that should be added to the component set. The component set
   * initially contains a set of primitive sequences; this method puts those primitives in this set.
   */
  // XXX this is goofy - these values are available in other ways
  private void initializeRuntimePrimitivesSeen() {
    for (Sequence s : componentManager.getAllPrimitiveSequences()) {
      ExecutableSequence es = new ExecutableSequence(s);
      es.execute(new DummyVisitor(), new DummyCheckGenerator());
      NormalExecution e = (NormalExecution) es.getResult(0);
      Object runtimeValue = e.getRuntimeValue();
      runtimePrimitivesSeen.add(runtimeValue);
    }
  }

  @Override
  public @Nullable ExecutableSequence step() {

    final int nanoPerMilli = 1000000;
    final long nanoPerOne = 1000000000L;
    // 1 second, in nanoseconds
    final long timeWarningLimitNanos = 1 * nanoPerOne;

    long startTimeNanos = System.nanoTime();

    if (componentManager.numGeneratedSequences() % GenInputsAbstract.clear == 0) {
      componentManager.clearGeneratedSequences();
    }
    if (SystemPlume.usedMemory(false) > GenInputsAbstract.clear_memory
        && SystemPlume.usedMemory(true) > GenInputsAbstract.clear_memory) {
      componentManager.clearGeneratedSequences();
    }

    ExecutableSequence eSeq = createNewUniqueSequence();

    if (eSeq == null) {
      long gentimeNanos = System.nanoTime() - startTimeNanos;
      if (gentimeNanos > timeWarningLimitNanos) {
        System.out.printf(
            "Long generation time %d msec for null sequence.%n", gentimeNanos / nanoPerMilli);
      }
      return null;
    }

    if (GenInputsAbstract.dontexecute) {
      this.componentManager.addGeneratedSequence(eSeq.sequence);
      long gentimeNanos = System.nanoTime() - startTimeNanos;
      if (gentimeNanos > timeWarningLimitNanos) {
        System.out.printf("Long generation time %d msec for%n", gentimeNanos / nanoPerMilli);
        System.out.println(eSeq.sequence);
      }
      return null;
    }

    setCurrentSequence(eSeq.sequence);

    long gentimeNanos1 = System.nanoTime() - startTimeNanos;

    // Useful for debugging non-terminating sequences.
    // System.out.printf("step() is considering: %n%s%n%n", eSeq.sequence);

    eSeq.execute(executionVisitor, checkGenerator);

    // Dynamic type casting permits calling methods that do not exist on the declared type.
    boolean cast = eSeq.castToRunTimeType();
    // Re-execute the sequence after applying dynamic type casting.
    if (cast) {
      setCurrentSequence(eSeq.sequence);
      eSeq.execute(executionVisitor, checkGenerator);
    }

    startTimeNanos = System.nanoTime(); // reset start time.

    inputSequenceSelector.createdExecutableSequence(eSeq);

    determineActiveIndices(eSeq);

    if (eSeq.sequence.hasActiveFlags()) {
      componentManager.addGeneratedSequence(eSeq.sequence);
    }

    long gentimeNanos2 = System.nanoTime() - startTimeNanos;

    eSeq.gentimeNanos = gentimeNanos1 + gentimeNanos2;

    if (eSeq.gentimeNanos > timeWarningLimitNanos) {
      System.out.printf(
          "Long generation time %d msec (= %d + %d) for%n",
          eSeq.gentimeNanos / nanoPerMilli,
          gentimeNanos1 / nanoPerMilli,
          gentimeNanos2 / nanoPerMilli);
      System.out.println(eSeq.sequence);
    }
    if (eSeq.exectime > 10 * timeWarningLimitNanos) {
      System.out.printf("Long execution time %d sec for%n", eSeq.exectime / nanoPerOne);
      System.out.println(eSeq.sequence);
    }

    return eSeq;
  }

  @Override
  public Set<Sequence> getAllSequences() {
    return this.allSequences;
  }

  /**
   * Determines what indices in the given sequence are active. (Actually, sets some indices as not
   * active, since the default is that every index is active.)
   *
   * <p>An active index i means that the i-th method call creates an interesting/useful value that
   * can be used as an input to a larger sequence; inactive indices are never used as inputs. The
   * SequenceCollection to which the given sequences is added only considers the active indices when
   * deciding whether the sequence creates values of a given type.
   *
   * <p>In addition to determining active indices, this method determines if any primitive values
   * created during execution of the sequence are new values not encountered before. Such values are
   * added to the component manager so they can be used during subsequent generation attempts.
   *
   * @param seq the sequence, all of whose indices are initially marked as active
   */
  private void determineActiveIndices(ExecutableSequence seq) {

    if (seq.hasNonExecutedStatements()) {
      Log.logPrintf("Sequence has non-executed statements: excluding from extension pool.%n");
      Log.logPrintf(
          "Non-executed statement: %s%n", seq.statementToCodeString(seq.getNonExecutedIndex()));
      seq.sequence.clearAllActiveFlags();
      return;
    }

    if (seq.hasFailure()) {
      Log.logPrintf("Sequence has failure: excluding from extension pool.%n");
      Log.logPrintf("Failing sequence: %s%n", seq.toCodeString());
      seq.sequence.clearAllActiveFlags();
      return;
    }

    if (seq.hasInvalidBehavior()) {
      Log.logPrintf(
          "Sequence has invalid behavior (%s): excluding from extension pool.%n", seq.getChecks());
      Log.logPrintf("Invalid sequence: %s%n", seq.toCodeString());
      seq.sequence.clearAllActiveFlags();
      return;
    }

    if (!seq.isNormalExecution()) {
      int i = seq.getNonNormalExecutionIndex();
      Log.logPrintf(
          "Excluding from extension pool due to exception or failure in statement %d%n", i);
      Log.logPrintf("  Statement: %s%n", seq.statementToCodeString(i));
      Log.logPrintf("  Result: %s%n", seq.getResult(i));
      seq.sequence.clearAllActiveFlags();
      return;
    }

    if (!Value.lastValueSizeOk(seq)) {
      int i = seq.sequence.statements.size() - 1;
      Log.logPrintf(
          "Excluding from extension pool due to value too large in last statement %d%n", i);
      Log.logPrintf("  Statement: %s%n", seq.statementToCodeString(i));
      seq.sequence.clearAllActiveFlags();
      return;
    }

    // Clear the active flags of some statements
    for (int i = 0; i < seq.sequence.size(); i++) {

      // If there is no return value, clear its active flag.
      // Cast succeeds because of isNormalExecution clause earlier in this method.
      NormalExecution e = (NormalExecution) seq.getResult(i);
      Object runtimeValue = e.getRuntimeValue();
      if (runtimeValue == null) {
        Log.logPrintf("Making index " + i + " inactive (value is null)%n");
        seq.sequence.clearActiveFlag(i);
        continue;
      }

      // If it is a call to a side-effect-free method, clear the active flag of
      // its receiver and arguments. (This method doesn't side effect the receiver or
      // any argument, so Randoop should use some other shorter sequence
      // that produces the value.)
      Sequence stmts = seq.sequence;
      Statement stmt = stmts.statements.get(i);
      boolean isSideEffectFree =
          stmt.isMethodCall() && sideEffectFreeMethods.contains(stmt.getOperation());
      Log.logPrintf("isSideEffectFree => %s for %s%n", isSideEffectFree, stmt);
      if (isSideEffectFree) {
        List<Integer> inputVars = stmts.getInputsAsAbsoluteIndices(i);
        for (Integer inputIndex : inputVars) {
          seq.sequence.clearActiveFlag(inputIndex);
        }
      }

      Class<?> objectClass = runtimeValue.getClass();

      // If it is an array that is too long, clear its active flag.
      if (objectClass.isArray() && !Value.arrayLengthOk(runtimeValue)) {
        seq.sequence.clearActiveFlag(i);
        continue;
      }

      // If its runtime value is a primitive value, clear its active flag,
      // and if the value is new, add a sequence corresponding to that value.
      // This yields shorter tests than using the full sequence that produced
      // the value.
      if (NonreceiverTerm.isNonreceiverType(objectClass) && !objectClass.equals(Class.class)) {
        Log.logPrintf("Making index " + i + " inactive (value is a primitive)%n");
        seq.sequence.clearActiveFlag(i);

        boolean looksLikeObjToString =
            (runtimeValue instanceof String)
                && Value.looksLikeObjectToString((String) runtimeValue);
        boolean tooLongString =
            (runtimeValue instanceof String) && !Value.escapedStringLengthOk((String) runtimeValue);
        if (runtimeValue instanceof Double && Double.isNaN((double) runtimeValue)) {
          runtimeValue = Double.NaN; // canonicalize NaN value
        }
        if (runtimeValue instanceof Float && Float.isNaN((float) runtimeValue)) {
          runtimeValue = Float.NaN; // canonicalize NaN value
        }
        if (!looksLikeObjToString && !tooLongString && runtimePrimitivesSeen.add(runtimeValue)) {
          // Have not seen this value before; add it to the component set.
          componentManager.addGeneratedSequence(Sequence.createSequenceForPrimitive(runtimeValue));
        }
        continue;
      }

      Log.logPrintf("Making index " + i + " active.%n");
    }
  }

  /**
   * Tries to create a new sequence. If the sequence is new (not already in the specified component
   * manager), then adds it to the manager's sequences.
   *
   * <p>This method returns null if:
   *
   * <ul>
   *   <li>it selects an operation but cannot generate inputs for the operation
   *   <li>it creates too large a method
   *   <li>it creates a duplicate sequence
   * </ul>
   *
   * This method modifies the list of operations that represent the set of methods under tests.
   * Specifically, if the selected operation used for creating a new and unique sequence is a
   * parameterless operation (a static constant method or no-argument constructor) it is removed
   * from the list of operations. Such a method will return the same thing every time it is invoked
   * (unless it's nondeterministic, but Randoop should not be run on nondeterministic methods). Once
   * invoked, its result is in the pool and there is no need to call the operation again and so we
   * will remove it from the list of operations.
   *
   * @return a new sequence, or null
   */
  private @Nullable ExecutableSequence createNewUniqueSequence() {

    Log.logPrintf("-------------------------------------------%n");
    if (Log.isLoggingOn()) {
      Log.logPrintln(
          "Memory used: " + StringsPlume.abbreviateNumber(SystemPlume.usedMemory(false)));
    }

    if (this.operations.isEmpty()) {
      return null;
    }

    // Select the next operation to use in constructing a new sequence.
    TypedOperation operation = operationSelector.selectOperation();
    Log.logPrintf("Selected operation: %s%n", operation);

    if (operation.isGeneric() || operation.hasWildcardTypes()) {
      try {
        operation = instantiator.instantiate((TypedClassOperation) operation);
      } catch (Throwable e) {
        if (GenInputsAbstract.fail_on_generation_error) {
          if (operation.isMethodCall() || operation.isConstructorCall()) {
            String opName = operation.getOperation().getReflectionObject().toString();
            throw new RandoopInstantiationError(opName, e);
          }
        } else {
          operationHistory.add(operation, OperationOutcome.SEQUENCE_DISCARDED);
          Log.logPrintf("Sequence discarded: Instantiation error for operation%n %s%n", operation);
          Log.logStackTrace(e);
          System.out.printf("Instantiation error for operation%n %s%n", operation);
          return null;
        }
      }
      if (operation == null) { // failed to instantiate generic
        Log.logPrintf("Failed to instantiate generic operation%n", operation);
        return null;
      }
    }

    // add flags here
    InputsAndSuccessFlag inputs;
    try {
      inputs = selectInputs(operation);
    } catch (Throwable e) {
      if (GenInputsAbstract.fail_on_generation_error) {
        throw new RandoopGenerationError(operation, e);
      } else {
        operationHistory.add(operation, OperationOutcome.SEQUENCE_DISCARDED);
        Log.logPrintf("Sequence discarded: Error selecting inputs for operation: %s%n", operation);
        Log.logStackTrace(e);
        System.out.println("Error selecting inputs for operation: " + operation);
        e.printStackTrace(System.out);
        return null;
      }
    }

    if (!inputs.success) {
      operationHistory.add(operation, OperationOutcome.NO_INPUTS_FOUND);
      Log.logPrintf("Failed to find inputs for operation: %s%n", operation);
      return null;
    }

    Sequence concatSeq = Sequence.concatenate(inputs.sequences);

    // Figure out input variables.
    List<Variable> inputVars = CollectionsPlume.mapList(concatSeq::getVariable, inputs.indices);

    Sequence newSequence = concatSeq.extend(operation, inputVars);

    // With .1 probability, do a "repeat" heuristic.
    if (GenInputsAbstract.repeat_heuristic && Randomness.nextRandomInt(10) == 0) {
      int times = Randomness.nextRandomInt(100);
      newSequence = repeat(newSequence, operation, times);
      Log.logPrintf("repeat-heuristic>>> %s %s%n", times, newSequence.toCodeString());
    }

    // A parameterless operation (a static constant method or no-argument constructor) returns the
    // same thing every time it is invoked. Since we have just invoked it, its result will be in the
    // pool.
    // There is no need to call this operation again, so remove it from the list of operations.
    if (operation.getInputTypes().isEmpty()) {
      operationHistory.add(operation, OperationOutcome.REMOVED);
      operations.remove(operation);
    }

    // Discard if sequence is larger than size limit
    if (newSequence.size() > GenInputsAbstract.maxsize) {
      operationHistory.add(operation, OperationOutcome.SEQUENCE_DISCARDED);
      Log.logPrintf(
          "Sequence discarded: size %d exceeds maximum allowed size %d%n",
          newSequence.size(), GenInputsAbstract.maxsize);
      return null;
    }

    randoopConsistencyTests(newSequence);

    // Discard if sequence is a duplicate.
    if (this.allSequences.contains(newSequence)) {
      operationHistory.add(operation, OperationOutcome.SEQUENCE_DISCARDED);
      Log.logPrintf("Sequence discarded: the same sequence was previously created.%n");
      return null;
    }

    this.allSequences.add(newSequence);

    randoopConsistencyTest2(newSequence);

    Log.logPrintf("Successfully created new unique sequence:%n%s%n", newSequence.toString());

    ExecutableSequence result = new ExecutableSequence(newSequence);

    // Keep track of any input sequences that are used in this sequence.
    result.componentSequences = inputs.sequences;

    return result;
  }

  /**
   * Adds the given operation to a new {@code Sequence} with the statements of this object as a
   * prefix, repeating the operation the given number of times. Used during generation.
   *
   * @param seq the sequence to extend
   * @param operation the {@link TypedOperation} to repeat
   * @param times the number of times to repeat the {@link Operation}
   * @return a new {@code Sequence}
   */
  private Sequence repeat(Sequence seq, TypedOperation operation, int times) {
    Sequence retseq = new Sequence(seq.statements);
    for (int i = 0; i < times; i++) {
      List<Variable> inputs = retseq.getInputs(retseq.size() - 1);
      List<Integer> vil = new ArrayList<>(inputs.size());
      for (Variable v : inputs) {
        if (v.getType().equals(JavaTypes.INT_TYPE)) {
          int randint = Randomness.nextRandomInt(100);
          retseq =
              retseq.extend(
                  TypedOperation.createPrimitiveInitialization(JavaTypes.INT_TYPE, randint));
          vil.add(retseq.size() - 1);
        } else {
          vil.add(v.getDeclIndex());
        }
      }
      Sequence currentRetseq = retseq;
      List<Variable> vl = CollectionsPlume.mapList(currentRetseq::getVariable, vil);
      retseq = retseq.extend(operation, vl);
    }
    return retseq;
  }

  // If debugging is enabled,
  // adds the string corresponding to the given newSequences to the
  // set allSequencesAsCode. The latter set is intended to mirror
  // the set allSequences, but stores strings instead of Sequences.
  private void randoopConsistencyTest2(Sequence newSequence) {
    // Testing code.
    if (GenInputsAbstract.debug_checks) {
      this.allsequencesAsCode.add(newSequence.toCodeString());
      this.allsequencesAsList.add(newSequence);
    }
  }

  // Checks that the set allSequencesAsCode contains a set of strings
  // equivalent to the sequences in allSequences.
  private void randoopConsistencyTests(Sequence newSequence) {
    if (!GenInputsAbstract.debug_checks) {
      return;
    }

    // If the sequence is new, both of these indices are -1.
    // If the sequence is not new, both indices are not -1 but are still the same.
    int sequenceIndex = this.allsequencesAsList.indexOf(newSequence);
    String code = newSequence.toCodeString();
    int codeIndex = this.allsequencesAsCode.indexOf(code);
    if (sequenceIndex != codeIndex) {
      // Trouble.  Prepare an error message.
      StringJoiner msg = new StringJoiner(System.lineSeparator());
      msg.add(
          String.format(
              "Different search results for sequence (index=%d) and its code (index=%d).",
              sequenceIndex, codeIndex));
      msg.add("new component:");
      msg.add(newSequence.toString());
      msg.add("new component's code:");
      msg.add(code);
      if (sequenceIndex != -1) {
        msg.add("stored code corresponding to found sequence:");
        msg.add(this.allsequencesAsList.get(sequenceIndex).toString());
      }
      if (codeIndex != -1) {
        msg.add("stored sequence corresponding to found code:");
        msg.add(this.allsequencesAsCode.get(codeIndex));
      }
      throw new IllegalStateException(msg.toString());
    }
  }

  /**
   * This method is responsible for doing two things:
   *
   * <ol>
   *   <li>Selecting at random a collection of sequences that can be used to create input values for
   *       the given statement, and
   *   <li>Selecting at random valid indices to the above sequence specifying the values to be used
   *       as input to the statement.
   * </ol>
   *
   * <p>The selected sequences and indices are wrapped in an InputsAndSuccessFlag object and
   * returned. If an appropriate collection of sequences and indices was not found (e.g. because
   * there are no sequences in the componentManager that create values of some type required by the
   * statement), the success flag of the returned object is false.
   *
   * @param operation the statement to analyze
   * @return the selected sequences and indices
   */
  @SuppressWarnings("unchecked")
  private InputsAndSuccessFlag selectInputs(TypedOperation operation) {

    // The input types for `operation`.
    TypeTuple inputTypes = operation.getInputTypes();
    Log.logPrintf("selectInputs:  inputTypes=%s%n", inputTypes);

    // The rest of the code in this method will attempt to create
    // a sequence that creates at least one value of type T for
    // every type T in inputTypes, and thus can be used to create all the
    // inputs for the statement.
    // We denote this goal sequence as "S". We don't create S explicitly, but
    // define it as the concatenation of the following list of sequences.
    // In other words, S = sequences[0] + ... + sequences[sequences.size()-1].
    // (This representation choice is for efficiency: it is cheaper to perform
    // a single concatenation of the subsequences in the end than to repeatedly
    // extend S.)

    // This might be shorter than inputTypes if some value is re-used as two inputs.
    List<Sequence> sequences = new ArrayList<>();

    // The total size of S
    int totStatements = 0;

    // Variables to be used as inputs to the statement, represented as indices into S (ie, a
    // reference to the statement that declares the variable).  [TODO: Is this an index into S or
    // into `sequences`?].
    // Upon successful completion of this method, variables will contain inputTypes.size()
    // variables.  Note additionally that for every i in variables, 0 <= i < |S|.
    //
    // For example, given as statement a method M(T1)/T2 that takes as input
    // a value of type T1 and returns a value of type T2, this method might
    // return, for example, the sequence
    //
    // T0 var0 = new T0(); T1 var1 = var0.getT1();
    //
    // and the singleton list [0] that represents variable var1.
    List<Integer> inputVars = new ArrayList<>();

    // [Optimization]
    // The following two variables improve efficiency in the loop below when
    // an alias ratio is present (GenInputsAbstract.alias_ratio != null).
    // For a given loop iteration i,
    //   `types` contains the types of all variables in S, and
    //   `typesToVars` maps each type to all variable indices in S of the given type.
    SubTypeSet types = new SubTypeSet(false);
    MultiMap<Type, Integer> typesToVars = new MultiMap<>(inputTypes.size());

    // This loop populates `inputVars` and `sequences`.
    for (int i = 0; i < inputTypes.size(); i++) {
      Type inputType = inputTypes.get(i);

      // true if statement st represents an instance method, and we are
      // currently selecting a value to act as the receiver for the method.
      boolean isReceiver = (i == 0 && operation.isMessage() && !operation.isStatic());

      // Attempt with some probability to use a variable already in S.
      if (GenInputsAbstract.alias_ratio != 0
          && Randomness.weightedCoinFlip(GenInputsAbstract.alias_ratio)) {

        // For each type T in S compatible with inputTypes[i], add all the indices in S of type T.
        Set<Type> matches = types.getMatches(inputType);
        // candidateVars is the indices that can serve as input to the i-th input in st.
        List<SimpleList<Integer>> candidateVars = new ArrayList<>(matches.size());
        for (Type match : matches) {
          // Sanity check: the domain of typesToVars contains all the types in
          // variable types.
          assert typesToVars.keySet().contains(match);
          // TODO: eliminate the need for the copy performed by `new ArrayList`.
          candidateVars.add(SimpleList.fromList(new ArrayList<>(typesToVars.getValues(match))));
        }

        // If any type-compatible variables found, pick one at random as the
        // i-th input to st.
        SimpleList<Integer> candidateVars2 = SimpleList.concat(candidateVars);
        if (!candidateVars2.isEmpty()) {
          int randVarIdx = Randomness.nextRandomInt(candidateVars2.size());
          Integer randVar = candidateVars2.get(randVarIdx);
          inputVars.add(randVar);
          continue;
        }
      }

      // The user may have requested that we use null values as inputs with some given frequency.
      // If this is the case, then use null instead with some probability.
      if (!isReceiver
          && !GenInputsAbstract.forbid_null
          && GenInputsAbstract.null_ratio != 0
          && Randomness.weightedCoinFlip(GenInputsAbstract.null_ratio)) {
        Log.logPrintf("Using null as input.%n");
        TypedOperation st = TypedOperation.createNullOrZeroInitializationForType(inputType);
        Sequence seq = new Sequence().extend(st, Collections.emptyList());
        inputVars.add(totStatements);
        sequences.add(seq);
        assert seq.size() == 1;
        totStatements++;
        continue;
      }

      // If the user enables constant-tf-idf, under some probability we will use a constant value
      // extracted by constant-tf-idf.
      if (GenInputsAbstract.constant_tfidf
          && Randomness.weightedCoinFlip(GenInputsAbstract.constant_tfidf_probability)) {
        Log.logPrintf("Using constant mining as input.");
<<<<<<< HEAD
        Sequence seq = null;
        // Construct a list of candidate sequences that create values of type inputTypes[i].
        SimpleList<Sequence> candidates =
            componentManager.getConstantMiningSequences(operation, i, isReceiver);
        switch (GenInputsAbstract.literals_level) {
          case ALL:
            seq = generalCMSelector.selectSequence(candidates);
            break;
          case PACKAGE:
            ClassOrInterfaceType type = ((TypedClassOperation) operation).getDeclaringType();
            Package pkg = type.getPackage();
            seq =
                packageCMSelector.selectSequence(
                    candidates,
                    pkg,
                    componentManager.constantMiningStatistics.getNumUses(pkg),
                    componentManager.constantMiningStatistics.getNumClassesWith(type),
                    componentManager.constantMiningStatistics.getTotalClassesInScope(pkg));
            break;
          case CLASS:
            ClassOrInterfaceType declaringCls =
                ((TypedClassOperation) operation).getDeclaringType();
            seq =
                classCMSelector.selectSequence(
                    candidates,
                    declaringCls,
                    componentManager.constantMiningStatistics.getNumUses(declaringCls),
                    null,
                    1);
            break;
          default:
            throw new Error("Unhandled literals_level: " + GenInputsAbstract.literals_level);
        }

=======
        // Construct a list of candidate sequences that create values of type inputTypes[i].
        SimpleList<Sequence> candidates =
            componentManager.getConstantMiningSequences(operation, i, isReceiver);
        Object scopeKey;
        if (operation instanceof TypedClassOperation && !isReceiver) {
          scopeKey =
              ConstantMiningStatistics.getScope(
                  ((TypedClassOperation) operation).getDeclaringType());
        } else {
          scopeKey = ConstantMiningStatistics.ALL_SCOPE;
        }

        Map<Sequence, Integer> freqMap =
            componentManager.constantMiningStatistics.getNumUses(scopeKey);
        Map<Sequence, Integer> classMap = null;
        Integer classCount;
        if (GenInputsAbstract.literals_level == ClassLiteralsMode.CLASS) {
          // CLASS-level: only one class
          classCount = 1;
        } else {
          classMap = componentManager.constantMiningStatistics.getNumClassesWith(scopeKey);
          classCount = componentManager.constantMiningStatistics.getTotalClassesInScope(scopeKey);
        }
        Sequence seq =
            constantSelector.selectSequence(candidates, scopeKey, freqMap, classMap, classCount);

>>>>>>> 76134d6b
        if (seq != null) {
          inputVars.add(totStatements);
          sequences.add(seq);
          totStatements += seq.size();
          continue;
        }
      }

      // If we got here, it means we will not attempt to use null or a value already defined in S,
      // so we will have to augment S with new statements that yield a value of type inputTypes[i].
      // We will do this by assembling a list of candidate sequences (stored in the list declared
      // immediately below) that create one or more values of the appropriate type,
      // randomly selecting a single sequence from this list, and appending it to S.
      SimpleList<Sequence> candidates;

      // We use one of two ways to gather candidate sequences, but the second
      // case below is by far the most common.

      if (inputType.isArray()) {

        // 1. If T=inputTypes[i] is an array type, ask the component manager for all sequences
        // of type T (list l1), but also try to directly build some sequences
        // that create arrays (list l2).
        Log.logPrintf("Array creation heuristic: will create helper array of type %s%n", inputType);
        SimpleList<Sequence> l1 = componentManager.getSequencesForType(operation, i, isReceiver);
        SimpleList<Sequence> l2 =
            HelperSequenceCreator.createArraySequence(componentManager, inputType);
        candidates = SimpleList.concat(l1, l2);
        Log.logPrintf("Array creation heuristic: " + candidates.size() + " candidates%n");

      } else if (inputType.isParameterized()
          && ((InstantiatedType) inputType)
              .getGenericClassType()
              .isSubtypeOf(JDKTypes.COLLECTION_TYPE)) {
        InstantiatedType classType = (InstantiatedType) inputType;

        SimpleList<Sequence> l1 = componentManager.getSequencesForType(operation, i, isReceiver);
        Log.logPrintf("Collection creation heuristic: will create helper of type %s%n", classType);
        Sequence creationSequence =
            HelperSequenceCreator.createCollection(componentManager, classType);
        SimpleList<Sequence> l2 = SimpleList.singletonOrEmpty(creationSequence);
        candidates = SimpleList.concat(l1, l2);

      } else {

        // 2. COMMON CASE: ask the component manager for all sequences that
        // yield the required type.
        Log.logPrintf("Will query component set for objects of type %s%n", inputType);
        candidates = componentManager.getSequencesForType(operation, i, isReceiver);
      }
      assert candidates != null;
      Log.logPrintf("number of candidate components: %s%n", candidates.size());

      if (candidates.isEmpty()) {
        // We were not able to find (or create) any sequences of type inputTypes[i].
        // Try to use null if allowed.
        if (isReceiver) {
          Log.logPrintf("No sequences of receiver type.%n");
          return new InputsAndSuccessFlag(false, null, null);
        } else if (GenInputsAbstract.forbid_null) {
          Log.logPrintf(
              "No sequences of type, and forbid-null option is true."
                  + " Failed to create new sequence.%n");
          return new InputsAndSuccessFlag(false, null, null);
        } else {
          Log.logPrintf(
              "Found no sequences of required type; will use null as " + i + "-th input%n");
          TypedOperation st = TypedOperation.createNullOrZeroInitializationForType(inputType);
          Sequence seq = new Sequence().extend(st, Collections.emptyList());
          inputVars.add(totStatements);
          sequences.add(seq);
          assert seq.size() == 1;
          totStatements++;
          // Null is not an interesting value to add to the set of
          // possible values to reuse, so we don't update typesToVars or types.
          continue;
        }
      }

      // At this point, we have a list of candidate sequences and need to select a
      // randomly-chosen sequence from the list.
      VarAndSeq varAndSeq = randomVariable(candidates, inputType, isReceiver);
      Variable randomVariable = varAndSeq.var;
      Sequence chosenSeq = varAndSeq.seq;

      // Fuzz the inputs for method calls and constructors.
      // See randoop.generation.GrtFuzzing for details.
      int fuzzingSizeChange = 0;
      boolean grtFuzz = GenInputsAbstract.grt_fuzzing;
      if (grtFuzz) {
        GrtFuzzer fuzzer = GrtFuzzer.getFuzzer(inputType);
        if (fuzzer != null) {
          int prevSize = chosenSeq.size();
          chosenSeq = fuzzer.fuzz(chosenSeq);
          fuzzingSizeChange = chosenSeq.size() - prevSize;
        }
      }

      // [Optimization.] Update optimization-related variables "types" and "typesToVars".
      if (GenInputsAbstract.alias_ratio != 0) {
        // Update types and typesToVars.
        for (int j = 0; j < chosenSeq.size(); j++) {
          Statement stk = chosenSeq.getStatement(j);
          if (stk.isNonreceivingInitialization()) {
            continue; // Prim decl not an interesting candidate for multiple
          }
          // uses.
          Type outType = stk.getOutputType();
          types.add(outType);
          typesToVars.add(outType, totStatements + j);
        }
      }

      inputVars.add(totStatements + randomVariable.index + fuzzingSizeChange);
      sequences.add(chosenSeq);
      totStatements += chosenSeq.size();
    }

    return new InputsAndSuccessFlag(true, sequences, inputVars);
  }

  // A pair of a variable and a sequence
  private static class VarAndSeq {
    final Variable var;
    final Sequence seq;

    VarAndSeq(Variable var, Sequence seq) {
      this.var = var;
      this.seq = seq;
    }
  }

  /**
   * Return a variable of the given type.
   *
   * @param candidates sequences, each of which produces a value of type {@code inputType}; that is,
   *     each would be a legal return value
   * @param inputType the type of the chosen variable/sequence
   * @param isReceiver whether the value will be used as a receiver
   * @return a random variable of the given type, chosen from the candidates
   */
  VarAndSeq randomVariable(SimpleList<Sequence> candidates, Type inputType, boolean isReceiver) {
    // Log.logPrintf("entering randomVariable(%s)%n", inputType);
    for (int i = 0; i < 10; i++) { // can return null.  Try several times to get a non-null value.

      // if (Log.isLoggingOn()) {
      //   Log.logPrintf("randomVariable: %d candidates%n", candidates.size());
      //   for (int j = 0; j < candidates.size(); j++) {
      //     String candIndented
      //         = candidates.get(j).toString().trim().replace("\n", "\n            ");
      //     Log.logPrintf("  cand #%d: %s%n", j, candIndented);
      //   }
      // }

      Sequence chosenSeq = inputSequenceSelector.selectInputSequence(candidates);
      Log.logPrintf("chosenSeq: %s%n", chosenSeq);

      // TODO: the last statement might not be active -- it might not create a usable variable of
      // such a type.  An example is a void method that is called with only null arguments.
      // More generally, paying attention to only the last statement here seems like a reasonable
      // design choice, but it is inconsistent with how Randoop behaves in general, and all parts
      // of Randoop should be made consistent.  Alternative to the below (but this is a hack, and it
      // would be better to make the design cleaner):
      // Variable randomVariable = chosenSeq.randomVariableForType(inputType, isReceiver);

      // We are not done yet: we have chosen a sequence that yields a value of the required
      // type inputTypes[i], but it may produce more than one such value. Our last random
      // selection step is to select from among all possible values produced by the sequence.
      Variable randomVariable = chosenSeq.randomVariableForTypeLastStatement(inputType, isReceiver);

      if (randomVariable == null) {
        continue;
      }
      if (isReceiver
          && (chosenSeq.getCreatingStatement(randomVariable).isNonreceivingInitialization()
              || randomVariable.getType().isPrimitive())) {
        System.out.println();
        System.out.println("Selected null or a primitive as the receiver for a method call.");
        // System.out.printf("  operation = %s%n", operation);
        System.out.printf("  isReceiver = %s%n", isReceiver);
        System.out.printf("  randomVariable = %s%n", randomVariable);
        System.out.printf("    getType() = %s%n", randomVariable.getType());
        System.out.printf("    isPrimitive = %s%n", randomVariable.getType().isPrimitive());
        System.out.printf("  chosenSeq = {%n%s}%n", chosenSeq);
        System.out.printf(
            "    getCreatingStatement = %s%n", chosenSeq.getCreatingStatement(randomVariable));
        System.out.printf(
            "    isNonreceivingInitialization = %s%n",
            chosenSeq.getCreatingStatement(randomVariable).isNonreceivingInitialization());
        continue;
        // throw new RandoopBug(
        //     "Selected null or primitive value as the receiver for a method call");
      }

      return new VarAndSeq(randomVariable, chosenSeq);
    }
    // Can't get here unless isReceiver is true.  TODO: fix design so this cannot happen.
    assert isReceiver;
    // Try every element of the list, in order.
    int numCandidates = candidates.size();
    List<VarAndSeq> validResults = new ArrayList<>(numCandidates);
    for (int i = 0; i < numCandidates; i++) { // SimpleList has no iterator
      Sequence s = candidates.get(i);
      Variable randomVariable = s.randomVariableForTypeLastStatement(inputType, isReceiver);
      validResults.add(new VarAndSeq(randomVariable, s));
    }
    if (validResults.isEmpty()) {
      throw new RandoopBug(
          String.format(
              "In randomVariable, no candidates for %svariable with input type %s",
              (isReceiver ? "receiver " : ""), inputType));
    }
    return Randomness.randomMember(validResults);
  }

  @Override
  public int numGeneratedSequences() {
    return allSequences.size();
  }

  @Override
  public String toString() {
    return "ForwardGenerator("
        + String.join(
            ";" + Globals.lineSep + "    ",
            String.join(
                ", ",
                "steps: " + num_steps,
                "null steps: " + null_steps,
                "num_sequences_generated: " + num_sequences_generated),
            String.join(
                ", ",
                "allSequences: " + allSequences.size(),
                "regresson seqs: " + outRegressionSeqs.size(),
                "error seqs: "
                    + outErrorSeqs.size()
                    + "="
                    + num_failing_sequences
                    + "="
                    + getErrorTestSequences().size(),
                "invalid seqs: " + invalidSequenceCount,
                "subsumed_sequences: " + subsumed_sequences.size(),
                "num_failed_output_test: " + num_failed_output_test),
            String.join(
                ", ",
                "sideEffectFreeMethods: " + sideEffectFreeMethods.size(),
                "runtimePrimitivesSeen: " + runtimePrimitivesSeen.size()))
        + ")";
  }
}<|MERGE_RESOLUTION|>--- conflicted
+++ resolved
@@ -16,11 +16,7 @@
 import randoop.NormalExecution;
 import randoop.SubTypeSet;
 import randoop.generation.constanttfidf.ConstantMiningSelector;
-<<<<<<< HEAD
-import randoop.generation.constanttfidf.TfIdfSelector;
-=======
 import randoop.generation.constanttfidf.ConstantMiningStatistics;
->>>>>>> 76134d6b
 import randoop.main.GenInputsAbstract;
 import randoop.main.GenInputsAbstract.ClassLiteralsMode;
 import randoop.main.RandoopBug;
@@ -84,16 +80,6 @@
   /** How to select the method to use for creating a new sequence. */
   private final TypedOperationSelector operationSelector;
 
-  // At most one of the CMSelectors is non-null.
-  /** How to select a constant value that is extracted by Constant Mining in the CLASS level. */
-  private ConstantMiningSelector<ClassOrInterfaceType> classCMSelector;
-
-  /** How to select a constant value that is extracted by Constant Mining in the PACKAGE level. */
-  private ConstantMiningSelector<Package> packageCMSelector;
-
-  /** How to select a constant value that is extracted by Constant Mining in the ALL level. */
-  private TfIdfSelector generalCMSelector;
-
   /**
    * If {@link GenInputsAbstract#constant_tfidf} is true, this selector is used to select a constant
    * from the component manager's constant mining statistics.
@@ -183,28 +169,7 @@
     }
 
     if (GenInputsAbstract.constant_tfidf) {
-<<<<<<< HEAD
-      switch (GenInputsAbstract.literals_level) {
-        case ALL:
-          // Initialize the generalCMSelector
-          generalCMSelector =
-              new TfIdfSelector(
-                  componentManager.constantMiningStatistics.getNumUses(null),
-                  componentManager.constantMiningStatistics.getNumClassesWith(null),
-                  componentManager.constantMiningStatistics.getTotalClassesInScope(null));
-          break;
-        case PACKAGE:
-          packageCMSelector = new ConstantMiningSelector<>();
-          break;
-        case CLASS:
-          classCMSelector = new ConstantMiningSelector<>();
-          break;
-        default:
-          throw new Error("Unhandled literals_level: " + GenInputsAbstract.literals_level);
-      }
-=======
       constantSelector = new ConstantMiningSelector();
->>>>>>> 76134d6b
     }
   }
 
@@ -791,42 +756,6 @@
       if (GenInputsAbstract.constant_tfidf
           && Randomness.weightedCoinFlip(GenInputsAbstract.constant_tfidf_probability)) {
         Log.logPrintf("Using constant mining as input.");
-<<<<<<< HEAD
-        Sequence seq = null;
-        // Construct a list of candidate sequences that create values of type inputTypes[i].
-        SimpleList<Sequence> candidates =
-            componentManager.getConstantMiningSequences(operation, i, isReceiver);
-        switch (GenInputsAbstract.literals_level) {
-          case ALL:
-            seq = generalCMSelector.selectSequence(candidates);
-            break;
-          case PACKAGE:
-            ClassOrInterfaceType type = ((TypedClassOperation) operation).getDeclaringType();
-            Package pkg = type.getPackage();
-            seq =
-                packageCMSelector.selectSequence(
-                    candidates,
-                    pkg,
-                    componentManager.constantMiningStatistics.getNumUses(pkg),
-                    componentManager.constantMiningStatistics.getNumClassesWith(type),
-                    componentManager.constantMiningStatistics.getTotalClassesInScope(pkg));
-            break;
-          case CLASS:
-            ClassOrInterfaceType declaringCls =
-                ((TypedClassOperation) operation).getDeclaringType();
-            seq =
-                classCMSelector.selectSequence(
-                    candidates,
-                    declaringCls,
-                    componentManager.constantMiningStatistics.getNumUses(declaringCls),
-                    null,
-                    1);
-            break;
-          default:
-            throw new Error("Unhandled literals_level: " + GenInputsAbstract.literals_level);
-        }
-
-=======
         // Construct a list of candidate sequences that create values of type inputTypes[i].
         SimpleList<Sequence> candidates =
             componentManager.getConstantMiningSequences(operation, i, isReceiver);
@@ -853,7 +782,6 @@
         Sequence seq =
             constantSelector.selectSequence(candidates, scopeKey, freqMap, classMap, classCount);
 
->>>>>>> 76134d6b
         if (seq != null) {
           inputVars.add(totStatements);
           sequences.add(seq);
