--- conflicted
+++ resolved
@@ -94,9 +94,36 @@
    * @param sideEffectFreeMethods side-effect-free methods
    * @param limits limits for generation, after which the generator will stop
    * @param componentManager stores previously-generated sequences
+   * @param listenerManager manages notifications for listeners
+   * @param classesUnderTest set of classes under test
+   */
+  public ForwardGenerator(
+      List<TypedOperation> operations,
+      Set<TypedOperation> sideEffectFreeMethods,
+      GenInputsAbstract.Limits limits,
+      ComponentManager componentManager,
+      RandoopListenerManager listenerManager,
+      Set<ClassOrInterfaceType> classesUnderTest) {
+    this(
+        operations,
+        sideEffectFreeMethods,
+        limits,
+        componentManager,
+        /*stopper=*/ null,
+        listenerManager,
+        classesUnderTest);
+  }
+
+  /**
+   * Create a forward generator.
+   *
+   * @param operations list of methods under test
+   * @param sideEffectFreeMethods side-effect-free methods
+   * @param limits limits for generation, after which the generator will stop
+   * @param componentManager container for sequences that are used to generate new sequences
    * @param stopper determines when the test generation process should conclude. Can be null.
    * @param listenerManager manages notifications for listeners
-   * @param classesUnderTest set of classes under test
+   * @param classesUnderTest the classes that are under test
    */
   public ForwardGenerator(
       List<TypedOperation> operations,
@@ -126,15 +153,11 @@
    * @param limits limits for generation, after which the generator will stop
    * @param componentManager container for sequences that are used to generate new sequences
    * @param stopper determines when the test generation process should conclude. Can be null.
-<<<<<<< HEAD
    * @param listenerManager TODO: apparently unused according to {@link RandoopListenerManager}
    * @param numClasses number of classes under test, expected to be non-negative if GRT Constant
    *     Mining is enabled
    * @param literalTermFrequencies map from literal to its frequency observed in all classes under
    *     test, expected to be non-null if GRT Constant Mining is enabled
-=======
-   * @param listenerManager manages notifications for listeners
->>>>>>> 4b9e14a2
    * @param classesUnderTest the classes that are under test
    */
   public ForwardGenerator(
