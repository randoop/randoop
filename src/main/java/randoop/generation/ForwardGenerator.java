package randoop.generation;

import java.util.ArrayList;
import java.util.HashMap;
import java.util.LinkedHashSet;
import java.util.List;
import java.util.Map;
import java.util.Set;
import randoop.BugInRandoopException;
import randoop.DummyVisitor;
import randoop.Globals;
import randoop.NormalExecution;
import randoop.SubTypeSet;
import randoop.main.GenInputsAbstract;
import randoop.operation.NonreceiverTerm;
import randoop.operation.Operation;
import randoop.operation.TypedClassOperation;
import randoop.operation.TypedOperation;
import randoop.reflection.RandoopInstantiationError;
import randoop.reflection.TypeInstantiator;
import randoop.sequence.ExecutableSequence;
import randoop.sequence.Sequence;
import randoop.sequence.SequenceExceptionError;
import randoop.sequence.Statement;
import randoop.sequence.Value;
import randoop.sequence.Variable;
import randoop.test.DummyCheckGenerator;
import randoop.types.InstantiatedType;
import randoop.types.JDKTypes;
import randoop.types.JavaTypes;
import randoop.types.Type;
import randoop.types.TypeTuple;
import randoop.util.ListOfLists;
import randoop.util.Log;
import randoop.util.MultiMap;
import randoop.util.Randomness;
import randoop.util.SimpleArrayList;
import randoop.util.SimpleList;

/**
 * Randoop's forward, component-based generator.
 *
 * <p>For weighted random selection of an input sequence, there are two weighting schemes:
 *
 * <ul>
 *   <li>Static weighting scheme applicable to only extracted literals
 *   <li>Default static weighting scheme from {@link Sequence}, applicable to all sequences
 * </ul>
 */
public class ForwardGenerator extends AbstractGenerator {
  /**
   * Map of extracted literal sequences to their static weights. These weights are never changed
   * once initialized.
   */
  private final Map<Sequence, Double> literalWeightMap = new HashMap<>();

  /**
   * The set of ALL sequences ever generated, including sequences that were executed and then
   * discarded.
   *
   * <p>This must be ordered by insertion to allow for flaky test history collection in {@link
   * randoop.main.GenTests#printSequenceExceptionError(AbstractGenerator, SequenceExceptionError)}.
   */
  private final LinkedHashSet<Sequence> allSequences;

  /** The side-effect-free observer methods. */
  private final Set<TypedOperation> observers;

  /** Sequences that are used in other sequences (and are thus redundant) */
  private Set<Sequence> subsumed_sequences = new LinkedHashSet<>();

  /**
   * Set and used only if {@link GenInputsAbstract#debug_checks}==true. This set contains the same
   * set of components as the set "allsequences" above, but stores them as strings obtained via the
   * toCodeString() method.
   */
  private final List<String> allsequencesAsCode = new ArrayList<>();

  /** Set and used only if {@link GenInputsAbstract#debug_checks}==true. */
  private final List<Sequence> allsequencesAsList = new ArrayList<>();

  private final TypeInstantiator instantiator;

  /** How to selecting sequences as input for creating new sequences. */
  private final InputSequenceSelector inputSequenceSelector;

  // The set of all primitive values seen during generation and execution
  // of sequences. This set is used to tell if a new primitive value has
  // been generated, to add the value to the components.
  private Set<Object> runtimePrimitivesSeen = new LinkedHashSet<>();

  // Called if you don't want to use the static weighting scheme for extracted literals.
  // Currently used in regression tests and for backwards compatibility.
  public ForwardGenerator(
      List<TypedOperation> operations,
      Set<TypedOperation> observers,
      GenInputsAbstract.Limits limits,
      ComponentManager componentManager,
      RandoopListenerManager listenerManager) {
    this(operations, observers, limits, componentManager, null, listenerManager, 0, null);
  }

  public ForwardGenerator(
      List<TypedOperation> operations,
      Set<TypedOperation> observers,
      GenInputsAbstract.Limits limits,
      ComponentManager componentManager,
      IStopper stopper,
      RandoopListenerManager listenerManager) {
    this(operations, observers, limits, componentManager, stopper, listenerManager, 0, null);
  }

  // Called if you don't want to use the static weighting scheme for extracted literals.
  // Currently used in regression tests and for backwards compatibility.
  public ForwardGenerator(
      List<TypedOperation> operations,
      Set<TypedOperation> observers,
      GenInputsAbstract.Limits limits,
      ComponentManager componentManager,
      IStopper stopper,
      RandoopListenerManager listenerManager,
      int numClasses,
      Map<Sequence, Integer> literalTermFrequencies) {
    super(operations, limits, componentManager, stopper, listenerManager);

    this.observers = observers;
    this.allSequences = new LinkedHashSet<>();
    this.instantiator = componentManager.getTypeInstantiator();

    initializeRuntimePrimitivesSeen();
<<<<<<< HEAD
    initializeLiteralWeightMap(numClasses, literalTermFrequencies);
=======

    if (GenInputsAbstract.small_tests) {
      inputSequenceSelector = new SmallTestsSequenceSelection();
    } else if (GenInputsAbstract.enable_orienteering) {
      inputSequenceSelector = new OrienteeringSelection();
    } else {
      inputSequenceSelector = new UniformRandomSequenceSelection();
    }
>>>>>>> 0939d56e
  }

  /**
   * The runtimePrimitivesSeen set contains primitive values seen during generation/execution and is
   * used to determine new values that should be added to the component set. The component set
   * initially contains a set of primitive sequences; this method puts those primitives in this set.
   */
  // XXX this is goofy - these values are available in other ways
  private void initializeRuntimePrimitivesSeen() {
    for (Sequence s : componentManager.getAllPrimitiveSequences()) {
      ExecutableSequence es = new ExecutableSequence(s);
      es.execute(new DummyVisitor(), new DummyCheckGenerator());
      NormalExecution e = (NormalExecution) es.getResult(0);
      Object runtimeValue = e.getRuntimeValue();
      runtimePrimitivesSeen.add(runtimeValue);
    }
  }

  /**
   * Compute weights for the literals.
   *
   * @param numClasses number of classes under tests
   * @param literalTermFrequencies a map from a literal to the number of times it appears in any
   *     class under test
   */
  private void initializeLiteralWeightMap(
      int numClasses, Map<Sequence, Integer> literalTermFrequencies) {
    if (literalTermFrequencies != null) {
      for (Sequence sequence : componentManager.getSequenceFrequency().keySet()) {
        Integer documentFrequency = componentManager.getSequenceFrequency().get(sequence);
        double tfIdf =
            literalTermFrequencies.get(sequence)
                * Math.log((numClasses + 1.0) / ((numClasses + 1.0) - documentFrequency));
        literalWeightMap.put(sequence, tfIdf);
      }
    }
  }

  @Override
  public ExecutableSequence step() {

    long startTime = System.nanoTime();

    if (componentManager.numGeneratedSequences() % GenInputsAbstract.clear == 0) {
      componentManager.clearGeneratedSequences();
    }

    ExecutableSequenceAndInputSequences eSeqWithInputs = createNewUniqueSequence();

    if (eSeqWithInputs == null) {
      return null;
    }

    ExecutableSequence eSeq = eSeqWithInputs.executableSequence;
    List<Sequence> inputSequencesForNewSequence = eSeqWithInputs.inputSequences;

    if (GenInputsAbstract.dontexecute) {
      this.componentManager.addGeneratedSequence(eSeq.sequence);
      return null;
    }

    setCurrentSequence(eSeq.sequence);

    long gentime1 = System.nanoTime() - startTime;

    eSeq.execute(executionVisitor, checkGenerator);

    startTime = System.nanoTime(); // reset start time.

    inputSequenceSelector.createdExecutableSequenceFromInputs(inputSequencesForNewSequence, eSeq);

    determineActiveIndices(eSeq);

    if (eSeq.sequence.hasActiveFlags()) {
      componentManager.addGeneratedSequence(eSeq.sequence);
    }

    long gentime2 = System.nanoTime() - startTime;

    eSeq.gentime = gentime1 + gentime2;

    return eSeq;
  }

  @Override
  public LinkedHashSet<Sequence> getAllSequences() {
    return this.allSequences;
  }

  /**
   * Determines what indices in the given sequence are active. An active index i means that the i-th
   * method call creates an interesting/useful value that can be used as an input to a larger
   * sequence; inactive indices are never used as inputs. The effect of setting active/inactive
   * indices is that the SequenceCollection to which the given sequences is added only considers the
   * active indices when deciding whether the sequence creates values of a given type.
   *
   * <p>In addition to determining active indices, this method determines if any primitive values
   * created during execution of the sequence are new values not encountered before. Such values are
   * added to the component manager so they can be used during subsequent generation attempts.
   *
   * @param seq the sequence
   */
  private void determineActiveIndices(ExecutableSequence seq) {

    if (seq.hasNonExecutedStatements()) {
      Log.logPrintf("Sequence has non-executed statements: excluding from extension pool.%n");
      Log.logPrintf(
          "Non-executed statement: %s%n", seq.statementToCodeString(seq.getNonExecutedIndex()));
      seq.sequence.clearAllActiveFlags();
      return;
    }

    if (seq.hasFailure()) {
      Log.logPrintf("Sequence has failure: excluding from extension pool.%n");
      Log.logPrintf("Failing sequence: %s%n", seq.toCodeString());
      seq.sequence.clearAllActiveFlags();
      return;
    }

    if (seq.hasInvalidBehavior()) {
      Log.logPrintf(
          "Sequence has invalid behavior (%s): discarding and excluding from extension pool.%n",
          seq.getChecks());
      Log.logPrintf("Invalid sequence: %s%n", seq.toCodeString());
      seq.sequence.clearAllActiveFlags();
      return;
    }

    if (!seq.isNormalExecution()) {
      int i = seq.getNonNormalExecutionIndex();
      Log.logPrintf(
          "Excluding from extension pool due to exception or failure in statement %s%n", i);
      Log.logPrintf("  Statement: %s%n", seq.statementToCodeString(i));
      Log.logPrintf("  Result: %s%n", seq.getResult(i));
      seq.sequence.clearAllActiveFlags();
      return;
    }

    // Clear the active flags of some statements
    for (int i = 0; i < seq.sequence.size(); i++) {

      // If there is no return value, clear its active flag.
      // Cast succeeds because of isNormalExecution clause earlier in this method.
      NormalExecution e = (NormalExecution) seq.getResult(i);
      Object runtimeValue = e.getRuntimeValue();
      if (runtimeValue == null) {
        Log.logPrintf("Making index " + i + " inactive (value is null)%n");
        seq.sequence.clearActiveFlag(i);
        continue;
      }

      // If it is a call to an observer method, clear the active flag of
      // its receiver. (This method doesn't side effect the receiver or
      // any argument, so Randoop should use some other shorter sequence
      // that produces the value.)
      Sequence stmts = seq.sequence;
      Statement stmt = stmts.statements.get(i);
      boolean isObserver = stmt.isMethodCall() && observers.contains(stmt.getOperation());
      Log.logPrintf("isObserver => %s for %s%n", isObserver, stmt);
      if (isObserver) {
        List<Integer> inputVars = stmts.getInputsAsAbsoluteIndices(i);
        for (Integer inputIndex : inputVars) {
          seq.sequence.clearActiveFlag(inputIndex);
        }
      }

      // If its runtime value is a primitive value, clear its active flag,
      // and if the value is new, add a sequence corresponding to that value.
      // This yields shorter tests than using the full sequence that produced
      // the value.
      Class<?> objectClass = runtimeValue.getClass();
      if (NonreceiverTerm.isNonreceiverType(objectClass) && !objectClass.equals(Class.class)) {
        Log.logPrintf("Making index " + i + " inactive (value is a primitive)%n");
        seq.sequence.clearActiveFlag(i);

        boolean looksLikeObjToString =
            (runtimeValue instanceof String)
                && Value.looksLikeObjectToString((String) runtimeValue);
        boolean tooLongString =
            (runtimeValue instanceof String) && !Value.stringLengthOK((String) runtimeValue);
        if (runtimeValue instanceof Double && Double.isNaN((double) runtimeValue)) {
          runtimeValue = Double.NaN; // canonicalize NaN value
        }
        if (runtimeValue instanceof Float && Float.isNaN((float) runtimeValue)) {
          runtimeValue = Float.NaN; // canonicalize NaN value
        }
        if (!looksLikeObjToString && !tooLongString && runtimePrimitivesSeen.add(runtimeValue)) {
          // Have not seen this value before; add it to the component set.
          componentManager.addGeneratedSequence(Sequence.createSequenceForPrimitive(runtimeValue));
        }
      } else {
        Log.logPrintf("Making index " + i + " active.%n");
      }
    }
  }

  /**
   * Tries to create and execute a new sequence. If the sequence is new (not already in the
   * specified component manager), then it is executed and added to the manager's sequences. If the
   * sequence created is already in the manager's sequences, this method has no effect, and returns
   * null.
   *
   * @return a new sequence with its input sequences, or null
   */
  private ExecutableSequenceAndInputSequences createNewUniqueSequence() {

    Log.logPrintf("-------------------------------------------%n");

    if (this.operations.isEmpty()) {
      return null;
    }

    // Select the next operation to use in constructing a new sequence.
    TypedOperation operation = Randomness.randomMember(this.operations);
    Log.logPrintf("Selected operation: %s%n", operation.toString());

    if (operation.isGeneric() || operation.hasWildcardTypes()) {
      try {
        operation = instantiator.instantiate((TypedClassOperation) operation);
      } catch (Throwable e) {
        if (GenInputsAbstract.fail_on_generation_error) {
          if (operation.isMethodCall() || operation.isConstructorCall()) {
            String opName = operation.getOperation().getReflectionObject().toString();
            throw new RandoopInstantiationError(opName, e);
          }
        } else {
          operationHistory.add(operation, OperationOutcome.SEQUENCE_DISCARDED);
          Log.logPrintf("Instantiation error for operation %s%n", operation);
          Log.logStackTrace(e);
          System.out.println("Instantiation error for operation " + operation);
          operation = null;
        }
      }
      if (operation == null) { // failed to instantiate generic
        return null;
      }
    }

    // add flags here
    InputsAndSuccessFlag sequences;
    try {
      sequences = selectInputs(operation);
    } catch (Throwable e) {
      if (GenInputsAbstract.fail_on_generation_error) {
        throw new RandoopGenerationError(operation, e);
      } else {
        operationHistory.add(operation, OperationOutcome.SEQUENCE_DISCARDED);
        Log.logPrintf("Error selecting inputs for operation: %s%n", operation);
        Log.logStackTrace(e);
        System.out.println("Error selecting inputs for operation: " + operation);
        e.printStackTrace();
        sequences = null;
      }
    }
    if (sequences == null) {
      return null;
    }

    if (!sequences.success) {
      operationHistory.add(operation, OperationOutcome.NO_INPUTS_FOUND);
      Log.logPrintf("Failed to find inputs for operation: %s%n", operation);
      return null;
    }

    Sequence concatSeq = Sequence.concatenate(sequences.sequences);

    // Figure out input variables.
    List<Variable> inputVars = new ArrayList<>();
    for (Integer oneinput : sequences.indices) {
      Variable v = concatSeq.getVariable(oneinput);
      inputVars.add(v);
    }

    Sequence newSequence = concatSeq.extend(operation, inputVars);

    // With .5 probability, do a primitive value heuristic.
    if (GenInputsAbstract.repeat_heuristic && Randomness.nextRandomInt(10) == 0) {
      int times = Randomness.nextRandomInt(100);
      newSequence = repeat(newSequence, operation, times);
      Log.logPrintf("repeat-heuristic>>> %s %s%n", times, newSequence.toCodeString());
    }

    // If parameterless operation, subsequence inputs will all be redundant, so just remove it from
    // list of operations. These can only be static constant methods or no-argument constructors.
    // XXX OK if we know constant, otherwise may depend on static state
    if (operation.getInputTypes().isEmpty()) {
      operationHistory.add(operation, OperationOutcome.REMOVED);
      operations.remove(operation);
    }

    // Discard if sequence is larger than size limit
    if (newSequence.size() > GenInputsAbstract.maxsize) {
      operationHistory.add(operation, OperationOutcome.SEQUENCE_DISCARDED);
      Log.logPrintf(
          "Sequence discarded because size %d exceeds maximum allowed size %d%n",
          newSequence.size(), GenInputsAbstract.maxsize);
      return null;
    }

    randoopConsistencyTests(newSequence);

    if (this.allSequences.contains(newSequence)) {
      operationHistory.add(operation, OperationOutcome.SEQUENCE_DISCARDED);
      Log.logPrintf("Sequence discarded because the same sequence was previously created.%n");
      return null;
    }

    this.allSequences.add(newSequence);

    for (Sequence s : sequences.sequences) {
      s.lastTimeUsed = java.lang.System.currentTimeMillis();
    }

    randoopConsistencyTest2(newSequence);

    Log.logPrintf("Successfully created new unique sequence:%n%s%n", newSequence.toString());

    // Keep track of any input sequences that are used in this sequence.

    // A test that consists of one of these sequences are probably redundant.
    subsumed_sequences.addAll(sequences.sequences);

    return new ExecutableSequenceAndInputSequences(
        new ExecutableSequence(newSequence), sequences.sequences);
  }

  /**
   * Adds the given operation to a new {@code Sequence} with the statements of this object as a
   * prefix, repeating the operation the given number of times. Used during generation.
   *
   * @param seq the sequence to extend
   * @param operation the {@link TypedOperation} to repeat
   * @param times the number of times to repeat the {@link Operation}
   * @return a new {@code Sequence}
   */
  private Sequence repeat(Sequence seq, TypedOperation operation, int times) {
    Sequence retval = new Sequence(seq.statements);
    for (int i = 0; i < times; i++) {
      List<Integer> vil = new ArrayList<>();
      for (Variable v : retval.getInputs(retval.size() - 1)) {
        if (v.getType().equals(JavaTypes.INT_TYPE)) {
          int randint = Randomness.nextRandomInt(100);
          retval =
              retval.extend(
                  TypedOperation.createPrimitiveInitialization(JavaTypes.INT_TYPE, randint));
          vil.add(retval.size() - 1);
        } else {
          vil.add(v.getDeclIndex());
        }
      }
      List<Variable> vl = new ArrayList<>();
      for (Integer vi : vil) {
        vl.add(retval.getVariable(vi));
      }
      retval = retval.extend(operation, vl);
    }
    return retval;
  }

  // If debugging is enabled,
  // adds the string corresponding to the given newSequences to the
  // set allSequencesAsCode. The latter set is intended to mirror
  // the set allSequences, but stores strings instead of Sequences.
  private void randoopConsistencyTest2(Sequence newSequence) {
    // Testing code.
    if (GenInputsAbstract.debug_checks) {
      this.allsequencesAsCode.add(newSequence.toCodeString());
      this.allsequencesAsList.add(newSequence);
    }
  }

  // Checks that the set allSequencesAsCode contains a set of strings
  // equivalent to the sequences in allSequences.
  private void randoopConsistencyTests(Sequence newSequence) {
    // Testing code.
    if (GenInputsAbstract.debug_checks) {
      String code = newSequence.toCodeString();
      if (this.allSequences.contains(newSequence)) {
        if (!this.allsequencesAsCode.contains(code)) {
          throw new IllegalStateException(code);
        }
      } else {
        if (this.allsequencesAsCode.contains(code)) {
          int index = this.allsequencesAsCode.indexOf(code);
          StringBuilder b = new StringBuilder();
          Sequence co = this.allsequencesAsList.get(index);
          assert co.equals(newSequence); // XXX this was a floating call to equals
          b.append("new component:")
              .append(Globals.lineSep)
              .append("")
              .append(newSequence.toString())
              .append("")
              .append(Globals.lineSep)
              .append("as code:")
              .append(Globals.lineSep)
              .append("")
              .append(code)
              .append(Globals.lineSep);
          b.append("existing component:")
              .append(Globals.lineSep)
              .append("")
              .append(this.allsequencesAsList.get(index).toString())
              .append("")
              .append(Globals.lineSep)
              .append("as code:")
              .append(Globals.lineSep)
              .append("")
              .append(this.allsequencesAsList.get(index).toCodeString());
          throw new IllegalStateException(b.toString());
        }
      }
    }
  }

  /**
   * This method is responsible for doing two things:
   *
   * <ol>
   *   <li>Selecting at random a collection of sequences that can be used to create input values for
   *       the given statement, and
   *   <li>Selecting at random valid indices to the above sequence specifying the values to be used
   *       as input to the statement.
   * </ol>
   *
   * <p>The selected sequences and indices are wrapped in an InputsAndSuccessFlag object and
   * returned. If an appropriate collection of sequences and indices was not found (e.g. because
   * there are no sequences in the componentManager that create values of some type required by the
   * statement), the success flag of the returned object is false.
   *
   * @param operation the statement to analyze
   * @return the selected sequences and indices
   */
  @SuppressWarnings("unchecked")
  private InputsAndSuccessFlag selectInputs(TypedOperation operation) {
    // Variable inputTypes contains the values required as input to the
    // statement given as a parameter to the selectInputs method.

    TypeTuple inputTypes = operation.getInputTypes();
    Log.logPrintf("selectInputs:  inputTypes=%s%n", inputTypes);

    // The rest of the code in this method will attempt to create
    // a sequence that creates at least one value of type T for
    // every type T in inputTypes, and thus can be used to create all the
    // inputs for the statement.
    // We denote this goal sequence as "S". We don't create S explicitly, but
    // define it as the concatenation of the following list of sequences.
    // In other words, S = sequences[0] + ... + sequences[sequences.size()-1].
    // (This representation choice is for efficiency: it is cheaper to perform
    // a single concatenation of the subsequences in the end than repeatedly
    // extending S.)

    List<Sequence> sequences = new ArrayList<>();

    // We store the total size of S in the following variable.

    int totStatements = 0;

    // The method also returns a list of randomly-selected variables to
    // be used as inputs to the statement, represented as indices into S.
    // For example, given as statement a method M(T1)/T2 that takes as input
    // a value of type T1 and returns a value of type T2, this method might
    // return, for example, the sequence
    //
    // T0 var0 = new T0(); T1 var1 = var0.getT1()"
    //
    // and the singleton list [0] that represents variable var1. The variable
    // indices are stored in the following list. Upon successful completion
    // of this method, variables will contain inputTypes.size() variables.
    // Note additionally that for every i in variables, 0 <= i < |S|.

    List<Integer> variables = new ArrayList<>();

    // [Optimization]
    // The following two variables are used in the loop below only when
    // an alias ratio is present (GenInputsAbstract.alias_ratio != null).
    // Their purpose is purely to improve efficiency. For a given loop iteration
    // i, "types" contains the types of all variables in S, and "typesToVars"
    // maps each type to all variable indices of the given type.
    SubTypeSet types = new SubTypeSet(false);
    MultiMap<Type, Integer> typesToVars = new MultiMap<>();

    for (int i = 0; i < inputTypes.size(); i++) {
      Type inputType = inputTypes.get(i);

      // true if statement st represents an instance method, and we are
      // currently selecting a value to act as the receiver for the method.
      boolean isReceiver = (i == 0 && (operation.isMessage()) && (!operation.isStatic()));

      // If alias ratio is given, attempt with some probability to use a
      // variable already in S.
      if (GenInputsAbstract.alias_ratio != 0
          && Randomness.weightedCoinFlip(GenInputsAbstract.alias_ratio)) {

        // candidateVars will store the indices that can serve as input to the
        // i-th input in st.
        List<SimpleList<Integer>> candidateVars = new ArrayList<>();

        // For each type T in S compatible with inputTypes[i], add all the
        // indices in S of type T.
        for (Type match : types.getMatches(inputType)) {
          // Sanity check: the domain of typesToVars contains all the types in
          // variable types.
          assert typesToVars.keySet().contains(match);
          candidateVars.add(new SimpleArrayList<Integer>(typesToVars.getValues(match)));
        }

        // If any type-compatible variables found, pick one at random as the
        // i-th input to st.
        SimpleList<Integer> candidateVars2 = new ListOfLists<>(candidateVars);
        if (!candidateVars2.isEmpty()) {
          int randVarIdx = Randomness.nextRandomInt(candidateVars2.size());
          Integer randVar = candidateVars2.get(randVarIdx);
          variables.add(randVar);
          continue;
        }
      }

      // The user may have requested that we use null values as inputs with some given frequency.
      // If this is the case, then use null instead with some probability.
      if (!isReceiver
          && GenInputsAbstract.null_ratio != 0
          && Randomness.weightedCoinFlip(GenInputsAbstract.null_ratio)) {
        Log.logPrintf("null-ratio option given. Randomly decided to use null as input.%n");
        TypedOperation st = TypedOperation.createNullOrZeroInitializationForType(inputType);
        Sequence seq = new Sequence().extend(st, new ArrayList<Variable>());
        variables.add(totStatements);
        sequences.add(seq);
        assert seq.size() == 1;
        totStatements++;
        continue;
      }

      // If we got here, it means we will not attempt to use null or a value already defined in S,
      // so we will have to augment S with new statements that yield a value of type inputTypes[i].
      // We will do this by assembling a list of candidate sequences (stored in the list declared
      // immediately below) that create one or more values of the appropriate type,
      // randomly selecting a single sequence from this list, and appending it to S.
      SimpleList<Sequence> candidates;

      // We use one of two ways to gather candidate sequences, but the second
      // case below is by far the most common.

      if (inputType.isArray()) {

        // 1. If T=inputTypes[i] is an array type, ask the component manager for all sequences
        // of type T (list l1), but also try to directly build some sequences
        // that create arrays (list l2).
        Log.logPrintf("Array creation heuristic: will create helper array of type %s%n", inputType);
        SimpleList<Sequence> l1 = componentManager.getSequencesForType(operation, i, isReceiver);
        SimpleList<Sequence> l2 =
            HelperSequenceCreator.createArraySequence(componentManager, inputType);
        candidates = new ListOfLists<>(l1, l2);
        Log.logPrintf("Array creation heuristic: " + candidates.size() + " candidates%n");

      } else if (inputType.isParameterized()
          && ((InstantiatedType) inputType)
              .getGenericClassType()
              .isSubtypeOf(JDKTypes.COLLECTION_TYPE)) {
        InstantiatedType classType = (InstantiatedType) inputType;

        SimpleList<Sequence> l1 = componentManager.getSequencesForType(operation, i, isReceiver);
        Log.logPrintf("Collection creation heuristic: will create helper of type %s%n", classType);
        SimpleArrayList<Sequence> l2 = new SimpleArrayList<>();
        Sequence creationSequence =
            HelperSequenceCreator.createCollection(componentManager, classType);
        if (creationSequence != null) {
          l2.add(creationSequence);
        }
        candidates = new ListOfLists<>(l1, l2);

      } else {

        // 2. COMMON CASE: ask the component manager for all sequences that
        // yield the required type.
        Log.logPrintf("Will query component set for objects of type %s%n", inputType);
        candidates = componentManager.getSequencesForType(operation, i, isReceiver);
      }
      assert candidates != null;
      Log.logPrintf("number of candidate components: %s%n", candidates.size());

      if (candidates.isEmpty()) {
        // We were not able to find (or create) any sequences of type inputTypes[i].
        // Try to use null if allowed.
        if (isReceiver) {
          Log.logPrintf("No sequences of receiver type.%n");
          return new InputsAndSuccessFlag(false, null, null);
        } else if (GenInputsAbstract.forbid_null) {
          Log.logPrintf(
              "No sequences of type, and forbid-null option is true. Failed to create new sequence.%n");
          return new InputsAndSuccessFlag(false, null, null);
        } else {
          Log.logPrintf(
              "Found no sequences of required type; will use null as " + i + "-th input%n");
          TypedOperation st = TypedOperation.createNullOrZeroInitializationForType(inputType);
          Sequence seq = new Sequence().extend(st, new ArrayList<Variable>());
          variables.add(totStatements);
          sequences.add(seq);
          assert seq.size() == 1;
          totStatements++;
          // Null is not an interesting value to add to the set of
          // possible values to reuse, so we don't update typesToVars or types.
          continue;
        }
      }

      // At this point, we have a list of candidate sequences and need to select a
      // randomly-chosen sequence from the list.
      VarAndSeq varAndSeq = randomVariable(candidates, inputType, isReceiver);
      Variable randomVariable = varAndSeq.var;
      Sequence chosenSeq = varAndSeq.seq;

      // [Optimization.] Update optimization-related variables "types" and "typesToVars".
      if (GenInputsAbstract.alias_ratio != 0) {
        // Update types and typesToVars.
        for (int j = 0; j < chosenSeq.size(); j++) {
          Statement stk = chosenSeq.getStatement(j);
          if (stk.isNonreceivingInitialization()) {
            continue; // Prim decl not an interesting candidate for multiple
          }
          // uses.
          Type outType = stk.getOutputType();
          types.add(outType);
          typesToVars.add(outType, totStatements + j);
        }
      }

      variables.add(totStatements + randomVariable.index);
      sequences.add(chosenSeq);
      totStatements += chosenSeq.size();
    }

    return new InputsAndSuccessFlag(true, sequences, variables);
  }

  // A pair of a variable and a sequence
  private static class VarAndSeq {
    final Variable var;
    final Sequence seq;

    VarAndSeq(Variable var, Sequence seq) {
      this.var = var;
      this.seq = seq;
    }
  }

  VarAndSeq randomVariable(SimpleList<Sequence> candidates, Type inputType, boolean isReceiver) {
    // Log.logPrintf("entering randomVariable(%s)%n", inputType);
    for (int i = 0; i < 10; i++) { // can return null.  Try several times to get a non-null value.

      // if (Log.isLoggingOn()) {
      //   Log.logPrintf("randomVariable: %d candidates%n", candidates.size());
      //   for (int j = 0; j < candidates.size(); j++) {
      //     String candIndented
      //         = candidates.get(j).toString().trim().replace("\n", "\n            ");
      //     Log.logPrintf("  cand #%d: %s%n", j, candIndented);
      //   }
      // }

<<<<<<< HEAD
      Sequence chosenSeq;
      if (GenInputsAbstract.small_tests) {
        chosenSeq = Randomness.randomMemberWeighted(candidates);
      } else if (GenInputsAbstract.enable_constant_mining) {
        chosenSeq = Randomness.randomMemberWeighted(candidates, literalWeightMap);
      } else {
        chosenSeq = Randomness.randomMember(candidates);
      }

=======
      Sequence chosenSeq = inputSequenceSelector.selectInputSequence(candidates);
>>>>>>> 0939d56e
      Log.logPrintf("chosenSeq: %s%n", chosenSeq);

      // TODO: the last statement might not be active -- it might not create a usable variable of
      // such a type.  An example is a void method that is called with only null arguments.
      // More generally, paying attention to only the last statement here seems like a reasonable
      // design choice, but it is inconsistent with how Randoop behaves in general, and all parts
      // of Randoop should be made consistent.  Alternative to the below (but this is a hack, and it
      // would be better to make the design cleaner):
      // Variable randomVariable = chosenSeq.randomVariableForType(inputType, isReceiver);

      // We are not done yet: we have chosen a sequence that yields a value of the required
      // type inputTypes[i], but it may produce more than one such value. Our last random
      // selection step is to select from among all possible values produced by the sequence.
      Variable randomVariable = chosenSeq.randomVariableForTypeLastStatement(inputType, isReceiver);

      if (randomVariable == null) {
        continue;
      }
      if (isReceiver
          && ((chosenSeq.getCreatingStatement(randomVariable).isNonreceivingInitialization()
              || randomVariable.getType().isPrimitive()))) {
        System.out.println();
        System.out.println("Selected null or a primitive as the receiver for a method call.");
        // System.out.printf("  operation = %s%n", operation);
        System.out.printf("  isReceiver = %s%n", isReceiver);
        System.out.printf("  randomVariable = %s%n", randomVariable);
        System.out.printf("    getType() = %s%n", randomVariable.getType());
        System.out.printf("    isPrimitive = %s%n", randomVariable.getType().isPrimitive());
        System.out.printf("  chosenSeq = {%n%s}%n", chosenSeq);
        System.out.printf(
            "    getCreatingStatement = %s%n", chosenSeq.getCreatingStatement(randomVariable));
        System.out.printf(
            "    isNonreceivingInitialization = %s%n",
            chosenSeq.getCreatingStatement(randomVariable).isNonreceivingInitialization());
        continue;
        // throw new BugInRandoopException(
        //     "Selected null or primitive value as the receiver for a method call");
      }

      return new VarAndSeq(randomVariable, chosenSeq);
    }
    // Can't get here unless isReceiver is true.  TODO: fix design so this cannot happen.
    assert isReceiver;
    // Try every element of the list, in order.
    List<VarAndSeq> validResults = new ArrayList<>();
    for (int i = 0; i < candidates.size(); i++) {
      Sequence s = candidates.get(i);
      Variable randomVariable = s.randomVariableForTypeLastStatement(inputType, isReceiver);
      validResults.add(new VarAndSeq(randomVariable, s));
    }
    if (validResults.size() == 0) {
      throw new BugInRandoopException(
          String.format(
              "Failed to select %svariable with input type %s",
              (isReceiver ? "receiver " : ""), inputType));
    }
    return Randomness.randomMember(validResults);
  }

  /**
   * Returns the set of sequences that are included in other sequences to generate inputs (and, so,
   * are subsumed by another sequence).
   */
  @Override
  public Set<Sequence> getSubsumedSequences() {
    return subsumed_sequences;
  }

  @Override
  public int numGeneratedSequences() {
    return allSequences.size();
  }

  @Override
  public String toString() {
    return "randoop.generation.ForwardGenerator("
        + ("allSequences.size()=" + allSequences.size())
        + ","
        + ("observers.size()=" + observers.size())
        + ","
        + ("subsumed_sequences.size()=" + subsumed_sequences.size())
        + ","
        + ("runtimePrimitivesSeen.size()=" + runtimePrimitivesSeen.size())
        + ")";
  }

  private static class ExecutableSequenceAndInputSequences {
    public ExecutableSequence executableSequence;
    public List<Sequence> inputSequences;

    public ExecutableSequenceAndInputSequences(ExecutableSequence eSeq, List<Sequence> inputs) {
      this.executableSequence = eSeq;
      this.inputSequences = inputs;
    }
  }
}<|MERGE_RESOLUTION|>--- conflicted
+++ resolved
@@ -1,7 +1,6 @@
 package randoop.generation;
 
 import java.util.ArrayList;
-import java.util.HashMap;
 import java.util.LinkedHashSet;
 import java.util.List;
 import java.util.Map;
@@ -49,12 +48,6 @@
  */
 public class ForwardGenerator extends AbstractGenerator {
   /**
-   * Map of extracted literal sequences to their static weights. These weights are never changed
-   * once initialized.
-   */
-  private final Map<Sequence, Double> literalWeightMap = new HashMap<>();
-
-  /**
    * The set of ALL sequences ever generated, including sequences that were executed and then
    * discarded.
    *
@@ -89,15 +82,13 @@
   // been generated, to add the value to the components.
   private Set<Object> runtimePrimitivesSeen = new LinkedHashSet<>();
 
-  // Called if you don't want to use the static weighting scheme for extracted literals.
-  // Currently used in regression tests and for backwards compatibility.
   public ForwardGenerator(
       List<TypedOperation> operations,
       Set<TypedOperation> observers,
       GenInputsAbstract.Limits limits,
       ComponentManager componentManager,
       RandoopListenerManager listenerManager) {
-    this(operations, observers, limits, componentManager, null, listenerManager, 0, null);
+    this(operations, observers, limits, componentManager, null, listenerManager);
   }
 
   public ForwardGenerator(
@@ -128,18 +119,17 @@
     this.instantiator = componentManager.getTypeInstantiator();
 
     initializeRuntimePrimitivesSeen();
-<<<<<<< HEAD
-    initializeLiteralWeightMap(numClasses, literalTermFrequencies);
-=======
 
     if (GenInputsAbstract.small_tests) {
       inputSequenceSelector = new SmallTestsSequenceSelection();
     } else if (GenInputsAbstract.enable_orienteering) {
       inputSequenceSelector = new OrienteeringSelection();
+    } else if (GenInputsAbstract.enable_constant_mining) {
+      inputSequenceSelector =
+          new ConstantMiningSelection(componentManager, numClasses, literalTermFrequencies);
     } else {
       inputSequenceSelector = new UniformRandomSequenceSelection();
     }
->>>>>>> 0939d56e
   }
 
   /**
@@ -155,26 +145,6 @@
       NormalExecution e = (NormalExecution) es.getResult(0);
       Object runtimeValue = e.getRuntimeValue();
       runtimePrimitivesSeen.add(runtimeValue);
-    }
-  }
-
-  /**
-   * Compute weights for the literals.
-   *
-   * @param numClasses number of classes under tests
-   * @param literalTermFrequencies a map from a literal to the number of times it appears in any
-   *     class under test
-   */
-  private void initializeLiteralWeightMap(
-      int numClasses, Map<Sequence, Integer> literalTermFrequencies) {
-    if (literalTermFrequencies != null) {
-      for (Sequence sequence : componentManager.getSequenceFrequency().keySet()) {
-        Integer documentFrequency = componentManager.getSequenceFrequency().get(sequence);
-        double tfIdf =
-            literalTermFrequencies.get(sequence)
-                * Math.log((numClasses + 1.0) / ((numClasses + 1.0) - documentFrequency));
-        literalWeightMap.put(sequence, tfIdf);
-      }
     }
   }
 
@@ -798,19 +768,7 @@
       //   }
       // }
 
-<<<<<<< HEAD
-      Sequence chosenSeq;
-      if (GenInputsAbstract.small_tests) {
-        chosenSeq = Randomness.randomMemberWeighted(candidates);
-      } else if (GenInputsAbstract.enable_constant_mining) {
-        chosenSeq = Randomness.randomMemberWeighted(candidates, literalWeightMap);
-      } else {
-        chosenSeq = Randomness.randomMember(candidates);
-      }
-
-=======
       Sequence chosenSeq = inputSequenceSelector.selectInputSequence(candidates);
->>>>>>> 0939d56e
       Log.logPrintf("chosenSeq: %s%n", chosenSeq);
 
       // TODO: the last statement might not be active -- it might not create a usable variable of
