--- conflicted
+++ resolved
@@ -75,23 +75,9 @@
       Set<TypedOperation> observers,
       GenInputsAbstract.Limits limits,
       ComponentManager componentManager,
-<<<<<<< HEAD
       RandoopListenerManager listenerManager,
       FileWriter transitionLog) {
-    this(
-        operations,
-        observers,
-        timeMillis,
-        maxGenSequences,
-        maxOutSequences,
-        componentManager,
-        null,
-        listenerManager,
-        transitionLog);
-=======
-      RandoopListenerManager listenerManager) {
-    this(operations, observers, limits, componentManager, null, listenerManager);
->>>>>>> dea41ce0
+    this(operations, observers, limits, componentManager, null, listenerManager, transitionLog);
   }
 
   public ForwardGenerator(
@@ -103,19 +89,7 @@
       RandoopListenerManager listenerManager,
       FileWriter transitionLog) {
 
-<<<<<<< HEAD
-    super(
-        operations,
-        timeMillis,
-        maxGenSequences,
-        maxOutSequences,
-        componentManager,
-        stopper,
-        listenerManager,
-        transitionLog);
-=======
-    super(operations, limits, componentManager, stopper, listenerManager);
->>>>>>> dea41ce0
+    super(operations, limits, componentManager, stopper, listenerManager, transitionLog);
 
     this.observers = observers;
     this.allSequences = new LinkedHashSet<>();
