package randoop.generation;

import java.util.ArrayList;
import java.util.Collections;
import java.util.LinkedHashSet;
import java.util.List;
import java.util.Set;
import java.util.StringJoiner;
import org.checkerframework.checker.nullness.qual.Nullable;
import org.plumelib.util.CollectionsPlume;
import org.plumelib.util.StringsPlume;
import org.plumelib.util.SystemPlume;
import randoop.DummyVisitor;
import randoop.Globals;
import randoop.NormalExecution;
import randoop.SubTypeSet;
import randoop.main.GenInputsAbstract;
import randoop.main.RandoopBug;
import randoop.operation.NonreceiverTerm;
import randoop.operation.Operation;
import randoop.operation.TypedClassOperation;
import randoop.operation.TypedOperation;
import randoop.reflection.RandoopInstantiationError;
import randoop.reflection.TypeInstantiator;
import randoop.sequence.ExecutableSequence;
import randoop.sequence.Sequence;
import randoop.sequence.SequenceExceptionError;
import randoop.sequence.Statement;
import randoop.sequence.Value;
import randoop.sequence.Variable;
import randoop.test.DummyCheckGenerator;
import randoop.types.ClassOrInterfaceType;
import randoop.types.InstantiatedType;
import randoop.types.JDKTypes;
import randoop.types.JavaTypes;
import randoop.types.Type;
import randoop.types.TypeTuple;
import randoop.util.ListOfLists;
import randoop.util.Log;
import randoop.util.MultiMap;
import randoop.util.Randomness;
import randoop.util.SimpleArrayList;
import randoop.util.SimpleList;

/** Randoop's forward, component-based generator. */
public class ForwardGenerator extends AbstractGenerator {

  /**
   * The set of ALL sequences ever generated, including sequences that were executed and then
   * discarded.
   *
   * <p>This must be ordered by insertion to allow for flaky test history collection in {@link
   * randoop.main.GenTests#printSequenceExceptionError(AbstractGenerator, SequenceExceptionError)}.
   */
  private final LinkedHashSet<Sequence> allSequences = new LinkedHashSet<>();

  /** The side-effect-free methods. */
  private final Set<TypedOperation> sideEffectFreeMethods;

  /**
   * Set and used only if {@link GenInputsAbstract#debug_checks}==true. This contains the same
   * components as {@link #allSequences}, in the same order, but stores them as strings obtained via
   * the toCodeString() method.
   */
  private final List<String> allsequencesAsCode = new ArrayList<>();

  /**
   * Set and used only if {@link GenInputsAbstract#debug_checks}==true. This contains the same
   * components as {@link #allSequences}, in the same order, but can be accessed by index.
   */
  private final List<Sequence> allsequencesAsList = new ArrayList<>();

  private final TypeInstantiator instantiator;

  /** How to select sequences as input for creating new sequences. */
  private final InputSequenceSelector inputSequenceSelector;

  /** How to select the method to use for creating a new sequence. */
  private final TypedOperationSelector operationSelector;

  /**
   * The set of all primitive values seen during generation and execution of sequences. This set is
   * used to tell if a new primitive value has been generated, to add the value to the components.
   *
   * <p>Each value in the collection is a primitive wrapper or a String.
   */
  private Set<Object> runtimePrimitivesSeen = new LinkedHashSet<>();

  /**
   * Create a forward generator.
   *
   * @param operations list of operations under test
   * @param sideEffectFreeMethods side-effect-free methods
   * @param limits limits for generation, after which the generator will stop
   * @param componentManager stores previously-generated sequences
   * @param listenerManager manages notifications for listeners
   * @param classesUnderTest set of classes under test
   */
  public ForwardGenerator(
      List<TypedOperation> operations,
      Set<TypedOperation> sideEffectFreeMethods,
      GenInputsAbstract.Limits limits,
      ComponentManager componentManager,
      RandoopListenerManager listenerManager,
      Set<ClassOrInterfaceType> classesUnderTest) {
    this(
        operations,
        sideEffectFreeMethods,
        limits,
        componentManager,
        /*stopper=*/ null,
        listenerManager,
        classesUnderTest);
  }

  /**
   * Create a forward generator.
   *
   * @param operations list of methods under test
   * @param sideEffectFreeMethods side-effect-free methods
   * @param limits limits for generation, after which the generator will stop
<<<<<<< HEAD
   * @param componentManager stores previously-generated sequences
=======
   * @param componentManager container for sequences that are used to generate new sequences
>>>>>>> 4b9e14a2
   * @param stopper determines when the test generation process should conclude. Can be null.
   * @param listenerManager manages notifications for listeners
   * @param classesUnderTest the classes that are under test
   */
  public ForwardGenerator(
      List<TypedOperation> operations,
      Set<TypedOperation> sideEffectFreeMethods,
      GenInputsAbstract.Limits limits,
      ComponentManager componentManager,
      IStopper stopper,
      RandoopListenerManager listenerManager,
      Set<ClassOrInterfaceType> classesUnderTest) {
    super(operations, limits, componentManager, stopper, listenerManager);

    this.sideEffectFreeMethods = sideEffectFreeMethods;
    this.instantiator = componentManager.getTypeInstantiator();

    initializeRuntimePrimitivesSeen();

    switch (GenInputsAbstract.method_selection) {
      case UNIFORM:
        this.operationSelector = new UniformRandomMethodSelection(operations);
        break;
      case BLOODHOUND:
        this.operationSelector = new Bloodhound(operations, classesUnderTest);
        break;
      default:
        throw new Error("Unhandled method_selection: " + GenInputsAbstract.method_selection);
    }

    switch (GenInputsAbstract.input_selection) {
      case SMALL_TESTS:
        inputSequenceSelector = new SmallTestsSequenceSelection();
        break;
      case UNIFORM:
        inputSequenceSelector = new UniformRandomSequenceSelection();
        break;
      default:
        throw new Error("Unhandled --input-selection: " + GenInputsAbstract.input_selection);
    }
  }

  /**
   * Take action based on the given {@link Sequence} that was classified as a regression test.
   *
   * @param sequence the new sequence that was classified as a regression test
   */
  @Override
  public void newRegressionTestHook(Sequence sequence) {
    operationSelector.newRegressionTestHook(sequence);
  }

  /**
   * The runtimePrimitivesSeen set contains primitive values seen during generation/execution and is
   * used to determine new values that should be added to the component set. The component set
   * initially contains a set of primitive sequences; this method puts those primitives in this set.
   */
  // XXX this is goofy - these values are available in other ways
  private void initializeRuntimePrimitivesSeen() {
    for (Sequence s : componentManager.getAllPrimitiveSequences()) {
      ExecutableSequence es = new ExecutableSequence(s);
      es.execute(new DummyVisitor(), new DummyCheckGenerator());
      NormalExecution e = (NormalExecution) es.getResult(0);
      Object runtimeValue = e.getRuntimeValue();
      runtimePrimitivesSeen.add(runtimeValue);
    }
  }

  @Override
  public @Nullable ExecutableSequence step() {

    final int nanoPerMilli = 1000000;
    final long nanoPerOne = 1000000000L;
    // 1 second, in nanoseconds
    final long timeWarningLimit = 1 * nanoPerOne;

    long startTime = System.nanoTime();

    if (componentManager.numGeneratedSequences() % GenInputsAbstract.clear == 0) {
      componentManager.clearGeneratedSequences();
    }
    if (SystemPlume.usedMemory(false) > GenInputsAbstract.clear_memory
        && SystemPlume.usedMemory(true) > GenInputsAbstract.clear_memory) {
      componentManager.clearGeneratedSequences();
    }

    ExecutableSequence eSeq = createNewUniqueSequence();

    if (eSeq == null) {
      long gentime = System.nanoTime() - startTime;
      if (gentime > timeWarningLimit) {
        System.out.printf(
            "Long generation time %d msec for null sequence.%n", gentime / nanoPerMilli);
      }
      return null;
    }

    if (GenInputsAbstract.dontexecute) {
      this.componentManager.addGeneratedSequence(eSeq.sequence);
      long gentime = System.nanoTime() - startTime;
      if (gentime > timeWarningLimit) {
        System.out.printf("Long generation time %d msec for%n", gentime / nanoPerMilli);
        System.out.println(eSeq.sequence);
      }
      return null;
    }

    setCurrentSequence(eSeq.sequence);

    long gentime1 = System.nanoTime() - startTime;

    // Useful for debugging non-terminating sequences.
    // System.out.printf("step() is considering: %n%s%n%n", eSeq.sequence);

    eSeq.execute(executionVisitor, checkGenerator);

    startTime = System.nanoTime(); // reset start time.

    inputSequenceSelector.createdExecutableSequence(eSeq);

    determineActiveIndices(eSeq);

    if (eSeq.sequence.hasActiveFlags()) {
      componentManager.addGeneratedSequence(eSeq.sequence);
    }

    long gentime2 = System.nanoTime() - startTime;

    eSeq.gentime = gentime1 + gentime2;

    if (eSeq.gentime > timeWarningLimit) {
      System.out.printf(
          "Long generation time %d msec (= %d + %d) for%n",
          eSeq.gentime / nanoPerMilli, gentime1 / nanoPerMilli, gentime2 / nanoPerMilli);
      System.out.println(eSeq.sequence);
    }
    if (eSeq.exectime > 10 * timeWarningLimit) {
      System.out.printf("Long execution time %d sec for%n", eSeq.exectime / nanoPerOne);
      System.out.println(eSeq.sequence);
    }

    return eSeq;
  }

  @Override
  public LinkedHashSet<Sequence> getAllSequences() {
    return this.allSequences;
  }

  /**
   * Determines what indices in the given sequence are active. (Actually, sets some indices as not
   * active, since the default is that every index is active.)
   *
   * <p>An active index i means that the i-th method call creates an interesting/useful value that
   * can be used as an input to a larger sequence; inactive indices are never used as inputs. The
   * SequenceCollection to which the given sequences is added only considers the active indices when
   * deciding whether the sequence creates values of a given type.
   *
   * <p>In addition to determining active indices, this method determines if any primitive values
   * created during execution of the sequence are new values not encountered before. Such values are
   * added to the component manager so they can be used during subsequent generation attempts.
   *
   * @param seq the sequence, all of whose indices are initially marked as active
   */
  private void determineActiveIndices(ExecutableSequence seq) {

    if (seq.hasNonExecutedStatements()) {
      Log.logPrintf("Sequence has non-executed statements: excluding from extension pool.%n");
      Log.logPrintf(
          "Non-executed statement: %s%n", seq.statementToCodeString(seq.getNonExecutedIndex()));
      seq.sequence.clearAllActiveFlags();
      return;
    }

    if (seq.hasFailure()) {
      Log.logPrintf("Sequence has failure: excluding from extension pool.%n");
      Log.logPrintf("Failing sequence: %s%n", seq.toCodeString());
      seq.sequence.clearAllActiveFlags();
      return;
    }

    if (seq.hasInvalidBehavior()) {
      Log.logPrintf(
          "Sequence has invalid behavior (%s): excluding from extension pool.%n", seq.getChecks());
      Log.logPrintf("Invalid sequence: %s%n", seq.toCodeString());
      seq.sequence.clearAllActiveFlags();
      return;
    }

    if (!seq.isNormalExecution()) {
      int i = seq.getNonNormalExecutionIndex();
      Log.logPrintf(
          "Excluding from extension pool due to exception or failure in statement %d%n", i);
      Log.logPrintf("  Statement: %s%n", seq.statementToCodeString(i));
      Log.logPrintf("  Result: %s%n", seq.getResult(i));
      seq.sequence.clearAllActiveFlags();
      return;
    }

    if (!Value.lastValueSizeOk(seq)) {
      int i = seq.sequence.statements.size() - 1;
      Log.logPrintf(
          "Excluding from extension pool due to value too large in last statement %d%n", i);
      Log.logPrintf("  Statement: %s%n", seq.statementToCodeString(i));
      seq.sequence.clearAllActiveFlags();
      return;
    }

    // Clear the active flags of some statements
    for (int i = 0; i < seq.sequence.size(); i++) {

      // If there is no return value, clear its active flag.
      // Cast succeeds because of isNormalExecution clause earlier in this method.
      NormalExecution e = (NormalExecution) seq.getResult(i);
      Object runtimeValue = e.getRuntimeValue();
      if (runtimeValue == null) {
        Log.logPrintf("Making index " + i + " inactive (value is null)%n");
        seq.sequence.clearActiveFlag(i);
        continue;
      }

      // If it is a call to a side-effect-free method, clear the active flag of
      // its receiver and arguments. (This method doesn't side effect the receiver or
      // any argument, so Randoop should use some other shorter sequence
      // that produces the value.)
      Sequence stmts = seq.sequence;
      Statement stmt = stmts.statements.get(i);
      boolean isSideEffectFree =
          stmt.isMethodCall() && sideEffectFreeMethods.contains(stmt.getOperation());
      Log.logPrintf("isSideEffectFree => %s for %s%n", isSideEffectFree, stmt);
      if (isSideEffectFree) {
        List<Integer> inputVars = stmts.getInputsAsAbsoluteIndices(i);
        for (Integer inputIndex : inputVars) {
          seq.sequence.clearActiveFlag(inputIndex);
        }
      }

      Class<?> objectClass = runtimeValue.getClass();

      // If it is an array that is too long, clear its active flag.
      if (objectClass.isArray() && !Value.arrayLengthOk(runtimeValue)) {
        seq.sequence.clearActiveFlag(i);
        continue;
      }

      // If its runtime value is a primitive value, clear its active flag,
      // and if the value is new, add a sequence corresponding to that value.
      // This yields shorter tests than using the full sequence that produced
      // the value.
      if (NonreceiverTerm.isNonreceiverType(objectClass) && !objectClass.equals(Class.class)) {
        Log.logPrintf("Making index " + i + " inactive (value is a primitive)%n");
        seq.sequence.clearActiveFlag(i);

        boolean looksLikeObjToString =
            (runtimeValue instanceof String)
                && Value.looksLikeObjectToString((String) runtimeValue);
        boolean tooLongString =
            (runtimeValue instanceof String) && !Value.escapedStringLengthOk((String) runtimeValue);
        if (runtimeValue instanceof Double && Double.isNaN((double) runtimeValue)) {
          runtimeValue = Double.NaN; // canonicalize NaN value
        }
        if (runtimeValue instanceof Float && Float.isNaN((float) runtimeValue)) {
          runtimeValue = Float.NaN; // canonicalize NaN value
        }
        if (!looksLikeObjToString && !tooLongString && runtimePrimitivesSeen.add(runtimeValue)) {
          // Have not seen this value before; add it to the component set.
          componentManager.addGeneratedSequence(Sequence.createSequenceForPrimitive(runtimeValue));
        }
        continue;
      }

      Log.logPrintf("Making index " + i + " active.%n");
    }
  }

  /**
   * Tries to create a new sequence. If the sequence is new (not already in the specified component
   * manager), then adds it to the manager's sequences.
   *
   * <p>This method returns null if:
   *
   * <ul>
   *   <li>it selects an operation but cannot generate inputs for the operation
   *   <li>it creates too large a method
   *   <li>it creates a duplicate sequence
   * </ul>
   *
   * This method modifies the list of operations that represent the set of methods under tests.
   * Specifically, if the selected operation used for creating a new and unique sequence is a
   * parameterless operation (a static constant method or no-argument constructor) it is removed
   * from the list of operations. Such a method will return the same thing every time it is invoked
   * (unless it's nondeterministic, but Randoop should not be run on nondeterministic methods). Once
   * invoked, its result is in the pool and there is no need to call the operation again and so we
   * will remove it from the list of operations.
   *
   * @return a new sequence, or null
   */
  private ExecutableSequence createNewUniqueSequence() {

    Log.logPrintf("-------------------------------------------%n");
    if (Log.isLoggingOn()) {
      Log.logPrintln(
          "Memory used: " + StringsPlume.abbreviateNumber(SystemPlume.usedMemory(false)));
    }

    if (this.operations.isEmpty()) {
      return null;
    }

    // Select the next operation to use in constructing a new sequence.
    TypedOperation operation = operationSelector.selectOperation();
    Log.logPrintf("Selected operation: %s%n", operation);

    if (operation.isGeneric() || operation.hasWildcardTypes()) {
      try {
        operation = instantiator.instantiate((TypedClassOperation) operation);
      } catch (Throwable e) {
        if (GenInputsAbstract.fail_on_generation_error) {
          if (operation.isMethodCall() || operation.isConstructorCall()) {
            String opName = operation.getOperation().getReflectionObject().toString();
            throw new RandoopInstantiationError(opName, e);
          }
        } else {
          operationHistory.add(operation, OperationOutcome.SEQUENCE_DISCARDED);
          Log.logPrintf("Sequence discarded: Instantiation error for operation%n %s%n", operation);
          Log.logStackTrace(e);
          System.out.printf("Instantiation error for operation%n %s%n", operation);
          return null;
        }
      }
      if (operation == null) { // failed to instantiate generic
        Log.logPrintf("Failed to instantiate generic operation%n", operation);
        return null;
      }
    }

    // add flags here
    InputsAndSuccessFlag inputs;
    try {
      inputs = selectInputs(operation);
    } catch (Throwable e) {
      if (GenInputsAbstract.fail_on_generation_error) {
        throw new RandoopGenerationError(operation, e);
      } else {
        operationHistory.add(operation, OperationOutcome.SEQUENCE_DISCARDED);
        Log.logPrintf("Sequence discarded: Error selecting inputs for operation: %s%n", operation);
        Log.logStackTrace(e);
        System.out.println("Error selecting inputs for operation: " + operation);
        e.printStackTrace(System.out);
        return null;
      }
    }

    if (!inputs.success) {
      operationHistory.add(operation, OperationOutcome.NO_INPUTS_FOUND);
      Log.logPrintf("Failed to find inputs for operation: %s%n", operation);
      return null;
    }

    Sequence concatSeq = Sequence.concatenate(inputs.sequences);

    // Figure out input variables.
    List<Variable> inputVars = CollectionsPlume.mapList(concatSeq::getVariable, inputs.indices);

    Sequence newSequence = concatSeq.extend(operation, inputVars);

    // With .1 probability, do a "repeat" heuristic.
    if (GenInputsAbstract.repeat_heuristic && Randomness.nextRandomInt(10) == 0) {
      int times = Randomness.nextRandomInt(100);
      newSequence = repeat(newSequence, operation, times);
      Log.logPrintf("repeat-heuristic>>> %s %s%n", times, newSequence.toCodeString());
    }

    // A parameterless operation (a static constant method or no-argument constructor) returns the
    // same thing every time it is invoked. Since we have just invoked it, its result will be in the
    // pool.
    // There is no need to call this operation again, so remove it from the list of operations.
    if (operation.getInputTypes().isEmpty()) {
      operationHistory.add(operation, OperationOutcome.REMOVED);
      operations.remove(operation);
    }

    // Discard if sequence is larger than size limit
    if (newSequence.size() > GenInputsAbstract.maxsize) {
      operationHistory.add(operation, OperationOutcome.SEQUENCE_DISCARDED);
      Log.logPrintf(
          "Sequence discarded: size %d exceeds maximum allowed size %d%n",
          newSequence.size(), GenInputsAbstract.maxsize);
      return null;
    }

    randoopConsistencyTests(newSequence);

    // Discard if sequence is a duplicate.
    if (this.allSequences.contains(newSequence)) {
      operationHistory.add(operation, OperationOutcome.SEQUENCE_DISCARDED);
      Log.logPrintf("Sequence discarded: the same sequence was previously created.%n");
      return null;
    }

    this.allSequences.add(newSequence);

    randoopConsistencyTest2(newSequence);

    Log.logPrintf("Successfully created new unique sequence:%n%s%n", newSequence.toString());

    ExecutableSequence result = new ExecutableSequence(newSequence);

    // Keep track of any input sequences that are used in this sequence.
    result.componentSequences = inputs.sequences;

    return result;
  }

  /**
   * Adds the given operation to a new {@code Sequence} with the statements of this object as a
   * prefix, repeating the operation the given number of times. Used during generation.
   *
   * @param seq the sequence to extend
   * @param operation the {@link TypedOperation} to repeat
   * @param times the number of times to repeat the {@link Operation}
   * @return a new {@code Sequence}
   */
  private Sequence repeat(Sequence seq, TypedOperation operation, int times) {
    Sequence retseq = new Sequence(seq.statements);
    for (int i = 0; i < times; i++) {
      List<Variable> inputs = retseq.getInputs(retseq.size() - 1);
      List<Integer> vil = new ArrayList<>(inputs.size());
      for (Variable v : inputs) {
        if (v.getType().equals(JavaTypes.INT_TYPE)) {
          int randint = Randomness.nextRandomInt(100);
          retseq =
              retseq.extend(
                  TypedOperation.createPrimitiveInitialization(JavaTypes.INT_TYPE, randint));
          vil.add(retseq.size() - 1);
        } else {
          vil.add(v.getDeclIndex());
        }
      }
      Sequence currentRetseq = retseq;
      List<Variable> vl = CollectionsPlume.mapList(currentRetseq::getVariable, vil);
      retseq = retseq.extend(operation, vl);
    }
    return retseq;
  }

  // If debugging is enabled,
  // adds the string corresponding to the given newSequences to the
  // set allSequencesAsCode. The latter set is intended to mirror
  // the set allSequences, but stores strings instead of Sequences.
  private void randoopConsistencyTest2(Sequence newSequence) {
    // Testing code.
    if (GenInputsAbstract.debug_checks) {
      this.allsequencesAsCode.add(newSequence.toCodeString());
      this.allsequencesAsList.add(newSequence);
    }
  }

  // Checks that the set allSequencesAsCode contains a set of strings
  // equivalent to the sequences in allSequences.
  private void randoopConsistencyTests(Sequence newSequence) {
    if (!GenInputsAbstract.debug_checks) {
      return;
    }

    // If the sequence is new, both of these indices are -1.
    // If the sequence is not new, both indices are not -1 but are still the same.
    int sequenceIndex = this.allsequencesAsList.indexOf(newSequence);
    String code = newSequence.toCodeString();
    int codeIndex = this.allsequencesAsCode.indexOf(code);
    if (sequenceIndex != codeIndex) {
      // Trouble.  Prepare an error message.
      StringJoiner msg = new StringJoiner(System.lineSeparator());
      msg.add(
          String.format(
              "Different search results for sequence (index=%d) and its code (index=%d).",
              sequenceIndex, codeIndex));
      msg.add("new component:");
      msg.add(newSequence.toString());
      msg.add("new component's code:");
      msg.add(code);
      if (sequenceIndex != -1) {
        msg.add("stored code corresponding to found sequence:");
        msg.add(this.allsequencesAsList.get(sequenceIndex).toString());
      }
      if (codeIndex != -1) {
        msg.add("stored sequence corresponding to found code:");
        msg.add(this.allsequencesAsCode.get(codeIndex));
      }
      throw new IllegalStateException(msg.toString());
    }
  }

  /**
   * This method is responsible for doing two things:
   *
   * <ol>
   *   <li>Selecting at random a collection of sequences that can be used to create input values for
   *       the given statement, and
   *   <li>Selecting at random valid indices to the above sequence specifying the values to be used
   *       as input to the statement.
   * </ol>
   *
   * <p>The selected sequences and indices are wrapped in an InputsAndSuccessFlag object and
   * returned. If an appropriate collection of sequences and indices was not found (e.g. because
   * there are no sequences in the componentManager that create values of some type required by the
   * statement), the success flag of the returned object is false.
   *
   * @param operation the statement to analyze
   * @return the selected sequences and indices
   */
  @SuppressWarnings("unchecked")
  private InputsAndSuccessFlag selectInputs(TypedOperation operation) {

    // The input types for `operation`.
    TypeTuple inputTypes = operation.getInputTypes();
    Log.logPrintf("selectInputs:  inputTypes=%s%n", inputTypes);

    // The rest of the code in this method will attempt to create
    // a sequence that creates at least one value of type T for
    // every type T in inputTypes, and thus can be used to create all the
    // inputs for the statement.
    // We denote this goal sequence as "S". We don't create S explicitly, but
    // define it as the concatenation of the following list of sequences.
    // In other words, S = sequences[0] + ... + sequences[sequences.size()-1].
    // (This representation choice is for efficiency: it is cheaper to perform
    // a single concatenation of the subsequences in the end than to repeatedly
    // extend S.)

    // This might be shorter than inputTypes if some value is re-used as two inputs.
    List<Sequence> sequences = new ArrayList<>();

    // The total size of S
    int totStatements = 0;

    // Variables to
    // be used as inputs to the statement, represented as indices into S (ie, a reference to the
    // statement that declares the variable).  [TODO: Is this an index into S or into `sequences`?].
    // Upon successful completion
    // of this method, variables will contain inputTypes.size() variables.
    // Note additionally that for every i in variables, 0 <= i < |S|.
    //
    // For example, given as statement a method M(T1)/T2 that takes as input
    // a value of type T1 and returns a value of type T2, this method might
    // return, for example, the sequence
    //
    // T0 var0 = new T0(); T1 var1 = var0.getT1();
    //
    // and the singleton list [0] that represents variable var1.
    List<Integer> variables = new ArrayList<>();

    // [Optimization]
    // The following two variables improve efficiency in the loop below when
    // an alias ratio is present (GenInputsAbstract.alias_ratio != null).
    // For a given loop iteration i,
    //   `types` contains the types of all variables in S, and
    //   `typesToVars` maps each type to all variable indices in S of the given type.
    SubTypeSet types = new SubTypeSet(false);
    MultiMap<Type, Integer> typesToVars = new MultiMap<>(inputTypes.size());

    for (int i = 0; i < inputTypes.size(); i++) {
      Type inputType = inputTypes.get(i);

      // true if statement st represents an instance method, and we are
      // currently selecting a value to act as the receiver for the method.
      boolean isReceiver = (i == 0 && operation.isMessage() && !operation.isStatic());

      // Attempt with some probability to use a variable already in S.
      if (GenInputsAbstract.alias_ratio != 0
          && Randomness.weightedCoinFlip(GenInputsAbstract.alias_ratio)) {

        // For each type T in S compatible with inputTypes[i], add all the indices in S of type T.
        Set<Type> matches = types.getMatches(inputType);
        // candidateVars is the indices that can serve as input to the i-th input in st.
        List<SimpleList<Integer>> candidateVars = new ArrayList<>(matches.size());
        for (Type match : matches) {
          // Sanity check: the domain of typesToVars contains all the types in
          // variable types.
          assert typesToVars.keySet().contains(match);
          candidateVars.add(new SimpleArrayList<Integer>(typesToVars.getValues(match)));
        }

        // If any type-compatible variables found, pick one at random as the
        // i-th input to st.
        SimpleList<Integer> candidateVars2 = new ListOfLists<>(candidateVars);
        if (!candidateVars2.isEmpty()) {
          int randVarIdx = Randomness.nextRandomInt(candidateVars2.size());
          Integer randVar = candidateVars2.get(randVarIdx);
          variables.add(randVar);
          continue;
        }
      }

      // The user may have requested that we use null values as inputs with some given frequency.
      // If this is the case, then use null instead with some probability.
      if (!isReceiver
          && GenInputsAbstract.null_ratio != 0
          && Randomness.weightedCoinFlip(GenInputsAbstract.null_ratio)) {
        Log.logPrintf("Using null as input.%n");
        TypedOperation st = TypedOperation.createNullOrZeroInitializationForType(inputType);
        Sequence seq = new Sequence().extend(st, Collections.emptyList());
        variables.add(totStatements);
        sequences.add(seq);
        assert seq.size() == 1;
        totStatements++;
        continue;
      }

      // If we got here, it means we will not attempt to use null or a value already defined in S,
      // so we will have to augment S with new statements that yield a value of type inputTypes[i].
      // We will do this by assembling a list of candidate sequences (stored in the list declared
      // immediately below) that create one or more values of the appropriate type,
      // randomly selecting a single sequence from this list, and appending it to S.
      SimpleList<Sequence> candidates;

      // We use one of two ways to gather candidate sequences, but the second
      // case below is by far the most common.

      if (inputType.isArray()) {

        // 1. If T=inputTypes[i] is an array type, ask the component manager for all sequences
        // of type T (list l1), but also try to directly build some sequences
        // that create arrays (list l2).
        Log.logPrintf("Array creation heuristic: will create helper array of type %s%n", inputType);
        SimpleList<Sequence> l1 = componentManager.getSequencesForType(operation, i, isReceiver);
        SimpleList<Sequence> l2 =
            HelperSequenceCreator.createArraySequence(componentManager, inputType);
        candidates = new ListOfLists<>(l1, l2);
        Log.logPrintf("Array creation heuristic: " + candidates.size() + " candidates%n");

      } else if (inputType.isParameterized()
          && ((InstantiatedType) inputType)
              .getGenericClassType()
              .isSubtypeOf(JDKTypes.COLLECTION_TYPE)) {
        InstantiatedType classType = (InstantiatedType) inputType;

        SimpleList<Sequence> l1 = componentManager.getSequencesForType(operation, i, isReceiver);
        Log.logPrintf("Collection creation heuristic: will create helper of type %s%n", classType);
        SimpleArrayList<Sequence> l2 = new SimpleArrayList<>(1);
        Sequence creationSequence =
            HelperSequenceCreator.createCollection(componentManager, classType);
        if (creationSequence != null) {
          l2.add(creationSequence);
        }
        candidates = new ListOfLists<>(l1, l2);

      } else {

        // 2. COMMON CASE: ask the component manager for all sequences that
        // yield the required type.
        Log.logPrintf("Will query component set for objects of type %s%n", inputType);
        candidates = componentManager.getSequencesForType(operation, i, isReceiver);
      }
      assert candidates != null;
      Log.logPrintf("number of candidate components: %s%n", candidates.size());

      if (candidates.isEmpty()) {
        // We were not able to find (or create) any sequences of type inputTypes[i].
        // Try to use null if allowed.
        if (isReceiver) {
          Log.logPrintf("No sequences of receiver type.%n");
          return new InputsAndSuccessFlag(false, null, null);
        } else if (GenInputsAbstract.forbid_null) {
          Log.logPrintf(
              "No sequences of type, and forbid-null option is true."
                  + " Failed to create new sequence.%n");
          return new InputsAndSuccessFlag(false, null, null);
        } else {
          Log.logPrintf(
              "Found no sequences of required type; will use null as " + i + "-th input%n");
          TypedOperation st = TypedOperation.createNullOrZeroInitializationForType(inputType);
          Sequence seq = new Sequence().extend(st, Collections.emptyList());
          variables.add(totStatements);
          sequences.add(seq);
          assert seq.size() == 1;
          totStatements++;
          // Null is not an interesting value to add to the set of
          // possible values to reuse, so we don't update typesToVars or types.
          continue;
        }
      }

      // At this point, we have a list of candidate sequences and need to select a
      // randomly-chosen sequence from the list.
      VarAndSeq varAndSeq = randomVariable(candidates, inputType, isReceiver);
      Variable randomVariable = varAndSeq.var;
      Sequence chosenSeq = varAndSeq.seq;

      // [Optimization.] Update optimization-related variables "types" and "typesToVars".
      if (GenInputsAbstract.alias_ratio != 0) {
        // Update types and typesToVars.
        for (int j = 0; j < chosenSeq.size(); j++) {
          Statement stk = chosenSeq.getStatement(j);
          if (stk.isNonreceivingInitialization()) {
            continue; // Prim decl not an interesting candidate for multiple
          }
          // uses.
          Type outType = stk.getOutputType();
          types.add(outType);
          typesToVars.add(outType, totStatements + j);
        }
      }

      variables.add(totStatements + randomVariable.index);
      sequences.add(chosenSeq);
      totStatements += chosenSeq.size();
    }

    return new InputsAndSuccessFlag(true, sequences, variables);
  }

  // A pair of a variable and a sequence
  private static class VarAndSeq {
    final Variable var;
    final Sequence seq;

    VarAndSeq(Variable var, Sequence seq) {
      this.var = var;
      this.seq = seq;
    }
  }

  /**
   * Return a variable of the given type.
   *
   * @param candidates sequences, each of which produces a value of type {@code inputType}; that is,
   *     each would be a legal return value
   * @param inputType the type of the chosen variable/sequence
   * @param isReceiver whether the value will be used as a receiver
   * @return a random variable of the given type, chosen from the candidates
   */
  VarAndSeq randomVariable(SimpleList<Sequence> candidates, Type inputType, boolean isReceiver) {
    // Log.logPrintf("entering randomVariable(%s)%n", inputType);
    for (int i = 0; i < 10; i++) { // can return null.  Try several times to get a non-null value.

      // if (Log.isLoggingOn()) {
      //   Log.logPrintf("randomVariable: %d candidates%n", candidates.size());
      //   for (int j = 0; j < candidates.size(); j++) {
      //     String candIndented
      //         = candidates.get(j).toString().trim().replace("\n", "\n            ");
      //     Log.logPrintf("  cand #%d: %s%n", j, candIndented);
      //   }
      // }

      Sequence chosenSeq = inputSequenceSelector.selectInputSequence(candidates);
      Log.logPrintf("chosenSeq: %s%n", chosenSeq);

      // TODO: the last statement might not be active -- it might not create a usable variable of
      // such a type.  An example is a void method that is called with only null arguments.
      // More generally, paying attention to only the last statement here seems like a reasonable
      // design choice, but it is inconsistent with how Randoop behaves in general, and all parts
      // of Randoop should be made consistent.  Alternative to the below (but this is a hack, and it
      // would be better to make the design cleaner):
      // Variable randomVariable = chosenSeq.randomVariableForType(inputType, isReceiver);

      // We are not done yet: we have chosen a sequence that yields a value of the required
      // type inputTypes[i], but it may produce more than one such value. Our last random
      // selection step is to select from among all possible values produced by the sequence.
      Variable randomVariable = chosenSeq.randomVariableForTypeLastStatement(inputType, isReceiver);

      if (randomVariable == null) {
        continue;
      }
      if (isReceiver
          && (chosenSeq.getCreatingStatement(randomVariable).isNonreceivingInitialization()
              || randomVariable.getType().isPrimitive())) {
        System.out.println();
        System.out.println("Selected null or a primitive as the receiver for a method call.");
        // System.out.printf("  operation = %s%n", operation);
        System.out.printf("  isReceiver = %s%n", isReceiver);
        System.out.printf("  randomVariable = %s%n", randomVariable);
        System.out.printf("    getType() = %s%n", randomVariable.getType());
        System.out.printf("    isPrimitive = %s%n", randomVariable.getType().isPrimitive());
        System.out.printf("  chosenSeq = {%n%s}%n", chosenSeq);
        System.out.printf(
            "    getCreatingStatement = %s%n", chosenSeq.getCreatingStatement(randomVariable));
        System.out.printf(
            "    isNonreceivingInitialization = %s%n",
            chosenSeq.getCreatingStatement(randomVariable).isNonreceivingInitialization());
        continue;
        // throw new RandoopBug(
        //     "Selected null or primitive value as the receiver for a method call");
      }

      return new VarAndSeq(randomVariable, chosenSeq);
    }
    // Can't get here unless isReceiver is true.  TODO: fix design so this cannot happen.
    assert isReceiver;
    // Try every element of the list, in order.
    int numCandidates = candidates.size();
    List<VarAndSeq> validResults = new ArrayList<>(numCandidates);
    for (int i = 0; i < numCandidates; i++) { // SimpleList has no iterator
      Sequence s = candidates.get(i);
      Variable randomVariable = s.randomVariableForTypeLastStatement(inputType, isReceiver);
      validResults.add(new VarAndSeq(randomVariable, s));
    }
    if (validResults.isEmpty()) {
      throw new RandoopBug(
          String.format(
              "In randomVariable, no candidates for %svariable with input type %s",
              (isReceiver ? "receiver " : ""), inputType));
    }
    return Randomness.randomMember(validResults);
  }

  @Override
  public int numGeneratedSequences() {
    return allSequences.size();
  }

  @Override
  public String toString() {
    return "ForwardGenerator("
        + String.join(
            ";" + Globals.lineSep + "    ",
            String.join(
                ", ",
                "steps: " + num_steps,
                "null steps: " + null_steps,
                "num_sequences_generated: " + num_sequences_generated),
            String.join(
                ", ",
                "allSequences: " + allSequences.size(),
                "regresson seqs: " + outRegressionSeqs.size(),
                "error seqs: "
                    + outErrorSeqs.size()
                    + "="
                    + num_failing_sequences
                    + "="
                    + getErrorTestSequences().size(),
                "invalid seqs: " + invalidSequenceCount,
                "subsumed_sequences: " + subsumed_sequences.size(),
                "num_failed_output_test: " + num_failed_output_test),
            String.join(
                ", ",
                "sideEffectFreeMethods: " + sideEffectFreeMethods.size(),
                "runtimePrimitivesSeen: " + runtimePrimitivesSeen.size()))
        + ")";
  }
}<|MERGE_RESOLUTION|>--- conflicted
+++ resolved
@@ -119,11 +119,7 @@
    * @param operations list of methods under test
    * @param sideEffectFreeMethods side-effect-free methods
    * @param limits limits for generation, after which the generator will stop
-<<<<<<< HEAD
-   * @param componentManager stores previously-generated sequences
-=======
    * @param componentManager container for sequences that are used to generate new sequences
->>>>>>> 4b9e14a2
    * @param stopper determines when the test generation process should conclude. Can be null.
    * @param listenerManager manages notifications for listeners
    * @param classesUnderTest the classes that are under test
