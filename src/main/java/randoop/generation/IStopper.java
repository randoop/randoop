--- conflicted
+++ resolved
@@ -2,14 +2,10 @@
 
 /** Used by Randoop to determine whether generation should stop. */
 public interface IStopper {
-<<<<<<< HEAD
-  /** Returns true if generation should stop. */
-=======
   /**
    * Returns true if generation should stop.
    *
    * @return true if generation should stop
    */
->>>>>>> 532795a1
   boolean shouldStop();
 }