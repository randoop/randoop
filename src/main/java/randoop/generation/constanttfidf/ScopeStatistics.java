--- conflicted
+++ resolved
@@ -4,13 +4,7 @@
 import java.util.HashSet;
 import java.util.Map;
 import java.util.Set;
-<<<<<<< HEAD
 import org.checkerframework.checker.nullness.qual.KeyFor;
-import org.checkerframework.checker.nullness.qual.RequiresNonNull;
-import randoop.main.GenInputsAbstract;
-import randoop.main.RandoopBug;
-=======
->>>>>>> 2a0bcc54
 import randoop.sequence.Sequence;
 
 /**
@@ -25,16 +19,8 @@
   /** A map from a constant to the number of times it is used in the current scope. */
   Map<Sequence, Integer> numUses;
 
-<<<<<<< HEAD
-  /**
-   * A map from a constant to the number of classes in the current scope that contains it. Null if
-   * the literals level is CLASS.
-   */
+  /** A map from a constant to the number of classes in the current scope that contains it. */
   Map<Sequence, Integer> numClassesWith = new HashMap<>();
-=======
-  /** A map from a constant to the number of classes in the current scope that contains it. */
-  Map<Sequence, Integer> numClassesWith;
->>>>>>> 2a0bcc54
 
   /** The number of classes in the given scope. */
   int numClasses;
@@ -42,26 +28,8 @@
   /** Creates a new empty ScopeStatistics. */
   public ScopeStatistics() {
     numUses = new HashMap<>();
-<<<<<<< HEAD
-    switch (GenInputsAbstract.literals_level) {
-      case CLASS:
-        numClasses = 1;
-        break;
-      case PACKAGE:
-      case ALL:
-        // Since the ALL level uses the whole project as its scope, the ALL_SCOPE key is used to
-        // store the classesWithConstant and numClasses.
-        // The null key is used for the unnamed package.
-        numClassesWith = new HashMap<>();
-        numClasses = 0;
-        break;
-      default:
-        throw new RuntimeException("Unknown literals level");
-    }
-=======
     numClassesWith = new HashMap<>();
     numClasses = 0;
->>>>>>> 2a0bcc54
   }
 
   /**
