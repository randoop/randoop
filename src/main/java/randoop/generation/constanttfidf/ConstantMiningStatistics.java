--- conflicted
+++ resolved
@@ -4,23 +4,16 @@
 import java.util.HashSet;
 import java.util.Map;
 import java.util.Set;
-import org.checkerframework.checker.nullness.qual.KeyFor;
 import org.checkerframework.checker.nullness.qual.Nullable;
 import org.checkerframework.checker.signedness.qual.Signed;
-<<<<<<< HEAD
-=======
 import randoop.main.GenInputsAbstract;
 import randoop.main.GenInputsAbstract.ClassLiteralsMode;
 import randoop.main.RandoopBug;
->>>>>>> 0285803a
 import randoop.sequence.Sequence;
+import randoop.types.ClassOrInterfaceType;
 import randoop.util.Log;
 
-<<<<<<< HEAD
-/** The scope statistics stores the information about constants. */
-=======
 /** This class stores constant mining information. */
->>>>>>> 0285803a
 public class ConstantMiningStatistics {
 
   /** A special key representing the "all" scope. */
@@ -45,15 +38,8 @@
    * @param seq the sequence to be added
    * @param frequency the frequency of the sequence to be added
    */
-<<<<<<< HEAD
   public void addUses(@Signed Object scope, Sequence seq, int frequency) {
     scopeStatisticsMap.computeIfAbsent(scope, __ -> new ScopeStatistics()).addUses(seq, frequency);
-=======
-  public void addUses(Object type, Sequence seq, int frequency) {
-    scopeStatisticsMap
-        .computeIfAbsent(getScope(type), __ -> new ScopeStatistics())
-        .addUses(seq, frequency);
->>>>>>> 0285803a
   }
 
   /**
@@ -64,16 +50,9 @@
    * @param numClassesWithConstant the number of classes in the current scope that contain the
    *     sequence to be added
    */
-<<<<<<< HEAD
   public void addToNumClassesWith(@Signed Object scope, Sequence seq, int numClassesWithConstant) {
-=======
-  public void addToNumClassesWith(Object type, Sequence seq, int numClassesWithConstant) {
-    if (GenInputsAbstract.literals_level == ClassLiteralsMode.CLASS) {
-      throw new RuntimeException("Should not update numClassesWith in CLASS level");
-    }
->>>>>>> 0285803a
     scopeStatisticsMap
-        .computeIfAbsent(getScope(type), __ -> new ScopeStatistics())
+        .computeIfAbsent(scope, __ -> new ScopeStatistics())
         .addClassesWith(seq, numClassesWithConstant);
   }
 
@@ -83,16 +62,9 @@
    * @param type the type of the class
    * @param numClasses the total number of classes in the current scope
    */
-<<<<<<< HEAD
   public void addToTotalClasses(@Signed Object scope, int numClasses) {
-=======
-  public void addToTotalClasses(Object type, int numClasses) {
-    if (GenInputsAbstract.literals_level == ClassLiteralsMode.CLASS) {
-      throw new RuntimeException("Should not update totalClasses in CLASS level");
-    }
->>>>>>> 0285803a
     scopeStatisticsMap
-        .computeIfAbsent(getScope(type), __ -> new ScopeStatistics())
+        .computeIfAbsent(scope, __ -> new ScopeStatistics())
         .addToTotalClasses(numClasses);
   }
 
@@ -100,11 +72,7 @@
    * Get all sequences that had been recorded under the specific scope, which are the constants
    * extracted by constant mining.
    *
-<<<<<<< HEAD
    * @param scope the specific package, class, or null (a package can be null too)
-=======
-   * @param scope the specific package, class, or the "all" scope
->>>>>>> 0285803a
    * @return the set of sequences that have been recorded under the specific scope
    */
   public Set<Sequence> getSequencesForScope(@Signed Object scope) {
@@ -134,19 +102,8 @@
    * @param scope a type, a package, or the "all" scope
    * @return the frequency information of the given scope
    */
-<<<<<<< HEAD
-  public Map<Sequence, Integer> getNumUses(@Signed Object scope) {
-    ScopeStatistics ss = scopeStatisticsMap.get(scope);
-    if (ss == null) {
-      throw new RandoopBug(
-          "%s is not a key in scopeStatisticsMap whose keys are %s",
-          ss, scopeStatisticsMap.keySet());
-    }
-    return ss.getNumUses();
-=======
   public Map<Sequence, Integer> getNumUses(Object scope) {
     return scopeStatisticsMap.get(scope).getNumUses();
->>>>>>> 0285803a
   }
 
   /**
@@ -166,17 +123,11 @@
    * @param scope the specific scope
    * @return the numClassesWith information of the specific scope
    */
-<<<<<<< HEAD
-  public Map<Sequence, Integer> getNumClassesWith(
-      @KeyFor("scopeStatisticsMap") @Signed Object scope) {
-    return scopeStatisticsMap.get(scope).getNumClassesWith();
-=======
   public Map<Sequence, Integer> getNumClassesWith(Object scope) {
     if (GenInputsAbstract.literals_level == ClassLiteralsMode.CLASS) {
       throw new RandoopBug("Should not get numClassesWith in CLASS level");
     }
     return getNumClassesWith().get(getScope(scope));
->>>>>>> 0285803a
   }
 
   /**
