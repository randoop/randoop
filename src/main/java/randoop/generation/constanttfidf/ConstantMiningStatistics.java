--- conflicted
+++ resolved
@@ -80,11 +80,7 @@
    * Get all sequences that had been recorded under the specific scope, which are the constants
    * extracted by constant mining.
    *
-<<<<<<< HEAD
    * @param scope the specific package, class, or null (a package can be null too)
-=======
-   * @param scope the specific package, class, or the "all" scope
->>>>>>> c30b9e29
    * @return the set of sequences that have been recorded under the specific scope
    */
   public Set<Sequence> getSequencesForScope(Object scope) {
