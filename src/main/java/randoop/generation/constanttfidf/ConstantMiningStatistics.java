--- conflicted
+++ resolved
@@ -4,29 +4,13 @@
 import java.util.HashSet;
 import java.util.Map;
 import java.util.Set;
-<<<<<<< HEAD
 import org.checkerframework.checker.nullness.qual.KeyFor;
 import org.checkerframework.checker.nullness.qual.Nullable;
 import org.checkerframework.checker.signedness.qual.Signed;
-=======
-import org.checkerframework.checker.nullness.qual.Nullable;
-import randoop.main.GenInputsAbstract;
-import randoop.main.RandoopBug;
->>>>>>> c9e3857d
 import randoop.sequence.Sequence;
-import randoop.types.ClassOrInterfaceType;
 import randoop.util.Log;
 
-<<<<<<< HEAD
 /** The scope statistics stores the information about constants. */
-=======
-/**
- * This class stores constant mining information by the given literals level. T is the scope of the
- * constant mining, which can be ClassOrInterfaceType, Package, or Object, which corresponds to
- * users' input about literal level as CLASS, PACKAGE, or ALL. The scope statistics stores the
- * information about constants within the given scope.
- */
->>>>>>> c9e3857d
 public class ConstantMiningStatistics {
 
   /**
@@ -34,11 +18,7 @@
    * times it is used, the number of classes it is contained, and the number of classes within the
    * given scope.
    */
-<<<<<<< HEAD
   Map<@Signed Object, ScopeStatistics> scopeStatisticsMap;
-=======
-  private Map<Object, ScopeStatistics> scopeStatisticsMap;
->>>>>>> c9e3857d
 
   /** Creates a ConstantMiningStatistics. */
   public ConstantMiningStatistics() {
@@ -52,25 +32,7 @@
    * @param seq the sequence to be added
    * @param frequency the frequency of the sequence to be added
    */
-<<<<<<< HEAD
   public void addUses(@Signed Object scope, Sequence seq, int frequency) {
-=======
-  public void addUses(Object type, Sequence seq, int frequency) {
-    Object scope;
-    switch (GenInputsAbstract.literals_level) {
-      case CLASS:
-        scope = (ClassOrInterfaceType) type;
-        break;
-      case PACKAGE:
-        scope = ((ClassOrInterfaceType) type).getPackage();
-        break;
-      case ALL:
-        scope = null;
-        break;
-      default:
-        throw new RuntimeException("Unknown literals level");
-    }
->>>>>>> c9e3857d
     scopeStatisticsMap.computeIfAbsent(scope, __ -> new ScopeStatistics()).addUses(seq, frequency);
   }
 
@@ -82,24 +44,7 @@
    * @param numClassesWithConstant the number of classes in the current scope that contain the
    *     sequence to be added
    */
-<<<<<<< HEAD
   public void addToNumClassesWith(@Signed Object scope, Sequence seq, int numClassesWithConstant) {
-=======
-  public void addToNumClassesWith(Object type, Sequence seq, int numClassesWithConstant) {
-    Object scope;
-    switch (GenInputsAbstract.literals_level) {
-      case CLASS:
-        throw new RuntimeException("Should not update classesWithConstant in CLASS level");
-      case PACKAGE:
-        scope = ((ClassOrInterfaceType) type).getPackage();
-        break;
-      case ALL:
-        scope = null;
-        break;
-      default:
-        throw new RuntimeException("Unknown literals level");
-    }
->>>>>>> c9e3857d
     scopeStatisticsMap
         .computeIfAbsent(scope, __ -> new ScopeStatistics())
         .addClassesWith(seq, numClassesWithConstant);
@@ -111,24 +56,7 @@
    * @param type the type of the class
    * @param numClasses the total number of classes in the current scope
    */
-<<<<<<< HEAD
   public void addToTotalClasses(@Signed Object scope, int numClasses) {
-=======
-  public void addToTotalClasses(Object type, int numClasses) {
-    Object scope;
-    switch (GenInputsAbstract.literals_level) {
-      case CLASS:
-        throw new RuntimeException("Should not update totalClasses in CLASS level");
-      case PACKAGE:
-        scope = ((ClassOrInterfaceType) type).getPackage();
-        break;
-      case ALL:
-        scope = null;
-        break;
-      default:
-        throw new RuntimeException("Unknown literals level");
-    }
->>>>>>> c9e3857d
     scopeStatisticsMap
         .computeIfAbsent(scope, __ -> new ScopeStatistics())
         .addToTotalClasses(numClasses);
@@ -141,11 +69,7 @@
    * @param scope the specific package, class, or null (a package can be null too)
    * @return the set of sequences that have been recorded under the specific scope
    */
-<<<<<<< HEAD
   public Set<Sequence> getSequencesForScope(@Signed Object scope) {
-=======
-  public Set<Sequence> getSequencesForScope(Object scope) {
->>>>>>> c9e3857d
     ScopeStatistics stats = scopeStatisticsMap.get(scope);
     if (stats == null) {
       Log.logPrintf("The scope %s is not found in the frequency information", scope);
@@ -160,13 +84,8 @@
    *
    * @return the frequency information for all scopes
    */
-<<<<<<< HEAD
   public Map<@Signed Object, Map<Sequence, Integer>> getNumUses() {
     Map<@Signed Object, Map<Sequence, Integer>> res = new HashMap<>();
-=======
-  public Map<Object, Map<Sequence, Integer>> getNumUses() {
-    Map<Object, Map<Sequence, Integer>> res = new HashMap<>();
->>>>>>> c9e3857d
     scopeStatisticsMap.forEach((key, value) -> res.put(key, value.getNumUses()));
     return res;
   }
@@ -177,7 +96,6 @@
    * @param scope a type, a package, or null
    * @return the frequency information of the given scope
    */
-<<<<<<< HEAD
   public Map<Sequence, Integer> getNumUses(@Signed Object scope) {
     ScopeStatistics ss = scopeStatisticsMap.get(scope);
     if (ss == null) {
@@ -186,19 +104,6 @@
           ss, scopeStatisticsMap.keySet());
     }
     return ss.getNumUses();
-=======
-  public Map<Sequence, Integer> getNumUses(Object scope) {
-    switch (GenInputsAbstract.literals_level) {
-      case CLASS:
-        return scopeStatisticsMap.get((ClassOrInterfaceType) scope).getNumUses();
-      case PACKAGE:
-        return scopeStatisticsMap.get((Package) scope).getNumUses();
-      case ALL:
-        return getNumUses().get(null);
-      default:
-        throw new RandoopBug("Unexpected literals level: " + GenInputsAbstract.literals_level);
-    }
->>>>>>> c9e3857d
   }
 
   /**
@@ -206,13 +111,8 @@
    *
    * @return the numClassesWith information for all scopes
    */
-<<<<<<< HEAD
   public Map<@Signed Object, Map<Sequence, Integer>> getNumClassesWith() {
     Map<@Signed Object, Map<Sequence, Integer>> res = new HashMap<>();
-=======
-  public Map<Object, Map<Sequence, Integer>> getNumClassesWith() {
-    Map<Object, Map<Sequence, Integer>> res = new HashMap<>();
->>>>>>> c9e3857d
     scopeStatisticsMap.forEach((key, value) -> res.put(key, value.getNumClassesWith()));
     return res;
   }
@@ -223,23 +123,9 @@
    * @param scope the specific scope
    * @return the numClassesWith information of the specific scope
    */
-<<<<<<< HEAD
   public Map<Sequence, Integer> getNumClassesWith(
       @KeyFor("scopeStatisticsMap") @Signed Object scope) {
     return scopeStatisticsMap.get(scope).getNumClassesWith();
-=======
-  public Map<Sequence, Integer> getNumClassesWith(Object scope) {
-    switch (GenInputsAbstract.literals_level) {
-      case CLASS:
-        throw new RandoopBug("Should not get classesWithConstant in CLASS level");
-      case PACKAGE:
-        return scopeStatisticsMap.get((Package) scope).getNumClassesWith();
-      case ALL:
-        return getNumClassesWith().get(null);
-      default:
-        throw new RandoopBug("Unexpected literals level: " + GenInputsAbstract.literals_level);
-    }
->>>>>>> c9e3857d
   }
 
   /**
@@ -248,27 +134,7 @@
    * @param scope the specific scope
    * @return the numClasses information of the specific scope
    */
-<<<<<<< HEAD
   public @Nullable Integer getTotalClassesInScope(@Signed Object scope) {
-=======
-  public Integer getTotalClassesInScope(@Nullable Object scope) {
-    switch (GenInputsAbstract.literals_level) {
-      case CLASS:
-        throw new RandoopBug("Should not get totalClasses in CLASS level");
-      case PACKAGE:
-        if (scope == null) {
-          throw new RandoopBug("literals_level is PACKAGE and scope is null");
-        }
-        break;
-      case ALL:
-        if (scope != null) {
-          throw new RandoopBug("literals_level is ALL and scope is " + scope);
-        }
-        break;
-      default:
-        throw new RandoopBug("Unexpected literals level: " + GenInputsAbstract.literals_level);
-    }
->>>>>>> c9e3857d
     // The default value is null to avoid when scope is java.lang or other standard libraries
     if (!scopeStatisticsMap.containsKey(scope)) {
       return null;
