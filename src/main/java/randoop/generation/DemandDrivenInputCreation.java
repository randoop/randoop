package randoop.generation;

import static java.nio.charset.StandardCharsets.UTF_8;

import java.io.FileWriter;
import java.io.PrintWriter;
import java.lang.reflect.Constructor;
import java.lang.reflect.Executable;
import java.lang.reflect.Method;
import java.lang.reflect.Modifier;
import java.util.ArrayDeque;
import java.util.ArrayList;
import java.util.Collections;
import java.util.HashMap;
import java.util.HashSet;
import java.util.LinkedHashSet;
import java.util.List;
import java.util.Map;
import java.util.Queue;
import java.util.Set;
import java.util.regex.Pattern;
import org.checkerframework.checker.nullness.qual.Nullable;
import org.checkerframework.checker.signature.qual.ClassGetName;
import org.plumelib.util.CollectionsPlume;
import randoop.DummyVisitor;
import randoop.ExecutionOutcome;
import randoop.NormalExecution;
import randoop.main.GenInputsAbstract;
import randoop.main.RandoopBug;
import randoop.operation.CallableOperation;
import randoop.operation.ConstructorCall;
import randoop.operation.MethodCall;
import randoop.operation.TypedClassOperation;
import randoop.operation.TypedOperation;
import randoop.reflection.AccessibilityPredicate;
import randoop.sequence.ExecutableSequence;
import randoop.sequence.Sequence;
import randoop.sequence.SequenceCollection;
import randoop.test.DummyCheckGenerator;
import randoop.types.NonParameterizedType;
import randoop.types.Type;
import randoop.types.TypeTuple;
import randoop.util.EquivalenceChecker;
import randoop.util.Randomness;
import randoop.util.SimpleList;

/**
 * A demand-driven approach to construct inputs. Randoop works by selecting a method and then trying
 * to find inputs for that method. Ordinarily, Randoop works bottom-up: if Randoop cannot find
 * inputs for the selected method, it gives up and selects a different method. This demand-driven
 * approach works top-down: if Randoop cannot find inputs for the selected method, then it looks for
 * methods that create values of the necessary type, and iteratively tries to call them.
 *
 * <p>A simple example that roughly demonstrates how the demand-driven approach works:
 *
 * <ol>
 *   <li>Let {@code A} be the missing type.
 *   <li>Identify Identify constructors and methods that create that create {@code A} (producer
 *       methods).
 *   <li>For each producer method (e.g. {@code A.foo(B, C)}):
 *       <ul>
 *         <li>Mark {@code B} and {@code C} as missing types.
 *         <li>Recursively apply steps 1-3 for each missing type if:
 *             <ul>
 *               <li>The type is not primitive.
 *               <li>The type has not been processed.
 *             </ul>
 *       </ul>
 *   <li>Iterate through all producer methods, creating and executing sequences.
 *   <li>Store successful sequences in the sequence collection.
 *   <li>Return sequences that produce objects of type {@code A}.
 * </ol>
 *
 * <p>The demand-driven approach implements the "Detective" component described by the paper "GRT:
 * Program-Analysis-Guided Random Testing" by Ma et. al (appears in ASE 2015):
 * https://people.kth.se/~artho/papers/lei-ase2015.pdf .
 */
public class DemandDrivenInputCreation {

  /**
   * The set of classes that are specified by the user for Randoop to consider. These are classes
   * supplied in the command line arguments (e.g. --classlist).
   */
  private static Set<@ClassGetName String> SPECIFIED_CLASSES =
      GenInputsAbstract.getClassnamesFromArgs(AccessibilityPredicate.IS_ANY);

  /**
   * The set of classes that demand-driven uses to generate inputs but are not specified by the
   * user.
   */
  private static Set<Class<?>> unspecifiedClasses = new LinkedHashSet<>();

  /** A pattern to match class names that are java classes. */
  private static final Pattern JAVA_PATTERN = Pattern.compile("^\\[+.java\\..*");

  /**
   * If true, {@link #createInputForType(SequenceCollection, Type, boolean, boolean)} returns only
   * sequences that declare values of the exact type that was requested.
   */
  private static boolean EXACT_TYPE_MATCH;

  /**
   * If true, {@link #createInputForType(SequenceCollection, Type, boolean, boolean)} only return
   * sequences that are appropriate to use as a method call receiver.
   */
  private static boolean ONLY_RECEIVERS;

  // TODO: The original paper uses a "secondary object pool (SequenceCollection in Randoop)"
  // to store the results of the demand-driven input creation. This theorectically reduces
  // the search space for the missing types. Consider implementing this feature and test whether
  // it improves the performance.

  /**
   * Performs a demand-driven approach for constructing input objects of a specified type, when the
   * sequence collection contains no objects of that type.
   *
   * <p>This method internally identifies a set of methods/constructors that return objects that is
   * compatible with the specified type. For each of these methods: it generates a method sequence
   * for the method by searching for necessary inputs from the provided sequence collection,
   * executing it, and, if successful, storing the sequence in the sequence collection for future
   * use.
   *
   * <p>Finally, it returns a list of sequences that produce objects of the specified type, if any
   * are found.
   *
   * <p>Note that multiple iterations of this method may be necessary to successfully construct the
   * object. Even if no sequences are found in a single run, the method often constructs
   * intermediate sequences and store them in the sequence collection that can help future runs of
   * demand-driven input creation to succeed.
   *
   * <p>Invariant: This method is only called when the component sequence collection ({@link
   * ComponentManager#gralComponents}) is lacking a sequence that creates an object of a type
   * compatible with the one required by the forward generator. See {@link
   * randoop.generation.ForwardGenerator#selectInputs}.
   *
   * @param sequenceCollection the component sequence collection
   * @param t the type of objects to create
   * @param exactTypeMatch if true, only returns sequences that declare values of the exact type
   * @param onlyReceivers if true, only returns sequences that are appropriate to use as a method
   *     call receiver
   * @return method sequences that produce objects of the specified type if any are found, or an
   *     empty list otherwise
   */
  public static SimpleList<Sequence> createInputForType(
      SequenceCollection sequenceCollection,
      Type t,
      boolean exactTypeMatch,
      boolean onlyReceivers) {

    EXACT_TYPE_MATCH = exactTypeMatch;
    ONLY_RECEIVERS = onlyReceivers;

    // All constructors/methods found that return the demanded type.
    Set<TypedOperation> producerMethods = getProducerMethods(t);

    // For each producer method, create a sequence if possible.
    // Note: The order of methods in `producerMethods` does not guarantee that all necessary
    // methods will be called in the correct order to fully construct the specified type in one call
    // to demand-driven `createInputForType`.
    // Intermediate objects are added to the sequence collection and may be used in future tests.
    for (TypedOperation producerMethod : producerMethods) {
      Sequence newSequence = createSequenceForOperation(sequenceCollection, producerMethod);
      if (newSequence != null) {
        // If the sequence is successfully executed, add it to the sequenceCollection.
        executeAndAddToPool(sequenceCollection, Collections.singleton(newSequence));
      }
    }

    // Note: At the beginning of the `createInputForType` call, getSequencesForType here would
    // return an empty list. However, it is not guaranteed that the method will return a non-empty
    // list at this point.
    // Multiple iterations of `createInputForType` may be needed to successfully construct the
    // object.
    SimpleList<Sequence> result =
        sequenceCollection.getSequencesForType(t, EXACT_TYPE_MATCH, ONLY_RECEIVERS);

    if (GenInputsAbstract.demand_driven_logging != null) {
      logUnspecifiedClasses();
    }

    return result;
  }

  /**
   * Returns a set of methods that can be used to construct objects of the specified type.
   *
   * <p>Note that the order of the {@code TypedOperation} instances in the resulting set does not
   * necessarily reflect the order in which methods need to be called to construct the specified
   * type.
   *
   * <p>Desipte being called "getProducerMethods", the resulting set of {@code TypedOperations} can
   * contain both constructors and methods.
   *
   * @param t the return type of the resulting methods
   * @return a set of {@code TypedOperations} that construct objects of the specified type {@code
   *     t}, or an empty set if no such methods are found
   */
  public static Set<TypedOperation> getProducerMethods(Type t) {
    Set<TypedOperation> producerMethods = new LinkedHashSet<>();

    // Search for methods that return the specified type in the specified classes.
    for (String className : SPECIFIED_CLASSES) {
      try {
        Class<?> cls = Class.forName(className);
        Type specifiedType = new NonParameterizedType(cls);
        producerMethods.addAll(producerMethodSearch(t, specifiedType));
      } catch (ClassNotFoundException e) {
        throw new RandoopBug("Class not found: " + className);
      }
    }

    // Search starting from the specified type.
    producerMethods.addAll(producerMethodSearch(t, t));

    return producerMethods;
  }

  /**
   * Performs a search for constructors/methods that can produce objects of the specified type.
   *
   * <p>Starting from {@code startingType}, examine all visible constructors/methods in it that
   * return a type compatible with the specified type {@code t}. It then searches for the inputs
   * needed to execute these constructors and methods. For each input type, the method initiates a
   * new search within the input class for constructors/methods that can produce that input type.
   * The search terminates if the current type is a primitive type or if it has already been
   * processed.
   *
   * <p>Despite being called "producerMethodSearch", the resulting set of {@code TypedOperations}
   * may contain both constructors and methods.
   *
   * @param t the return type of the resulting methods
   * @param startingType the type from which to start the search
   * @return a set of {@code TypedOperations} that construct objects of the specified type {@code t}
   */
  private static Set<TypedOperation> producerMethodSearch(Type t, Type startingType) {
    Set<Type> processed = new HashSet<>();
    boolean isSearchingForTargetType = true;
    List<TypedOperation> producerMethodsList = new ArrayList<>();
    Set<Type> producerParameterTypes = new HashSet<>();
    Queue<Type> workList = new ArrayDeque<>();
    workList.add(startingType);

    // Search for constructors/methods that can produce the specified type.
    while (!workList.isEmpty()) {
      // Set the front of the workList as the current type.
      Type currentType = workList.poll();

      // Log the unspecified classes that are used in demand-driven input creation.
      if (!SPECIFIED_CLASSES.contains(currentType.getRuntimeClass().getName())) {
        unspecifiedClasses.add(currentType.getRuntimeClass());
      }

      // Only consider the type if it is not a primitive type and if it hasn't already been
      // processed.
      if (!processed.contains(currentType) && !currentType.isNonreceiverType()) {
        Class<?> currentClass = currentType.getRuntimeClass();
        List<Executable> executableList = new ArrayList<>();

        // Adding constructors if the current type is what we are looking for.
        if (t.isAssignableFrom(currentType)) {
          for (Constructor<?> constructor : currentClass.getConstructors()) {
            executableList.add(constructor);
          }
        }

        // Adding methods that return the current type.
        for (Method method : currentClass.getMethods()) {
          executableList.add(method);
        }

        // The first call checks for methods that return the specified type. Subsequent calls
        // check for methods that return the current type.
        Type returnType = isSearchingForTargetType ? t : currentType;
        for (Executable executable : executableList) {
          if (executable instanceof Constructor
              || (executable instanceof Method
                  && returnType.isAssignableFrom(
                      Type.forClass(((Method) executable).getReturnType())))) {

            // Obtain the input types and output type of the executable.
            List<Type> inputTypeList = classArrayToTypeList(executable.getParameterTypes());
            // If the executable is a non-static method, add the receiver type to
            // the front of the input type list.
            if (executable instanceof Method && !Modifier.isStatic(executable.getModifiers())) {
              inputTypeList.add(0, new NonParameterizedType(currentClass));
            }
            TypeTuple inputTypes = new TypeTuple(inputTypeList);
            CallableOperation callableOperation =
                executable instanceof Constructor
                    ? new ConstructorCall((Constructor<?>) executable)
                    : new MethodCall((Method) executable);
            NonParameterizedType declaringType = new NonParameterizedType(currentClass);
            TypedOperation typedClassOperation =
                new TypedClassOperation(callableOperation, declaringType, inputTypes, returnType);

            // Add the method call to the producerMethods.
            producerMethodsList.add(typedClassOperation);
            producerParameterTypes.addAll(inputTypeList);
          }
          processed.add(currentType);
          // Add the parameter types of the current method to the workList.
          // This allows the search for methods that can produce these parameter types,
          // thereby creating the sequences of methods needed to generate the input types
          // for methods that lead to the generation of the specified type.
          workList.addAll(producerParameterTypes);
        }
      }
      isSearchingForTargetType = false;
    }

    // TODO: Reverse the producerMethodsList may improve the quality of the generated tests.
    // Producer methods are added to the list in the order they are needed. However, objects are
    // often built up from the simplest types. Reversing the producerMethodsList may help generate
    // basic types first, leading to the generation of more complex types within fewer tests.
    // This needs to be looked into further.
    Collections.reverse(producerMethodsList);

    Set<TypedOperation> producerMethods = new LinkedHashSet<>(producerMethodsList);

    return producerMethods;
  }

  /**
   * Given an array of classes, this method converts them into a list of {@code Types}.
   *
   * @param classes an array of reflection classes
   * @return a list of Types
   */
  private static List<Type> classArrayToTypeList(Class<?>[] classes) {
    return CollectionsPlume.mapList(Type::forClass, classes);
  }

  /**
   * This method creates a new sequence for the given {@code TypedOperation}. The method iteratively
   * searches for the necessary inputs from the provided sequence collection. If the inputs are
   * found, the method creates a new sequence and returns it. If the inputs are not found, the
   * method returns {@code null}.
   *
   * @param sequenceCollection the {@code SequenceCollection} to look for inputs
   * @param typedOperation the operation for which input sequences are to be generated
   * @return a sequence for the given {@code TypedOperation}, or {@code null} if the inputs are not
   *     found
   */
  private static @Nullable Sequence createSequenceForOperation(
      SequenceCollection sequenceCollection, TypedOperation typedOperation) {
    TypeTuple inputTypes = typedOperation.getInputTypes();
    List<Sequence> inputSequences = new ArrayList<>();

    // Represents the position of a statement within a sequence.
    // Used to keep track of the index of the statement that generates an object of the required
    // type.
    int index = 0;

    // Create a input type to index mapping.
    // This allows us to find the exact statements in a sequence that generate objects
    // of the type required by the typedOperation.
    Map<Type, List<Integer>> typeToIndex = new HashMap<>();

    for (int i = 0; i < inputTypes.size(); i++) {
      // Get a set of sequences, each of which generates an object of the input type of the
      // typedOperation.
      Type inputType = inputTypes.get(i);
      // Return exact type match if the input type is a primitive type, same as how it is done in
      // `ComponentManager.getSequencesForType`. However, allow non-receiver types to be considered
      // at all times.
      SimpleList<Sequence> sequencesOfType =
          sequenceCollection.getSequencesForType(inputTypes.get(i), inputType.isPrimitive(), false);

      if (sequencesOfType.isEmpty()) {
        return null;
      }

      // Randomly select a sequence from the sequencesOfType.
      Sequence seq = Randomness.randomMember(sequencesOfType);

      inputSequences.add(seq);

      // For each statement in the sequence, add the index of the statement to the typeToIndex map.
      for (int j = 0; j < seq.size(); j++) {
        Type type = seq.getVariable(j).getType();
        typeToIndex.computeIfAbsent(type, k -> new ArrayList<>()).add(index++);
      }
    }

    // The indices of the statements in the sequence that will be used as inputs to the
    // typedOperation.
    List<Integer> inputIndices = new ArrayList<>();

    // For each input type of the operation, find the indices of the statements in the sequence
    // that generates an object of the required type.
    Map<Type, Integer> typeIndexCount = new HashMap<>();
    for (Type inputType : inputTypes) {
      List<Integer> indices = findCompatibleIndices(typeToIndex, inputType);
      if (indices.isEmpty()) {
        return null; // No compatible type found, cannot proceed
      }

      int count = typeIndexCount.getOrDefault(inputType, 0);
      if (count < indices.size()) {
        inputIndices.add(indices.get(count));
        typeIndexCount.put(inputType, count + 1);
      } else {
        return null; // Not enough sequences to satisfy the input needs
      }
    }

    return Sequence.createSequence(typedOperation, inputSequences, inputIndices);
  }

  /**
   * Given a map of types to indices and a target type, this method returns a list of indices that
   * are compatible with the target type. This method considers boxing equivalence when comparing
   * boxed and unboxed types, but does not consider subtyping.
   *
   * @param typeToIndex a map of types to indices
   * @param t the target type
   * @return a list of indices that are compatible with the target type
   */
  private static List<Integer> findCompatibleIndices(Map<Type, List<Integer>> typeToIndex, Type t) {
    List<Integer> compatibleIndices = new ArrayList<>();
    for (Map.Entry<Type, List<Integer>> entry : typeToIndex.entrySet()) {
      if (EquivalenceChecker.areEquivalentTypesConsideringBoxing(entry.getKey(), t)) {
        compatibleIndices.addAll(entry.getValue());
      }
    }
    return compatibleIndices;
  }

  /**
   * Executes a set of sequences and add the successfully executed sequences to the sequence
   * collection allowing them to be used in future tests. A successful execution is a normal
   * execution and yields a non-null value.
   *
   * @param sequenceCollection the {@code SequenceCollection} to add the sequences to
   * @param sequenceSet a set of sequences to be executed
   */
  private static void executeAndAddToPool(
      SequenceCollection sequenceCollection, Set<Sequence> sequenceSet) {
    for (Sequence genSeq : sequenceSet) {
      ExecutableSequence eseq = new ExecutableSequence(genSeq);
      eseq.execute(new DummyVisitor(), new DummyCheckGenerator());

      Object generatedObjectValue = null;
      ExecutionOutcome outcome = eseq.getResult(eseq.sequence.size() - 1);
      if (outcome instanceof NormalExecution) {
        generatedObjectValue = ((NormalExecution) outcome).getRuntimeValue();
      }

      if (generatedObjectValue != null) {
        sequenceCollection.add(genSeq);
      }
    }
  }

  /**
   * Get a set of classes that are utilized by the demand-driven input creation process but were not
   * explicitly specified by the user.
   *
   * <p>As of the current manual, Randoop only invokes methods or constructors that are specified by
   * the user. Demand-driven approach, however, ignores this restriction and uses all classes that
   * are necessary to generate inputs for the specified classes. This method returns a set of
   * classes that demand-driven approach automatically used.
   *
   * @return a set of unspecified classes that are automatically included in the demand-driven input
   *     creation process
   */
  public static Set<Class<?>> getUnspecifiedClasses() {
    return unspecifiedClasses;
  }

  /**
   * Get a set of classes that are utilized by the demand-driven input creation process but were not
   * explicitly specified by the user. This method additionally filters out classes that are part of
   * the Java standard library.
   *
   * @return A set of unspecified, non-Java classes that are automatically included in the
   *     demand-driven input creation process.
   */
  public static Set<Class<?>> getNonJavaClasses() {
    Set<Class<?>> nonJavaClasses = new LinkedHashSet<>();
    for (Class<?> cls : unspecifiedClasses) {
      if (!startsWithJava(cls.getName()) && !cls.isPrimitive()) {
        nonJavaClasses.add(cls);
      }
    }
    return nonJavaClasses;
  }

  /**
   * Determines whether a class name starts with "java." or represents a Java array.
   *
   * @param className the name of the class
   * @return true if the class name starts with "java." or represents a Java array, false otherwise
   */
  public static boolean startsWithJava(String className) {
<<<<<<< HEAD
    // TODO: `matches()` must be `find()`, once the regex has been made into a Pattern field.
    return className.startsWith("java.") || className.matches("^\\[+.java\\.");
=======
    return className.startsWith("java.") || JAVA_PATTERN.matcher(className).find();
>>>>>>> 2eacd6ac
  }

  /**
   * Logs the unspecified classes that are automatically used in demand-driven input creation but
   * were not explicitly specified by the user. This method writes the unspecified classees to the
   * demand-driven logging file.
   */
  public static void logUnspecifiedClasses() {
    // Write to GenInputsAbstract.demand_driven_logging
    try (PrintWriter writer =
        new PrintWriter(new FileWriter(GenInputsAbstract.demand_driven_logging, UTF_8))) {
      writer.println("Unspecified classes used in demand-driven input creation:");
      for (Class<?> cls : unspecifiedClasses) {
        writer.println(cls.getName());
      }
    } catch (Exception e) {
      throw new RandoopBug("Error writing to demand-driven logging file: " + e);
    }
  }
}<|MERGE_RESOLUTION|>--- conflicted
+++ resolved
@@ -493,12 +493,7 @@
    * @return true if the class name starts with "java." or represents a Java array, false otherwise
    */
   public static boolean startsWithJava(String className) {
-<<<<<<< HEAD
-    // TODO: `matches()` must be `find()`, once the regex has been made into a Pattern field.
-    return className.startsWith("java.") || className.matches("^\\[+.java\\.");
-=======
     return className.startsWith("java.") || JAVA_PATTERN.matcher(className).find();
->>>>>>> 2eacd6ac
   }
 
   /**
