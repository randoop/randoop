--- conflicted
+++ resolved
@@ -92,15 +92,6 @@
     if (candidates.isEmpty()) {
       // No sequences that produce appropriate component values found,
       // if null allowed, create an array containing null, otherwise create empty array
-<<<<<<< HEAD
-      SimpleList<Sequence> seqList = new SimpleArrayList<>(1);
-      if (!GenInputsAbstract.forbid_null) {
-        if (!Randomness.weightedCoinFlip(0.5)) {
-          seqList.add(
-              new Sequence()
-                  .extend(TypedOperation.createNullOrZeroInitializationForType(componentType)));
-        }
-=======
       SimpleList<Sequence> seqList;
       if (!GenInputsAbstract.forbid_null && !Randomness.weightedCoinFlip(0.5)) {
         seqList =
@@ -109,7 +100,6 @@
                     .extend(TypedOperation.createNullOrZeroInitializationForType(componentType)));
       } else {
         seqList = SimpleList.empty();
->>>>>>> 81710e15
       }
       length = seqList.size();
       candidates = seqList;
@@ -121,13 +111,7 @@
         TupleSequence.createElementsSequence(candidates, length, componentType);
     Sequence s = createAnArray(elementsSequence, componentType, length);
     assert s != null;
-<<<<<<< HEAD
-    SimpleList<Sequence> l = new SimpleArrayList<>(1);
-    l.add(s);
-    return l;
-=======
     return SimpleList.singleton(s);
->>>>>>> 81710e15
   }
 
   /**
