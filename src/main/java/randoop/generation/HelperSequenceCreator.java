--- conflicted
+++ resolved
@@ -65,11 +65,7 @@
     final int MAX_LENGTH = 7;
 
     if (!collectionType.isArray()) {
-<<<<<<< HEAD
-      return SimpleList.empty();
-=======
       return SimpleArrayList.empty();
->>>>>>> bd605958
     }
 
     ArrayType arrayType = (ArrayType) collectionType;
@@ -116,12 +112,7 @@
         TupleSequence.createElementsSequence(candidates, length, componentType);
     Sequence s = createAnArray(elementsSequence, componentType, length);
     assert s != null;
-<<<<<<< HEAD
-    List<Sequence> l = Collections.singletonList(s);
-    return SimpleList.fromList(l);
-=======
     return SimpleArrayList.singleton(s);
->>>>>>> bd605958
   }
 
   /**
