--- conflicted
+++ resolved
@@ -229,15 +229,10 @@
     inputSequences.add(creationSequence);
     Sequence addSequence = Sequence.concatenate(inputSequences);
     int creationIndex = addSequence.getLastVariable().index;
-<<<<<<< HEAD
     IntList outputIndices = elementsSequence.getOutputIndices();
     int size = outputIndices.size();
     for (int i = 0; i < size; i++) {
       int index = outputIndices.getInt(i);
-=======
-    int i = 0;
-    for (int index : elementsSequence.getOutputIndices()) {
->>>>>>> 7488e1d3
       addSequence = addSequenceExtender.extend(addSequence, creationIndex, index, i);
     }
     return addSequence;
