package randoop.generation;

import java.util.ArrayList;
import java.util.LinkedHashSet;
import java.util.List;
import java.util.Set;
import java.util.function.Predicate;
import org.plumelib.options.Option;
import org.plumelib.options.OptionGroup;
import org.plumelib.options.Unpublicized;
import randoop.DummyVisitor;
import randoop.ExecutionVisitor;
import randoop.MultiVisitor;
import randoop.main.GenInputsAbstract;
import randoop.operation.TypedOperation;
import randoop.sequence.ExecutableSequence;
import randoop.sequence.Sequence;
import randoop.test.TestCheckGenerator;
import randoop.util.Log;
import randoop.util.ProgressDisplay;
import randoop.util.ReflectionExecutor;
import randoop.util.Util;
import randoop.util.predicate.AlwaysFalse;

/**
 * Algorithm template for implementing a test generator.
 *
 * <p>The main generation loop is defined in method {@code createAndClassifySequences()}, which
 * repeatedly generates a new sequence, determines if it a failing sequence, and stops the process
 * when the time or sequence limit expires. The process of generating a new sequences is left
 * abstract.
 *
 * @see ForwardGenerator
 */
public abstract class AbstractGenerator {

  /** If true, dump each sequence to the log file as it is generated. */
  @OptionGroup(value = "AbstractGenerator unpublicized options", unpublicized = true)
  @Unpublicized
  @Option("Dump each sequence to the log file")
  public static boolean dump_sequences = false;

  /**
   * Number of generation steps (each an attempt to generate and execute a new, distinct sequence).
   */
  public int num_steps = 0;

  /** Number of steps that returned null. */
  public int null_steps = 0;

  /** Number of sequences generated. */
  public int num_sequences_generated = 0;

  /** Number of failing sequences generated. */
  public int num_failing_sequences = 0;

  /** Number of invalid sequences generated. */
  public int invalidSequenceCount = 0;

  /** Number of sequences that failed the output test. */
  public int num_failed_output_test = 0;

  /** When the generator started (millisecond-based system timestamp). */
  private long startTime = -1;

  /**
   * Elapsed time since the generator started.
   *
   * @return elapsed time since the generator started
   */
  private long elapsedTime() {
    return System.currentTimeMillis() - startTime;
  }

  /** Limits for generation, after which the generator will stop. */
  public final GenInputsAbstract.Limits limits;

  /**
   * The list of statement kinds (methods, constructors, primitive value declarations, etc.) used to
   * generate sequences. In other words, statements specifies the universe of operations from which
   * sequences are generated.
   */
  protected final List<TypedOperation> operations;

  /** Container for execution visitors used during execution of sequences. */
  protected ExecutionVisitor executionVisitor;

  /** Component manager responsible for storing previously-generated sequences. */
  public ComponentManager componentManager;

  /** Customizable stopping criterion in addition to time and sequence limits. */
  private IStopper stopper;

  /**
   * Manages notifications for listeners.
   *
   * @see randoop.generation.IEventListener
   */
  public RandoopListenerManager listenerMgr;

  /**
   * Updates the progress display message printed to the console. Null if
   * GenInputsAbstrect.progressdisplay is false.
   */
  private ProgressDisplay progressDisplay;

  /**
   * This field is set by Randoop to point to the sequence currently being executed. In the event
   * that Randoop appears to hang, this sequence is printed out to console to help the user debug
   * the cause of the hanging behavior.
   */
  public static Sequence currSeq = null;

  /**
   * The list of error test sequences to be output as JUnit tests. May include subsequences of other
   * sequences in the list.
   */
  public List<ExecutableSequence> outErrorSeqs;

  /**
   * The list of regression sequences to be output as JUnit tests. May include subsequences of other
   * sequences in the list.
   */
  public List<ExecutableSequence> outRegressionSeqs;

  /** A filter to determine whether a sequence should be added to the output sequence lists. */
  public Predicate<ExecutableSequence> outputTest;

  /** Visitor to generate checks for a sequence. */
  protected TestCheckGenerator checkGenerator;

  protected OperationHistoryLogInterface operationHistory;

  /**
   * Constructs a generator with the given parameters.
   *
   * @param operations statements (e.g. methods and constructors) used to create sequences. Cannot
   *     be null.
   * @param limits maximum time and number of sequences to generate/output
   * @param componentManager the component manager to use to store sequences during component-based
   *     generation. Can be null, in which case the generator's component manager is initialized as
   *     {@code new ComponentManager()}.
   * @param stopper optional, additional stopping criterion for the generator. Can be null.
   * @param listenerManager manager that stores and calls any listeners to use during generation.
   *     Can be null.
   */
  public AbstractGenerator(
      List<TypedOperation> operations,
      GenInputsAbstract.Limits limits,
      ComponentManager componentManager,
      IStopper stopper,
      RandoopListenerManager listenerManager) {
    assert operations != null;

    this.limits = limits;
    this.operations = operations;
    this.executionVisitor = new DummyVisitor();
    this.outputTest = new AlwaysFalse<>();

    if (componentManager == null) {
      this.componentManager = new ComponentManager();
    } else {
      this.componentManager = componentManager;
    }

    this.stopper = stopper;
    this.listenerMgr = listenerManager;
    operationHistory = new DefaultOperationHistoryLogger();
    outRegressionSeqs = new ArrayList<>();
    outErrorSeqs = new ArrayList<>();
  }

  /**
   * Registers test predicate with this generator for use while filtering generated tests for
   * output.
   *
   * @param outputTest the predicate to be added to object
   */
  public void setTestPredicate(Predicate<ExecutableSequence> outputTest) {
    if (outputTest == null) {
      throw new IllegalArgumentException("outputTest must be non-null");
    }
    this.outputTest = outputTest;
  }

  /**
   * Registers a visitor with this object for use while executing each generated sequence.
   *
   * @param executionVisitor the visitor
   */
  public void setExecutionVisitor(ExecutionVisitor executionVisitor) {
    if (executionVisitor == null) {
      throw new IllegalArgumentException("executionVisitor must be non-null");
    }
    this.executionVisitor = executionVisitor;
  }

  /**
   * Registers a MultiVisitor of all the given visitors with this object for use while executing
   * each generated sequence.
   *
   * @param visitors the list of visitors
   */
  public void setExecutionVisitor(List<ExecutionVisitor> visitors) {
    this.executionVisitor = MultiVisitor.createMultiVisitor(visitors);
  }

  /**
   * Registers a visitor with this object to generate checks following execution of each generated
   * test sequence.
   *
   * @param checkGenerator the check generating visitor
   */
  public void setTestCheckGenerator(TestCheckGenerator checkGenerator) {
    if (checkGenerator == null) {
      throw new IllegalArgumentException("checkGenerator must be non-null");
    }
    this.checkGenerator = checkGenerator;
  }

  /**
   * Tests stopping criteria.
   *
   * @return true iff any stopping criterion is met
   */
  protected boolean shouldStop() {
    return (limits.time_limit_millis != 0 && elapsedTime() >= limits.time_limit_millis)
        || (numAttemptedSequences() >= limits.attempted_limit)
        || (numGeneratedSequences() >= limits.generated_limit)
        || (numOutputSequences() >= limits.output_limit)
        || (GenInputsAbstract.stop_on_error_test && numErrorSequences() > 0)
        || (stopper != null && stopper.shouldStop())
        || (listenerMgr != null && listenerMgr.shouldStopGeneration());
  }

  /**
   * Attempt to generate a test (a sequence).
   *
   * @return a test sequence, may be null
   */
  public abstract ExecutableSequence step();

  /**
   * Returns the count of attempts to generate a sequence so far.
   *
   * @return the number of attempts to generate a sequence so far
   */
  public int numAttemptedSequences() {
    return num_steps;
  }

  /**
   * Returns the count of sequences generated so far by the generator.
   *
   * @return the number of sequences generated
   */
  public abstract int numGeneratedSequences();

  /**
   * Returns the count of generated sequence currently for output.
   *
   * @return the sum of the number of error and regression test sequences for output
   */
  public int numOutputSequences() {
    return outErrorSeqs.size() + outRegressionSeqs.size();
  }

  /**
   * Returns the count of generated error-revealing sequences.
   *
   * @return the number of error test sequences
   */
  private int numErrorSequences() {
    return outErrorSeqs.size();
  }

  /**
   * Creates and executes new sequences until stopping criteria is met.
   *
   * @see AbstractGenerator#shouldStop()
   * @see AbstractGenerator#step()
   */
  public void createAndClassifySequences() {
    if (checkGenerator == null) {
      throw new Error("Generator not properly initialized - must have a TestCheckGenerator");
    }

    startTime = System.currentTimeMillis();

    if (GenInputsAbstract.progressdisplay) {
      progressDisplay = new ProgressDisplay(this, listenerMgr, ProgressDisplay.Mode.MULTILINE);
      progressDisplay.start();
    }

    // Notify listeners that exploration is starting.
    if (listenerMgr != null) {
      listenerMgr.explorationStart();
    }

    while (!shouldStop()) {

      // Notify listeners we are about to perform a generation step.
      if (listenerMgr != null) {
        listenerMgr.generationStepPre();
      }

      num_steps++;

      ExecutableSequence eSeq = step();

      if (dump_sequences) {
        Log.logPrintf("%nseq before run:%n%s%n", eSeq);
      }

      // Notify listeners we just completed generation step.
      if (listenerMgr != null) {
        listenerMgr.generationStepPost(eSeq);
      }

      if (GenInputsAbstract.progressdisplay
          && GenInputsAbstract.progressintervalsteps != -1
          && num_steps % GenInputsAbstract.progressintervalsteps == 0) {
        progressDisplay.display(!GenInputsAbstract.deterministic);
      }

      if (eSeq == null) {
        null_steps++;
        continue;
      }

      num_sequences_generated++;

      if (outputTest.test(eSeq)) {
        // Classify the sequence
        if (eSeq.hasInvalidBehavior()) {
          invalidSequenceCount++;
        } else if (eSeq.hasFailure()) {
          operationHistory.add(eSeq.getOperation(), OperationOutcome.ERROR_SEQUENCE);
          num_failing_sequences++;
          outErrorSeqs.add(eSeq);
        } else {
          outRegressionSeqs.add(eSeq);
          newRegressionTestHook(eSeq.sequence);
        }
      } else {
        num_failed_output_test++;
      }

      if (dump_sequences) {
        Log.logPrintf("Sequence after execution:%n%s%n", eSeq);
        Log.logPrintf("allSequences.size()=%s%n", numGeneratedSequences());
        // componentManager.log();
      }
    }

    if (GenInputsAbstract.progressdisplay && progressDisplay != null) {
      progressDisplay.display(!GenInputsAbstract.deterministic);
      progressDisplay.shouldStop = true;
    }

    if (GenInputsAbstract.progressdisplay) {
      System.out.println();
      System.out.println("Normal method executions: " + ReflectionExecutor.normalExecs());
      System.out.println("Exceptional method executions: " + ReflectionExecutor.excepExecs());
      if (!GenInputsAbstract.deterministic) {
        System.out.println();
        System.out.println(
            "Average method execution time (normal termination):      "
                + String.format("%.3g", ReflectionExecutor.normalExecAvgMillis()));
        System.out.println(
            "Average method execution time (exceptional termination): "
                + String.format("%.3g", ReflectionExecutor.excepExecAvgMillis()));
        System.out.println("Approximate memory usage " + Util.usedMemory(false) + "MB");
      }
      System.out.println("Explorer = " + this);
    }

    // Notify listeners that exploration is ending.
    if (listenerMgr != null) {
      listenerMgr.explorationEnd();
    }
  }

  /**
   * Return all sequences generated by this object.
   *
   * @return return all generated sequences
   */
  public abstract LinkedHashSet<Sequence> getAllSequences();

  /**
   * Returns the generated regression test sequences for output. Filters out subsequences.
   *
   * @return regression test sequences that do not occur in a longer sequence
   */
  // TODO replace this with filtering during generation
  public List<ExecutableSequence> getRegressionSequences() {
    List<ExecutableSequence> unique_seqs = new ArrayList<>();
    Set<Sequence> subsumed_seqs = new LinkedHashSet<Sequence>();
    for (ExecutableSequence es : outRegressionSeqs) {
<<<<<<< HEAD
      subsumed_seqs.addAll(es.componentSequences);
    }
    for (ExecutableSequence es : outRegressionSeqs) {
=======
>>>>>>> 52565a37
      if (subsumed_seqs.contains(es.sequence)) {
        operationHistory.add(es.getOperation(), OperationOutcome.SUBSUMED);
      } else {
        operationHistory.add(es.getOperation(), OperationOutcome.REGRESSION_SEQUENCE);
        unique_seqs.add(es);
      }
    }
    return unique_seqs;
  }

  /**
   * Returns the generated error-revealing test sequences for output.
   *
   * @return the generated error test sequences
   */
  public List<ExecutableSequence> getErrorTestSequences() {
    return outErrorSeqs;
  }

  /**
   * Returns the total number of test sequences generated to output, including both regression tests
   * and error-revealing tests.
   *
   * @return the total number of test sequences saved for output
   */
  public int outputSequenceCount() {
    return outRegressionSeqs.size() + outErrorSeqs.size();
  }

  /**
   * Sets the current sequence during exploration.
   *
   * @param s the current sequence
   */
  void setCurrentSequence(Sequence s) {
    currSeq = s;
  }

  /**
   * Sets the operation history logger for this generator.
   *
   * @param logger the operation history logger to use for this generator
   */
  public void setOperationHistoryLogger(OperationHistoryLogInterface logger) {
    operationHistory = logger;
  }

  /**
   * Return the operation history logger for this generator.
   *
   * @return the operation history logger for this generator
   */
  public OperationHistoryLogInterface getOperationHistory() {
    return operationHistory;
  }

  /**
   * Take action based on the given {@link Sequence} that was classified as a regression test, i.e.,
   * normal behavior.
   *
   * @param sequence the new test sequence that was classified as a regression test, i.e., normal
   *     behavior
   */
  public abstract void newRegressionTestHook(Sequence sequence);
}<|MERGE_RESOLUTION|>--- conflicted
+++ resolved
@@ -398,12 +398,9 @@
     List<ExecutableSequence> unique_seqs = new ArrayList<>();
     Set<Sequence> subsumed_seqs = new LinkedHashSet<Sequence>();
     for (ExecutableSequence es : outRegressionSeqs) {
-<<<<<<< HEAD
       subsumed_seqs.addAll(es.componentSequences);
     }
     for (ExecutableSequence es : outRegressionSeqs) {
-=======
->>>>>>> 52565a37
       if (subsumed_seqs.contains(es.sequence)) {
         operationHistory.add(es.getOperation(), OperationOutcome.SUBSUMED);
       } else {
