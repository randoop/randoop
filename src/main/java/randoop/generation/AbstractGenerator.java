package randoop.generation;

import java.io.FileWriter;
import java.io.IOException;
import java.io.PrintStream;
import java.util.ArrayList;
import java.util.EnumMap;
import java.util.List;
import java.util.Set;
import plume.Option;
import plume.OptionGroup;
import plume.Unpublicized;
import randoop.DummyVisitor;
import randoop.ExecutionVisitor;
import randoop.Globals;
import randoop.RandoopStat;
import randoop.main.GenInputsAbstract;
import randoop.operation.TypedOperation;
import randoop.sequence.ExecutableSequence;
import randoop.sequence.Sequence;
import randoop.test.TestCheckGenerator;
import randoop.util.Log;
import randoop.util.ProgressDisplay;
import randoop.util.ReflectionExecutor;
import randoop.util.Timer;
import randoop.util.predicate.AlwaysFalse;
import randoop.util.predicate.Predicate;

/**
 * Algorithm template for implementing a test generator.
 *
 * <p>The main generation loop is defined in method <code>explore()</code>, which repeatedly
 * generates a new sequence, determines if it a failing sequence, and stops the process when the
 * time or sequence limit expires. The process of generating a new sequences is left abstract.
 *
 * @see ForwardGenerator
 */
public abstract class AbstractGenerator {

  @OptionGroup(value = "AbstractGenerator unpublicized options", unpublicized = true)
  @Unpublicized
  @Option("Dump each sequence to the log file")
  public static boolean dump_sequences = false;

  @RandoopStat(
      "Number of generation steps (one step consists of an attempt to generate and execute a new, distinct sequence)")
  public int num_steps = 0;

  @RandoopStat("Number of sequences generated.")
  public int num_sequences_generated = 0;

  @RandoopStat("Number of failing sequences generated.")
  public int num_failing_sequences = 0;

  @RandoopStat("Number of invalid sequences generated.")
  public int invalidSequenceCount = 0;

  private EnumMap<GenInputsAbstract.BehaviorType, EnumMap<GenInputsAbstract.BehaviorType, Integer>>
      transitionCountMap = new EnumMap<>(GenInputsAbstract.BehaviorType.class);

  private FileWriter transitionLog;

  private void handleConditionTransition(ExecutableSequence eSeq) {
    // count transitions
    addConditionTransition(eSeq);

    if (transitionLog != null) {
      if (eSeq.standardClassification != eSeq.conditionClassification) {
        try {
          transitionLog.write(
              "transition: "
                  + eSeq.standardClassification.name()
                  + " => "
                  + eSeq.conditionClassification
                  + Globals.lineSep);
          transitionLog.write(eSeq.toCodeString() + Globals.lineSep);
          transitionLog.write("-----------------------" + Globals.lineSep);
          transitionLog.flush();
        } catch (IOException e) {
          throw new Error("error while writing transition log: " + transitionLog);
        }
      }
    }
  }

  private void addConditionTransition(ExecutableSequence eSeq) {
    EnumMap<GenInputsAbstract.BehaviorType, Integer> countMap =
        transitionCountMap.get(eSeq.standardClassification);
    if (countMap == null) {
      countMap = new EnumMap<>(GenInputsAbstract.BehaviorType.class);
    }
    Integer count = countMap.get(eSeq.conditionClassification);
    if (count == null) {
      countMap.put(eSeq.conditionClassification, 1);
    } else {
      countMap.put(eSeq.conditionClassification, count + 1);
    }
    transitionCountMap.put(eSeq.standardClassification, countMap);
  }

  public void printTransitionTable(PrintStream out) {
    out.printf("Classification");
    for (GenInputsAbstract.BehaviorType behaviorType : GenInputsAbstract.BehaviorType.values()) {
      out.printf(",%s", behaviorType.name());
    }
    out.printf("%n");
    for (GenInputsAbstract.BehaviorType type : GenInputsAbstract.BehaviorType.values()) {
      out.printf("%s", type.name());
      EnumMap<GenInputsAbstract.BehaviorType, Integer> transitionMap = transitionCountMap.get(type);
      if (transitionMap == null) {
        for (GenInputsAbstract.BehaviorType conditionType :
            GenInputsAbstract.BehaviorType.values()) {
          out.printf(",%d", 0);
        }
      } else {
        for (GenInputsAbstract.BehaviorType conditionType :
            GenInputsAbstract.BehaviorType.values()) {
          Integer count = transitionMap.get(conditionType);
          if (count != null) {
            out.printf(",%d", (int) count);
          } else {
            out.printf(",%d", 0);
          }
        }
      }
      out.printf("%n");
    }
  }

  /**
   * The timer used to determine how much time has elapsed since the start of generator and whether
   * generation should stop.
   */
  public final Timer timer = new Timer();

  /**
   * Time limit for generation. If generation reaches the specified time limit (in milliseconds),
   * the generator stops generating sequences.
   */
  public final long maxTimeMillis;

  /**
   * Sequence limit for generation. If generation reaches the specified sequence limit, the
   * generator stops generating sequences.
   */
  public final int maxGeneratedSequences;

  /**
   * Limit for output. Once the specified number of sequences are in the output lists, the generator
   * will stop.
   */
  public final int maxOutputSequences;

  /**
   * The list of statement kinds (methods, constructors, primitive value declarations, etc.) used to
   * generate sequences. In other words, statements specifies the universe of operations from which
   * sequences are generated.
   */
  public List<TypedOperation> operations;

  /** Container for execution visitors used during execution of sequences. */
  protected ExecutionVisitor executionVisitor;

  /** Component manager responsible for storing previously-generated sequences. */
  public ComponentManager componentManager;

  /** Customizable stopping criterion in addition to time and sequence limits. */
  private IStopper stopper;

  /**
   * Manages notifications for listeners.
   *
   * @see randoop.generation.IEventListener
   */
  public RandoopListenerManager listenerMgr;

  /** Updates the progress display message printed to the console. */
  private ProgressDisplay progressDisplay;

  /**
   * This field is set by Randoop to point to the sequence currently being executed. In the event
   * that Randoop appears to hang, this sequence is printed out to console to help the user debug
   * the cause of the hanging behavior.
   */
  public static Sequence currSeq = null;

  /**
   * The list of error test sequences to be output as JUnit tests. May include subsequences of other
   * sequences in the list.
   */
  public List<ExecutableSequence> outErrorSeqs = new ArrayList<>();

  /**
   * The list of regression sequences to be output as JUnit tests. May include subsequences of other
   * sequences in the list.
   */
  public List<ExecutableSequence> outRegressionSeqs = new ArrayList<>();

  /** A filter to determine whether a sequence should be added to the output sequence lists. */
  public Predicate<ExecutableSequence> outputTest;

  /** Visitor to generate checks for a sequence. */
  protected TestCheckGenerator checkGenerator;

  private int returnPostConditionCount = 0;
  private int returnPostConditionFailureCount = 0;

  /**
   * Constructs a generator with the given parameters.
   *
   * @param operations Statements (e.g. methods and constructors) used to create sequences. Cannot
   *     be null.
   * @param timeMillis maximum time to spend in generation. Must be non-negative.
   * @param maxGeneratedSequences the maximum number of sequences to generate. Must be non-negative.
   * @param maxOutSequences the maximum number of sequences to output. Must be non-negative.
   * @param componentManager the component manager to use to store sequences during component-based
   *     generation. Can be null, in which case the generator's component manager is initialized as
   *     <code>new ComponentManager()</code>.
   * @param stopper Optional, additional stopping criterion for the generator. Can be null.
   * @param listenerManager Manager that stores and calls any listeners to use during generation.
   *     Can be null.
   */
  public AbstractGenerator(
      List<TypedOperation> operations,
      long timeMillis,
      int maxGeneratedSequences,
      int maxOutSequences,
      ComponentManager componentManager,
      IStopper stopper,
      RandoopListenerManager listenerManager,
      FileWriter transitionLog) {
    assert operations != null;

    this.maxTimeMillis = timeMillis;
    this.maxGeneratedSequences = maxGeneratedSequences;
    this.maxOutputSequences = maxOutSequences;
    this.operations = operations;
    this.executionVisitor = new DummyVisitor();
    this.outputTest = new AlwaysFalse<>();

    if (componentManager == null) {
      this.componentManager = new ComponentManager();
    } else {
      this.componentManager = componentManager;
    }

    this.stopper = stopper;
    this.listenerMgr = listenerManager;
    this.transitionLog = transitionLog;
  }

  /**
   * Registers test predicate with this generator for use while filtering generated tests for
   * output.
   *
   * @param outputTest the predicate to be added to object
   */
  public void addTestPredicate(Predicate<ExecutableSequence> outputTest) {
    if (outputTest == null) {
      throw new IllegalArgumentException("outputTest must be non-null");
    }
    this.outputTest = outputTest;
  }

  /**
   * Registers a visitor with this object for use while executing each generated sequence.
   *
   * @param executionVisitor the visitor
   */
  public void addExecutionVisitor(ExecutionVisitor executionVisitor) {
    if (executionVisitor == null) {
      throw new IllegalArgumentException("executionVisitor must be non-null");
    }
    this.executionVisitor = executionVisitor;
  }

  /**
   * Registers a visitor with this object to generate checks following execution of each generated
   * test sequence.
   *
   * @param checkGenerator the check generating visitor
   */
  public void addTestCheckGenerator(TestCheckGenerator checkGenerator) {
    if (checkGenerator == null) {
      throw new IllegalArgumentException("checkGenerator must be non-null");
    }
    this.checkGenerator = checkGenerator;
  }

  /**
   * Tests stopping criteria and determines whether generation should stop. Criteria are checked in
   * this order:
   *
   * <ul>
   *   <li>if there is a listener manager, {@link RandoopListenerManager#stopGeneration()} returns
   *       true,
   *   <li>the elapsed generation time is greater than or equal to the max time in milliseconds,
   *   <li>the number of output sequences is equal to the maximum output,
   *   <li>the number of generated sequences is equal to the maximum generated sequence count, or
   *   <li>if there is a stopper, {@link IStopper#stop()} returns true.
   * </ul>
   *
   * @return true if any of stopping criteria are met, otherwise false
   */
  protected boolean stop() {
    return (listenerMgr != null && listenerMgr.stopGeneration())
        || (timer.getTimeElapsedMillis() >= maxTimeMillis)
        || (GenInputsAbstract.stop_on_error_test && numErrorSequences() > 0)
        || (numOutputSequences() >= maxOutputSequences)
        || (numGeneratedSequences() >= maxGeneratedSequences)
        || (stopper != null && stopper.stop());
  }

  /**
   * Generate an individual test sequence
   *
   * @return a test sequence, may be null
   */
  public abstract ExecutableSequence step();

  /**
   * Returns the count of generated sequence currently for output.
   *
   * @return the sum of the number of error and regression test sequences for output
   */
  public int numOutputSequences() {
    return outErrorSeqs.size() + outRegressionSeqs.size();
  }

  /**
   * Returns the count of generated error-revealing sequences.
   *
   * @return the number of error test sequences
   */
  private int numErrorSequences() {
    return outErrorSeqs.size();
  }

  /**
   * Returns the count of sequences generated so far by the generator.
   *
   * @return the number of sequences generated
   */
  public abstract int numGeneratedSequences();

  /**
   * Creates and executes new sequences until stopping criteria is met.
   *
   * @see AbstractGenerator#stop()
   * @see AbstractGenerator#step()
   */
  public void explore() {
    if (checkGenerator == null) {
      throw new Error("Generator not properly initialized - must have a TestCheckGenerator");
    }

    timer.startTiming();

    if (!GenInputsAbstract.noprogressdisplay) {
      progressDisplay = new ProgressDisplay(this, listenerMgr, ProgressDisplay.Mode.MULTILINE, 200);
      progressDisplay.start();
    }

    if (Log.isLoggingOn()) {
      Log.logLine("Initial sequences (seeds):");
      for (Sequence s : componentManager.getAllGeneratedSequences()) {
        Log.logLine(s.toString());
      }
    }

    // Notify listeners that exploration is starting.
    if (listenerMgr != null) {
      listenerMgr.explorationStart();
    }

    while (!stop()) {

      // Notify listeners we are about to perform a generation step.
      if (listenerMgr != null) {
        listenerMgr.generationStepPre();
      }

      num_steps++;

      ExecutableSequence eSeq = step();

      if (dump_sequences) {
        System.out.printf("seq before run: %s%n", eSeq);
      }

      // Notify listeners we just completed generation step.
      if (listenerMgr != null) {
        listenerMgr.generationStepPost(eSeq);
      }

      if (eSeq == null) {
        continue;
      }

      num_sequences_generated++;

<<<<<<< HEAD
      if (eSeq.hasFailure()) {
        num_failing_sequences++;
      }

      handleConditionTransition(eSeq);

=======
>>>>>>> 4c2bc7dc
      if (outputTest.test(eSeq)) {
        if (!eSeq.hasInvalidBehavior()) {
          if (eSeq.hasFailure()) {
            num_failing_sequences++;
            outErrorSeqs.add(eSeq);
          } else {
            outRegressionSeqs.add(eSeq);
          }
        }
      }

      if (dump_sequences) {
        System.out.printf("Sequence after execution:%n%s%n", eSeq.toString());
        System.out.printf("allSequences.size() = %d%n", numGeneratedSequences());
      }

      if (Log.isLoggingOn()) {
        Log.logLine("Sequence after execution: " + Globals.lineSep + eSeq.toString());
        Log.logLine("allSequences.size()=" + numGeneratedSequences());
      }
    }

    if (!GenInputsAbstract.noprogressdisplay && progressDisplay != null) {
      progressDisplay.display();
      progressDisplay.shouldStop = true;
    }

    if (!GenInputsAbstract.noprogressdisplay) {
      System.out.println();
      System.out.println("Normal method executions: " + ReflectionExecutor.normalExecs());
      System.out.println("Exceptional method executions: " + ReflectionExecutor.excepExecs());
      System.out.println();
      System.out.println(
          "Average method execution time (normal termination):      "
              + String.format("%.3g", ReflectionExecutor.normalExecAvgMillis()));
      System.out.println(
          "Average method execution time (exceptional termination): "
              + String.format("%.3g", ReflectionExecutor.excepExecAvgMillis()));
    }

    // Notify listeners that exploration is ending.
    if (listenerMgr != null) {
      listenerMgr.explorationEnd();
    }
  }

  /**
   * Return all sequences generated by this object.
   *
   * @return return all generated sequences
   */
  public abstract Set<Sequence> getAllSequences();

  /**
   * Returns the set of sequences that are used as inputs in other sequences (and can thus be
   * thought of as subsumed by another sequence). This should only be called for subclasses that
   * support this.
   *
   * @return the set of sequences subsumed by other sequences
   */
  public Set<Sequence> getSubsumedSequences() {
    throw new Error("subsumed_sequences not supported for " + this.getClass());
  }

  /**
   * Returns the generated regression test sequences for output. Filters out subsequences, which can
   * be retrieved using {@link #getSubsumedSequences()}
   *
   * @return regression test sequences that do not occur in a longer sequence
   */
  // TODO replace this with filtering during generation
  public List<ExecutableSequence> getRegressionSequences() {
    List<ExecutableSequence> unique_seqs = new ArrayList<>();
    Set<Sequence> subsumed_seqs = this.getSubsumedSequences();
    for (ExecutableSequence es : outRegressionSeqs) {
      if (!subsumed_seqs.contains(es.sequence)) {
        unique_seqs.add(es);
      }
    }
    return unique_seqs;
  }

  /**
   * Returns the generated error-revealing test sequences for output.
   *
   * @return the generated error test sequences
   */
  public List<ExecutableSequence> getErrorTestSequences() {
    return outErrorSeqs;
  }

  /**
   * Returns the total number of test sequences generated to output, including both regression tests
   * and error-revealing tests.
   *
   * @return the total number of test sequences saved for output
   */
  public int outputSequenceCount() {
    return outRegressionSeqs.size() + outErrorSeqs.size();
  }

  /**
   * Sets the current sequence during exploration
   *
   * @param s the current sequence
   */
  protected void setCurrentSequence(Sequence s) {
    currSeq = s;
  }
}<|MERGE_RESOLUTION|>--- conflicted
+++ resolved
@@ -399,15 +399,8 @@
 
       num_sequences_generated++;
 
-<<<<<<< HEAD
-      if (eSeq.hasFailure()) {
-        num_failing_sequences++;
-      }
-
       handleConditionTransition(eSeq);
 
-=======
->>>>>>> 4c2bc7dc
       if (outputTest.test(eSeq)) {
         if (!eSeq.hasInvalidBehavior()) {
           if (eSeq.hasFailure()) {
@@ -416,6 +409,8 @@
           } else {
             outRegressionSeqs.add(eSeq);
           }
+        } else {
+          invalidSequenceCount++;
         }
       }
 
