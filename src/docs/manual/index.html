<!DOCTYPE html>
<html xmlns="http://www.w3.org/1999/xhtml" lang="en" xml:lang="en">
<head>
<meta http-equiv="Content-Type" content="text/html; charset=utf-8" />
<meta http-equiv="X-UA-Compatible" content="IE=edge"/>
<link rel="stylesheet" href="stylesheets/main.css" type="text/css" />
<link rel="icon" type="image/png" href="https://randoop.github.io/randoop/images/randoop-logo.png" />
<title>Randoop Manual</title>
</head>
<body>

<img src="https://randoop.github.io/randoop/images/randoop-logo.png" alt="Randoop logo" style="float:right" />

<h1>Randoop Manual</h1> <!-- omit from toc -->

<p>
This is the manual for Randoop version 3.1.5, released April 28, 2017.
The Randoop homepage is
<a href="https://randoop.github.io/randoop/">https://randoop.github.io/randoop/</a>.
</p>

<p>Contents:</p>
<!-- start toc.  do not edit; run html-update-toc instead -->
<ul>
  <li><a href="#Introduction">Introduction</a></li>
  <li><a href="#getting_randoop">Installing Randoop</a></li>
  <li><a href="#running_randoop">Running Randoop</a></li>
  <li><a href="#generating_tests">Generating tests</a>
    <ul>
      <li><a href="#example_collections">Example: Generating tests for <code>java.util.Collections</code></a></li>
      <li><a href="#specifying-methods">Specifying methods and constructors that may appear in a test</a></li>
      <li><a href="#classifying_tests">Classifying tests</a></li>
      <li><a href="#error_revealing_tests">Error-revealing tests</a></li>
      <li><a href="#regression_tests">Regression tests</a>
        <ul>
          <li><a href="#regression_test_failures">Regression test failures</a></li>
        </ul></li>
      <li><a href="#minimize">Minimizing a failing JUnit test suite</a></li>
    </ul></li>
  <li><a href="#customize">Customizing Randoop's behavior to your application</a>
    <ul>
      <li><a href="#command-line-options">Command-line options</a></li>
      <li><a href="#map_calls">Avoiding calls to specific methods</a>
        <ul>
          <li><a href="#determining-calls-to-map">Determining which calls to place in the map_calls file</a></li>
        </ul></li>
      <li><a href="#specifying-behavior">Specifying the behavior of your code</a>
        <ul>
          <li><a href="#method-specifications">Method specifications</a>
            <ul>
              <li><a href="#method-signatures">Method signatures</a></li>
              <li><a href="#parameter-names">Parameter names</a></li>
              <li><a href="#condition-details">Specifying conditions</a></li>
              <li><a href="#method-specification-syntax">Method specification syntax</a></li>
              <li><a href="#method-specification-evaluation-rules">Evaluation rules</a></li>
            </ul></li>
          <li><a href="#checkrep">Specifying representation invariant methods (such as <code>checkRep</code>)</a></li>
        </ul></li>
      <li><a href="#exercised-filter">Instrumenting classes for filtering tests on exercised-classes</a></li>
      <li><a href="#primitives">Specifying additional primitive values</a></li>
      <li><a href="#usethreads">Speeding up test generation</a></li>
    </ul></li>
  <li><a href="#getting_help">Getting help</a>
    <ul>
      <li><a href="#troubleshooting">Troubleshooting</a>
        <ul>
          <li><a href="#cannot-find-main">Randoop does not run</a></li>
          <li><a href="#no-class-found">Randoop cannot find class-under-test</a></li>
          <li><a href="#no-tests-created">Randoop does not create tests</a></li>
          <li><a href="#not-enough-tests-created">Randoop does not create enough tests</a></li>
          <li><a href="#nontermination">Randoop does not terminate</a></li>
          <li><a href="#nondeterminism">Randoop produces different output on different runs</a></li>
          <li><a href="#flaky-tests">Randoop stopped because of a flaky test</a></li>
          <li><a href="#dependent-tests">Tests behave differently in isolation or when reordered</a></li>
        </ul></li>
    </ul></li>
  <li><a href="#credits">Credits</a></li>
</ul>
<!-- end toc -->

<p>
There is a <a href="http://search.maven.org/#search%7Cga%7C1%7Crandoop">Maven plug-in</a> with source at
<a href="https://bitbucket.org/javydreamercsw/randoop-maven-plugin/">https://bitbucket.org/javydreamercsw/randoop-maven-plugin/</a>.
</p>

<p>
<a href="https://github.com/abb-iss/Randoop.NET">Randoop.NET</a> is a version of Randoop that works with Microsoft's .NET platform, such as the C# programming language.
</p>

<p>
There is a separate <a href="dev.html">Randoop Developer's Manual</a>.
</p>


<h1 id="Introduction">Introduction</h1>

<p> Writing tests is a difficult and time-consuming activity, and yet
it is a crucial part of good software engineering. Randoop
automatically generates unit tests for Java classes.
Randoop has had many
successful applications, especially with library classes (such as
java.util). Randoop is used at companies like ABB and Microsoft, and
on open-source
projects.
</p>

<p>
Here
is a <a href="http://junit.org" rel="nofollow">JUnit</a> test case
generated by Randoop that reveals an error in OpenJDK (comments
added by hand): </p>

<pre class="code">

  // This test shows that the JDK collection classes
  // can create an object that is not equal to itself.
  @Test
  public static void test1() {

    LinkedList list = new LinkedList();
    Object o1 = new Object();
    list.addFirst(o1);

    // A TreeSet is an ordered collection. According to the API
    // documentation, this constructor call should throw a
    // ClassCastException because the list element is not Comparable. But
    // the constructor silently (and problematically) accepts the list.
    TreeSet t1 = new TreeSet(list);

    Set s1 = Collections.synchronizedSet(t1);

    // At this point, we have successfully created a set (s1)
    // that violations reflexivity of equality: it is not equal
    // to itself! This assertion fails at run time on OpenJDK.
    org.junit.Assert.assertTrue(s1.equals(s1));
  }
</pre>

<p>
  Randoop outputs two kinds of tests:
</p>
<ul>
  <li>
    <b>error-revealing tests</b> that detect bugs in your current code, and
  </li>
  <li>
    <b>regression tests</b> that can be used to detect future bugs.
  </li>
</ul>
<p>
You should fix the errors
revealed by the error-revealing tests suite then rerun Randoop, until it
generates no more error-revealing tests.  Then, you can run the regression
tests whenever you
change your source code, to be notified of any changes you make to the
behavior of your program.  You can always re-run Randoop to check for new
errors, to produce tests for newly-written code, or to regenerate tests
after a code change that causes desirable behavior-changes.
</p>

<p>
Randoop's tests are not designed to be short or easy to read &mdash;
but you will only read them on the rare
occasions when they fail and reveal a bug or a regression failure.
</p>


<h1 id="getting_randoop">Installing Randoop</h1>

<p>
  Download and unzip the file
  <a href="https://github.com/randoop/randoop/releases/download/v3.1.5/randoop-3.1.5.zip"><code>randoop-3.1.5.zip</code></a>.
<!-- from the
  <a href="https://github.com/randoop/randoop/releases/latest">latest
    release</a>.
-->
<!--
  This zip archive contains the Randoop jar file
  <code>randoop-all-3.1.5.jar</code>, the Java agent jar files
  (<code>exercised-class-3.1.5.jar</code> and
   <code>mapcall-3.1.5.jar</code>),
  and this documentation.
-->
  Set an environment variable
  <code>RANDOOP_PATH</code> to
  the path of the unzipped archive,
  and set an environment variable
  <code>RANDOOP_JAR</code> to
  the location of <code>randoop-all-3.1.5.jar</code>
  within the unzipped archive.
</p>

<p>
  Alternately, if you want to view or work with the <a href="https://github.com/randoop/randoop">source code</a>, follow the instructions in
  the <a href="dev.html#">Getting Started</a>
  section of the Randoop Developer's Manual.
</p>

<p>
  You may wish to join the <a href="https://groups.google.com/forum/#!forum/randoop-discuss">randoop-discuss@googlegroups.com</a> mailing list so that you are notified of new releases.
</p>


<h1 id="running_randoop">Running Randoop</h1>

<p>
Run Randoop by invoking its main class <code>randoop.main.Main</code>:
</p>

<pre class="code">
java -ea randoop.main.Main <em>command</em> <em>args...</em>
</pre>

<p>
The classpath needs to contain both Randoop
(<code>randoop-all-3.1.5.jar</code>) and the
classes under test.
For instance, if the current working directory contains a directory named
<code>bin</code> containing your compiled classes, then you would use:
</p>

<pre class="code">
  ... -classpath bin:$(RANDOOP_JAR) ...
</pre>

 <p>
(On Windows, adjust the classpath, such as using semicolon instead of colon
as the separator.)
Note that you don't need the <code>-classpath</code> argument if you add
<code>$(RANDOOP_JAR)</code> to your classpath.
</p>

<p>
Randoop supports three commands:
</p>

<ul>
<li> <b>help</b> prints out a usage message.
For details, see <a href="#getting_help">Getting Help</a>.
Example uses:

<pre class="code">
java -ea -classpath $(RANDOOP_JAR) randoop.main.Main help
java -ea -classpath $(RANDOOP_JAR) randoop.main.Main help gentests
</pre>
</li>

<li> <b>gentests</b> generates unit tests. For details,
see <a href="#generating_tests">Generating Tests</a>. Example use:

<pre class="code">
java -ea -classpath <em>myclasspath</em>:$(RANDOOP_JAR) randoop.main.Main gentests --testclass=java.util.TreeSet --timelimit=60
</pre>
</li>

<li> <b>minimize</b> minimizes a failing JUnit test suite. For details,
see <a href="#minimize_failing_test_suite">Minimizing a Failing JUnit Test Suite</a>.
Example use:

<pre class="code">
java -ea -cp <em>myclasspath</em>:$(RANDOOP_JAR) randoop.main.Main minimize --suitepath=~/ErrorTestLang.java --suiteclasspath=~/commons-lang.jar
</pre>
</li>

</ul>


<h1 id="generating_tests">Generating tests</h1>

<p>By default, Randoop generates and then outputs two kinds of unit
  tests, written to separate files.
</p>
<ul>
  <li><a href="#error_revealing_tests"><em>Error-revealing tests</em></a>
    are tests that fail when executed,
    indicating a potential error in one or more classes under test.
  </li>
  <li>
    <a href="#regression_tests"><em>Regression tests</em></a>
    are tests that pass when executed, and
    can be used to augment a regression test suite.
  </li>
</ul>
Other generated tests, classified as <em>invalid</em>, are discarded.

<p>
This section of the manual gives an
<a href="#example_collections">example</a> of how to run Randoop, then
describes
<a href="#classifying_tests">test classification</a>,
<a href="#error_revealing_tests">error-revealing tests</a>, and
<a href="#regression_tests">regression tests</a>,
and finally lists Randoop's <a href="#command-line-options">command-line options</a>. </p>


<h2 id="example_collections">Example: Generating tests for <code>java.util.Collections</code></h2>

<p>Imagine we want to generate tests for the
class <a href="https://docs.oracle.com/javase/8/docs/api/java/util/Collections.html"><code>java.util.Collections</code></a>.
</p>

<p><strong>Randoop's tests only use
    classes you <a href="#specifying-methods">specify</a>.</strong> In order
to effectively test Collections, you should probably also specify some
helper classes, including classes that generate collections. For this
example, we will add <code>java.util.TreeSet</code> to the mix. </p>

<p>Create a file <code>myclasses.txt</code> that lists the names of the classes under test:
</p>
<pre class="code">java.util.Collections
java.util.TreeSet</pre>
<p>
and invoke Randoop as follows: </p>

<pre class="code">java -classpath $(RANDOOP_JAR) randoop.main.Main gentests --classlist=myclasses.txt --timelimit=60</pre>


<p>After 60 seconds, Randoop stops generating tests. The last thing Randoop prints out is the name of the JUnit files containing the tests it generated. You should see a message similar to the following: </p>

<pre class="code">Created file: my/home/directory/RegressionTest0.java
Created file: my/home/directory/RegressionTest.java
Created file: my/home/directory/ErrorTest0.java
Created file: my/home/directory/ErrorTest.java
done.</pre>
<p>
Randoop creates two different main test suites, in classes
<code>ErrorTest</code> and <code>RegressionTest</code>. Compile and run the tests.
(The classpath should include the code under test, the generated tests, and
JUnit files <code>junit.jar</code> and <code>hamcrest-core.jar</code>.)
</p>

<pre class="code">export JUNITPATH=.../junit.jar:.../hamcrest-core.jar
javac -classpath .:$JUNITPATH ErrorTest*.java RegressionTest*.java
java -classpath .:$JUNITPATH org.junit.runner.JUnitCore ErrorTest
java -classpath .:$JUNITPATH org.junit.runner.JUnitCore RegressionTest</pre>

<p>
All of the tests in ErrorTest will fail, and all of the tests in
RegressionTest will pass.
</p>


<h2 id="specifying-methods">Specifying methods and constructors that may appear in a test</h2>

<p>
Randoop only invokes a method or constructor <i>M</i> if <b>all</b> of the following are true:
</p>

<ol>
  <li> <i>M</i> is declared in a class that is named
       by <a href="#option:testclass"><code>--testclass</code></a> or
       <a href="#option:classlist"><code>--classlist</code></a>, or is a
       member named by <a href="#option:methodlist"><code>--methodlist</code></a>.
  </li>
  <li> <i>M</i> does not match any of the patterns given
       via <a href="#option:omitmethods"><code>--omitmethods</code></a>.
       </li>
  <li> All of the following are accessible from the package of the tests
       (set with <a href="#option:junit-package-name"><code>--junit-package-name</code></a>):
       <i>M</i>'s class, <i>M</i>, and <i>M</i>'s
    return type and parameter types.
  </li>
</ol>

<p>
A method or constructor <i>M</i> that satisfies the above conditions is called
a "<b>method under test</b>".
Randoop only calls methods under test; that is, these are the only
methods that will appear in a test case.
</p>

<p>
The methods under test must include not only the methods whose results you
wish to appear in an <code>assert</code> statement, but also methods that a
test may need to call in order to set up state or create argument values.
All of those methods are also being implicitly tested by the
<code>assert</code> statement.
</p>

<p>
  Use raw type names such as <code>List</code>, not parameterized types such
  as <code>List&lt;String&gt;</code>, when specifying classes or methods.
</p>

<p>
  Do not include methods that side-effect global state.
  (Methods that side-effect the state of their receiver or other arguments are fine.)
  The reason is that such methods create dependent tests that cannot be run
  in isolation or reordered.
  For example, if test A side-effects global state and test B reads global
  state, then whether test B fails depends on whether test A is run before
  test B.
</p>

<p><b><i>WARNING: If you ask Randoop to test code that modifies your file
system (such as <a  href="http://docs.oracle.com/javase/8/docs/api/java/io/File.html#delete--">File.delete()</a>),
then Randoop will generate tests that modify your file system!
Be careful when choosing
classes and methods to test.</i></b>
</p>

<h2 id="classifying_tests">Classifying tests</h2>

<p>
Randoop generates many tests internally, and it classifies each generated test as
error-revealing, expected behavior, or invalid.  The classification depends
primarily on whether the last statement throws an exception or
<a href="#kinds_of_errors">violates a contract</a>.
</p>

<p>
You can use command-line arguments to customize Randoop's rules for classifying tests.
</p>
<ul>
<li>Checked exceptions:  By default, Randoop classifies a test that throws
  a <a href="https://docs.oracle.com/javase/specs/jls/se8/html/jls-11.html#jls-11.1.1">checked exception</a> as expected behavior.  You can override this default
  with the <a href="#option:checked-exception"><code>--checked-exception</code></a>
  command-line option; specify
  <code>--checked-exception=error</code>,
  <code>--checked-exception=expected</code>, or
  <code>--checked-exception=invalid</code>.
</li>
<li><code>OutOfMemoryError</code> or <code>StackOverflowError</code>. Options:
<a href="#option:oom-exception"><code>--oom-exception</code></a>
and <a href="#option:sof-exception"><code>--sof-exception</code></a>;
default invalid</li>
<li><code>NullPointerException</code> when <code>null</code> is passed as
  an argument to any method in the test.
Option: <a href="#option:npe-on-null-input"><code>--npe-on-null-input</code></a>; default expected
</li>
<li><code>NullPointerException</code> when only non-<code>null</code>
  values are provided as an argument.
Option: <a href="#option:npe-on-non-null-input"><code>--npe-on-non-null-input</code></a>; default invalid</li>
<li>Unchecked exceptions other than <code>OutOfMemoryError</code> and <code>NullPointerException</code>. Option:
<a href="#option:unchecked-exception"><code>--unchecked-exception</code></a>; default expected</li>
</ul>
<p>
Additional ERROR behaviors are described in the
<a href="#error_revealing_tests">error-revealing tests</a> section.
</p>

<p>
The default behavior for
<a href="#option:unchecked-exception"><code>--unchecked-exception</code></a> is to
treat throwing any unchecked exception as expected, normal behavior.  An
alternative would be to consider a test that throws
<a href="https://docs.oracle.com/javase/8/docs/api/java/lang/AssertionError.html">AssertionError</a>
as error-revealing.  However, a random test generator often supplies illegal
arguments (such as <code>null</code> to a method that requires a non-null
argument), and this approach will lead to false alarms in which Randoop
outputs an "error-revealing test" that misuses the software under test.
Depending on your needs, you can override Randoop's default.
</p>

<p>
A thrown exception is <em>not</em> considered a contract violation unless the
exception is
tagged as error behavior. This is because a method may have a precondition that
is unknown to Randoop.
For example, a binary search implementation might
require that its input is sorted.  Randoop should not mark the method
as buggy just because it throws an exception when Randoop passes it an
ill-formed unsorted array.  Randoop has no way of knowing each method's
precondition, so by default it assumes that any exception thrown by a
method is correct behavior in response to the values that it was passed.
You can customize how exceptions are considered by
<a href="#classifying_tests">assigning the exception behavior type</a>.
</p>

<p>
You can also provide specifications of your code to further help
Randoop classify tests; see the <a href="#checkrep">checkRep
mechanism</a>.
</p>


<h2 id="error_revealing_tests">Error-revealing tests</h2>

<p>
When Randoop includes a error-revealing test in file <code>ErrorTest.java</code>,
the test shows that the code
violates its specification or contract &mdash; some property that it is supposed to preserve.  For example, the test shown in
the <a href="#Introduction">Introduction</a>
creates a <code>TreeSet</code> that
violates <i>reflexivity of equality</i>:  namely, for every
object <code>o</code>, <code>o.equals(o)</code> should
return <code>true</code>.
The test reveals an error in the <code>TreeSet</code> constructor, which does
not properly check its arguments (and possibly a second error in the
<code>TreeSet.equals</code> method, which should always check if its argument
is the same object as itself and return <code>true</code> in such a case).
</p>

<p>
The test in the <a href="#Introduction">Introduction</a> is nicely
succinct: it shows a small number of method calls leading up to the
assertion violation. Because Randoop's generation is random, the actual
test revealing the error can be significantly longer, and contain many
irrelevant calls that are not necessary to reveal the contract violation.
You may wish to <a href="#minimize_failing_test_suite">minimize the test
case</a> to ease debugging.
</p>


<h3 id="kinds_of_errors">What kinds of errors does Randoop check for?</h3>  <!-- omit from toc -->

<p>
  When Randoop calls a method that creates an object, Randoop verifies that
  the object is well-formed.
  Currently, Randoop checks for the following contracts: </p>

<ul>
  <li>Contracts over <a href="https://docs.oracle.com/javase/8/docs/api/java/lang/Object.html#equals-java.lang.Object-">Object.equals()</a>:
    <ul>
      <li><i>Reflexivity:</i> <code>o.equals(o)</code> == <code>true</code> </li>
      <li><i>Symmetry:</i> <code>o1.equals(o2)</code> == <code>o2.equals(o1)</code> </li>
	<li><i>Transitivity:</i> <code>o1.equals(o2)</code> && <code>o2.equals(o3)</code> &rArr; <code>o1.equals(o3)</code> </li>
      <li><i>Equals to null:</i> <code>o.equals(null)</code> == <code>false</code> </li>
      <li>it does not throw an exception</li>
    </ul>
  </li>
  <li>Contracts over <a href="https://docs.oracle.com/javase/8/docs/api/java/lang/Object.html#hashCode--">Object.hashCode()</a>:
    <ul>
      <li><i>Equals and hashcode are consistent:</i> If <code>o1.equals(o2)==true</code>, then <code>o1.hashCode() == o2.hashCode()</code> </li>
      <li>it does not throw an exception</li>
    </ul>
  </li>
  <li>Contracts over <a href="https://docs.oracle.com/javase/8/docs/api/java/lang/Object.html#clone--">Object.clone()</a>:
    <ul>
      <li>it does not throw an exception, including <code>CloneNotSupportedException</code></li>
    </ul>
  </li>
  <li>Contracts over <a href="https://docs.oracle.com/javase/8/docs/api/java/lang/Object.html#toString--">Object.toString()</a>:
    <ul>
      <li>it does not throw an exception</li>
      <li>it does not return null</li>
    </ul>
  </li>
  <li>Contracts over <a href="https://docs.oracle.com/javase/8/docs/api/java/lang/Comparable.html">Comparable.compareTo()</a> and <a href="https://docs.oracle.com/javase/8/docs/api/java/util/Comparator.html#compare-T-T-">Comparator.compare()</a>:
    <ul>
      <li><i>Reflexivity:</i> <code>o.compareTo(o)</code> == 0  (implied by anti-symmetry)</li>
      <li><i>Anti-symmetry:</i> <code>sgn(o1.compareTo(o2))</code> == <code>-sgn(o2.compareTo(o1))</code> </li>
	<li><i>Transitivity:</i> <code>o1.compareTo(o2)>0</code> && <code>o2.compareTo(o3)>0</code> &rArr; <code>o1.compareTo(o3)>0</code> </li>
      <li><i>Substitutability of equals:</i> <code>x.compareTo(y)==0</code> &rArr; <code>sgn(x.compareTo(z)) == sgn(y.compareTo(z))</code></li>
      <li><i>Consistency with <code>equals()</code>:</i> <code>(x.compareTo(y)==0) == x.equals(y)</code> (this contract can be disabled)</li>
      <li>it does not throw an exception</li>
    </ul>
  </li>
  <li>Contracts over <code>checkRep()</code> (that is, any nullary method annotated with <a href="https://randoop.github.io/randoop/api/randoop/CheckRep.html"><code>@CheckRep</code></a>):
    <ul>
      <li>if its return type is <code>boolean</code>, it returns <code>true</code></li>
      <li>it does not throw an exception</li>
    </ul>
  </li>
</ul>

<p>
Violation of any of these contracts is highly likely to indicate an error.
</p>

<p>
You can add additional contracts to Randoop.
</p>


<h2 id="regression_tests">Regression tests</h2>

<p>
The tests in the <code>RegressionTest*.java</code> files record the current behavior
(values returned or exceptions thrown) of the classes under test.  These
tests assert that behavior, and they currently pass.  After you change your
code, you can run these regression tests, which will alert you if your
code changes affect the external behavior of the classes.
</p>

<p>
Here is an example of a regression test for
the TreeSet class: </p>

<pre class="code">// This test passes when executed
@Test
public void test10() throws Throwable {

  java.util.TreeSet var0 = new java.util.TreeSet();
  java.lang.Short var1 = new java.lang.Short((short)100);
  boolean var2 = var0.contains(var1);

  // Regression assertion (captures the current behavior of the code)
  org.junit.Assert.assertTrue(var2 == false);
}</pre>

<p>This test would fail if you introduced an error that caused <code>contains</code> to return true on an empty set. </p>

<p>
A regression test can also assert what exception is currently thrown,
and it will fail if the code is changed to no longer throw that exception.
</p>


<h3 id="regression_test_failures">Regression test failures</h3>

<p>
If a regression test fails, there are three possible causes.  You need to
debug the test failure to determine which is the cause, and then take the
appropriate action.
</p>
<ul>
  <li>
    You have introduced an error &mdash; your code changes are incorrect.<br />
    In this case, you should correct your mistake and re-run the test suite.
  </li>
  <li>
    You have intentionally changed the visible behavior of your program.  The
    regression test has corroborated the change.<br />
    In this case, you need to update the tests.  Alternately, you can just
    discard them and generate new ones.
  </li>
  <li>
    The tests are too sensitive, and they have failed even though you made
    an inconsequential change.  For example, maybe
    the tests depend on the order of elements in a hash
    table.<br />
    In this case, you need to re-run Randoop, informing it not to depend on
    observations that may vary from run to run.  You can use the
    <a href="#option:omitmethods"><code>--omitmethods</code></a> command-line
    option, or you can replace its behavior with a different implementation
    (such as a deterministic one or a mock) using the <a href="#map_calls"><code>map_calls</code> feature of the Randoop agent</a>.
    You can also see the techniques suggested in the paper
    <a href="http://homes.cs.washington.edu/~mernst/pubs/maintainable-tests-ase2011.pdf">Scaling Up Automated Test Generation</a>.
  </li>
</ul>

<p>
Usually, a change to your program causes many test failures, not just one.
This is because Randoop generates many tests for each part of your
program's functionality.  Don't panic!  In most cases, all of the failures
have the same cause.
</p>

<p>
You may wish to verify the cause of the failures.  A way to do this is to
change the part of the program, that you suspect is the cause, back to its
previous behavior.  Once you are satisfied that you understand the
failures, you can discard the tests and have Randoop generate new ones.
For example, suppose that you believe that all the test failures are caused
by a change to method <code>m</code>.  You can change <code>m</code> back to its
previous implementation and run the tests.  If they all succeed, you can
change <code>m</code> back to its new implementation and re-generate the tests.
(As an alternative to making a temporary change to your source code, you
can use
the <a href="#map_calls"><code>map_calls</code> feature of the Randoop
agent</a> to replace the new functionality by the old functionality.)
</p>

<h2 id="minimize">Minimizing a failing JUnit test suite</h2>

<p>
Randoop includes a minimizer that, given a failing JUnit test suite file,
produces a smaller one that fails in the same way as the original, having the
same failing assertions with the same stack trace. Minimized test suites should
contain test cases that are easier to understand and debug.
</p>
<ul>
  <li>Same failing assertions as in the original input test suite.</li>
  <li>Same stack trace produced by failing assertions.</li>
</ul>

<p>
The minimizer works by removing and simplifying methods and statements in its
input file, without changing the test suite's failure behavior. Additionally,
the minimizer can be used with any JUnit test suite, making it useful for
minimizing failing tests that Randoop did not create.
</p>

<p>
To minimize all failing tests in <code>ErrorTest1.java</code>, run
Randoop as follows:
</p>
<pre class="code">
java -ea -cp bin:randoop-all-3.1.5.jar randoop.main.Main minimize --suitepath=~/ErrorTest1.java --suiteclasspath=~/commons-lang.jar --testsuitetimeout=30
</pre>

<p>
In the example above, the output file produced by the minimizer would be named
<code>ErrorTest1Minimized.java</code> and the main class would be named
<code>ErrorTest1Minimized</code>. In general, the minimizer will produce a Java file
named <code><em>InputTestSuite</em>Minimized.java</code> where
<code><em>InputTestSuite</em>.java</code> is the name of the file being minimized. The main
class within the Java file will be named <code>InputTestSuiteMinimized</code>.
</p>

<p>
It is desirable for the minimizer to retain both the original error-revealing test suite and
the minimized test suite. This is because the minimizer may simplify a test suite in such a
way that important information is lost. For example, when a test case fails due to a
<code>NullPointerException</code>, the minimizer can replace the right hand side of an
expression with the value <code>null</code>. This is sometimes an oversimplification.

</p>

<p>
  See the documentation for the
  <a href="#optiongroup:Test-case-minimization-options">command-line options for failing test suite minimization</a>.
</p>


<h1 id="customize">Customizing Randoop's behavior to your application</h1>

<p>
If you run Randoop without any command-line arguments or customizations to
your environment, it will produce helpful tests.  However, Randoop will
produce much more helpful tests if you spend a little bit of time to tell
Randoop about your application, and that is how we recommend using Randoop.
</p>


<h2 id="command-line-options">Command-line options</h2>

<!-- start options doc (DO NOT EDIT BY HAND) -->
<ul>
  <li id="optiongroup:Code-under-test:--which-methods-may-be-called-by-a-test">Code under test:  which methods may be called by a test
      <ul>
            <li id="option:testclass"><b>--testclass=</b><i>string</i> <code>[+]</code>.
             The fully-qualified name of a class to test; for example, <code>--testclass=java.util.TreeSet
 </code>. All of its methods are methods under test. This class is tested in addition to any
 specified using <code>--classlist</code>, and must be accessible from the package of the tests
 (set with <code>--junit-package-name</code>).
            <li id="option:classlist"><b>--classlist=</b><i>filename</i>.
             File that lists classes to test. All of their methods are methods under test.

 <p>In the file, each class under test is specified by its fully-qualified name on a separate
 line. See an <a href= "https://randoop.github.io/randoop/manual/class_list_example.txt">
 example</a>. These classes are tested in addition to any specified using <code>--testclass
 </code>. All classes must be accessible from the package of the tests (set with <code>
 --junit-package-name</code>).
            <li id="option:methodlist"><b>--methodlist=</b><i>filename</i>.
             File that lists methods to test.

 <p>In the file, each each method under test is specified on a separate line. The list of
 methods given by this argument augment any methods determined via the <code>--testclass</code>
 or <code>--classlist</code> option.

 <p>A constructor line begins with <code>"cons :"</code> followed by the classname, the string
 <code>&lt;init&gt;</code>, and the constructor's parameter types enclosed in parentheses. Methods are
 specified in a similar way. For example:

 <pre><code>
 cons : Type0.&lt;init&gt;(Type1, Type2, ..., TypeN)
 method : Type0.method_name(Type1, Type2, ..., TypeN)
 </code></pre>

 <p>Each <code>Type<i>i</i></code> must be fully-qualified (include package names).

 <p>See an <a href= "https://randoop.github.io/randoop/manual/method_list_example.txt">
 example</a>.
            <li id="option:omitmethods"><b>--omitmethods=</b><i>regex</i> <code>[+]</code>.
             A pattern that indicates methods that should not be included in generated tests. Randoop will
 not attempt to directly call methods whose <code>java.lang.reflect.Method.toString()</code> matches
 the regular expression given. This does not prevent indirect calls to such methods from other,
 allowed methods.

 <p>Randoop only calls methods that are specified by one of the <code>--testclass</code>, <code>
 -classlist</code>, or <code>--methodlist</code> command-line options; the purpose of <code>
 --omitmethods</code> is to override one of those other command-line options.

 <p>Note:

 <ul>
   <li>The regex is unanchored, so <code>^</code> or <code>$</code> may be needed to get the
       correct results.
   <li>If a method is inherited without an override, the pattern must match the superclass
       method.
 </ul>
            <li id="option:omitmethods-list"><b>--omitmethods-list=</b><i>filename</i>.
             A file containing a list of regular expressions that indicate methods that should not be
 included in generated tests. These patterns are used along with those provided with <code>
 --omitmethods</code>, and the default omissions.
            <li id="option:omit-field"><b>--omit-field=</b><i>string</i> <code>[+]</code>.
             A fully-qualified field name of a field to be excluded from test generation. An accessible
 field is used unless it is omitted by this or the <code>--omit-field-list</code> option.
            <li id="option:omit-field-list"><b>--omit-field-list=</b><i>filename</i>.
             File that contains fully-qualified field names to be excluded from test generation. An
 accessible field is used unless it is omitted by this or the <code>--omit-field</code> option.
            <li id="option:only-test-public-members"><b>--only-test-public-members=</b><i>boolean</i>.
             Restrict tests to only include public members of classes. Ordinarily, the setting of <code>
 --junit-package-name</code> and package accessibility is used to determine which members will
 be used in tests. Using this option restricts the tests to only use public members even if the
 class is a member of the same package as the generated tests. [default false]
            <li id="option:silently-ignore-bad-class-names"><b>--silently-ignore-bad-class-names=</b><i>boolean</i>.
             Ignore class names specified by user that cannot be found [default false]
            <li id="option:include-if-classname-appears"><b>--include-if-classname-appears=</b><i>regex</i>.
             Classes, one of which every test must use. Randoop will only output tests whose source code has
 at least one use of a member of a class whose name matches the regular expression.
            <li id="option:include-if-class-exercised"><b>--include-if-class-exercised=</b><i>filename</i>.
             File containing fully qualified names of classes that the tests must exercise. This option only
 works if Randoop is run using the <a
 href="https://randoop.github.io/randoop/manual/index.html#exercised-filter">exercised-class
 javaagent</a> to instrument the classes. A test is output only if it exercises at least one of
 the class names in the file. A test exercises a class if it executes any constructor or method
 of the class, directly or indirectly (the constructor or method might not appear in the source
 code of the test). Included classes may be abstract.
            <li id="option:ignore-flaky-tests"><b>--ignore-flaky-tests=</b><i>boolean</i>.
             If false, Randoop halts and gives diagnostics about flaky tests -- tests that behave
 differently on different executions. If true, Randoop ignores them and does not output them.

 <p>Use of this option is a last resort. Flaky tests are usually due to calling Randoop on
 side-effecting or nondeterministic methods, and a better solution is not to call Randoop on
 such methods. [default false]
      </ul>
  <li id="optiongroup:Which-tests-to-output">Which tests to output
      <ul>
            <li id="option:no-error-revealing-tests"><b>--no-error-revealing-tests=</b><i>boolean</i>.
             Whether to output error-revealing tests. Disables all output when used with <code>
 --no-regression-tests</code>. Restricting output can result in long runs if the default values
 of <code>--inputlimit</code> and <code>--timelimit</code> are used. [default false]
            <li id="option:no-regression-tests"><b>--no-regression-tests=</b><i>boolean</i>.
             Whether to output regression tests. Disables all output when used with <code>
 --no-error-revealing-tests</code>. Restricting output can result in long runs if the default
 values of <code>--inputlimit</code> and <code>--timelimit</code> are used. [default false]
            <li id="option:no-regression-assertions"><b>--no-regression-assertions=</b><i>boolean</i>.
             Whether to include assertions in regression tests. If false, then the regression tests contain
 no assertions (except that if the test throws an exception, it should continue to throw an
 exception of the same type). Tests without assertions can be used to exercise the code, but
 they do not enforce any particular behavior, such as values returned. [default false]
            <li id="option:check-compilable"><b>--check-compilable=</b><i>boolean</i>.
             Whether to check that generated sequences can be compiled. If true, the code for each generated
 sequence is compiled, and the sequence is only kept if the compilation succeeds without error.
 This check is useful because the assumptions in Randoop generation heuristics are sometimes
 violated by input methods, and, as a result, a generated test may not compile. This check does
 increases the runtime by approximately 50%. [default true]
            <li id="option:minimize-error-test"><b>--minimize-error-test=</b><i>boolean</i>.
             Flag indicating whether or not to automatically minimize error-revealing tests. Both original
 and minimized versions of each test class will be output. Minimization is automatically enabled
 when <code>--stop-on-error-test</code> is set. Setting this option is not recommended when the
 number of error-revealing tests is expected to be greater than 100. [default false]
      </ul>
  <li id="optiongroup:Test-classification">Test classification
      <ul>
            <li id="option:checked-exception"><b>--checked-exception=</b><i>enum</i>.
             If a test throws a checked exception, should it be included in the error-revealing test suite
 (value: ERROR), regression test suite (value: EXPECTED), or should it be discarded (value:
 INVALID)? [default EXPECTED]
<ul>
  <li><b>ERROR</b> Occurrence of exception reveals an error
  <li><b>EXPECTED</b> Occurrence of exception is expected behavior
  <li><b>INVALID</b> Occurrence of exception indicates an invalid test
</ul>

            <li id="option:unchecked-exception"><b>--unchecked-exception=</b><i>enum</i>.
             If a test throws an unchecked exception other than <code>OutOfMemoryError</code>, <code>
 StackOverflowError</code>, and <code>NullPointerException</code>, should the test be included
 in the error-revealing test suite (value: ERROR), regression test suite (value: EXPECTED), or
 should it be discarded (value: INVALID)?

 <p>The arguments <code>--npe-on-null-input</code>, <code>--npe-on-non-null-input</code>, <code>
 --oom-exception</code>, and <code>--sof-exception</code> handle special cases of unchecked
 exceptions. [default EXPECTED]
<ul>
  <li><b>ERROR</b> Occurrence of exception reveals an error
  <li><b>EXPECTED</b> Occurrence of exception is expected behavior
  <li><b>INVALID</b> Occurrence of exception indicates an invalid test
</ul>

            <li id="option:npe-on-null-input"><b>--npe-on-null-input=</b><i>enum</i>.
             If a test that passes <code>null</code> as an argument throws a <code>NullPointerException
 </code>, should the test be be included in the error-revealing test suite (value: ERROR),
 regression test suite (value: EXPECTED), or should it be discarded (value: INVALID)? [default EXPECTED]
<ul>
  <li><b>ERROR</b> Occurrence of exception reveals an error
  <li><b>EXPECTED</b> Occurrence of exception is expected behavior
  <li><b>INVALID</b> Occurrence of exception indicates an invalid test
</ul>

            <li id="option:npe-on-non-null-input"><b>--npe-on-non-null-input=</b><i>enum</i>.
             If a test that never passes <code>null</code> as an argument throws a <code>
 NullPointerException</code>, should the test be included in the error-revealing test suite
 (value: ERROR), regression test suite (value: EXPECTED), or should it be discarded (value:
 INVALID)? [default ERROR]
<ul>
  <li><b>ERROR</b> Occurrence of exception reveals an error
  <li><b>EXPECTED</b> Occurrence of exception is expected behavior
  <li><b>INVALID</b> Occurrence of exception indicates an invalid test
</ul>

            <li id="option:oom-exception"><b>--oom-exception=</b><i>enum</i>.
             If a test throws an <code>OutOfMemoryError</code> exception, should it be included in the
 error-revealing test suite (value: ERROR), regression test suite (value: EXPECTED), or should
 it be discarded (value: INVALID)? [default INVALID]
<ul>
  <li><b>ERROR</b> Occurrence of exception reveals an error
  <li><b>EXPECTED</b> Occurrence of exception is expected behavior
  <li><b>INVALID</b> Occurrence of exception indicates an invalid test
</ul>

            <li id="option:sof-exception"><b>--sof-exception=</b><i>enum</i>.
             If a test throws a <code>StackOverflowError</code> exception, should it be included in the
 error-revealing test suite (value: ERROR), regression test suite (value: EXPECTED), or should
 it be discarded (value: INVALID)? [default INVALID]
<ul>
  <li><b>ERROR</b> Occurrence of exception reveals an error
  <li><b>EXPECTED</b> Occurrence of exception is expected behavior
  <li><b>INVALID</b> Occurrence of exception indicates an invalid test
</ul>

<<<<<<< HEAD
            <li id="option:specifications"><b>--specifications=</b><i>filename</i> <code>[+]</code>.
             Read JSON condition file to use specifications to control how tests are generated and
 classified.

 <ul>
   <li>
       <p>Param-conditions are pre-conditions on method/constructor calls, with test sequences
       where the condition fails being classified as <code>BehaviorType.INVALID</code>.
   <li>
       <p>Return-conditions are post-conditions on method/constructor calls, consisting of a
       guard and a property. If the inputs to the call satisfy the guard, then the property is
       checked after the call. If the property fails, the sequence is classified as <code>BehaviorType.ERROR</code>.
   <li>Throws-conditions are post-conditions on expected exceptions: if the inputs to the call
       satisfy the condition, when the exception is thrown the sequence is <code>BehaviorType.EXPECTED</code>, but, if it is not, the sequence is classified as <code>BehaviorType.ERROR</code>. If the throws-condition is not satisfied by the input, then ordinary
       classification is applied.
 </ul>

 See the User documentation for more details.
            <li id="option:fail-on-condition-error"><b>--fail-on-condition-error=</b><i>boolean</i>.
             Allow Randoop to fail if the Java condition text of a specification cannot be compiled. [default false]
=======
>>>>>>> 026c7f66
      </ul>
  <li id="optiongroup:Observer-methods">Observer methods
      <ul>
            <li id="option:observers"><b>--observers=</b><i>filename</i>.
             File containing side-effect-free observer methods. Specifying observers has 2 benefits: it
 makes regression tests stronger, and it helps Randoop create smaller tests.
      </ul>
  <li id="optiongroup:Limiting-test-generation">Limiting test generation
      <ul>
            <li id="option:timelimit"><b>--timelimit=</b><i>int</i>.
             Maximum number of seconds to spend generating tests.

 <p>Test generation stops when either the time limit (--timelimit) is reached, OR the number of
 generated sequences reaches the input limit (--inputlimit), OR the number of error-revealing
 and regression tests reaches the output limit (--outputlimit).

 <p>The default value is appropriate for generating tests for a single class in the context of a
 larger program, but is too small to be effective for generating tests for an entire program.

 <p>Note that if you use this option, Randoop is nondeterministic: it may generate different
 test suites on different runs. [default 100]
            <li id="option:outputlimit"><b>--outputlimit=</b><i>int</i>.
             The maximum number of regression and error-revealing tests to output. Test generation stops
 when either the time limit (--timelimit) is reached, OR the number of generated sequences
 reaches the input limit (--inputlimit), OR the number of error-revealing and regression tests
 reaches the output limit (--outputlimit).

 <p>In the current implementation, the number of tests in the output can be substantially
 smaller than this limit.

 <p>If there is no output, this limit has no effect. There is no output when using either <code>
 --dont-output-tests</code> or <code>--no-error-revealing-tests</code> together with <code>
 --no-regression-tests</code>. [default 100000000]
            <li id="option:inputlimit"><b>--inputlimit=</b><i>int</i>.
             Maximum number of test method candidates generated internally. Test generation stops when
 either the time limit (--timelimit) is reached, OR the number of generated sequences reaches
 the input limit (--inputlimit), OR the number of error-revealing and regression tests reaches
 the output limit (--outputlimit). The number of tests output will be smaller than then number
 of test candidates generated, because redundant and illegal tests will be discarded. [default 100000000]
            <li id="option:maxsize"><b>--maxsize=</b><i>int</i>.
             Do not generate tests with more than this many statements. [default 100]
            <li id="option:stop-on-error-test"><b>--stop-on-error-test=</b><i>boolean</i>.
             Stop generation once an error-revealing test has been generated. [default false]
      </ul>
  <li id="optiongroup:Values-used-in-tests">Values used in tests
      <ul>
            <li id="option:null-ratio"><b>--null-ratio=</b><i>double</i>.
             Use null with the given frequency as an argument to method calls.

 <p>For example, a null ratio of 0.05 directs Randoop to use <code>null</code> as an input 5
 percent of the time when a non-<code>null</code> value of the appropriate type is available.

 <p>Unless --forbid_null is true, a <code>null</code> value will still be used if no other value
 can be passed as an argument even if --null-ratio=0.

 <p>Randoop never uses <code>null</code> for receiver values. [default 0.05]
            <li id="option:forbid-null"><b>--forbid-null=</b><i>boolean</i>.
             Do not use <code>null</code> as input to methods or constructors, even when no other argument
 value can be generated.

 <p>If true, Randoop will not generate a test when unable to find a non-null value of
 appropriate type as an input. This could result in certain class members being untested. [default false]
            <li id="option:literals-file"><b>--literals-file=</b><i>string</i> <code>[+]</code>.
             A file containing literal values to be used as inputs to methods under test, or "CLASSES".

 <p>Literals in these files are used in addition to all other constants in the pool. For the
 format of this file, see documentation in class <code>randoop.reflection.LiteralFileReader</code>.
 The special value "CLASSES" (with no quotes) means to read literals from all classes under
 test.
            <li id="option:literals-level"><b>--literals-level=</b><i>enum</i>.
             How to use literal values that are specified via the <code>--literals-file</code> command-line
 option. See: <code>ClassLiteralsMode</code>. [default CLASS]
<ul>
  <li><b>NONE</b> do not use literals specified in a literals file
  <li><b>CLASS</b> a literal for a given class is used as input only to methods of that class
  <li><b>PACKAGE</b> a literal is used as input to methods of any classes in the same package
  <li><b>ALL</b> each literal is used as input to any method under test
</ul>

            <li id="option:string-maxlen"><b>--string-maxlen=</b><i>int</i>.
             Maximum length of strings in generated tests, including in assertions. Strings longer than 65KB
 (or about 10,000 characters) may be rejected by the Java compiler, according to the Java
 Virtual Machine specification. [default 10000]
      </ul>
  <li id="optiongroup:Varying-the-nature-of-generated-tests">Varying the nature of generated tests
      <ul>
            <li id="option:alias-ratio"><b>--alias-ratio=</b><i>double</i>.
             Try to reuse values from a sequence with the given frequency. If an alias ratio is given, it
 should be between 0 and 1.

 <p>A ratio of 0 results in tests where each value created within a test input is typically used
 at most once as an argument in a method call. A ratio of 1 tries to maximize the number of
 times values are used as inputs to parameters within a test. [default 0.0]
            <li id="option:small-tests"><b>--small-tests=</b><i>boolean</i>.
             Favor shorter sequences when assembling new sequences out of old ones.

 <p>Randoop generates new tests by combining old previously-generated tests. If this option is
 given, tests with fewer calls are given greater weight during its random selection. This has
 the overall effect of producing smaller JUnit tests. [default false]
            <li id="option:clear"><b>--clear=</b><i>int</i>.
             Clear the component set each time it contains the given number of inputs.

 <p>Randoop stores previously-generated tests in a "component" set, and uses them to generate
 new tests. Setting this variable to a small number can sometimes result in a greater variety of
 tests generated during a single run. [default 100000000]
      </ul>
  <li id="optiongroup:Outputting-the-JUnit-tests">Outputting the JUnit tests
      <ul>
            <li id="option:testsperfile"><b>--testsperfile=</b><i>int</i>.
             Maximum number of tests to write to each JUnit file [default 500]
            <li id="option:error-test-basename"><b>--error-test-basename=</b><i>string</i>.
             Base name (no ".java" suffix) of the JUnit file containing error-revealing tests [default ErrorTest]
            <li id="option:regression-test-basename"><b>--regression-test-basename=</b><i>string</i>.
             Base name (no ".java" suffix) of the JUnit file containing regression tests [default RegressionTest]
            <li id="option:junit-package-name"><b>--junit-package-name=</b><i>string</i>.
             Name of the package for the generated JUnit files. When the package is the same as the package
 of a class under test, then package visibility rules are used to determine whether to include
 the class or class members in a test. Tests can be restricted to public members only by using
 the option <code>--only-test-public-members</code>. [default ]
            <li id="option:junit-before-each"><b>--junit-before-each=</b><i>string</i>.
             Name of file containing code text to be added to the <a
 href="http://junit.sourceforge.net/javadoc/org/junit/Before.html"><code>@Before</code>
 </a>-annotated method of each generated test class. Code is uninterpreted, and, so, is not run
 during generation. Intended for use when run-time behavior of classes under test requires setup
 behavior that is not needed for execution by reflection. (The annotation <code>@Before</code>
 is JUnit 4, and <code>@BeforeEach</code> is JUnit 5.)
            <li id="option:junit-after-each"><b>--junit-after-each=</b><i>string</i>.
             Name of file containing code text to be added to the <a
 href="http://junit.sourceforge.net/javadoc/org/junit/After.html"><code>@After</code>
 </a>-annotated method of each generated test class. Intended for use when run-time behavior of
 classes under test requires tear-down behavior that is not needed for execution by reflection.
 Code is uninterpreted, and, so, is not run during generation. (The annotation <code>@After
 </code> is JUnit 4, and <code>@AfterEach</code> is JUnit 5.)
            <li id="option:junit-before-all"><b>--junit-before-all=</b><i>string</i>.
             Name of file containing code text to be added to the <a
 href="http://junit.sourceforge.net/javadoc/org/junit/BeforeClass.html"><code>@BeforeClass
 </code></a>-annotated method of each generated test class. Intended for use when run-time
 behavior of classes under test requires setup behavior that is not needed for execution by
 reflection. Code is uninterpreted, and, so, is not run during generation. (The annotation
 <code>@BeforeClass</code> is JUnit 4, and <code>@BeforeAll</code> is JUnit 5.)
            <li id="option:junit-after-all"><b>--junit-after-all=</b><i>string</i>.
             Name of file containing code text to be added to the <a
 href="http://junit.sourceforge.net/javadoc/org/junit/AfterClass.html"><code>@AfterClass</code>
 </a>-annotated method of each generated test class. Intended for use when run-time behavior of
 classes under test requires tear-down behavior that is not needed for execution by reflection.
 Code is uninterpreted, and, so, is not run during generation. (The annotation <code>@AfterClass
 </code> is JUnit 4, and <code>@AfterAll</code> is JUnit 5.)
            <li id="option:junit-output-dir"><b>--junit-output-dir=</b><i>string</i>.
             Name of the directory to which JUnit files should be written
            <li id="option:dont-output-tests"><b>--dont-output-tests=</b><i>boolean</i>.
             Run test generation without output. May be desirable when running with a visitor.

 <p>NOTE: Because there is no output, the value of <code>--outputlimit</code> will never be met,
 so be sure to set <code>--inputlimit</code> or <code>--timelimit</code> to a reasonable value
 when using this option. [default false]
            <li id="option:junit-reflection-allowed"><b>--junit-reflection-allowed=</b><i>boolean</i>.
             Whether to use JUnit's standard reflective mechanisms for invoking tests. JUnit's reflective
 invocations can interfere with code instrumentation, such as by the DynComp tool. If that is a
 problem, then set this to false and Randoop will output tests that use direct method calls
 instead of reflection. The tests will include a <code>main</code> method and will execute
 methods and assertions, but won't be JUnit suites. [default true]
      </ul>
  <li id="optiongroup:Runtime-environment">Runtime environment
      <ul>
            <li id="option:system-props"><b>-D</b> <b>--system-props=</b><i>string</i> <code>[+]</code>.
             Specify system properties to be set (similar to java -Dx=y)
            <li id="option:capture-output"><b>--capture-output=</b><i>boolean</i>.
             Capture all output to stdout and stderr [default false]
      </ul>
  <li id="optiongroup:Controlling-randomness">Controlling randomness
      <ul>
            <li id="option:randomseed"><b>--randomseed=</b><i>int</i>.
             The random seed to use in the generation process. Note that Randoop is deterministic: running
 it twice will produce the same test suite, so long as the program under test is deterministic.
 If you want to produce multiple different test suites, run Randoop multiple times with a
 different random seed. [default 0]
      </ul>
  <li id="optiongroup:Logging,-notifications,-and-troubleshooting-Randoop">Logging, notifications, and troubleshooting Randoop
      <ul>
            <li id="option:noprogressdisplay"><b>--noprogressdisplay=</b><i>boolean</i>.
             Do not display progress update message to console [default false]
            <li id="option:progressinterval"><b>--progressinterval=</b><i>long</i>.
             Display progress message every &lt;int&gt; milliseconds [default 5000]
            <li id="option:debug-checks"><b>--debug-checks=</b><i>boolean</i>.
             Perform expensive internal checks (for Randoop debugging) [default false]
            <li id="option:log"><b>--log=</b><i>filename</i>.
             Name of a file to which to log lots of information. If not specified, no logging is done.
      </ul>
  <li id="optiongroup:Advanced-extension-points">Advanced extension points
      <ul>
            <li id="option:visitor"><b>--visitor=</b><i>string</i> <code>[+]</code>.
             Install the given runtime visitor. See class randoop.ExecutionVisitor.
      </ul>
  <li id="optiongroup:Threading-and-timeouts">Threading and timeouts
      <ul>
            <li id="option:usethreads"><b>--usethreads=</b><i>boolean</i>.
             If true, Randoop executes each test in a separate thread and kills tests that take too long to
 finish. Tests killed in this manner are not reported to the user.

 <p>Use this option if Randoop does not terminate is usually due to execution of code under test
 that results in an infinite loop. The downside of this option is a BIG (order-of-magnitude)
 decrease in generation speed. The tests are not run in parallel, merely in isolation. [default true]
            <li id="option:timeout"><b>--timeout=</b><i>int</i>.
             After this many milliseconds, a non-returning method call, and its associated test, are stopped
 forcefully. Only meaningful if --usethreads is also specified. [default 5000]
      </ul>
  <li id="optiongroup:Test-case-minimization-options">Test case minimization options
      <ul>
            <li id="option:suitepath"><b>--suitepath=</b><i>string</i>.
             File containing the JUnit test suite to be minimized
            <li id="option:suiteclasspath"><b>--suiteclasspath=</b><i>string</i>.
             Classpath that includes dependencies needed to compile and run the JUnit test suite being
 minimized.
            <li id="option:testsuitetimeout"><b>--testsuitetimeout=</b><i>int</i>.
             The maximum number of seconds allowed for the entire test suite to run. [default 30]
            <li id="option:verboseminimizer"><b>--verboseminimizer=</b><i>boolean</i>.
             Output verbose output to standard output if true. [default false]
      </ul>
</ul>

<code>[+]</code> marked option can be specified multiple times
<!-- end options doc -->


<h2 id="map_calls">Avoiding calls to specific methods</h2>

<p>
The code under test may make calls to certain methods that you do not want
Randoop to execute.  Two examples are <code>System.exit</code> (which will
terminate not just the target program but also Randoop!) and methods that
require user interaction, such as popping up a modal dialog box.
</p>

<p>
You can prevent Randoop from calling certain methods in the code under
test, by using the
<code>--omitmethods=regexp</code> command-line option.
</p>

<p>
Alternately, you can provide a different implementation of a method that will be used
when running under Randoop.  Randoop transforms the code under test,
replacing each call to a undesired method by a call to a new implementation
that you provide.
</p>

<p>
To transform calls to undesired methods, use the Java agent in the
<code>mapcall-3.1.5.jar</code>
file (either in the unzipped distribution file, or downloaded from the
<a href="https://github.com/randoop/randoop/releases/latest">latest release</a>).
Then use this file pass the following command-line option to <code>java</code> when running Randoop:
</p>
<pre>
    -javaagent:$(RANDOOP_PATH)/mapcall-3.1.5.jar=--map_calls=map_calls.txt
</pre>
<p>
(<b>Note:</b> If you supply the <code>-javaagent</code> option to <code>java</code>
when running Randoop, and there is any chance that Randoop may spawn
another process (for example, if the <code>--compare-checks</code> command-line
option is specified), then then you should also specify the
<code>--agent</code> argument to Randoop.)
</p>

<p>
You need to supply the <code>map_calls.txt</code> file, and also a definition
of the replacement methods.  When you run the generated tests, you will
also need to supply the same <code>-javaagent:...</code> argument.  (In the
future, Randoop may provide a way to generate standalone tests even when
generating tests using the <code>-javaagent:...</code> argument.)
</p>

<p>
The <code>map_calls.txt</code> file consists of sections, where each section
has the format
</p>
<pre>
class-regex
  old-method-name (arg-type, ...) new-class-name
  old-method-name (arg-type, ...) new-class-name
  ...
</pre>

<p>
Each section gives a regular expression that matches class names, and one or
more replacements that will be done in classes that match the regexp.  The
replacement is the fully-qualified method name, fully-qualified argument
types, and a new class name.  A call to the old method will be replaced by
a call to a method with identical name and arguments in the new class.
</p>

<p>
Blank lines and <code>//</code> comments are ignored in the
<code>map_calls.txt</code> file.
</p>

<p>
See an <a href="map_calls_example.txt">example map_calls.txt</a> file and
an <a href="RandoopMappedCalls.java.txt">example definition of replacement
methods</a>.
</p>


<h3 id="determining-calls-to-map">Determining which calls to place in the map_calls file</h3>

<p>
If Randoop is calling methods that it should not (for example, while
generating tests, a dialog box pops up), then you need to add more calls to
you map_calls file.  While the dialog box is displayed, determine which
calls are executing by examining the stack trace.  On Unix this can be done
by typing <code>Ctrl-\</code> (hold down the Control key, then press the
Backslash key).
</p>

<p>
To determine the specific method, examine the application's code where it
calls the method that puts up the box (or other unwanted activity).  If it
is a virtual call, the map must specify the name of the type used in the
call.
</p>


<h2 id="specifying-behavior">Specifying the behavior of your code</h2>

<p>
You can provide a specification of the behavior of your code.  Randoop will use the specification to better classify method calls as error-revealing, expected behavior, or invalid.
</p>

<p>
You can specify both <a href="#method-specifications">the behavior of methods and constructors</a>, and <a href="#representation-invariants">representation invariants for classes</a>.
</p>


<h3 id="method-specifications">Method specifications</h3>

<p>
A specification of a method (including constructors) indicates the circumstances when the method can be called, and how it should behave when called.
The <code>--specifications=file</code>
command-line option names a file containing the method specifications.
The file format is a JSON list with elements that are the serialized form of the
<a href="../api/randoop/condition/specification/OperationSpecification.html">OperationSpecification</a>
class.
An <a href="condition_spec_json_example.txt">example specification file</a>, which
provides specifications for an example class <code><a href="net_connection_java.txt">net.Connection</a></code>.
The serialized form is described below, with more detail in the <a href="../api/randoop/condition/specification/OperationSpecification.html">API documentation</a>.
</p>

<p>
This section uses the following terminology:
</p>
<ul>
  <li>A <em>guard</em> is a Boolean expression that is evaluated in the pre-state &mdash; that is, before a method starts to execute.</li>
  <li>A <em>property</em> is a Boolean expression that is evaluated in the post-state &mdash; that is, after a method has finished executing.</li>
</ul>
<p>
The expression for a guard or property may not throw an exception.
</p>

<p>
A method specification consists of the method signature,
parameter names, a list of pre-conditions, a list of (normal) post-conditions, and a list of throws-conditions (exceptional post-conditions).
Parts of the specification are optional, details are given below.
</p>


<h4 id="method-signatures">Method signatures</h4>

<p>
A method signature uniquely describes a method.
It consists of the declaring class, method
name, and parameter types.
Types are given in the format used by
<a href="http://docs.oracle.com/javase/8/docs/api/java/lang/Class.html#getName--"><code>Class.forName()</code></a>; for example, member classes are set off with "<code>$</code>", as in <code>pkg.Class$InnerClass</code>.
</p>

<p>
The method signature is given as a JSON object with fields <code>classname</code>,
<code>name</code>, and <code>parameterTypes</code>,
all of which are required.
For instance, the method <code>net.Connection.send(int)</code> is represented as
</p>

<pre><code>
  {
    "classname": "net.Connection",
    "name": "send",
    "parameterTypes": [ "int" ]
  }
</code></pre>


<h4 id="parameter-names">Parameter names</h4>

<p>
A guard is a boolean expression that can use the formal parameters (including
the receiver); a property can also refer to the return value.
These expressions may use default names for the receiver (<code>receiver</code>)
and the return value (<code>result</code>), but the specification must
name the method parameters; for example:
</p>

<pre><code>
  { "parameters": [ "code" ] }
</code></pre>

<p>
indicates that the single formal parameter of the method is referred to by
the name <code>code</code>, and that the defaults will be used for receiver
and return value.
</p>

<p>
Optionally, you may specify a name for the receiver and for the return
value.  For example:
</p>

<pre><code>
  {
    "parameters": [ "code" ],
    "receiverName": "target",
    "returnName": "returnValue"
  }
</code></pre>


<h4 id="condition-details">Specifying conditions</h4>

<p>
The specification contains 3 lists of conditions, one for each different type of condition.
</p>

<dl>
  <dt><i>Pre-condition</i></dt>
  <dd>
  <p>
  A <i>pre-condition</i> indicates a requirement that must be satisfied
  by the caller.  If the caller does not satisfy the pre-condition,
  then the call is invalid.  A pre-condition is a guard:  a boolean
  expression evaluated before the call occurs.
  </p>

  <p>
  A pre-condition is written as a JSON object with a field
  <code>guard</code>, which is minimally the text of the expression.
  To specify that the argument to a call to <code>net.Connection.send(int)</code>
  must be positive, you could write the condition
  </p>

  <pre><code>
    {
      "description": "the code must be positive",
      "guard": "code &gt; 0"
    }
  </code></pre>

  <p>
  The condition has an optional field <code>description</code>
  that Randoop will use in comments in the generated tests.
  </p>

  <p>
  All pre-conditions are checked before a call is made to a method.
  This means that if we wanted a condition requiring both that the <code>Connection</code> is open and the code is nonnegative,
  then this could be written equivalently as a single pre-condition <code>receiver.isOpen() &amp;&amp; code &gt; 0</code> or
  as two pre-conditions <code>receiver.isOpen()</code> and <code>code &gt; 0</code>.
  </p>
  </dd>
</dl>

<dl>
  <dt><i>(Normal) Post-condition</i></dt>
  <dd>
    <p>
    A post-condition indicates a requirement that must be satisfied by the method
    implementation. A normal postcondition indicates what values the method
    returns. If the caller satisfies the method's pre-condition and the method
    returns normally (without throwing an exception), then the post-condition
    must be satisfied or else the method is buggy.  If an exception is thrown,
    the ordinary rules are used to classify the call.
    </p>

    <p>
    You specify a normal post-condition as guard-property pair.
    (A property is given using the same format as a guard.)
    In the example file, the method <code>net.Connection.receive()</code> has
    the post-condition
    </p>

  <pre><code>
    {
      "guard": "true",
      "property": "result &gt;= 0",
      "description": "returns non-negative received value"
    }
  </code></pre>

  <p>
  which requires that the return value always be non-negative.
  </p>

  <p>
  The guards of post-conditions are evaluated in the order that the post-conditions
  are listed. This means that we could have a list like
  </p>

  <pre><code>
    [
      {
        "guard": "!receiver.isOpen()",
        "property": "result == -1",
        "description": "if this is not open, return -1"
      },
      {
        "guard": "true",
        "property": "result &gt;= 0",
        "description": "otherwise, returns non-negative received value"
      }
    ]
  </code></pre>

  <p>
    that indicates the error-case should be tested first, followed by the
    general case that has the guard <code>true</code>.
  </p>

  </dd>
</dl>

<dl>
  <dt><i>Throws-condition</i></dt>
  <dd>
    <p>
    A post-condition indicates requirements that must be satisfied by the method
    implementation. A throws-condition is a post-condition that indicates an
    exception the method is expected to throw. If a call satisfies the guard of
    a throws-condition, the exception must be thrown or the method is buggy.
    </p>

    <p>
    You specify a throws-condition as a guard-exception pair.
    If a guard is satisfied, then the method is supposed to throw an exception
    of the named class, or a subclass of the named class.
    From the example file, the <code>net.Connection.open()</code> method has
    the throws-condition
    </p>

    <pre><code>
      {
        "guard": "receiver.isOpen()",
        "exception": "java.lang.IllegalStateException",
        "description": "throws IllegalStateException if the connection is already open"
      }
    </code></pre>

    <p>
    Similar to normal post-conditions, throws-conditions are given in a list.
    The list, however, is treated as a set (meaning unordered), and may contain
    duplicate guards and exceptions. This enables a method whose behavior is specified as
    </p>

    <pre><code>
      [
        {
          "guard": "a == null",
          "exception": "java.lang.NullPointerException",
          "description": "throws NullPointerException if a is null"
        },
        {
          "guard": "i &lt; 0",
          "exception": "java.lang.IndexOutOfBoundsException",
          "description": "throws IndexOutOfBoundsException if i is negative"
        }
      ]
    </code></pre>

    <p>
    to be considered as correct if, when called with <code>a==null</code> and
    <code>i==-1</code>, it throws either of the specified exceptions.
    </p>
  </dd>
</dl>


<h4 id="method-specification-syntax">Method specification syntax</h4>

<p>
Given these details, the full specification is specified as a JSON object as
</p>

<pre><code>
  {
    "operation": <i>operation-object</i>,
    "identifiers": <i>parameter-object</i>,
    "pre-conditions": <i>pre-condition-list</i>,
    "post-conditions": <i>normal-post-condition-list</i>,
    "throws-conditions": <i>throws-condition-list</i>
  }
</code></pre>

<p>
where only the <code>operation</code> field is required.
</p>

<h4 id="method-specification-evaluation-rules">Evaluation rules</h4>

<p>
Randoop classifies a test sequence according to its last method call.
</p>

<ol>
  <li>
    If the guard of any pre-condition is violated before the call, then Randoop
    classifies the method call as invalid and the sequence is discarded.
  </li>
  <li>
    If the guard of any throws-condition is satisfied before the call, the exception
    from the condition is added to a set <code>expected</code> of expected exceptions.
    If the call throws a checked exception, the sequence is classified as
    having expected behavior if the thrown exception is a member of the set
    <code>expected</code>, or is a subclass of a member
    of <code>expected</code>, and is otherwise classified as error-revealing.
    If the call terminates normally, the sequence is classified as error-revealing.
  </li>
  <li>
    If the guard of a normal-precondition is satisfied before the call, the property
    for the first satisfied guard is checked after the call.
    If the call terminates normally, the sequence is classifed as having
    expected behavior if the property is satisfied.
    Otherwise, the sequence is classified as error-revealing.
  </li>
  <li>
    If the method is inherited, the method call is also checked against all
    specifications of overriden methods in the inheritance chain.
    If the call is invalid by any specification, the sequence is classified as invalid.
    If the call is error-revealing by any specification, the sequence is classified as error-revealing.
    Otherwise, all specifications are satisfied and the sequence has expected behavior.
  </li>
  <li>
    Otherwise, the sequence is classified according to the
    rules of <a href="#classifying-tests">classifying tests</a>.
  </li>
</ol>

<p>
Randoop does no check of whether the guards are exhaustive or disjoint.
</p>

<p>
<b>[[TODO: discuss how Randoop ships with specifications for libraries such as the JDK.  (It should do so!)  Discuss how to augment and/or remove them.]]</b>
</p>


<h3 id="checkrep">Specifying representation invariant methods (such as <code>checkRep</code>)</h3>

<p>
The "representation invariant" of a class is a property that all
instances of the class must satisfy.  For example, a field might
contain a non-negative number, or two fields might contain lists of
the same length.
Sometimes, a program contains a method that checks the rep invariant,
for debugging purposes.
If the rep invariant is ever violated, the program has a bug.
</p>

<p>
By using the
<a href="../api/randoop/CheckRep.html"><code>@CheckRep</code></a>
annotation (don't forget to <code>import randoop.*</code>), you can
tell Randoop which methods in your classes under test are rep
invariant methods.  Randoop will call these methods; if the method
ever fails, Randoop outputs the test as a failing test.
</p>

<p>
A method annotated with <code>@CheckRep</code> must have one of two
allowed signatures:
</p>

<ul>

<li>A public instance method with no arguments and return
type <b>boolean</b>. In this case, Randoop will interpret a return
value of <code>true</code> as the rep invariant being satisfied, and a
return value of <code>false</code> <i>or</i> an exception escaping the
method as the rep invariant being violated.
</li>

<li>A public instance method with no arguments and return
type <b>void</b>. In this case, Randoop will interpret a normal return
(no exceptions) as the rep invariant being satisfied, and an
exception escaping the method as the rep invariant being violated.
</li>

</ul>

<h2 id="exercised-filter">Instrumenting classes for filtering tests on exercised-classes</h2>

<p>
  Randoop will ordinarily generate tests involving all accessible constructors,
  fields and methods of tests given using the <code>--testclass</code> and
  <code>--classlist</code> options.
  These can be restricted to tests that exercise the constructors and methods of
  classes from a different list given by using the
  <code>--include-if-class-exercised</code> option.
  However, for this option to work, the classes must be instrumented to indicate
  when they are exercised.
  To instrument classes for this filter, also use the <code>exercised-class-3.1.5.jar</code>
  by giving the following command-line option for java
</p>
<pre><code>
  -javaagent:$(RANDOOP_PATH)/exercised-class-3.1.5.jar
</code></pre>
<p>
  This will instrument any non-abstract constructor and method of loaded
  classes so that the use of a class can be detected.
  (The instrumentation is not done on any JDK or JUnit classes.)
  (The <code>exercised-class-3.1.5.jar</code> file can be found in the
    unzipped distribution archive, or can be downloaded from the
    <a href="https://github.com/randoop/randoop/releases/latest">latest release</a>.)
</p>

<h2 id="primitives">Specifying additional primitive values</h2>

<p>
By default, Randoop uses the following pool of primitive values as
inputs to methods:
</p>

<ul>
  <li><code>byte</code>: <code>-1</code>, <code>0</code> <code>1</code>,  <code>10</code>, <code>100</code></li>
  <li><code>short</code>: <code>-1</code>, <code>0</code> <code>1</code>,  <code>10</code>, <code>100</code></li>
  <li><code>int</code>: <code>-1</code>, <code>0</code> <code>1</code>,  <code>10</code>, <code>100</code></li>
  <li><code>long</code>: <code>-1</code>, <code>0</code> <code>1</code>,  <code>10</code>, <code>100</code></li>
  <li><code>float</code>: <code>-1</code>, <code>0</code> <code>1</code>,  <code>10</code>, <code>100</code></li>
  <li><code>double</code>: <code>-1</code>, <code>0</code> <code>1</code>,  <code>10</code>, <code>100</code></li>
  <li><code>char</code>: <code>'#'</code>, <code>' '</code>, <code>'4'</code>, <code>'a'</code></li>
  <li><code>java.lang.String</code>: <code>""</code>, <code>"hi!"</code></li>
</ul>

<p>This is the initial set of <i>seed</i> values used by Randoop: in
addition to the above values, any primitive value returned at runtime
from a method call under test may be later used as input to another
method call.</p>

<p>There are two ways of specifying additional seed values to Randoop.</p>

<ul>
<li><b>Command line.</b> An easy way to specify additional seed
values in to use the <code>--literals-file</code> command-line option to
either use literals from a file you specify or to read literals out of
the source code that Randoop is analyzing.</li>

<li><b>Programmatically.</b> You can declare a class that stores
primitive values, using the <code>@TestValue</code> annotation:

<ol>

  <li> Create a <b>public</b> class <i>C</i>, and import <code>randoop.*</code>.
  </li>

  <li> Declare one more more fields in <i>C</i> that hold the
       values you want to seed. Each field should:

    <ul>
      <li> include the <code>@TestValue</code> annotation,</li>
      <li> be declared <b><code>public</code></b> and <b><code>static</code></b>,</li>
      <li> be of a primitive (or <code>String</code>) type, or an array of primitives or <code>String</code>s, and</li>
      <li> be initialized to contain one or more seed values.</li>
    </ul>
  </li>

  <li> Include the class you created in the list of classes given to Randoop to test.</li>
</ol>

<p>Alternatively, you can simply add a <code>@TestValue</code> annotation
to a field in one of your classes under test, as long as it adheres to
the above requirements.</p>

<p>Below is an example helper class that demonstrates the use of the
@TestValue annotation. For Randoop to use the primitive values
described in the class, you would add this class to the list of
classes under test
(e.g. via the option <code>--testclass=example.TestValueExamples</code>).</p>

<pre class="code">
  package example;
  import randoop.*;

  public class TestValueExamples {

    @TestValue
    public static int i = 0;

    @TestValue
    public static boolean b = false;

    @TestValue
    public static byte by = 3;

    @TestValue
    public static char c = 'c';

    @TestValue
    public static long l = 3L;

    @TestValue
    public static float f = (float) 1.3;

    @TestValue
    public static double d = 1.4;

    @TestValue
    public static String s1 = null;

    @TestValue
    public static String s2 = "hi";

    @TestValue
    public static int[] a1 = new int[] { 1, 2, 3 };

  }
</pre>
</li>
</ul>

<h2 id="usethreads">Speeding up test generation</h2>

<p>
To increase the number of tests that Randoop generates in a given amount of
time, run Randoop with <code>--usethreads=false</code>. This will cause
Randoop to
use a single thread to execute all tests, and can speed up the tool by
an order of magnitude.
</p>

<p>
When running with <code>--usethreads=false</code> (the default), Randoop
executes each generated test in a separate thread.  This enables Randoop to
detect and discard non-terminating tests.  If you
set <code>--usethreads</code> to <code>false</code> and Randoop appears to
hang, it may be due to a randomly-generated test that is taking too long to
execute and cannot be killed by Randoop.  Also see the section
on <a href="#nontermination">Randoop non-termination</a>.
</p>


<h1 id="getting_help">Getting help</h1>

<p>You can get help on Randoop in the following ways:</p>

<ul>
<li><strong>Manual</strong>: what you are currently reading. </li>

<li><strong>Randoop's <code>help</code> command</strong>:  For help on
  usage, use Randoop's <code>help</code> command. To print Randoop's main help message, run:

<pre class="code">java -classpath $(RANDOOP_JAR) randoop.main.Main help</pre>

To print help for test generation (the <code>gentests</code> command), run:

<pre class="code">
java -ea -classpath $(RANDOOP_JAR) randoop.main.Main help gentests
</pre>

To also include unpublicized (due to being experimental or unsupported)
 options for a command, use the <code>--unpub</code> flag:

<pre class="code">
java -ea -classpath $(RANDOOP_JAR) randoop.main.Main help --unpub gentests
</pre>


</li>
<li><strong>Mailing list</strong>: If you don't find your question answered,
  email either <code>randoop-discuss@googlegroups.com</code> or
  <code>randoop-developers@googlegroups.com</code> with your question.
</li>
<li><strong>Bug reporting</strong>: If
  you have discovered a problem with Randoop, we would like to fix it.
  Please submit an issue to the
  <a href="https://github.com/randoop/randoop/issues"
  rel="nofollow">issue tracker</a>.
<br/>
  You should include enough information to
  enable the Randoop developers to reproduce the problem, which will make
  it easier for them to diagnose the problem, fix Randoop, and verify the
  fix.  This generally includes
  <ul>
    <li>the version of Randoop (please use the most recent released
  version, or the current version from the <a href="https://github.com/randoop/randoop">GitHub version control repository</a>),</li>
    <li>the exact commands you ran (we recommend using the <code>-ea</code> option to java when running Randoop, which makes diagnosis easier),</li>
    <li>the exact and complete output of the commands, and</li>
    <li>all the files that are necessary to run those commands.</li>
  </ul>
  If you encountered the problem while using the Maven plug-in,
  then please reproduce the problem from the command line, to help the
  Randoop developers find the underlying bug (or to isolate the problem to the plug-in).

</li>
</ul>


<h2 id="troubleshooting">Troubleshooting</h2>

<h3 id="cannot-find-main">Randoop does not run</h3>

<p>
  If the command to run Randoop has the output
</p>
<pre>
Cannot find or load randoop.main.Main
</pre>
<p>
then Randoop is not properly included in the classpath.
One possibility is that you have included the Randoop jar file in the path
specified by the <code>CLASSPATH</code> variable, but have given the location of
the classes-under-test with the <code>-classpath</code> option at the command line.
In this case, the <code>java</code> command will only use the classpath from
<code>-classpath</code>.
</p>

<p>
It is recommended that both Randoop and the classes under test be included as
the argument to the <code>-classpath</code> option to the <code>java</code> command.
It only makes sense to set <code>CLASSPATH</code> to run Randoop if the location
of classes-under-test will be the same each time you run it.
See the Java Tutorial on
<a href="https://docs.oracle.com/javase/tutorial/essential/environment/paths.html">path and classpaths</a>.
</p>

<p>
  If the command to run Randoop has the output
</p>
<pre>
Cannot find the Java compiler. Check that classpath includes tools.jar
</pre>
<p>
  then you have installed Java incorrectly.
  You perhaps have the JRE on your path before the JDK.
  Ensure that <code>JAVA_HOME</code> appears at the <em>front</em> of your path.
  If you run the Windows operating system, see the
  <a href="https://douglascayers.com/2015/05/30/how-to-set-custom-java-path-after-installing-jdk-8/">instructions for setting a custom Java path after installing JDK 8</a>.
</p>


<h3 id="no-class-found">Randoop cannot find class-under-test</h3>

<p>
  If when Randoop is run, something like the following is output
</p>
<pre>
No class found for type name "example.ExampleClass"
</pre>
<p>
  then the classes under test are not in the classpath.
  The most likely case is that you have not included the path to these classes.
  Otherwise, the classpath is not given properly.
  In particular, if you are running Randoop on Windows, parts of the classpath should be
  separated by a semi-colon ";" instead of the colon ":" shown in the examples
  in this document.
  See the Java Tutorial on
  <a href="https://docs.oracle.com/javase/tutorial/essential/environment/paths.html">paths and classpaths</a>
  for platform specific information on paths.
</p>


<h3 id="no-tests-created">Randoop does not create tests</h3>

<p>
If Randoop outputs
</p>
<pre>No tests were created. No JUnit class created.</pre>
<p>
then you need to change Randoop's parameters and re-run it.  You might give
Randoop more classes to analyze, a larger timeout, additional primitive
values, specific methods to avoid calling, or some other configuration
change.  See elsewhere in this manual for suggestions.
</p>


<h3 id="not-enough-tests-created">Randoop does not create enough tests</h3>

<p>
Randoop works <em>much</em> better if you provide information to it via
command-line arguments.  Spending just a little bit of effort may have a
big impact on Randoop's performance.  Find a test that you think Randoop
should be able to generate, and then provide Randoop with the needed
information, or consult with the Randoop developers.
</p>

<p>
Also see the section on <a href="#usethreads">speeding up test generation</a>.
</p>


<h3 id="nontermination">Randoop does not terminate</h3>

<p>
If Randoop does not terminate, that might be because Randoop is creating
tests that do not terminate (or that execute for a very long time).
Here are three ways to deal with the problem.
</p>
<ul>
  <li>
    Run Randoop with the command-line options <code>--usethreads=true
    --timeout=5000</code>.  This will cause Randoop to discard tests in
    which any directly-called method takes longer than 5 seconds to run.
  </li>
  <li>
    Determine which calls are executing by examining the stack trace.  On
    Unix this can be done by typing <code>Ctrl-\</code> (hold down the
    Control key, then press the Backslash key).  If the same methods appear
    in multiple such stack traces, then you
    can <a href="#specifying-methods">exclude them from consideration by
    Randoop</a> or <a href="#map_calls">prevent the JVM from calling the
    method</a>.
  </li>
  <li>
    If you suspect the problem may be a bug in Randoop, use the
    <code>--log=filename</code> command-line option, and either examine the
    log or send it to the Randoop developers for diagnosis.
  </li>
</ul>


<h3 id="nondeterminism">Randoop produces different output on different runs</h3>

<p>
Randoop is deterministic:  if you run it twice with the same arguments, it
will produce the identical test suite.  You can use the
<a href="#option:randomseed"><code>--randomseed</code></a> command-line
argument to make Randoop produce different tests.
</p>

<p>
If running Randoop twice produces different test suites, then there is
nondeterminism in your program.  Some ways to eliminate nondeterminism in a
sequential Java program are:
</p>

<ul>
  <li>
    Use
    <a href="https://docs.oracle.com/javase/8/docs/api/java/util/LinkedHashMap.html"><code>LinkedHashMap</code></a>
    and
    <a href="https://docs.oracle.com/javase/8/docs/api/java/util/LinkedHashSet.html"><code>LinkedHashSet</code></a>
    rather than HashMap and HashSet.
  </li>
  <li>
    Override hashCode(), so that your program does not use
    Object.hashCode() which is nondeterministic (it depends on when the
    garbage collector runs).  Also don't instantiate the Object class,
    as in <code>new Object()</code>; instead, use some class that overrides
    hashCode().
  </li>
  <li>
    Mitigate other sources of nondeterminism, such as always calling
    Arrays.sort on the result of File.listFiles.
  </li>
  <li>
    Don't depend on wall-clock or CPU time, either in your program or in
    Randoop (for example, by using the
    <a href="#option:timelimit"><code>--timelimit</code></a> command-line
    option).
  </li>
</ul>

<h3 id="flaky-tests">Randoop stopped because of a flaky test</h3>

<p>
Randoop extends previously-generated tests by adding new method calls to them.
If, in the new longer test, one of the embedded subtests throws an exception
(even though when previously run on its own the subtest passed),
then we say the test is <i>flaky</i>.
</p>

<p>
Flaky tests are usually due to global side effects, such as setting a
static field; a Randoop-generated test might set the field directly or call
a method that sets the field.
Such methods are not appropriate for randomly-generated
tests, and so you should not call Randoop on such methods.  Calling Randoop
on a method that side-effects local state, such as a field of the receiver
or of an argument, is fine.
</p>

<p>
If Randoop
encounters a flaky test, Randoop halts so that you can correct your
invocation of Randoop, excluding the global-side-effecting method from
consideration.  You can do so by passing the
<a href="#option:omitmethods"><code>--omitmethods</code></a> command-line
option.
</p>

<p>
To help you determine which method to omit, when logging is turned on
(using the <a href="#option:log"><code>--log</code></a> option) Randoop
logs the list of method calls and field manipulations since the
first execution of the subsequence where the exception occurred.
You should determine which of these methods affected global state, and then
exclude it by using the
<a href="#option:omitmethods"><code>--omitmethods</code></a> command-line
option.
</p>

<p>
If you find a flaky test that does not result from a method that side-effects
global state, then please help us improve Randoop by submitting an issue via the
<a href="https://github.com/randoop/randoop/issues" rel="nofollow">issue
tracker</a> to let us know what you encountered.
(Randoop already discards any test with a flaky occurrence of an
<code>OutOfMemoryError</code> or <code>StackOverflowError</code> as invalid.
Additional information can help us find other heuristics that avoid generating
flaky tests, or improve this documentation.)
</p>

<p>
If you are unable to determine which method caused the flaky tests and
exclude it using the
<a href="#option:omitmethods"><code>--omitmethods</code></a> command-line
option, then you can resort to the command-line argument
<a href="#option:ignore-flaky-tests"><code>--ignore-flaky-tests</code></a>
to discard the flaky tests.
This is a last resort because it is better to avoid generating flaky tests
rather than discarding them after generating them.
</p>


<h3 id="dependent-tests">Tests behave differently in isolation or when reordered</h3>

<p>
Another symptom of calling Randoop on methods that have global side effects, in
addition to <a href="#flaky-tests">flaky tests</a>, is
<a href="http://homes.cs.washington.edu/~mernst/pubs/test-independence-issta2014-abstract.html">dependent
tests</a>:  tests that behave differently depending on whether some other
test has already run.  For instance, test B might succeed if run after test
A, but fail if run on its own.
</p>

<p>
You can either always run Randoop's generated tests in the same order
(without performing test selection, prioritization, or parallelization),
or you can avoid calling Randoop on methods with global side effects as
described in the section on <a href="#flaky-tests">flaky tests</a>.
</p>

<p>
Another possible symptom is that if you run Randoop's tests and then your
original test suite, the original test suite might fail because of side
effects performed by Randoop's tests.
To avoid this problem, you can run Randoop's tests in a separate JVM, or
run Randoop's tests last, or avoid calling Randoop on methods with global
side effects as described in the section on <a href="#flaky-tests">flaky
tests</a>.
</p>


<!-- <h1 id="faq">FAQ: Frequently Asked Questions (and common problems)</h1> -->
<!-- <h2 id="q1">How do I determine what "helper" classes to add?</h2> -->
<!-- <h2 id="q2">Randoop generates many tests that look similar</h2> -->
<!-- <h2 id="q3">Randoop does not output any tests</h2> -->
<!-- <h2 id="q3">Randoop is hanging</h2> -->


<h1 id="credits">Credits</h1>

<p>
The following individuals have contributed code to Randoop:
Ayman Abdelghany,
Michael Ernst,
Waylon Huang,
Laura Inozemtseva,
Ren&eacute; Just,
Peter Kalauskas,
Ben Keller,
Carlos Pacheco,
Jeff Perkins,
Sai Zhang.
</p>

<p>
  The feedback of Randoop users has been very valuable.
  <!-- We are particularly grateful to
     ...
  Many others have also been generous with their feedback,
  for which we are also grateful.
  -->
</p>

<p>
If your name has been inadvertently omitted from this section,
please let us know so we can correct the oversight.
</p>


</body>
</html>

<!--  LocalWords:  Randoop's checkRep addFirst TreeSet ClassCastException util nullary CheckRep ExecutionVisitor LinkedHashMap LinkedHashSet HashMap HashSet listFiles hamcrest JUNITPATH
 -->
<!--  LocalWords:  synchronizedSet ProjectIdeas randoop classpath gentests txt
 -->
<!--  LocalWords:  usethreads testclass timelimit classlist myclasses hashcode
 -->
<!--  LocalWords:  RandoopTest hashCode NullPointerException Throwable boolean
 -->
<!--  LocalWords:  assertTrue javaagent regex arg TestValue TestValueExamples
 -->
<!--  LocalWords:  args gentest methodlist init inputlimit outputlimit maxsize
 -->
<!--  LocalWords:  maxlen testsperfile junit classname dir randomseed java ABB
 -->
<!--  LocalWords:  filewriter nonterminating omitmethods ea int TODO KB comm Dx
 -->
<!--  LocalWords:  Ctrl var regexp standalone JUnit JDK LinkedList API runtime
 -->
<!--  LocalWords:  enum NullPointerExceptions AssertionErrors dont nonexec JVM
 -->
<!--  LocalWords:  mem stdout stderr componentfile ser GZIPPED gz plugin covmap
 -->
<!--  LocalWords:  noprogressdisplay progressinterval filename cov ints expfile
 -->
<!--  LocalWords:  subsequences online unpub javac TypeN postcondition jarpath
 -->
<!--  LocalWords:  test1 o1 t1 s1 var0 arrayList0 Type0 Type1 Type2 o2 oom
 -->
<!--  LocalWords:  test10 var1 var2 s2 a1 ErrorTest RegressionTest o3 sgn
 -->
<!--  LocalWords:  npe a' c' subtests AssertionError basename myclasspath
 -->
<!--  LocalWords:  Comparator sof toradocu JSON Param unpublicized JRE Ren
 -->
<!--  LocalWords:  classpaths ExampleClass Ayman Abdelghany Waylon
 -->
<!--  LocalWords:  Inozemtseva Kalauskas
 --><|MERGE_RESOLUTION|>--- conflicted
+++ resolved
@@ -902,7 +902,6 @@
   <li><b>INVALID</b> Occurrence of exception indicates an invalid test
 </ul>
 
-<<<<<<< HEAD
             <li id="option:specifications"><b>--specifications=</b><i>filename</i> <code>[+]</code>.
              Read JSON condition file to use specifications to control how tests are generated and
  classified.
@@ -923,8 +922,6 @@
  See the User documentation for more details.
             <li id="option:fail-on-condition-error"><b>--fail-on-condition-error=</b><i>boolean</i>.
              Allow Randoop to fail if the Java condition text of a specification cannot be compiled. [default false]
-=======
->>>>>>> 026c7f66
       </ul>
   <li id="optiongroup:Observer-methods">Observer methods
       <ul>
