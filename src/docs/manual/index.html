<!DOCTYPE html>
<html xmlns="http://www.w3.org/1999/xhtml" lang="en" xml:lang="en">
<head>
<meta http-equiv="Content-Type" content="text/html; charset=utf-8" />
<meta http-equiv="X-UA-Compatible" content="IE=edge"/>
<link rel="stylesheet" href="stylesheets/main.css" type="text/css" />
<link rel="icon" type="image/png" href="https://randoop.github.io/randoop/images/randoop-logo.png" />
<title>Randoop Manual</title>
</head>
<body>

<img src="https://randoop.github.io/randoop/images/randoop-logo.png" alt="Randoop logo" style="float:right" />

<h1>Randoop Manual</h1> <!-- omit from toc -->

<p>
This is the manual for Randoop version 4.3.3, released May 2, 2024.
The Randoop homepage is
<a href="https://randoop.github.io/randoop/">https://randoop.github.io/randoop/</a>.
</p>

<p>Contents:</p>
<!-- start toc.  do not edit; run html-update-toc instead -->
<ul>
  <li><a href="#Introduction">Introduction</a>
    <ul>
      <li><a href="#typical_use">Typical use of Randoop</a></li>
    </ul></li>
  <li><a href="#getting_randoop">Installing Randoop</a></li>
  <li><a href="#running_randoop">Running Randoop</a></li>
  <li><a href="#generating_tests">Generating tests</a>
    <ul>
      <li><a href="#example_collections">Example: Generating tests for <code>java.util.Collections</code></a></li>
      <li><a href="#specifying-methods">Specifying methods, constructors, and fields that may appear in a test</a>
        <ul>
          <li><a href="#specifying-methods-command-line-options">Which methods Randoop will call</a></li>
        </ul></li>
      <li><a href="#classifying_tests">Classifying tests</a></li>
      <li><a href="#error_revealing_tests">Error-revealing tests</a></li>
      <li><a href="#regression_tests">Regression tests</a>
        <ul>
          <li><a href="#regression_test_failures">Regression test failures</a>
            <ul>
              <li><a href="#regression_test_failures_verify">Verifying the cause of regression test failures</a></li>
            </ul></li>
        </ul></li>
      <li><a href="#generation_stages">Stages of test generation, and limiting test generation</a></li>
    </ul></li>
  <li><a href="#minimize">Minimizing a failing JUnit test suite</a></li>
  <li><a href="#customize">Customizing Randoop's behavior to your application</a>
    <ul>
      <li><a href="#command-line-options">Command-line options</a></li>
      <li><a href="#replacecall">Avoiding calls to specific methods: the replacecall agent</a>
        <ul>
          <li><a href="#replacecall-load-exclusions">Replacement exclusions</a></li>
          <li><a href="#replacecall-replacement-definition">Defining replacements</a>
            <ul>
              <li><a href="#replacecall-replacement-implementation">Tips about implementing replacement classes</a></li>
            </ul></li>
        </ul></li>
      <li><a href="#specifying-behavior">Specifying expected code behavior</a>
        <ul>
          <li><a href="#spec-json-method-specifications">Method specifications</a>
            <ul>
              <li><a href="#spec-json-method-signatures">Method signatures</a></li>
              <li><a href="#spec-json-parameter-names">Formal parameter names</a></li>
              <li><a href="#spec-json-conditions">Specifying conditions</a></li>
              <li><a href="#method-specification-evaluation-rules">Evaluation rules</a></li>
            </ul></li>
          <li><a href="#checkrep">Specifying representation invariant methods (such as <code>checkRep</code>)</a></li>
        </ul></li>
      <li><a href="#test-specific-class">Testing a specific class or method</a>
        <ul>
          <li><a href="#covered-filter">Requiring tests to use a class: the covered-classes agent</a></li>
        </ul></li>
      <li><a href="#primitives">Specifying additional primitive values</a></li>
      <li><a href="#nondeterminism">Nondeterminism</a>
        <ul>
          <li><a href="#nondeterminism-source">Finding the source of nondeterminism</a></li>
          <li><a href="#nondeterminism-in-program-under-test">Nondeterministic program under test</a></li>
          <li><a href="#nondeterminism-changed-program">Changes to the program or its environment</a></li>
          <li><a href="#nondeterminism-bug-in-randoop">Debugging nondeterminism in Randoop</a></li>
        </ul></li>
    </ul></li>
  <li><a href="#getting_help">Getting help</a>
    <ul>
      <li><a href="#troubleshooting">Troubleshooting</a>
        <ul>
          <li><a href="#cannot-find-main">Randoop does not run</a></li>
          <li><a href="#no-class-found">Randoop cannot find a class-under-test</a></li>
          <li><a href="#not-enough-tests-created">Randoop does not create enough tests, or creates no tests</a></li>
          <li><a href="#nontermination">Randoop does not terminate</a></li>
          <li><a href="#different-output">Randoop produces different output on different runs</a></li>
          <li><a href="#flaky-tests">Randoop generated flaky tests</a></li>
          <li><a href="#regression-tests-do-not-pass">Randoop produces a regression test suite that does not pass</a></li>
          <li><a href="#dependent-tests">Tests behave differently in isolation or when reordered</a></li>
          <li><a href="#sigsegv">class has been compiled by a more recent version of the Java Runtime</a></li>
          <li><a href="#fatal-error-java-runtime">A fatal error is detected by the Java Runtime</a></li>
        </ul></li>
      <li><a href="#bug-reporting">Reporting a bug to the issue tracker</a></li>
    </ul></li>
  <li><a href="#credits">Credits</a></li>
</ul>
<!-- end toc -->

<p>
<a href="https://github.com/abb-iss/Randoop.NET">Randoop.NET</a> is a version of Randoop that works with Microsoft's .NET platform, such as the C# programming language.
</p>

<p>
There is a separate <a href="dev.html">Randoop Developer's Manual</a>.
</p>


<h1 id="Introduction">Introduction</h1>

<p> Writing tests is important, but difficult and time-consuming. Randoop
automatically generates unit tests for Java classes.
Randoop has had many
successful applications, especially with library classes (such as
java.util). Randoop is used at companies like ABB and Microsoft, and
on open-source
projects.
</p>

<p>
Here
is a <a href="https://junit.org/junit5/" rel="nofollow">JUnit</a> test case
generated by Randoop that reveals an error in OpenJDK (comments
added by hand): </p>

<pre class="code">

  // This test shows that the JDK collection classes
  // can create an object that is not equal to itself.
  @Test
  public static void test1() {

    LinkedList list = new LinkedList();
    Object o1 = new Object();
    list.addFirst(o1);

    // A TreeSet is an ordered collection. According to the API
    // documentation, this constructor call should throw a
    // ClassCastException because the list element is not Comparable. But
    // the constructor silently (and problematically) accepts the list.
    TreeSet t1 = new TreeSet(list);

    Set s1 = Collections.synchronizedSet(t1);

    // At this point, we have successfully created a set (s1)
    // that violations reflexivity of equality: it is not equal
    // to itself! This assertion fails at run time on OpenJDK.
    org.junit.Assert.assertEquals(s1, s1);
  }
</pre>

<p>
  Randoop outputs two kinds of tests:
</p>
<ul>
  <li>
    <b>error-revealing tests</b> that detect bugs in your current code, and
  </li>
  <li>
    <b>regression tests</b> that can be used to detect future bugs.
  </li>
</ul>


<h2 id="typical_use">Typical use of Randoop</h2>

<p>
Here is a typical way to use Randoop:
</p>

<ol>
  <li>
    If Randoop outputs any error-revealing tests, fix the underlying
    defects, then re-run Randoop and repeat until Randoop outputs no
    error-revealing tests.
  </li>
  <li>
    Add the regression tests to your project's test suite.
  </li>
  <li>Run the regression tests
    whenever you change your project.  These tests will notify you of
    changes to the behavior of your program.
  </li>
  <li>
    If any test fails, <a href="#minimize">minimize the test case</a>
    and then investigate the failure.
    <ul>
      <li>
        If a test failure indicates you have introduced a code defect, fix
        the defect.
      </li>
      <li>
        If a test failure indicates that the test was overly brittle or
        specific (for example, a method's output value has changed, but the
        new value is as acceptable as the old value), then disregard the
        test.
      </li>
    </ul>
    If you disregarded any test (or if you added new code that you would
    like to test), then re-run Randoop to generate a new regression test
    suite that replaces the old one.
  </li>
</ol>

<p>
The paper <a href="https://homes.cs.washington.edu/~mernst/pubs/maintainable-tests-ase2011-abstract.html">"Scaling up automated test generation: Automatically generating maintainable regression unit tests for programs"</a> gives additional tips for how to use Randoop-generated tests over the lifetime of a project.
</p>

<p>
A typical
programmer will only ever examine very few Randoop tests &mdash; when they
fail and reveal a bug or a regression failure &mdash; and then only
minimized versions of them.  A typical programmer will
never modify Randoop tests by hand.
</p>


<h1 id="getting_randoop">Installing Randoop</h1>

<p>
Randoop runs on a Java 8 or later JVM.
</p>

<p>
  Download and unzip the file
  <a href="https://github.com/randoop/randoop/releases/download/v4.3.3/randoop-4.3.3.zip"><code>randoop-4.3.3.zip</code></a>.
<!-- from the
  <a href="https://github.com/randoop/randoop/releases/latest">latest
    release</a>.
-->
<!--
  This zip archive contains the Randoop jar file
  <code>randoop-all-4.3.3.jar</code>, the Java agent jar files
  (<code>covered-class-4.3.3.jar</code> and
   <code>replacecall-4.3.3.jar</code>),
  and this documentation.
-->
  This manual uses <code>${RANDOOP_PATH}</code> to refer to
  the path of the unzipped archive,
  and <code>${RANDOOP_JAR}</code> to refer to
  the location of <code>randoop-all-4.3.3.jar</code>
  within the unzipped archive.
</p>

<p>
  Alternately, if you want to view or work with the <a href="https://github.com/randoop/randoop">source code</a>, follow the instructions in
  the <a href="dev.html#starting">Getting Started</a>
  section of the Randoop Developer's Manual.
</p>

<p>
  You may wish to join the <a href="https://groups.google.com/forum/#!forum/randoop-discuss">randoop-discuss@googlegroups.com</a> mailing list so that you are notified of new releases.
</p>


<h1 id="running_randoop">Running Randoop</h1>

<p>
Run Randoop by invoking its main class <code>randoop.main.Main</code>:
</p>

<pre class="code">
java randoop.main.Main <em>command</em> <em>args...</em>
</pre>

<p>
Randoop supports three commands:
</p>

<ul>
<li> <b>gentests</b> generates unit tests. For details,
see <a href="#generating_tests">Generating Tests</a>. Example use:

<pre class="code">
java -Xmx3000m -classpath <em>myclasspath</em>:${RANDOOP_JAR} randoop.main.Main gentests --testclass=java.util.TreeSet --output-limit=100
</pre>

(However, note that it is extremely unusual to use the <a href="#option:testclass"><code>--testclass</code></a> command-line argument to specify just one class under test.)
</li>

<li> <b>minimize</b> minimizes a failing JUnit test suite. For details,
see <a href="#minimize">Minimizing a failing JUnit test suite</a>.
Example use:

<pre class="code">
java -cp ${RANDOOP_JAR} randoop.main.Main minimize --suitepath=ErrorTest0.java --suiteclasspath=<em>myclasspath</em>
</pre>
</li>

<li> <b>help</b> prints out a usage message.
For details, see <a href="#getting_help">Getting Help</a>.
Example uses:

<pre class="code">
java -classpath ${RANDOOP_JAR} randoop.main.Main help
java -classpath ${RANDOOP_JAR} randoop.main.Main help gentests
java -classpath ${RANDOOP_JAR} randoop.main.Main help minimize
</pre>
</li>

</ul>

<p>
(On Windows, adjust the classpath, such as using semicolon instead of colon
as the separator.)
</p>


<!-- As of June 2023, all commits are on April 29 and 30, 2018. -->
<!-- https://github.com/5aab/randoop-maven-plugin -->

<!-- As of June 2023, this was last updated in May 2017. -->
<!-- <h2 id="maven-plugin">Maven plugin</h2>

<p>
Marian Zaplatynski created
a <a href="https://github.com/zaplatynski/randoop-maven-plugin">Maven
plugin for using Randoop</a>.  It enables you to generate and execute tests
for a program that uses the Maven build system.
</p>
-->

<!-- As of June 2023, last commit was in Dec 2012. -->
<!-- https://github.com/hascode/randoop-maven-plugin -->


<h1 id="generating_tests">Generating tests</h1>

<p>By default, Randoop generates and then outputs two kinds of unit
  tests, written to separate files.
</p>
<ul>
  <li><a href="#error_revealing_tests"><em>Error-revealing tests</em></a>
    are tests that fail when executed,
    indicating a potential error in one or more classes under test.
  </li>
  <li>
    <a href="#regression_tests"><em>Regression tests</em></a>
    are tests that pass when executed, and
    can be used to augment a regression test suite.
  </li>
</ul>
Other generated tests, classified as <em>invalid</em>, are discarded.

<p>
This section of the manual gives an
<a href="#example_collections">example</a> of how to run Randoop, then
describes
<a href="#classifying_tests">test classification</a>,
<a href="#error_revealing_tests">error-revealing tests</a>, and
<a href="#regression_tests">regression tests</a>,
and finally lists Randoop's <a href="#command-line-options">command-line options</a>. </p>


<h2 id="example_collections">Example: Generating tests for <code>java.util.Collections</code></h2>

<p>Imagine we want to generate tests for the
class <a href="https://docs.oracle.com/en/java/javase/17/docs/api/java.base/java/util/Collections.html"><code>java.util.Collections</code></a>.
(This example is a bit unrealistic!  More likely you would want to generate
tests for all of the JDK, or for parts of it like <code>java.lang</code>
and <code>java.util</code>.)
</p>

<p><strong>Randoop's tests only use
    classes you <a href="#specifying-methods">specify</a>.</strong> In order
to effectively test Collections, you should probably also specify some
helper classes, including classes that generate collections. For this
example, we will add <code>java.util.TreeSet</code> to the mix. </p>

<p>Create a file <code>myclasses.txt</code> that lists the names of the classes under test:
</p>
<pre class="code">java.util.Collections
java.util.TreeSet</pre>
<p>
and invoke Randoop as follows: </p>

<pre class="code">java -classpath ${RANDOOP_JAR} randoop.main.Main gentests --classlist=myclasses.txt --time-limit=60</pre>


<p>After 60 seconds, Randoop stops generating tests. The last thing Randoop prints out is the name of the JUnit files containing the tests it generated. You should see a message similar to the following: </p>

<pre class="code">Created file: my/home/directory/RegressionTest0.java
Created file: my/home/directory/RegressionTest.java
Created file: my/home/directory/ErrorTest0.java
Created file: my/home/directory/ErrorTest.java
done.</pre>
<p>
Randoop creates two different test suites, in classes
<code>ErrorTest</code> and <code>RegressionTest</code>. Compile and run the tests.
(The classpath should include the code under test, the generated tests, and
JUnit files <code>junit.jar</code> and <code>hamcrest-core.jar</code>.
Classes in <code>java.util.*</code> are always on the Java classpath, so the
<em>myclasspath</em> part is not needed in this particular example, but it is
shown because you will usually need to supply it.)
</p>

<pre class="code">export JUNITPATH=.../junit.jar:.../hamcrest-core.jar
javac -classpath .:$JUNITPATH ErrorTest*.java RegressionTest*.java -sourcepath .:<em>path/to/files/under/test/</em>
java -classpath .:$JUNITPATH:<em>myclasspath</em> org.junit.runner.JUnitCore ErrorTest
java -classpath .:$JUNITPATH:<em>myclasspath</em> org.junit.runner.JUnitCore RegressionTest</pre>

<p>
All of the tests in ErrorTest will fail, and all of the tests in
RegressionTest will pass.
</p>

<p>
  You also might want to <a href="#minimize">minimize</a>
  the error-revealing tests before running them:
</p>

<pre class="code">
java -cp .:junit.jar:<em>myclasspath</em>:.../randoop/build/libs/randoop-all-4.3.3.jar \
  randoop.main.Main minimize --suitepath=ErrorTest0.java --suiteclasspath=.:junit-4.12.jar:<em>myclasspath</em>
</pre>


<h2 id="specifying-methods">Specifying methods, constructors, and fields that may appear in a test</h2>

<p>
  You need to tell Randoop what code it may call.  In the common case of
  running Randoop on an entire program or library, it is usually enough to run
  Randoop on the <code>.jar</code> file.
  If you want to generate tests for only specific classes, then you need to do more work.
</p>

<p>
  Suppose you want to
  test method <code>A.m</code>.  You should direct Randoop to call not just
  <code>A.m</code>, but also methods that create <code>A.m</code>'s inputs.
  More concretely, if <code>A.m</code>'s parameter type is <code>B</code>,
  then you should tell Randoop to also call methods or constructors that
  create objects of type <code>B</code>.  When a test calls
  <code>A.m</code>, all of the methods that set up state or create
  argument values are also being implicitly tested.
</p>

<p>
This command gives you an over-estimate (because it includes method call
types as well as method argument types):
</p>

<pre>
  jdeps -apionly -v -R -cp myclasspath MyClass.class \
    | grep -v '^[A-Za-z]' | sed -E 's/^.* -> ([^ ]+) .*$/\1/' | sort | uniq
</pre>

<p>
You may want to adjust the command-line arguments.  For example, you can
pass a <code>.jar</code> file instead of a <code>.class</code> file.  Or,
you could remove <code>-R</code> (and possibly run it twice to get depth-2
instead of depth-1).
You may want to remove <code>-apionly</code> if you wish to see all
the Java runtime methods that are referenced.
</p>

<p>
It is unusual to specify just one or a few classes under test.
Usually, you want to test an entire application or library.
Specifying too few classes under test can prevent Randoop from achieving good coverage.
</p>


<h3 id="specifying-methods-command-line-options">Which methods Randoop will call</h3>

<p>
Randoop only invokes a method or constructor <i>M</i> if <b>all</b> of the following are true:
</p>

<ol>
  <li> <i>M</i> is declared in a class that is named by
       <a href="#option:testjar"><code>--testjar</code></a>,
       <a href="#option:classlist"><code>--classlist</code></a>, or
       <a href="#option:testclass"><code>--testclass</code></a>,
       or <i>M</i> is a
       member named by <a href="#option:methodlist"><code>--methodlist</code></a>.
  </li>
  <li> <i>M</i> does not match any of the patterns given
       via <a href="#option:omit-methods"><code>--omit-methods</code></a>
       or
       <a href="#option:omit-methods-file"><code>--omit-methods-file</code></a>.
       </li>
  <li> All of the following are accessible from the package of the tests
       (set with <a href="#option:junit-package-name"><code>--junit-package-name</code></a>):
       <i>M</i>'s class, <i>M</i>, and <i>M</i>'s parameter types and
       return type.
  </li>
</ol>

<p>
A method or constructor <i>M</i> that satisfies the above conditions is called
a "<b>method under test</b>".
Randoop only calls methods under test; that is, these are the only
methods that will appear in a test case.
</p>

<p>
  Use raw type names such as <code>List</code>, not parameterized types such
  as <code>List&lt;String&gt;</code>, when specifying classes or methods.
</p>

<p>
  Do <em>not</em> include methods that <b>side-effect global state</b>, for two reasons.
  (Methods that side-effect the state of their receiver or other arguments are fine.)
</p>
<ul>
  <li>Such methods create dependent tests that cannot be run
  in isolation or reordered.
  For example, if test A side-effects global state and test B reads global
  state, then whether test B passes depends on whether test A is run before
  test B.
  </li>
  <li>If you ask Randoop to test code that modifies your file system (such as
    <a href="https://docs.oracle.com/en/java/javase/17/docs/api/java.base/java/io/File.html#delete--">File.delete()</a>),
    then Randoop will generate tests that modify your file system!
    Be careful when choosing classes and methods to test.
  </li>
</ul>

<p>
Note that you may include members of the Java runtime libraries in your list of
classes to test.  Randoop will generate tests to exercise these methods.
However, you cannot use Jacoco to check for coverage of JDK classes or methods,
because the Jacoco coverage tool cannot collect any data from the Java runtime
libraries.
</p>


<h2 id="classifying_tests">Classifying tests</h2>

<p>
Randoop generates many tests internally, and it classifies each generated test as
error-revealing, expected behavior, or invalid.  The classification depends
primarily on whether the last statement throws an exception or
<a href="#kinds_of_errors">violates a contract</a>.
You can also provide specifications of the methods under test to further help
Randoop classify tests; see section
<a href="#specifying-behavior">"Specifying expected code behavior"</a>.
</p>

<p>
You can use command-line arguments to customize Randoop's rules for
classifying a test that throws an exception.
</p>
<ul>
<li>Checked exceptions:  By default, Randoop classifies a test that throws
  a <a href="https://docs.oracle.com/javase/specs/jls/se17/html/jls-11.html#jls-11.1.1">checked exception</a> as expected behavior.  You can override this default
  with the <a href="#option:checked-exception"><code>--checked-exception</code></a>
  command-line option; specify
  <code>--checked-exception=error</code>,
  <code>--checked-exception=expected</code>, or
  <code>--checked-exception=invalid</code>.
</li>
<li><code>OutOfMemoryError</code> or <code>StackOverflowError</code>. Options:
<a href="#option:oom-exception"><code>--oom-exception</code></a>
and <a href="#option:sof-exception"><code>--sof-exception</code></a>;
default invalid</li>
<li><code>NullPointerException</code> when <code>null</code> is passed as
  an argument to any method in the test.
Option: <a href="#option:npe-on-null-input"><code>--npe-on-null-input</code></a>; default expected
</li>
<li><code>NullPointerException</code> when only non-<code>null</code>
  values are provided as an argument.
Option: <a href="#option:npe-on-non-null-input"><code>--npe-on-non-null-input</code></a>; default invalid</li>
<li>Unchecked exceptions other than <code>OutOfMemoryError</code>
and <code>NullPointerException</code>,
including <a href="https://docs.oracle.com/en/java/javase/17/docs/api/java.base/java/lang/AssertionError.html">AssertionError</a>.
Option:
<a href="#option:unchecked-exception"><code>--unchecked-exception</code></a>; default expected</li>
</ul>

<p>
By default, a thrown exception is <em>not</em> considered to indicate an
error in the code under test.  (Equivalently, none of the above
command-line arguments defaults to <code>ERROR</code>.) This is because a
method may have a precondition that is unknown to Randoop.  For example, a
binary search implementation might require that its input is sorted.
Randoop should not mark the method as buggy just because it throws an
exception when Randoop passes it an ill-formed unsorted array.  Another
example is passing <code>null</code> to a method that requires a non-null
argument, which might result in a NullPointerException, AssertionError, or
other exception.  Randoop has no way of knowing each method's precondition.
In order to avoid outputting an "error-revealing test" that doesn't reveal
an error but merely misuses the software under test, by default Randoop
assumes that any exception thrown by a method is correct behavior in
response to the values that it was passed.
</p>


<h2 id="error_revealing_tests">Error-revealing tests</h2>

<p>
When Randoop includes a error-revealing test in file <code>ErrorTest.java</code>,
the test shows that the code
violates its specification or contract.  For example, the test shown in
the <a href="#Introduction">Introduction</a>
creates a <code>TreeSet</code> that
violates <i>reflexivity of equality</i>:  namely, for every
object <code>o</code>, <code>o.equals(o)</code> should
return <code>true</code>.
The test reveals an error in the <code>TreeSet</code> constructor, which does
not properly check its arguments (and possibly a second error in the
<code>TreeSet.equals</code> method, which should always check if its argument
is the same object as itself and return <code>true</code> in such a case).
</p>

<p>
The test in the <a href="#Introduction">Introduction</a> is nicely
succinct: it shows a small number of method calls leading up to the
assertion violation. Because Randoop's generation is pseudo-random, the actual
test revealing the error can be significantly longer, and contain many
irrelevant calls that are not necessary to reveal the contract violation.
You may wish to <a href="#minimize">minimize the test
case</a> to ease debugging.
</p>


<h3 id="kinds_of_errors">What kinds of errors does Randoop check for?</h3>  <!-- omit from toc -->

<p>
  When Randoop calls a method that creates an object, Randoop verifies that
  the object is well-formed.
  Currently, Randoop checks for the following contracts: </p>

<ul>
  <li>Contracts over <a href="https://docs.oracle.com/en/java/javase/17/docs/api/java.base/java/lang/Object.html#equals-java.lang.Object-">Object.equals()</a>:
    <ul>
      <li><i>Reflexivity:</i> <code>o.equals(o)</code> == <code>true</code> </li>
      <li><i>Symmetry:</i> <code>o1.equals(o2)</code> == <code>o2.equals(o1)</code> </li>
        <li><i>Transitivity:</i> <code>o1.equals(o2)</code> && <code>o2.equals(o3)</code> &rArr; <code>o1.equals(o3)</code> </li>
      <li><i>Equals to null:</i> <code>o.equals(null)</code> == <code>false</code> </li>
      <li>it does not throw an exception</li>
    </ul>
  </li>
  <li>Contracts over <a href="https://docs.oracle.com/en/java/javase/17/docs/api/java.base/java/lang/Object.html#hashCode--">Object.hashCode()</a>:
    <ul>
      <li><i>Equals and hashcode are consistent:</i> If <code>o1.equals(o2)==true</code>, then <code>o1.hashCode() == o2.hashCode()</code> </li>
      <li>it does not throw an exception</li>
    </ul>
  </li>
  <li>Contracts over <a href="https://docs.oracle.com/en/java/javase/17/docs/api/java.base/java/lang/Object.html#clone--">Object.clone()</a>:
    <ul>
      <li>it does not throw an exception, including <code>CloneNotSupportedException</code></li>
    </ul>
  </li>
  <li>Contracts over <a href="https://docs.oracle.com/en/java/javase/17/docs/api/java.base/java/lang/Object.html#toString--">Object.toString()</a>:
    <ul>
      <li>it does not throw an exception</li>
      <li>it does not return null</li>
    </ul>
  </li>
  <li>Contracts over <a href="https://docs.oracle.com/en/java/javase/17/docs/api/java.base/java/lang/Comparable.html">Comparable.compareTo()</a> and <a href="https://docs.oracle.com/en/java/javase/17/docs/api/java.base/java/util/Comparator.html#compare-T-T-">Comparator.compare()</a>:
    <ul>
      <li><i>Reflexivity:</i> <code>o.compareTo(o)</code> == 0  (implied by anti-symmetry)</li>
      <li><i>Anti-symmetry:</i> <code>sgn(o1.compareTo(o2))</code> == <code>-sgn(o2.compareTo(o1))</code> </li>
        <li><i>Transitivity:</i> <code>o1.compareTo(o2)>0</code> && <code>o2.compareTo(o3)>0</code> &rArr; <code>o1.compareTo(o3)>0</code> </li>
      <li><i>Substitutability of equals:</i> <code>x.compareTo(y)==0</code> &rArr; <code>sgn(x.compareTo(z)) == sgn(y.compareTo(z))</code></li>
      <li><i>Consistency with <code>equals()</code>:</i> <code>(x.compareTo(y)==0) == x.equals(y)</code> (this contract can be disabled)</li>
      <li>it does not throw an exception</li>
    </ul>
  </li>
  <li>Contracts over <code>checkRep()</code> (that is, any nullary method annotated with <a href="https://randoop.github.io/randoop/api/randoop/CheckRep.html"><code>@CheckRep</code></a>):
    <ul>
      <li>it does not throw an exception</li>
      <li>if its return type is <code>boolean</code>, it returns <code>true</code></li>
    </ul>
  </li>
</ul>

<p>
Violation of any of these contracts is highly likely to indicate an error.
</p>

<p>
You can add additional contracts to Randoop, that will be checked for every object Randoop creates.
Define a contract in directory
<code>randoop/src/main/java/randoop/contract/</code>,
and reference it in the constructor for <code>OperationModel</code>.
You can also provide specifications of methods in the tested code to help
Randoop classify tests; see section
<a href="#specifying-behavior">"Specifying expected code behavior"</a>.
</p>


<h2 id="regression_tests">Regression tests</h2>

<p>
The tests in the <code>RegressionTest*.java</code> files assert the current behavior
of the code under test: values returned or exceptions thrown.  After you change your
code, you can run these regression tests, which will alert you if your
code changes affect the external behavior of the classes.
</p>

<p>
Here is an example of a regression test for
the TreeSet class: </p>

<pre class="code">// This test passes when executed
@Test
public void test10() throws Throwable {

  java.util.TreeSet var0 = new java.util.TreeSet();
  java.lang.Short var1 = new java.lang.Short((short)100);
  boolean var2 = var0.contains(var1);

  // Regression assertion (captures the current behavior of the code)
  org.junit.Assert.assertEquals(false, var2);
}</pre>

<p>This test would fail if you introduced an error that caused <code>contains</code> to return true on an empty set. </p>

<p>
A regression test can also assert what exception is currently thrown,
and it will fail if the code is changed to no longer throw that exception.
</p>


<h3 id="regression_test_failures">Regression test failures</h3>

<p>
If a regression test fails even though you have not changed your program,
then the test is <a href="#flaky-tests">flaky</a>.
</p>

<p>
If a regression test fails after you change your program, there are three
possible causes.  You need to debug the test failure to determine which is
the cause, and then take the appropriate action.
</p>
<ul>
  <li>
    You have introduced an error &mdash; your code changes are incorrect.<br />
    In this case, you should correct your mistake and re-run the test suite.
  </li>
  <li>
    You have intentionally changed the visible behavior of your program.  The
    regression test has corroborated the change.<br />
    In this case, you need to update the tests.  Most commonly, you will just
    discard them and generate new ones.
  </li>
  <li>
    The tests are too sensitive, and they have failed even though you made
    an inconsequential change.  For example, maybe
    the tests depend on the order of elements in a hash
    table.<br />
    In this case, you need to re-run
    Randoop, <a href="#nondeterminism-in-program-under-test">informing it
    not to depend on observations that may vary from run to run</a>.
    You can also see the techniques suggested in the paper
    <a href="https://homes.cs.washington.edu/~mernst/pubs/maintainable-tests-ase2011.pdf">Scaling
    Up Automated Test Generation</a>.
  </li>
</ul>

<p>
Usually, a change to your program causes many test failures, not just one.
This is because Randoop generates many tests for each part of your
program's functionality.  Don't panic!  In most cases, all of the failures
have the same cause.
</p>


<h4 id="regression_test_failures_verify">Verifying the cause of regression test failures</h4>

<p>
You may wish to verify the cause of the failures.  A way to do this is to
change the part of the program, that you suspect is the cause, back to its
previous behavior.  Once you are satisfied that you understand the
failures, you can discard the tests and have Randoop generate new ones.
For example, suppose that you believe that all the test failures are caused
by a change to method <code>m</code>.  You can change <code>m</code> back to its
previous implementation and run the tests.  If they all succeed, you can
change <code>m</code> back to its new implementation and re-generate the tests.
(As an alternative to making a temporary change to your source code, you
can use
the <a href="#replacecall"><code>replacecall</code> feature of the Randoop
agent</a> to replace the new functionality by the old functionality.)
</p>


<h2 id="generation_stages">Stages of test generation, and limiting test generation</h2>

<p>
Here is how Randoop attempts to generate a test:
</p>

<ol>
  <li>
    Randoop selects a method to call.  (This is called a "step".)  The
    selected method will be the last method call in the new test.
  </li>
  <li>
    Randoop chooses arguments to the method call, from among values that
    have been computed by previous tests.<br/>
    If Randoop cannot find values
    that are different from those in every previous call to the method, then
    Randoop starts over choosing arguments.<br/>
    Otherwise, Randoop
    has created a test candidate &mdash; a new, unique sequence of operations that
    ends with the selected method.
    The candidate's code is the concatenation of the code to produce the
    arguments (except that for primitives, just the value itself is used),
    followed by the method call.
  </li>
  <li>
    Randoop executes the test candidate
    and <a href="#classifying_tests">classifies</a> its behavior.  If its
    behavior is invalid, then Randoop discards it and starts over.
  </li>
  <li>
    Randoop outputs error-revealing and regression tests, in separate suites.
  </li>
</ol>

<p id="limiting_test_generation">
  The user can provide limits on any part of the test generation process, or on
  Randoop's run time.  Test generation stops when any of the following occurs
  (this is controlled by method <code>AbstractGenerator.shouldStop</code>):
</p>
<ul>
  <li>
    The time limit (<a href="#option:time-limit"><code>--time-limit</code></a>)
    is reached.
  </li>
  <li>
    The number of attempts to generate a sequence reaches the step limit
    (<a href="#option:attempted-limit"><code>--attempted-limit</code></a>).
  </li>
  <li>
    The number of generated sequences reaches the input limit
    (<a href="#option:generated-limit"><code>--generated-limit</code></a>).
  </li>
  <li>
    The number of error-revealing and regression tests reaches the output
    limit (<a href="#option:output-limit"><code>--output-limit</code></a>).
  </li>
  <li>
    One error-revealing test is generated, and
    <a href="#option:stop-on-error-test"><code>--stop-on-error-test=true</code></a>
    was supplied.
  </li>
  <li>
    A custom <code>Stopper</code> was provided and indicates that
    generation should stop (see the Randoop code).
  </li>
</ul>

<p>
  Randoop does not optimize to generate the best suite within these limits.
  Rather, Randoop just halts when a limit is reached.
</p>

<p>
Furthermore, see the <a href="#optiongroup:Threading">command-line options
for threading</a> for additional per-test time limits.
</p>


<h1 id="minimize">Minimizing a failing JUnit test suite</h1>

<p>
Minimized test cases are usually easier to diagnose.
Randoop includes a minimizer that, given a JUnit test suite,
minimizes each failing test case.
Each minimized test fails in the same way as the original, having the
same failing assertions with the same stack trace.
The minimizer works by removing and simplifying methods and statements in its
input file, without changing the test suite's failure behavior.
</p>

<p>
  There are two ways to use the minimizer:
</p>
<ul>
  <li>
    Supply <a href="#option:minimize-error-test"><code>--minimize-error-test</code></a>,
    and Randoop minimizes each error-revealing test before outputting it.
  </li>
  <li>
    Use Randoop's <code>minimize</code> command.
    The minimizer can be used with any JUnit test suite:  it can
    minimize failing tests that Randoop did not create.
  </li>
</ul>

<p>
  For both ways to use the minimizer, see the documentation for the
  <a href="#optiongroup:Test-case-minimization">command-line
  options for failing test suite minimization</a>.
</p>

<p>
  The rest of this section discusses Randoop's <code>minimize</code> command.
</p>

<p>
To minimize all failing tests in <code>ErrorTest1.java</code>, run
Randoop as follows:
</p>
<pre class="code">
java -cp randoop-all-4.3.3.jar randoop.main.Main minimize \
  --suitepath=ErrorTest0.java --suiteclasspath=junit.jar:commons-lang.jar --testsuitetimeout=30
</pre>

<p>
The minimizer produces a Java file
named <code><em>InputTestSuite</em>Minimized.java</code>
where <code><em>InputTestSuite</em>.java</code> is the file
being minimized.
<!-- True, but not worth belaboring:
The main class is named <code>InputTestSuiteMinimized</code>.
-->
</p>

<p>
  The minimizer creates a new output file, rather than modifying the
  original test suite in place, because sometimes the minimization loses
  important information. For example, when a test case fails due to a
  <code>NullPointerException</code>, the minimizer might replace the right
  hand side of an expression with the value <code>null</code>.
</p>



<h1 id="customize">Customizing Randoop's behavior to your application</h1>

<p>
If you run Randoop without any command-line arguments or customizations to
your environment, it will produce helpful tests.  However, Randoop will
produce much more helpful tests if you spend a little bit of time to tell
Randoop about your application, and that is how we recommend using Randoop.
</p>


<h2 id="command-line-options">Command-line options</h2>

<!-- start options doc (DO NOT EDIT BY HAND) -->
<ul>
  <li id="optiongroup:Code-under-test:--which-classes-and-members-may-be-used-by-a-test">Code under test:  which classes and members may be used by a test
      <ul>
            <li id="option:testjar"><b>--testjar=</b><i>filename</i> <code>[+]</code>.
             Treat every class in the given jar file as a class to test. The jarfile must be on the
 classpath.

 <p>See the notes about <a href="https://randoop.github.io/randoop/manual/#specifying-methods">specifying methods that may
 appear in a test</a>.
            <li id="option:test-package"><b>--test-package=</b><i>string</i> <code>[+]</code>.
             Package to test. All classes on the classpath within the package are classes to test. Does not
 include classes in sub-packages.

 <p>The classes in the package are tested in addition to any specified using <code>--testjar</code>,
 <code>--testclass</code>, and <code>--classlist</code>
            <li id="option:classlist"><b>--classlist=</b><i>filename</i>.
             File that lists classes to test. All of their methods are methods under test.

 <p>In the file, each class under test is specified by its binary name on a separate line. See
 an <a href="https://randoop.github.io/randoop/manual/class_list_example.txt"> example</a>.
 These classes are tested in addition to any specified using <code>--testjar</code>, <code>
 --test-package</code>, and <code>--testclass</code>.

 <p>Using <code>--classlist</code> is less common than <code>--testjar</code>. See the notes about <a href="https://randoop.github.io/randoop/manual/#specifying-methods">specifying methods that may
 appear in a test</a>.
            <li id="option:testclass"><b>--testclass=</b><i>string</i> <code>[+]</code>.
             The fully-qualified raw name of a class to test; for example, <code>
 --testclass=java.util.TreeSet</code>. All of its methods are methods under test. This class is tested
 in addition to any specified using <code>--testjar</code>, <code>--test-package</code>, and <code>
 --classlist</code>.

 <p>It is unusual to specify just one or a few classes to test. See the notes about <a href="https://randoop.github.io/randoop/manual/#specifying-methods">specifying methods that may
 appear in a test</a>.
            <li id="option:methodlist"><b>--methodlist=</b><i>filename</i>.
             A file containing a list of methods and constructors to call in tests, each given as a <a href="https://randoop.github.io/randoop/manual/#fully-qualified-signature">fully-qualified
 signature</a> on a separate line.

 <p>These methods augment any methods from classes given by the <code>--testjar</code>, <code>
 --classlist</code>, and <code>--testclass</code> options.

 <p>See an <a href="https://randoop.github.io/randoop/manual/method_list_example.txt">example
 file</a>.

 <p>Using <code>--methodlist</code> is less common, and more error-prone, than <code>--testjar</code>,
 <code>--test-package</code>, <code>--classlist</code>, or <code>--testclass</code>. See the notes about <a href="https://randoop.github.io/randoop/manual/#specifying-methods">specifying methods that may
 appear in a test</a>.
            <li id="option:omit-classes"><b>--omit-classes=</b><i>regex</i> <code>[+]</code>.
             A regex that indicates classes that should not be used in tests, even if included by some other
 command-line option. The regex is matched against fully-qualified class names. If the regular
 expression contains anchors "<code>^</code>" or "<code>$</code>", they refer to the beginning and the end
 of the class name.
            <li id="option:omit-classes-file"><b>--omit-classes-file=</b><i>filename</i> <code>[+]</code>.
             A file containing a list of regular expressions that indicate classes not to call in a test.
 These patterns are used along with those provided with <code>--omit-classes</code>.
            <li id="option:omit-methods"><b>--omit-methods=</b><i>regex</i> <code>[+]</code>.
             A regex that indicates methods that should not be called directly in generated tests. This does
 not prevent indirect calls to such methods from other, allowed methods; to prevent them, see
 the <a href="https://randoop.github.io/randoop/manual/index.html#replacecall"><code>
 replacecall</code> agent</a>.

 <p>Randoop will not directly call a method whose <a href="https://randoop.github.io/randoop/manual/#fully-qualified-signature">fully-qualified
 signature</a> matches the regular expression, or a method inherited from a superclass or
 interface whose signature matches the regular expression.

 <p>If the regular expression contains anchors "<code>^</code>" or "<code>$</code>", they refer to the
 beginning and the end of the signature string.

 <p>Methods replaced by the <a href="https://randoop.github.io/randoop/manual/index.html#replacecall"><code>replacecall</code>
 agent</a> are also automatically omitted.
            <li id="option:omit-methods-file"><b>--omit-methods-file=</b><i>filename</i> <code>[+]</code>.
             A file containing a list of regular expressions that indicate methods that should not be
 included in generated tests. These patterns are used along with those provided with <code>
 --omit-methods</code>, and the default omissions.
            <li id="option:omit-field"><b>--omit-field=</b><i>string</i> <code>[+]</code>.
             A fully-qualified field name of a field to be excluded from test generation. An accessible
 field is used unless it is omitted by this or the <code>--omit-field-file</code> option.
            <li id="option:omit-field-file"><b>--omit-field-file=</b><i>filename</i>.
             File that contains fully-qualified field names to be excluded from test generation. An
 accessible field is used unless it is omitted by this or the <code>--omit-field</code> option.
            <li id="option:only-test-public-members"><b>--only-test-public-members=</b><i>boolean</i>.
             Restrict tests to only call public members of classes.

 <p>When this is false, the setting of <code>--junit-package-name</code> and package accessibility is
 used to determine which members will be used in tests. [default: false]
            <li id="option:silently-ignore-bad-class-names"><b>--silently-ignore-bad-class-names=</b><i>boolean</i>.
             Ignore class names specified by user that cannot be found [default: false]
            <li id="option:flaky-test-behavior"><b>--flaky-test-behavior=</b><i>enum</i>.
             What to do if Randoop generates a flaky test. A flaky test is one that behaves differently on
 different executions.

 <p>Flaky tests are usually due to calling Randoop on side-effecting or nondeterministic
 methods, and ultimately, the solution is not to call Randoop on such methods; see section <a href="https://randoop.github.io/randoop/manual/index.html#nondeterminism">Nondeterminism</a> in
 the Randoop manual. [default: OUTPUT]
<ul>
  <li><b>HALT</b> Randoop halts with a diagnostic message. You can determine the responsible methods, fix or
 exclude them, and re-run Randoop.
  <li><b>DISCARD</b> Discard the flaky test. This option should be a last resort. It is inefficient and
 unproductive for Randoop to produce and discard a lot of flaky tests.
  <li><b>OUTPUT</b> Output the flaky test, but with flaky assertions commented out. When the value is <code>
 OUTPUT</code>, Randoop also suggests methods under test that might have caused the flakiness. You
 should <a href="https://randoop.github.io/randoop/manual/index.html#nondeterminism">investigate</a>
 them, fix or exclude them, then re-run Randoop.
</ul>

            <li id="option:nondeterministic-methods-to-output"><b>--nondeterministic-methods-to-output=</b><i>int</i>.
             How many suspected side-effecting or nondeterministic methods (from the program under test) to
 print. [default: 10]
      </ul>
  <li id="optiongroup:Which-tests-to-output">Which tests to output
      <ul>
            <li id="option:no-error-revealing-tests"><b>--no-error-revealing-tests=</b><i>boolean</i>.
             Whether to output error-revealing tests. Disables all output when used with <code>
 --no-regression-tests</code>. Restricting output can result in long runs if the default values of
 <code>--generated-limit</code> and <code>--time-limit</code> are used. [default: false]
            <li id="option:no-regression-tests"><b>--no-regression-tests=</b><i>boolean</i>.
             Whether to output regression tests. Disables all output when used with <code>
 --no-error-revealing-tests</code>. Restricting output can result in long runs if the default values
 of <code>--generated-limit</code> and <code>--time-limit</code> are used. [default: false]
            <li id="option:no-regression-assertions"><b>--no-regression-assertions=</b><i>boolean</i>.
             Whether to include assertions in regression tests. If false, then the regression tests contain
 no assertions (except that if the test throws an exception, it should continue to throw an
 exception of the same type). Tests without assertions can be used to exercise the code, but
 they do not enforce any particular behavior, such as values returned. [default: false]
            <li id="option:check-compilable"><b>--check-compilable=</b><i>boolean</i>.
             Whether to check that generated sequences can be compiled. If true, the code for each generated
 sequence is compiled, and the sequence is only kept if the compilation succeeds without error.
 This check is useful because the assumptions in Randoop generation heuristics are sometimes
 violated by input methods, and, as a result, a generated test may not compile. This check does
 increases the runtime by approximately 50%. [default: true]
            <li id="option:require-classname-in-test"><b>--require-classname-in-test=</b><i>regex</i>.
             Classes that must occur in a test. Randoop will only output tests whose source code has at
 least one use of a member of a class whose name matches the regular expression.
            <li id="option:require-covered-classes"><b>--require-covered-classes=</b><i>filename</i>.
             File containing binary names of classes that the tests must use, directly or indirectly. This
 option only works if Randoop is run using the <a href="https://randoop.github.io/randoop/manual/index.html#covered-filter">covered-class
 javaagent</a> to instrument the classes. A test is output only if it uses at least one of the
 class names in the file. A test uses a class if it invokes any constructor or method of the
 class, directly or indirectly (the constructor or method might not appear in the source code of
 the test). Included classes may be abstract.
            <li id="option:minimize-error-test"><b>--minimize-error-test=</b><i>boolean</i>.
             If true, Randoop outputs both original error-revealing tests and a minimized version. Setting
 this option may cause long Randoop run times if Randoop outputs and minimizes more than about
 100 error-revealing tests; consider using <a href="https://randoop.github.io/randoop/manual/index.html#option:stop-on-error-test"><code>
 --stop-on-error-test=true</code></a>. Also see the <a href="https://randoop.github.io/randoop/manual/index.html#optiongroup:Test-case-minimization">test
 case minimization options</a>. [default: false]
      </ul>
  <li id="optiongroup:Test-classification">Test classification
      <ul>
            <li id="option:checked-exception"><b>--checked-exception=</b><i>enum</i>.
             If a test throws a checked exception, should it be included in the error-revealing test suite
 (value: ERROR), regression test suite (value: EXPECTED), or should it be discarded (value:
 INVALID)? [default: EXPECTED]
<ul>
  <li><b>ERROR</b> Occurrence of exception reveals an error.
  <li><b>EXPECTED</b> Occurrence of exception is expected behavior.
  <li><b>INVALID</b> Occurrence of exception indicates an invalid test.
</ul>

            <li id="option:unchecked-exception"><b>--unchecked-exception=</b><i>enum</i>.
             If a test throws an unchecked exception other than <code>ConcurrentModificationException</code>,
 <code>NoClassDefFoundError</code>, <code>NullPointerException</code>, <code>OutOfMemoryError</code>, and
 <code>StackOverflowError</code>, should the test be included in the error-revealing test suite
 (value: ERROR), regression test suite (value: EXPECTED), or should it be discarded (value:
 INVALID)?

 <p>The arguments <code>--cm-exception</code>, <code>--ncdf-exception</code>, <code>--npe-on-null-input</code>,
 <code>--npe-on-non-null-input</code>, <code>--oom-exception</code>, and <code>--sof-exception</code> handle
 special cases of unchecked exceptions. [default: EXPECTED]
<ul>
  <li><b>ERROR</b> Occurrence of exception reveals an error.
  <li><b>EXPECTED</b> Occurrence of exception is expected behavior.
  <li><b>INVALID</b> Occurrence of exception indicates an invalid test.
</ul>

            <li id="option:cm-exception"><b>--cm-exception=</b><i>enum</i>.
             If a test throws a <code>ConcurrentModificationException</code> exception, should it be included in
 the error-revealing test suite (value: ERROR), regression test suite (value: EXPECTED), or
 should it be discarded (value: INVALID)? [default: INVALID]
<ul>
  <li><b>ERROR</b> Occurrence of exception reveals an error.
  <li><b>EXPECTED</b> Occurrence of exception is expected behavior.
  <li><b>INVALID</b> Occurrence of exception indicates an invalid test.
</ul>

            <li id="option:ncdf-exception"><b>--ncdf-exception=</b><i>enum</i>.
             If a test throws a <code>NoClassDefFoundError</code> exception, should it be included in the
 error-revealing test suite (value: ERROR), regression test suite (value: EXPECTED), or should
 it be discarded (value: INVALID)? [default: INVALID]
<ul>
  <li><b>ERROR</b> Occurrence of exception reveals an error.
  <li><b>EXPECTED</b> Occurrence of exception is expected behavior.
  <li><b>INVALID</b> Occurrence of exception indicates an invalid test.
</ul>

            <li id="option:npe-on-null-input"><b>--npe-on-null-input=</b><i>enum</i>.
             If a test that passes <code>null</code> as an argument throws a <code>NullPointerException</code>, should
 the test be be included in the error-revealing test suite (value: ERROR), regression test suite
 (value: EXPECTED), or should it be discarded (value: INVALID)? [default: EXPECTED]
<ul>
  <li><b>ERROR</b> Occurrence of exception reveals an error.
  <li><b>EXPECTED</b> Occurrence of exception is expected behavior.
  <li><b>INVALID</b> Occurrence of exception indicates an invalid test.
</ul>

            <li id="option:npe-on-non-null-input"><b>--npe-on-non-null-input=</b><i>enum</i>.
             If a test that never passes <code>null</code> as an argument throws a <code>NullPointerException</code>,
 should the test be included in the error-revealing test suite (value: ERROR), regression test
 suite (value: EXPECTED), or should it be discarded (value: INVALID)? [default: ERROR]
<ul>
  <li><b>ERROR</b> Occurrence of exception reveals an error.
  <li><b>EXPECTED</b> Occurrence of exception is expected behavior.
  <li><b>INVALID</b> Occurrence of exception indicates an invalid test.
</ul>

            <li id="option:oom-exception"><b>--oom-exception=</b><i>enum</i>.
             If a test throws an <code>OutOfMemoryError</code> exception, should it be included in the
 error-revealing test suite (value: ERROR), regression test suite (value: EXPECTED), or should
 it be discarded (value: INVALID)? [default: INVALID]
<ul>
  <li><b>ERROR</b> Occurrence of exception reveals an error.
  <li><b>EXPECTED</b> Occurrence of exception is expected behavior.
  <li><b>INVALID</b> Occurrence of exception indicates an invalid test.
</ul>

            <li id="option:sof-exception"><b>--sof-exception=</b><i>enum</i>.
             If a test throws a <code>StackOverflowError</code> exception, should it be included in the
 error-revealing test suite (value: ERROR), regression test suite (value: EXPECTED), or should
 it be discarded (value: INVALID)? [default: INVALID]
<ul>
  <li><b>ERROR</b> Occurrence of exception reveals an error.
  <li><b>EXPECTED</b> Occurrence of exception is expected behavior.
  <li><b>INVALID</b> Occurrence of exception indicates an invalid test.
</ul>

      </ul>
  <li id="optiongroup:Specifications-for-methods-constructors">Specifications for methods/constructors
      <ul>
            <li id="option:specifications"><b>--specifications=</b><i>filename</i> <code>[+]</code>.
             Read file of specifications; see manual section <a href="https://randoop.github.io/randoop/manual/index.html#specifying-behavior">"Specifying
 expected code behavior"</a>.
            <li id="option:use-jdk-specifications"><b>--use-jdk-specifications=</b><i>boolean</i>.
             Use built-in specifications for JDK classes and for classes that inherit from them, as if they
 had been supplied using the <code>--specifications</code> command-line argument. [default: true]
            <li id="option:ignore-condition-compilation-error"><b>--ignore-condition-compilation-error=</b><i>boolean</i>.
             Make Randoop proceed, instead of failing, if the Java condition text of a specification cannot
 be compiled. [default: false]
            <li id="option:ignore-condition-exception"><b>--ignore-condition-exception=</b><i>boolean</i>.
             Make Randoop treat a specification whose execution throws an exception as returning <code>
 false</code>. If true, Randoop treats <code>x.f == 22</code> equivalently to the wordier <code>x != null
 && x.f == 22</code>. If false, Randoop halts when a specification throws an exception. [default: false]
      </ul>
  <li id="optiongroup:Side-effect-free-methods">Side-effect-free methods
      <ul>
            <li id="option:side-effect-free-methods"><b>--side-effect-free-methods=</b><i>filename</i>.
             File containing side-effect-free methods (also known as "pure methods"), each given as a <a href="https://randoop.github.io/randoop/manual/#fully-qualified-signature">fully-qualified
 signature</a> on a separate line. Specifying side-effect-free methods has two benefits: it
 makes regression tests stronger, and it helps Randoop create smaller tests.
      </ul>
  <li id="optiongroup:Limiting-test-generation">Limiting test generation
      <ul>
            <li id="option:time-limit"><b>--time-limit=</b><i>int</i>.
             Maximum number of seconds to spend generating tests. Zero means no limit. If nonzero, Randoop
 is nondeterministic: it may generate different test suites on different runs.

 <p>This is the overall limit, not the limit per class under test. The default value is too
 small to be effective for generating tests for an entire project. If you are testing multiple
 classes, you may wish to multiply the default value by the number of classes under test.

 <p>Randoop may run for longer than this because of a long-running test. The elapsed time is
 checked after each test, not during a test's execution. [default: 100]
            <li id="option:attempted-limit"><b>--attempted-limit=</b><i>int</i>.
             Maximum number of attempts to generate a test method candidate. [default: 100000000]
            <li id="option:generated-limit"><b>--generated-limit=</b><i>int</i>.
             Maximum number of test method candidates generated internally. [default: 100000000]
            <li id="option:output-limit"><b>--output-limit=</b><i>int</i>.
             The maximum number of regression and error-revealing tests to output. If there is no output,
 this limit has no effect. There is no output when using either <code>--dont-output-tests</code> or
 <code>--no-error-revealing-tests</code> together with <code>--no-regression-tests</code>.

 <p>In the current implementation, the number of tests in the output can be substantially
 smaller than this limit. One reason is that Randoop does not output subsumed tests, which
 appear as a subsequence of some longer test. [default: 100000000]
            <li id="option:maxsize"><b>--maxsize=</b><i>int</i>.
             Do not generate tests with more than this many statements. [default: 100]
            <li id="option:stop-on-error-test"><b>--stop-on-error-test=</b><i>boolean</i>.
             Stop generation as soon as one error-revealing test has been generated. Implies <code>
 --minimize-error-test</code>. [default: false]
      </ul>
  <li id="optiongroup:Values-used-in-tests">Values used in tests
      <ul>
            <li id="option:null-ratio"><b>--null-ratio=</b><i>double</i>.
             Use null with the given frequency as an argument to method calls.

 <p>For example, a null ratio of 0.05 directs Randoop to use <code>null</code> as an input 5 percent
 of the time when a non-<code>null</code> value of the appropriate type is available.

 <p>Unless <code>--forbid_null</code> is supplied, a <code>null</code> value will still be used if no
 other value can be passed as an argument even if <code>--null-ratio=0</code>.

 <p>Randoop never uses <code>null</code> for receiver values. [default: 0.05]
            <li id="option:forbid-null"><b>--forbid-null=</b><i>boolean</i>.
             Do not use <code>null</code> as input to methods or constructors, even when no other argument value
 can be generated.

 <p>If true, Randoop will not generate a test when unable to find a non-null value of
 appropriate type as an input. This could result in certain class members being untested. [default: false]
            <li id="option:literals-file"><b>--literals-file=</b><i>string</i> <code>[+]</code>.
             A file containing literal values to be used as inputs to methods under test, or "CLASSES".

 <p>Literals in these files are used in addition to all other constants in the pool. For the
 format of this file, see documentation in class <code>randoop.reflection.LiteralFileReader</code>.
 The special value "CLASSES" (with no quotes) means to read literals from all classes under
 test.
            <li id="option:literals-level"><b>--literals-level=</b><i>enum</i>.
             How to use literal values that are specified via the <code>--literals-file</code> command-line
 option. [default: CLASS]
<ul>
  <li><b>NONE</b> Do not use literals specified in a literals file.
  <li><b>CLASS</b> A literal for a given class is used as input only to methods of that class.
  <li><b>PACKAGE</b> A literal is used as input to methods of any classes in the same package.
  <li><b>ALL</b> Each literal is used as input to any method under test.
</ul>

            <li id="option:method-selection"><b>--method-selection=</b><i>enum</i>.
             Randoop generates new tests by choosing from a set of methods under test. This controls how the
 next method is chosen, from among all methods under test. [default: UNIFORM]
<ul>
  <li><b>UNIFORM</b> Select methods randomly with uniform probability.
  <li><b>BLOODHOUND</b> The "Bloodhound" technique from the GRT paper prioritizes methods with lower branch coverage.
 It weights each method under test based on the method's branch coverage and the number of
 times the method is chosen for a new sequence. It requires the Jacoco code coverage tool; run
 Randoop with <code>-Xbootclasspath/a:/path/to/jacocoagent.jar
 -javaagent:/path/to/jacocoagent.jar</code>. Note that the Jacoco coverage tool cannot collect any
 data from the Java runtime libraries, e.g., <code>java.lang</code>; thus they are not useful
 candidates for the Bloodhound technique.
</ul>

            <li id="option:string-maxlen"><b>--string-maxlen=</b><i>int</i>.
             Maximum length of strings in generated tests, including in assertions. Strings longer than 65KB
 (or about 10,000 characters) may be rejected by the Java compiler, according to the Java
 Virtual Machine specification. [default: 1000]
      </ul>
  <li id="optiongroup:Varying-the-nature-of-generated-tests">Varying the nature of generated tests
      <ul>
            <li id="option:alias-ratio"><b>--alias-ratio=</b><i>double</i>.
             Try to reuse values from a sequence with the given frequency. If an alias ratio is given, it
 should be between 0 and 1.

 <p>A ratio of 0 results in tests where each value created within a test input is typically used
 at most once as an argument in a method call. A ratio of 1 tries to maximize the number of
 times values are used as inputs to parameters within a test. [default: 0.0]
            <li id="option:input-selection"><b>--input-selection=</b><i>enum</i>.
             Randoop generates new tests by combining old previously-generated tests. This controls how the
 old tests are chosen, from among all existing tests. [default: UNIFORM]
<ul>
  <li><b>ORIENTEERING</b> Favor sequences with lower number of method calls and cumulative execution time.
  <li><b>SMALL_TESTS</b> Favor shorter sequences. This makes Randoop produce smaller JUnit tests.
  <li><b>UNIFORM</b> Select sequences uniformly at random.
</ul>

            <li id="option:clear"><b>--clear=</b><i>int</i>.
             Clear the component set each time it contains the given number of inputs.

 <p>Randoop stores previously-generated tests in a "component" set, and uses them to generate
 new tests. Setting this variable to a small number can sometimes result in a greater variety of
 tests generated during a single run. [default: 100000000]
            <li id="option:clear-memory"><b>--clear-memory=</b><i>long</i>.
             Clear the component set each time Randoop uses this much memory.

 <p>Setting this variable to a smaller number may prevent an out-of-memory exception or a run
 that is slow due to thrashing and garbage collection. [default: 4000000000]
      </ul>
  <li id="optiongroup:Outputting-the-JUnit-tests">Outputting the JUnit tests
      <ul>
            <li id="option:testsperfile"><b>--testsperfile=</b><i>int</i>.
             Maximum number of tests to write to each JUnit file. [default: 500]
            <li id="option:error-test-basename"><b>--error-test-basename=</b><i>string</i>.
             Base name (no ".java" suffix) of the JUnit file containing error-revealing tests [default: ErrorTest]
            <li id="option:regression-test-basename"><b>--regression-test-basename=</b><i>string</i>.
             Class name for the JUnit regression tests. Equivalently, the base name (no ".java" suffix) of
 the JUnit file containing regression tests [default: RegressionTest]
            <li id="option:junit-package-name"><b>--junit-package-name=</b><i>string</i>.
             Name of the package for the generated JUnit files. Enables testing non-public members. Tests
 can be restricted to public members only by also using the option <code>
 --only-test-public-members</code>.
            <li id="option:junit-before-each"><b>--junit-before-each=</b><i>string</i>.
             Name of file containing code text to be added to the <a href="https://junit.org/junit4/javadoc/4.12/org/junit/Before.html"><code>@Before</code></a>-annotated
 method of each generated test class. Code is uninterpreted, and, so, is not run during
 generation. Intended for use when run-time behavior of classes under test requires setup
 behavior that is not needed for execution by reflection. (The annotation <code>@Before</code> is
 JUnit 4, and <code>@BeforeEach</code> is JUnit 5.)
            <li id="option:junit-after-each"><b>--junit-after-each=</b><i>string</i>.
             Name of file containing code text to be added to the <a href="https://junit.org/junit4/javadoc/4.12/org/junit/After.html"><code>@After</code> </a>-annotated
 method of each generated test class. Intended for use when run-time behavior of classes under
 test requires tear-down behavior that is not needed for execution by reflection. Code is
 uninterpreted, and, so, is not run during generation. (The annotation <code>@After</code> is JUnit
 4, and <code>@AfterEach</code> is JUnit 5.)
            <li id="option:junit-before-all"><b>--junit-before-all=</b><i>string</i>.
             Name of file containing code text to be added to the <a href="https://junit.org/junit4/javadoc/4.12/org/junit/BeforeClass.html"><code>@BeforeClass</code></a>-annotated
 method of each generated test class. Intended for use when run-time behavior of classes under
 test requires setup behavior that is not needed for execution by reflection. Code is
 uninterpreted, and, so, is not run during generation. (The annotation <code>@BeforeClass</code> is
 JUnit 4, and <code>@BeforeAll</code> is JUnit 5.)
            <li id="option:junit-after-all"><b>--junit-after-all=</b><i>string</i>.
             Name of file containing code text to be added to the <a href="https://junit.org/junit4/javadoc/4.12/org/junit/AfterClass.html"><code>@AfterClass</code></a>-annotated
 method of each generated test class. Intended for use when run-time behavior of classes under
 test requires tear-down behavior that is not needed for execution by reflection. Code is
 uninterpreted, and, so, is not run during generation. (The annotation <code>@AfterClass</code> is
 JUnit 4, and <code>@AfterAll</code> is JUnit 5.)
            <li id="option:junit-output-dir"><b>--junit-output-dir=</b><i>string</i>.
             Name of the directory in which JUnit files should be written.
            <li id="option:dont-output-tests"><b>--dont-output-tests=</b><i>boolean</i>.
             Run test generation without output. May be desirable when running with a visitor.

 <p>NOTE: Because there is no output, the value of <code>--output-limit</code> will never be met, so
 be sure to set <code>--generated-limit</code> or <code>--time-limit</code> to a reasonable value when
 using this option. [default: false]
            <li id="option:junit-reflection-allowed"><b>--junit-reflection-allowed=</b><i>boolean</i>.
             Whether to use JUnit's standard reflective mechanisms for invoking tests. JUnit's reflective
 invocations can interfere with code instrumentation, such as by the DynComp tool. If that is a
 problem, then set this to false and Randoop will output tests that use direct method calls
 instead of reflection. The tests will include a <code>main</code> method and will execute methods
 and assertions, but won't be JUnit suites. [default: true]
      </ul>
  <li id="optiongroup:Runtime-environment">Runtime environment
      <ul>
            <li id="option:system-props"><b>-D</b> <b>--system-props=</b><i>string</i> <code>[+]</code>.
             System properties that Randoop will set similarly to <code>java -D</code>, of the form "x=y".
            <li id="option:jvm-max-memory"><b>--jvm-max-memory=</b><i>string</i>.
             How much memory Randoop should use when starting new JVMs. This only affects new JVMs; you
 still need to supply <code>-Xmx...</code> when starting Randoop itself. [default: 3000m]
      </ul>
  <li id="optiongroup:Controlling-randomness">Controlling randomness
      <ul>
            <li id="option:randomseed"><b>--randomseed=</b><i>int</i>.
             The random seed to use in the generation process. You do not need to provide this option to
 make Randoop deterministic, because Randoop is deterministic by default. It is recommended to
 run Randoop multiple times with a different random seed, in order to produce multiple different
 test suites. [default: 0]
            <li id="option:deterministic"><b>--deterministic=</b><i>boolean</i>.
             By default, Randoop is deterministic: running Randoop twice with the same arguments will
 produce the same test suite, so long as the program under test is deterministic. (To produce
 multiple different test suites, use the <code>--randomseed</code> command-line option.) However,
 there are command-line arguments that make Randoop non-deterministic. Passing <code>
 --deterministic</code> makes Randoop fail if one of the non-deterministic command-line arguments is
 also passed; that is, passing <code>--deterministic</code> is a way to ensure you are not invoking
 Randoop in a way that may lead to non-deterministic output. The <code>--deterministic</code> command
 line argument doesn't itself do anything except check other command-line arguments. [default: false]
      </ul>
  <li id="optiongroup:Logging,-notifications,-and-troubleshooting-Randoop">Logging, notifications, and troubleshooting Randoop
      <ul>
            <li id="option:progressdisplay"><b>--progressdisplay=</b><i>boolean</i>.
             Run noisily: display information such as progress updates. [default: true]
            <li id="option:progressintervalmillis"><b>--progressintervalmillis=</b><i>long</i>.
             Display a progress message every &lt;int&gt; milliseconds; -1 means no display. [default: 60000]
            <li id="option:progressintervalsteps"><b>--progressintervalsteps=</b><i>long</i>.
             Display a progress message every &lt;int&gt; attempts to create a test; -1 means none. [default: 1000]
            <li id="option:debug-checks"><b>--debug-checks=</b><i>boolean</i>.
             Perform expensive internal checks (for Randoop debugging). [default: false]
            <li id="option:all-logs"><b>--all-logs=</b><i>boolean</i>.
             Turns on all the logs. [default: false]
            <li id="option:log"><b>--log=</b><i>filename</i>.
             A file to which to log lots of information. If not specified, no logging is done. Enabling the
 logs slows down Randoop.
            <li id="option:selection-log"><b>--selection-log=</b><i>filename</i>.
             A file to which to log selections; helps find sources of non-determinism (randomness). If not
 specified, no logging is done.
            <li id="option:operation-history-log"><b>--operation-history-log=</b><i>filename</i>.
             A file to which to write operation usage, when Randoop exits.
            <li id="option:print-non-compiling-file"><b>--print-non-compiling-file=</b><i>boolean</i>.
             True if Randoop should print generated tests that do not compile, which indicate Randoop bugs. [default: false]
      </ul>
  <li id="optiongroup:Advanced-extension-points">Advanced extension points
      <ul>
            <li id="option:visitor"><b>--visitor=</b><i>string</i> <code>[+]</code>.
             Install the given runtime visitor. See class randoop.ExecutionVisitor.
      </ul>
  <li id="optiongroup:Test-case-minimization">Test case minimization
      <ul>
            <li id="option:suitepath"><b>--suitepath=</b><i>string</i>.
             The Java file whose failing tests will be minimized.
            <li id="option:suiteclasspath"><b>--suiteclasspath=</b><i>string</i>.
             Classpath that includes dependencies needed to compile and run the JUnit test suite being
 minimized.
            <li id="option:minimizetimeout"><b>--minimizetimeout=</b><i>int</i>.
             The maximum number of seconds allowed for the entire minimization process. [default: 600]
            <li id="option:testsuitetimeout"><b>--testsuitetimeout=</b><i>int</i>.
             The maximum number of seconds allowed for the entire test suite to run. [default: 30]
            <li id="option:verboseminimizer"><b>--verboseminimizer=</b><i>boolean</i>.
             Produce verbose diagnostics to standard output if true. [default: false]
      </ul>
  <li id="optiongroup:Threading">Threading
      <ul>
            <li id="option:usethreads"><b>--usethreads=</b><i>boolean</i>.
             If true, Randoop executes each test in a separate thread and kills tests that take too long to
 finish, as determined by the <code>--call-timeout-millis</code> command-line argument. Tests killed
 in this manner are not reported to the user, but are recorded in Randoop's log. Use the <code>
 --log</code> command-line option to make Randoop produce the log.

 <p>Use this option if Randoop does not terminate, which is usually due to execution of code
 under test that results in an infinite loop or that waits for user input. The downside of this
<<<<<<< HEAD
 option is a decrease in generation speed. The tests are run in parallel, but not in isolation. [default: false]
=======
 option is a BIG (order-of-magnitude) decrease in generation speed. The tests are run in
 parallel, but not in isolation. [default: false]
>>>>>>> 3dcd5fb6
            <li id="option:timed-out-tests"><b>--timed-out-tests=</b><i>filename</i>.
             If specified, Randoop logs timed-out tests to the specified file. Has no effect unless the
 <code>--usethreads</code> command-line option is given.
            <li id="option:call-timeout-millis"><b>--call-timeout-millis=</b><i>int</i>.
             After this many milliseconds, a non-returning method call, and its associated test, are stopped
 forcefully. Only meaningful if <code>--usethreads</code> is also specified. [default: 5000]
      </ul>
</ul>

<code>[+]</code> means option can be specified multiple times
<!-- end options doc -->

<p id="fully-qualified-signature">
A <a href="https://docs.oracle.com/javase/specs/jls/se17/html/jls-13.html#jls-13.1">"binary name"</a>
is like a fully-qualified name, but uses "$" to separate nested classes from
their containing classes, rather than ".".
<br/>
A Randoop "fully-qualified signature" is
</p>
<ul>
  <li><code>package-name.classname.method-name(argument-list)</code> for a method, or
  <li><code>package-name.classname(argument-list)</code> for a constructor
</ul>

<p>
where <code>package-name</code> is a period-separated list of identifiers,
and <code>argument-list</code> is a comma-separated list of fully-qualified
Java raw types, without spaces.  Recall that a raw type does not contain
type parameters.  Compared to a regular type, it removes type parameter
declarations such as <code>&lt;T&gt;</code>, and it and replaces any
use of a type parameter by its upper bound.
</p>


<h2 id="replacecall">Avoiding calls to specific methods: the replacecall agent</h2>

<p>
The code under test might make calls to methods that you do not want executed.
Here are some examples.
</p>
<ul>
  <li><code>System.exit</code> will terminate Randoop if called during test generation.</li>
  <li><code>JOptionPane.showConfirmDialog</code> opens a modal dialog box requiring user interaction, which interferes with automated testing.</li>
  <li>The no-argument <code>Random()</code> constructor uses a randomly-chosen seed, so tests might behave differently on each execution.</li>
</ul>
<p>
It is not enough to use <a href="#option:omit-methods"><code>--omit-methods</code></a> to
prevent direct calls to these methods, because the methods may still be called indirectly.
To prevent all calls to these methods (including direct calls), use the <code>replacecall</code> agent.
</p>

<p>
The Randoop <code>replacecall</code> agent transforms the code under test, replacing
each call to an undesired method by a call to some other method.
To use it:
</p>
<ul>
  <li>When running Randoop, pass the following command-line options to <code>java</code>:
<pre>
-Xbootclasspath/a:${RANDOOP_PATH}/replacecall-4.3.3.jar -javaagent:${RANDOOP_PATH}/replacecall-4.3.3.jar
</pre>
  </li>
  <li>When running the generated tests, add the file <code>replacecall-4.3.3.jar</code> to the boot class path,
    and pass the same command-line options to <code>java</code>:
<pre>
-Xbootclasspath/a:${RANDOOP_PATH}/replacecall-4.3.3.jar -javaagent:${RANDOOP_PATH}/replacecall-4.3.3.jar
</pre>
</li>
</ul>

<p>
Randoop uses a <a href="https://github.com/randoop/randoop/blob/master/agent/replacecall/src/main/resources/default-replacements.txt">
default set of replacements</a>.
You can <a href="#replacecall-replacement-definition">define additional replacements</a>.


<h3 id="replacecall-load-exclusions">Replacement exclusions</h3>

<p>
There are some classes that the replacecall agent should not transform.
Suppose you are using Gradle to run Randoop or the generated tests.
Randoop's replacement of <code>System.exit</code>
will affect the behavior of the build.
</p>

<p>
The replacecall agent never modifies
</p>
<ul>
  <li>Randoop, including the agent</li>
  <li>JUnit and Hamcrest</li>
  <li>Gradle</li>
  <li>Classes in <code>rt.jar</code>, except in packages <code>java.awt</code> and <code>javax.swing</code></li>
</ul>
<p>
(The exact rules appear in the Randoop source code in class <code>CoveredClassTransformer</code>.)
</p>

<p>
You can exclude additional packages from being transformed.
Create an exclusion file <code>replacecall-exclusions.txt</code> containing, for example:
</p>
<pre>
mypackage.mysubpackage.
org.something.library.
</pre>
<p>
and run the agent with the <code>--dont-transform=<em>filename</em></code> command-line option:
</p>
<pre>
-javaagent:${RANDOOP_PATH}/replacecall-4.3.3.jar=--dont-transform=replacecall-exclusions.txt
</pre>

<p>
The exclusion file is a list of package names, one package per line.
(Blank lines and <code>//</code>-style comments are ignored.)
If a package name does not end with a period, one will be added.
The package name is used to match the prefix of the fully-qualified classname.
</p>

<p>
For diagnostic output (such as to see what classes are being transformed),
run the agent with the <code>--debug</code> flag
</p>
<pre>
-javaagent:${RANDOOP_PATH}/replacecall-4.3.3.jar=--debug
</pre>



<h3 id="replacecall-replacement-definition">Defining replacements</h3>

<p>
To define your own method replacements, you will write mock implementations (<a href="https://github.com/randoop/randoop/blob/master/agent/replacecall/src/main/java/randoop/mock/java/awt/Component.java">example</a>)
and you will specify the replacements in a replacement file (<a href="https://github.com/randoop/randoop/blob/master/agent/replacecall/src/main/resources/default-replacements.txt">example</a>).
</p>

<p>
Each line of a replacement file is whitespace-separated package names
(replace all calls in all methods of all classes in the package and its
subpackages), or whitespace-separated class names (replace all methods in
the class), or whitespace-separated method signatures without return
types (replace the first method by the second).
</p>

<p>
Give the replacement file to the replacecall agent using the <code>--replacement-file</code> argument:
</p>
<pre>
-javaagent:${RANDOOP_PATH}/replacecall-4.3.3.jar=--replacement-file=replacecall-replacements.txt
</pre>

<p>
  A replacement method must be static and non-private.
  (Therefore, replacement classes don't need to be instantiated.)
</p>
<ul>
  <li>If the original method is static, the replacement method should have the
    identical signature.</li>
  <li>If the original method is non-static, then the replacement method should
have an additional first parameter whose type is the containing
class of the original method.
For instance, a call to <code>java.awt.Component.show()</code> would be replaced
by a call to a method with the signature <code>show(java.awt.Component)</code>.
An example mock class is
<a href="https://github.com/randoop/randoop/blob/master/agent/replacecall/src/main/java/randoop/mock/java/awt/Component.java"><code>randoop.mock.java.awt.Component</code></a>.</li>
  <li>If the original method is a constructor (an
<code>&lt;init&gt;</code> method),
then the replacement method should have the same
parameter types, and its return type is the class that contains the
constructor.
</ul>

<p>
Please keep in mind that when you define a replacement,
it can change the behavior of client code.
</p>


<h4 id="replacecall-replacement-implementation">Tips about implementing replacement classes</h4>

<p>
To simplify your replacement file and keep your mock classes organized,
you should choose a package prefix and keep the package
structure of the original classes.
Randoop's default replacements file uses <code>randoop.mock</code> as the prefix, so the
binary name of the <code>JOptionPane</code> mock class
is <code>randoop.mock.javax.swing.JOptionPane</code>.  (You may need
to <a href="#replacecall-load-exclusions">exclude</a> this package if any
of the replacement methods use otherwise replaced methods.)
</p>

<p>
If the class containing the method you wish to replace is loaded by the bootstrap class loader,
or if it is called from a class loaded by the bootstrap class loader, then your replacement
classes must also be loaded by the bootstrap class loader. For Java 8 this list includes most
of the Java runtime.  For Java 9+, the new module system dramatically reduces the number of
classes loaded by the bootstrap loader.
See <a href="https://docs.oracle.com/javase/9/docs/api/java.base-summary.html">Module base</a>
for a list.  If this condition applies to your replacement code
(assume it is located in <code>myreplace.jar</code>):
</p>
<ul>
  <li>When running Randoop, add the additional command-line option to <code>java</code>:
<pre>
-Xbootclasspath/a:mypath/myreplace.jar
</pre>
  </li>
  <li>When running the generated tests, add the file <code>myreplace.jar</code> to the boot class path:
<pre>
-Xbootclasspath/a:mypath/myreplace.jar
</pre>
</li>
</ul>

<p>
Randoop's default replacements are in sub-packages
of <code>randoop.mock</code>.  You should not use
the <code>randoop.mock</code> prefix for your own mock classes.
</p>

<p>
Sometimes, a replacement for an instance method needs to access an object that
is different than the receiver (for example, it might have the same or a
different type than
the receiver).  One way to manage this is for your replacement class to
maintain a map
from instances of the original receiver type to instances that will be used in
the replacement method implementations.
</p>


<h2 id="specifying-behavior">Specifying expected code behavior</h2>

<p>
You can provide a specification of the expected behavior of code.  Randoop will
use the specification to better classify method calls as error-revealing,
expected behavior, or invalid.
</p>

<p>
You can specify both <a href="#spec-json-method-specifications">the behavior of
methods and constructors</a>,
and <a href="#checkrep">representation invariants for
classes</a>.
</p>


<h3 id="spec-json-method-specifications">Method specifications</h3>

<p>
A specification of a method (including constructors) indicates the
circumstances when the method can be called, and how it should behave when
called.
</p>

<p>
The <code>--specifications=file</code> command-line option names a file
containing the method specifications.  The file format is a JSON list with
elements that are the serialized form of
the <a href="../api/randoop/condition/specification/OperationSpecification.html">OperationSpecification</a>
class.  You may also supply a <code>.zip</code> file containing such JSON files.
</p>

<p>
Randoop comes with an <a href="net_connection_spec.json">example
specification file</a>, which provides specifications for
class <code><a href="net_connection_java.txt">net.Connection</a></code>.
</p>

<p>
A method specification consists of the method signature, parameter names, a
list of pre-conditions, a list of (normal) post-conditions, and a list of
throws-conditions (exceptional post-conditions):

<pre><code>
  {
    "operation": <i>method-signature</i>,
    "identifiers": <i>formal-parameters</i>,
    "pre": <i>pre-condition-list</i>,
    "post": <i>normal-post-condition-list</i>,
    "throws": <i>throws-condition-list</i>
  }
</code></pre>

<p>
where only the <code>operation</code> field is required.
</p>


<h4 id="spec-json-method-signatures">Method signatures</h4>

<p>
A method signature uniquely describes a method.  It consists of the
declaring class, method name, and parameter types.  Types are given in the
format used
by <a href="https://docs.oracle.com/en/java/javase/17/docs/api/java.base/java/lang/Class.html#getName--"><code>Class.forName()</code></a>;
for example, member classes are set off with "<code>$</code>", as
in <code>pkg.Class$InnerClass</code>.
</p>

<p>
The method <code>net.Connection.send(int)</code>
is represented as
</p>

<pre><code>
  {
    "classname": "net.Connection",
    "name": "send",
    "parameterTypes": [ "int" ]
  }
</code></pre>

<p>
A constructor's name is the fully-qualified or simple class name.  (The simple name contains no "." or "$".)
</p>


<h4 id="spec-json-parameter-names">Formal parameter names</h4>

<p>
The conditions in a specification use identifiers, or variable names, to
refer to formal parameters and the result.  This part of the specification
gives the names.
For example:
</p>

<pre><code>
  {
    "parameters": [ "coded" ],
    "receiverName": "target",
    "returnName": "returnValue"
  }
</code></pre>

<p>
indicates that the single formal parameter of the method is referred to by
the name <code>coded</code>.
The receiver name may be omitted (default: <code>receiver</code>),
and the return value name may be omitted (default: <code>result</code>).
</p>


<h4 id="spec-json-conditions">Specifying conditions</h4>

<p>
The specification contains 3 lists of conditions, one for each different
type of condition.
</p>

<dl>
  <dt><i>Pre-condition</i></dt>
  <dd>
  <p>
  A <i>pre-condition</i> indicates a requirement that must be satisfied by
  the caller.  Its guard is a Boolean expression that is evaluated in the
  pre-state &mdash; that is, before a method starts to execute.  If the
  caller does not satisfy the pre-condition, then the call is invalid.
  </p>

  <p>
  To specify that the argument to a call to <code>net.Connection.send(int)</code>
  must be positive, you could write the condition
  </p>

  <pre><code>
    {
      "description": "the code must be positive",
      "guard": "coded &gt; 0"
    }
  </code></pre>

  <p>
  The condition has an optional field <code>description</code>
  that Randoop uses in comments in the generated tests.
  </p>

  <p>
  To require that the <code>Connection</code> is open and the code is
  non-negative, you could equivalently write a single
  pre-condition <code>receiver.isOpen() &amp;&amp; code &gt; 0</code> or
  two pre-conditions <code>receiver.isOpen()</code> and <code>code &gt;
  0</code>.
  </p>

  <p>
  A pre-condition is used to filter values, not to generate them.  Randoop
  uses a precondition to prune, not expand, its random search.
  </p>
  </dd>
</dl>

<dl>
  <dt><i>(Normal) Post-condition</i></dt>
  <dd>
    <p>
    A post-condition indicates a requirement that must be satisfied by the method
    implementation. A normal postcondition indicates what values the method
    returns. If the caller satisfies the method's pre-condition and the method
    returns normally (without throwing an exception), then the post-condition
    must be satisfied or else the method is buggy.
    </p>

    <p>
    You specify a normal post-condition as guard-property pair.  (A
    property is given using the same format as a guard, but a property is
    evaluated in the post-state &mdash; that is, after a method has
    finished executing.)  In the example file, the
    method <code>net.Connection.receive()</code> has the post-condition:
    </p>

  <pre><code>
    {
      "guard": "true",
      "property": "result &gt;= 0",
      "description": "returns non-negative received value"
    }
  </code></pre>

  <p>
  The guards of post-conditions are evaluated in the order that the
  post-conditions are listed.  The list
  </p>

  <pre><code>
    [
      {
        "guard": "!receiver.isOpen()",
        "property": "result == -1",
        "description": "if this is not open, return -1"
      },
      {
        "guard": "true",
        "property": "result &gt;= 0",
        "description": "otherwise, returns non-negative received value"
      }
    ]
  </code></pre>

  <p>
    indicates that the error-case should be tested first, followed by the
    general case that has the vacuous guard <code>true</code>.
  </p>

  </dd>
</dl>

<dl>
  <dt><i>Throws-condition</i></dt>
  <dd>
    <p>
    A post-condition indicates requirements that must be satisfied by the method
    implementation. A throws-condition is a post-condition that indicates an
    exception the method is expected to throw. If a call satisfies the guard of
    a throws-condition, the exception must be thrown or the method is buggy.
    </p>

    <p>
    You specify a throws-condition as a guard-exception pair.
    If a guard is satisfied, then the method is supposed to throw an exception
    of the named class, or a subclass of the named class.
    From the example file, the <code>net.Connection.open()</code> method has
    the throws-condition
    </p>

    <pre><code>
      {
        "guard": "receiver.isOpen()",
        "exception": "java.lang.IllegalStateException",
        "description": "throws IllegalStateException if the connection is already open"
      }
    </code></pre>

    <p>
    Similar to normal post-conditions, throws-conditions are given in a list.
    The list, however, is treated as a set (meaning unordered), and may contain
    duplicate guards and exceptions. A method whose behavior is specified as
    </p>

    <pre><code>
      [
        {
          "guard": "a == null",
          "exception": "java.lang.NullPointerException",
          "description": "throws NullPointerException if a is null"
        },
        {
          "guard": "i &lt; 0",
          "exception": "java.lang.IndexOutOfBoundsException",
          "description": "throws IndexOutOfBoundsException if i is negative"
        }
      ]
    </code></pre>

    <p>
    is considered as correct if, when called with <code>a==null</code> and
    <code>i==-1</code>, it throws either of the specified exceptions.
    </p>
  </dd>
</dl>


<h4 id="method-specification-evaluation-rules">Evaluation rules</h4>

<p>
Randoop classifies a test sequence according to its last method call.
</p>

<ol>
  <li>
    If the guard of any pre-condition is violated before the call, then Randoop
    classifies the method call as invalid and the sequence is discarded.
  </li>
  <li>
    If the guard of any throws-condition is satisfied before the call, the
    exception from the condition is added to a set <code>expected</code> of
    expected exceptions.  If the call throws a checked exception, the
    sequence is classified as having expected behavior if the thrown
    exception is a member of the set <code>expected</code>, or is a
    subclass of a member of <code>expected</code>, and is otherwise
    classified as error-revealing.  If the <code>expected</code> set is
    non-empty and the call terminates normally, the sequence is classified
    as error-revealing.
  </li>
  <li>
    If the guard of a normal-precondition is satisfied before the call, the
    property for the first satisfied guard is checked after the call.
    If the call terminates normally, the sequence is classified as having
    expected behavior if the property is satisfied.
    Otherwise, the sequence is classified as error-revealing.
  </li>
  <li>
    If the method is inherited, the method call is also checked against all
    specifications of overridden methods in the inheritance chain.
    If the call is invalid by any specification, the sequence is classified
    as invalid.
    If the call is error-revealing by any specification, the sequence is
    classified as error-revealing.
    Otherwise, all specifications are satisfied and the sequence has
    expected behavior.
  </li>
  <li>
    Otherwise, the sequence is classified according to the
    rules of <a href="#classifying_tests">classifying tests</a>.
  </li>
</ol>

<p>
Randoop does no check of whether the guards are exhaustive or disjoint.
</p>

<p>
Randoop ships with specifications for parts of the JDK, and these
specifications are used by default, unless you disable command-line option
<a href="#option:use-jdk-specifications"><code>--use-jdk-specifications</code></a>.
</p>


<h3 id="checkrep">Specifying representation invariant methods (such as <code>checkRep</code>)</h3>

<p>
The "representation invariant" of a class is a property that all
instances of the class must satisfy.  For example, a field might
contain a non-negative number, or two fields might contain lists of
the same length.
Sometimes, a program contains a method that checks the rep invariant,
for debugging purposes.
If the rep invariant is ever violated, the program has a bug.
</p>

<p>
By using the
<a href="https://randoop.github.io/randoop/api/randoop/CheckRep.html"><code>@CheckRep</code></a>
annotation, you can
tell Randoop which methods in your classes under test are rep
invariant methods.  Randoop will call these methods; if the method
ever fails, Randoop outputs the test as a failing test.
</p>

<p>
A method annotated with <code>@CheckRep</code> must have one of two
allowed signatures:
</p>

<ul>

<li>A public instance method with no arguments and return
type <b>boolean</b>. In this case, Randoop will interpret a return
value of <code>true</code> as the rep invariant being satisfied, and a
return value of <code>false</code> <i>or</i> an exception escaping the
method as the rep invariant being violated.
</li>

<li>A public instance method with no arguments and return
type <b>void</b>. In this case, Randoop will interpret a normal return
(no exceptions) as the rep invariant being satisfied, and an
exception escaping the method as the rep invariant being violated.
</li>

</ul>


<h2 id="test-specific-class">Testing a specific class or method</h2>

<p>
  Randoop is designed to create tests for an entire project.  This is
  usually what engineers want.  In rare cases, you might want to create
  tests for a particular class or method.  In general, it is better to run
  Randoop on your entire project, and Randoop will create useful, broad
  tests, including for the specific class or method.  Randoop does not have
  a way to generate tests for a specific class or method.  However, you can
  filter Randoop's output so that you only see some of its tests, using the
  <a href="#option:require-covered-classes"><code>--require-covered-classes</code></a>
  or
  <a href="#option:require-classname-in-test"><code>--require-classname-in-test</code></a>
  command-line option.
</p>

<p>
  If you want to test a particular class or method, do <em>not</em> attempt
  to use the <code>--methodlist</code>, <code>--classlist</code>, or
  similar command-line options.  They restrict the methods that appear
  anywhere in a test, and are likely to lead to Randoop not producing any
  output.
</p>



<h3 id="covered-filter">Requiring tests to use a class: the covered-classes agent</h3>

<p>
  Randoop generates tests that use methods, constructors, and fields of classes
  given using the
  <a href="#option:testjar"><code>--testjar</code></a>,
  <a href="#option:classlist"><code>--classlist</code></a>, and
  <a href="#option:testclass"><code>--testclass</code></a>
  options.
  Any given test may involve one or more of the classes.
</p>

<p>
  The <a href="#option:require-covered-classes"><code>--require-covered-classes=<em>filename</em></code></a>
  option makes Randoop discard any test that doesn't use at least one of the
  classes listed in the file.
</p>

<p>
  Suppose you only want to test class A, but its methods takes arguments of type
  B and C.  If you supply only A as a test class, Randoop cannot create
  objects of type B and C, so Randoop may be unable to call class A.  Instead,
  you can supply A, B, and C as test classes, but instruct Randoop to only
  output the tests that use A.
</p>

<p>
  Use of the <code>--require-covered-classes</code> option is unusual:  you
  probably care about testing your entire application rather than just part of
  it.  The option makes Randoop less efficient, because Randoop creates but
  discards tests.
</p>

<p>
  For the <code>--require-covered-classes</code> option to work, the classes
  must be instrumented so Randoop can determine when they are covered.
  You can do so by giving the following command-line
  option for java
</p>
<pre><code>
-javaagent:${RANDOOP_PATH}/covered-class-4.3.3.jar
</code></pre>
<p>
  This will instrument any non-abstract constructor and method of loaded
  classes so that the use of a class can be detected.
  The instrumentation is not done on any JDK or JUnit classes.
  The <code>covered-class-4.3.3.jar</code> file can be found in the
    unzipped distribution archive, or can be downloaded from the
    <a href="https://github.com/randoop/randoop/releases/latest">latest release</a>.
</p>


<h2 id="primitives">Specifying additional primitive values</h2>

<p>
Randoop chooses arguments to method calls from the result of any previous
method call, and from a set of seed values.  These are the built-in seed
values:
</p>

<ul>
  <li><code>byte</code>: <code>-1</code>, <code>0</code>, <code>1</code>,  <code>10</code>, <code>100</code></li>
  <li><code>short</code>: <code>-1</code>, <code>0</code>, <code>1</code>,  <code>10</code>, <code>100</code></li>
  <li><code>int</code>: <code>-1</code>, <code>0</code>, <code>1</code>,  <code>10</code>, <code>100</code></li>
  <li><code>long</code>: <code>-1</code>, <code>0</code>, <code>1</code>,  <code>10</code>, <code>100</code></li>
  <li><code>float</code>: <code>-1</code>, <code>0</code>, <code>1</code>,  <code>10</code>, <code>100</code></li>
  <li><code>double</code>: <code>-1</code>, <code>0</code>, <code>1</code>,  <code>10</code>, <code>100</code></li>
  <li><code>char</code>: <code>'#'</code>, <code>' '</code>, <code>'4'</code>, <code>'a'</code></li>
  <li><code>java.lang.String</code>: <code>""</code>, <code>"hi!"</code></li>
</ul>

<p>There are two ways of specifying additional seed values to Randoop.</p>

<ul>
<li><b>Command line.</b>
Use the <a href="#option:literals-file"><code>--literals-file</code></a>
and/or <a href="#option:literals-level"><code>--literals-level</code></a>
command-line option.</li>

<li><b>Annotated code.</b> Write the <code>@TestValue</code> annotation on a field.
The field should:

    <ul>
      <li> include the <code>@TestValue</code> annotation,</li>
      <li> be declared <b><code>public</code></b> and <b><code>static</code></b>,</li>
      <li> be of a primitive (or <code>String</code>) type, or an array of primitives or <code>String</code>s, and</li>
      <li> be initialized to contain one or more seed values.</li>
    </ul>

You can write <code>@TestValue</code>
on a field in a class test, or you can create a helper class that just defines fields, and 
include the class in the list of classes given to Randoop to test.

<p>Below is an example helper class that demonstrates the use of the
@TestValue annotation. For Randoop to use the primitive values
described in the class, you would add this class to the list of
classes under test
(e.g. via the option <code>--testclass=example.TestValueExamples</code>).</p>

<pre class="code">
  package example;
  import randoop.*;

  public class TestValueExamples {

    @TestValue
    public static int i = 0;

    @TestValue
    public static boolean b = false;

    @TestValue
    public static byte by = 3;

    @TestValue
    public static char c = 'c';

    @TestValue
    public static long l = 3L;

    @TestValue
    public static float f = (float) 1.3;

    @TestValue
    public static double d = 1.4;

    @TestValue
    public static String s1 = null;

    @TestValue
    public static String s2 = "hi";

    @TestValue
    public static int[] a1 = new int[] { 1, 2, 3 };

  }
</pre>
</li>
</ul>

<p>
  Randoop does not generate random string or primitive values.  You can
  include, as a method under test, a method that creates values.  Its
  output will be used as an input to methods in your code.
</p>


<h2 id="nondeterminism">Nondeterminism</h2>

<p>
Randoop is deterministic:  if you run Randoop twice using
the <a href="#option:randomseed"><code>--deterministic</code></a>
command-line argument, Randoop outputs the same tests in the same order.
</p>

<p>
If you <em>want</em> Randoop to produce different test suites,
run Randoop twice supplying
different values for the
<a href="#option:randomseed"><code>--randomseed</code></a> command-line argument.
This is the <em>recommended</em> practice, to yield an overall test suite with better coverage.
</p>


<h3 id="nondeterminism-source">Finding the source of nondeterminism</h3>

<p>
If Randoop produces a different output when you run it twice with
the <a href="#option:randomseed"><code>--deterministic</code></a>
command-line argument, then there is some source of nondeterminism.

<p>
If Randoop produces flaky tests
and <a href="#option:flaky-test-behavior"><code>--flaky-test-behavior</code></a>
is not set to HALT, Randoop will output a list of methods suspected to be the
cause of nondeterminism in decreasing order of likelihood.  You should
investigate these methods, fix nondeterministic ones or exclude them
via <a href="#option:omit-methods"><code>--omit-methods</code></a>
or <a href="#option:omit-methods-file"><code>--omit-methods-file</code></a>
command-line argument, and re-run Randoop until flaky tests are not generated.
</p>

<p>
If you discover a nondeterministic method, open an issue so the Randoop
maintainers can include it in Randoop's
default <code>omitmethods-defaults.txt</code>
or <code>JDK-nondet-methods.txt</code>.  If Randoop suggests as flaky a method
that you know is deterministic (for example, a JDK method), then open an issue
so the Randoop maintainers can include it in the <code>nonFlakyMethods</code>
list.
</p>

<p>
The remainder of this section gives several reasons you may discover.
</p>


<h3 id="nondeterminism-in-program-under-test">Nondeterministic program under test</h3>

<p>
If the program under test is nondeterministic, Randoop may
produce different tests on different runs.  More seriously,
Randoop may produce <a href="#flaky-tests">flaky tests</a> that sometimes
pass and sometimes fail.
</p>

<p>
If the program under test is nondeterministic, you have several options:
</p>

<ol>
<li>
Change the program to be deterministic.
In addition to making the program more testable, this is likely to make the program easier to debug.
Here are some ways to eliminate nondeterminism in a sequential Java program:

<ul>
  <li>
    Hashing.  Even if your code does not call <code>hashCode()</code>
    directly, it may be nondeterministic if some <code>hashCode()</code>
    method is deterministic.
    <ul>
      <li>
        <code>Object.hashCode()</code> depends on where the object is laid
        out in memory, which depends on the operating system and on when
        the garbage collector runs.  Most classes
        should <code>equals()</code> (the default is reference equality),
        and any class that overrides <code>equals()</code> must
        override <code>hashCode()</code>, for consistency
        with <code>equals()</code>.
      </li>
      <li>
        <code>Object.toString()</code> depends
        on <code>Object.hashCode()</code>.  Most classes should
        override <code>Object.toString()</code> to give more informative
        output (and usually not to depend on the hash code).
      </li>
      <li>
        <code>Arrays.deepHashCode()</code> depends on
        on <code>Object.hashCode()</code>.
      </li>
      <li>
        For determinism, don't instantiate the <code>Object</code> class,
        as in <code>new Object()</code>; instead, use some class that overrides
        <code>Object.hashCode()</code>.  For
        example, <a href="http://plumelib.org/plume-util/api/org/plumelib/util/DeterministicObject.html">DeterministicObject</a>
        returns a number indicating the creation order of the object.
      </li>
      <li>
        Some collections have arbitrary iteration order, such
        as <code>HashMap</code> and <code>HashSet</code>.  Either sort
        their results, or replace the data structures by
        <a href="https://docs.oracle.com/en/java/javase/17/docs/api/java.base/java/util/LinkedHashMap.html"><code>LinkedHashMap</code></a>
        and
        <a href="https://docs.oracle.com/en/java/javase/17/docs/api/java.base/java/util/LinkedHashSet.html"><code>LinkedHashSet</code></a>.
      </li>
    </ul>
  </li>
  <li>
    Some APIs produce results in arbitrary order, such
    as <a href="https://docs.oracle.com/en/java/javase/17/docs/api/java.base/java/io/File.html#list--">File.list()</a>
    and <a href="https://docs.oracle.com/en/java/javase/17/docs/api/java.base/java/io/File.html#listFiles--">File.listFiles()</a>.
    Sort their results before using them.
  </li>
  <li>
    Don't call <code>new Random()</code> without an argument.  Instead, use
    (for example) <code>new Random(0)</code>.
  </li>
  <li>
    Don't use time and date functions to obtain the current time.
  </li>
</ul>
</li>

<li>
Transform the program at run time to make changes like the ones above, replacing
the method's behavior with a different implementation
(such as a deterministic one or a mock).
You can do this by using
Randoop's <a href="#replacecall">replacecall agent</a>.
</li>

<li>
Prevent Randoop from directly calling problematic methods.
Use the <a href="#option:omit-methods"><code>--omit-methods</code></a>
or <a href="#option:omit-methods-file"><code>--omit-methods-file</code></a>
command-line argument.
</li>

<li>
Instruct Randoop to attempt to discard or repair any flaky tests that it
generates.
Use the
<a href="#option:flaky-test-behavior"><code>--flaky-test-behavior</code></a>
command-line argument.
This is a last resort because Randoop may output a small test suite due to
discarding many of the generated tests.
When possible, is better to avoid generating flaky tests
rather than discarding them after generating them.
</li>
</ol>

<p>
You can also see the techniques suggested in the paper
<a href="https://homes.cs.washington.edu/~mernst/pubs/maintainable-tests-ase2011.pdf">Scaling Up Automated Test Generation</a>.
</p>


<h3 id="nondeterminism-changed-program">Changes to the program or its environment</h3>

<p>
If the program or its environment changed between runs, Randoop may produce
different test suites..
</p>

<p>
Changing the JDK counts as a change to the program.
For example, consider a class
</p>
<pre>
public class Corner extends JComponent { ... }
</pre>

<p>
In JDK 7, <code>Corner</code>'s <code>getAccessibleContext</code> method is
inherited from <code>JComponent</code>.
In JDK 8, <code>Corner</code>'s <code>getAccessibleContext</code> method is
inherited from <code>java.awt.Component</code>.
Depending on the JDK in use, Randoop discovers a different set of operations,
because <code>Corner.class.getMethods()</code> returns different results
depending on the JDK.  Given different sets, Randoop may make different
choices and produce different tests.
</p>

<p>
There can be implementation changes even within a single JDK major version,
such as two different versions of JDK 8.  These differences can lead to
different Randoop outputs, or to tests that passed on one JDK
implementation but fail on another.
</p>


<h3 id="nondeterminism-bug-in-randoop">Debugging nondeterminism in Randoop</h3>

<p>
If the above techniques don't help you, you can
diagnose nondeterminism by running Randoop twice
with the command-line options
</p>
<pre>
  <a href="#option:randomseed"><code>--deterministic</code></a> <a href="#option:log">--log</a>=randoop-log.txt <a href="#option:selection-log">--selection-log</a>=selection-log.txt
</pre>
<p>
Compare the logs across runs, and the first place
that they differ will help you find the nondeterminism.
</p>

<p>
If you find that Randoop is
nondeterministic because of a bug in Randoop,
please <a href="#bug-reporting">report it</a> so that we can investigate
and correct the problem.
</p>


<h1 id="getting_help">Getting help</h1>

<p>You can get help on Randoop in the following ways:</p>

<ul>
<li><strong>Manual</strong>: what you are currently reading. </li>

<li><strong>Randoop's <code>help</code> command</strong>:  For help on
  usage, use Randoop's <code>help</code> command. To print Randoop's main help message, run:

<pre class="code">java -classpath ${RANDOOP_JAR} randoop.main.Main help</pre>

To print help for a command (such as <code>gentests</code> or <code>minimize</code>), supply it:

<pre class="code">
java -classpath ${RANDOOP_JAR} randoop.main.Main help gentests
</pre>


</li>
<li><strong>Mailing list</strong>: If you don't find your question answered,
  email either <code>randoop-discuss@googlegroups.com</code> or
  <code>randoop-developers@googlegroups.com</code> (never both) with your
  question.  (You might not see your question on the mailing lists
  immediately, because your message may need to be approved.)
  If your question relates to an execution of Randoop, be sure to give enough
  information to reproduce the execution; see the instructions for
  <a href="#bug-reporting">submitting a bug report</a>.
</li>
<li><strong>Bug reporting</strong>: If
  you have discovered a problem with Randoop, we would like to fix it.
  Please see the instructions for <a href="#bug-reporting">submitting
  a bug report</a>.
</li>
</ul>


<h2 id="troubleshooting">Troubleshooting</h2>

<h3 id="cannot-find-main">Randoop does not run</h3>

<p>
  If the command to run Randoop has the output
</p>
<pre>
Cannot find or load randoop.main.Main
</pre>
<p>
then Randoop is not properly included in the classpath.
One possibility is that you have included the Randoop jar file in the path
specified by the <code>CLASSPATH</code> variable, but have given the location of
the classes-under-test with the <code>-classpath</code> option at the command line.
In this case, the <code>java</code> command will only use the classpath from
<code>-classpath</code>.
</p>

<p>
It is recommended that both Randoop and the classes under test be included as
the argument to the <code>-classpath</code> option to the <code>java</code> command.
It only makes sense to set <code>CLASSPATH</code> to run Randoop if the location
of classes-under-test will be the same each time you run it.
See the Java Tutorial on
<a href="https://docs.oracle.com/javase/tutorial/essential/environment/paths.html">path and classpaths</a>.
</p>

<p>
  If the command to run Randoop has the output
</p>
<pre>
Cannot find the Java compiler. Check that classpath includes tools.jar
</pre>
<p>
  then there is a problem with your Java installation.
  You perhaps have the JRE on your path before the JDK.
  Ensure that <code>JAVA_HOME</code> appears at the <em>front</em> of your path.
  If you run the Windows operating system, see the
  <a href="https://web.archive.org/web/20230205080303/https://douglascayers.com/2015/05/30/how-to-set-custom-java-path-after-installing-jdk-8/">
  instructions for setting a custom Java path</a>.
  Another possible cause of the problem is using an unsupported version of Java.
</p>


<h3 id="no-class-found">Randoop cannot find a class-under-test</h3>

<p>
  If when Randoop is run, something like the following is output
</p>
<pre>
No class found for type name "example.ExampleClass"
</pre>
<pre>
Unable to load class "example.ExampleClass" due to exception: java.lang.ClassNotFoundException
</pre>
<pre>
MyClass was read from myjar.jar but was not found on classpath.  Ensure that myjar.jar is on the classpath.
</pre>
<p>
  then the classes under test are not in the classpath.
  The most likely case is that you have not included the path to these classes.
  Another possible cause is that you did not supply the classpath to Randoop properly.
</p>

<p>
  As described in the <a href="#running_randoop">"Running Randoop" section</a>, a typical invocation is
</p>
<pre>
    java -classpath <em>myclasspath</em>:${RANDOOP_JAR} randoop.main.Main ...
</pre>

<p>
  If you are running Randoop on Windows, parts of the classpath should be
  separated by a semicolon ";" instead of the colon ":" shown in the examples
  in this document.
  See the Java Tutorial on
  <a href="https://docs.oracle.com/javase/tutorial/essential/environment/paths.html">paths and classpaths</a>
  for platform-specific information on paths.
</p>


<h3 id="not-enough-tests-created">Randoop does not create enough tests, or creates no tests</h3>

<p>
if Randoop's generated tests do not cover some part of your code (or if
Randoop outputs "No tests were created. No JUnit class created."), then you
need to change Randoop's parameters and re-run it.  Spending just a little
bit of effort may have a big impact on the quality of Randoop's output.
</p>

<p>
Consider some specific method that Randoop does not call, and determine why
Randoop does not call that method.  Run Randoop
with <a href="#optiongroup:Logging,-notifications,-and-troubleshooting-Randoop">logging
enabled</a>.  Here is an incomplete list of possible problems and
solutions:
</p>
<ol>
  <li>
    The method is not a candidate to be called by Randoop.  Randoop creates
    a "model", or a list of methods that it might call.  This list appears
    in the Randoop logs after the text "Operations:".  If the method is not
    in that list, determine why.  Two common reasons are that the method (or the
    class that defines it) is not public or that it is excluded by
    an <a href="#option:omit-methods"><code>--omit-methods</code></a> or
    <a href="#option:omit-methods-file"><code>--omit-methods-file</code></a>
    argument (or the default omissions).
  <li>
    Randoop never tries to call the method.  That is, Randoop never
    randomly selects this method, from among all the methods in the model.
    You should run Randoop with a
    larger timeout.  Alternately, you could run Randoop with fewer classes, or exclude some
    classes or methods from consideration.  You might also
    <a href="#nontermination">avoid using
    <code>--usethreads</code></a>, which can make Randoop run very slowly.
  </li>
  <li>
    Randoop tries to call the method, but is unable to create inputs (arguments to the method).
    You should give Randoop more classes to analyze, namely
    ones that create the objects that the method needs as input.
  </li>
  <li>
    Randoop calls the method, but the inputs it uses are not valid/useful inputs.
    You should investigate why Randoop is unable to create the needed
    inputs.  Maybe you need to give Randoop more classes to analyze (as in the previous bullet point) or
    provide <a href="#primitives">additional primitive values</a>.
  </li>
</ol>

<p id="no-input-generation"> <!-- short id to keep the full URL on one line -->
If Randoop gets stuck, it outputs
"*** Randoop has spent over 10 seconds executing the following test.",
but it does not output any tests.
Randoop creates and executes one test at a time, so
a long-running sequence will prevent Randoop from creating new tests.
Two possible reasons for a long-running test are:
</p>
<ul>
  <li>Randoop is executing a test that contains nonterminating behavior,
    or that takes very long to execute.
    See "<a href="#nontermination">Randoop does not terminate</a>".
  </li>
  <li>
    Java has run out of memory and is thrashing.
    This explanation is likely if Randoop had become progressively slower
    before getting stuck; examine
    Randoop's <a href="#option:progressdisplay">progress output</a> to see
    if this
    is the case.
    Give Java more memory by running <code>java</code> with,
    say, <code>-Xmx3000m</code>.
  </li>
</ul>


<h3 id="nontermination">Randoop does not terminate</h3>

<p>
When Randoop does not terminate, that is usually because Randoop is creating
tests that do not terminate (or that execute for a very long time).
You have two options.
</p>
<ul>
  <li>
    Determine which method in which test is the problem, and give Randoop
    information about that method so that Randoop will not call it in
    long-running ways or not call it at all.
    <ul>
      <li>To determine the problematic method, do one of these:
        <ul>
          <li>Use
    the <a href="#option:usethreads"><code>--log=filename</code></a>
    command-line option, and the currently-executing test should be at the
            end of the file.
          </li>
          <li>Examine the stack trace.
    Use the <a
    href="https://docs.oracle.com/en/java/javase/17/docs/specs/man/jstack.html"><code>jstack</code></a>
    command, which you can run as <code>jstack <em>pid</em></code>.
    Get the process id by running <code>jcmd</code>.
    (On Unix you can also type <code>Ctrl-\</code>; that is, hold down the
    Control key, then press the Backslash key.)  A method that appears
            in multiple such stack traces may be the problem.
          </li>
          <li>Run Randoop with command-line option
            <a href="#option:usethreads"><code>--usethreads</code></a>, and with <a
            href="#optiongroup:Logging,-notifications,-and-troubleshooting-Randoop">logging
              enabled</a>.
            Examine the logs, which report which methods were terminated
            because they ran for too long.
          </li>
        </ul>
      </li>
      <li>
        Fix a bug in the method, or prevent calls to the method using one of these techniques:
        <ul>
          <li>
            <a href="#specifying-methods">Exclude a method from consideration by
              Randoop</a> or
          </li>
          <li>
            <a href="#replacecall">prevent the JVM from calling the
              method</a>.
          </li>
        </ul>
      </li>
    </ul>
  </li>
  <li>
    Run Randoop with the command-line option
    <a href="#option:usethreads"><code>--usethreads=true</code></a>.
    This will cause Randoop to discard tests in
    which any directly-called method takes
    <a href="#option:usethreads"><code>too long</code></a> to run.
  </li>
</ul>


<h3 id="different-output">Randoop produces different output on different runs</h3>

<p>
See the manual section on <a href="#nondeterminism">nondeterminism</a>.
</p>


<h3 id="flaky-tests">Randoop generated flaky tests</h3>

<p>
A test is <i>flaky</i> if it behaves differently on different executions.
</p>

<!--
<p>
Randoop extends previously-generated tests by adding new method calls to them.
If, in the new longer test, one of the embedded subtests throws an exception
(even though when previously run on its own, the subtest passed),
then we say the test is <i>flaky</i>.
</p>
-->

<p>
There are two main reasons for flaky tests.  One is global side effects:  a
Randoop-generated test might call a method that sets a static field or
creates/deletes a file.  (Calling Randoop on a method that side-effects
local state, such as a field of the receiver or of an argument, is fine.)
Another reason is nondeterminism:  the program under test might behave
differently on different runs.  Such behaviors are not appropriate for in
unit tests, so you should not call Randoop on such methods.
</p>

<p>
If Randoop encounters a flaky test, Randoop halts so that you
can <a href="#nondeterminism-in-program-under-test">correct your invocation of
Randoop</a>.  Another section of the manual
gives <a href="#nondeterminism">steps for determining the source of
nondeterminism</a>.
</p>

<p>
If you find a flaky test that does not result from side effects or
nondeterminism in the program, then please help us improve Randoop by
submitting an issue via the
<a href="https://github.com/randoop/randoop/issues" rel="nofollow">issue
tracker</a>.
<!-- True, but doesn't add much to the manual.
(Randoop already discards any test with a flaky occurrence of an
<code>OutOfMemoryError</code> or <code>StackOverflowError</code> as invalid.
Additional information can help us find other heuristics that avoid generating
flaky tests, or improve this documentation.)
-->
</p>


<h3 id="regression-tests-do-not-pass">Randoop produces a regression test suite that does not pass</h3>

<p>
Randoop outputs regression tests that passed during test generation.  If
the regression tests fail when you run them, they are said to be flaky.
This is due to nondeterminism in the program under test.
See the manual section on <a href="#nondeterminism">nondeterminism</a>.
</p>


<h3 id="dependent-tests">Tests behave differently in isolation or when reordered</h3>

<p>
Another symptom of calling Randoop on methods that have global side effects, in
addition to <a href="#flaky-tests">flaky tests</a>, is
<a href="https://homes.cs.washington.edu/~mernst/pubs/test-independence-issta2014-abstract.html">dependent
tests</a>:  tests that behave differently depending on whether some other
test has already run.  For instance, test B might succeed if run after test
A, but fail if run on its own.
</p>

<p>
You have two choices.  (1) Always run Randoop's generated tests in the same order
(without performing test selection, prioritization, or parallelization).
(2) Avoid calling Randoop on methods with global side effects as
described in the section on <a href="#flaky-tests">flaky tests</a>.
</p>

<p>
Another possible symptom is that if you run Randoop's tests and then your
original test suite, the original test suite might fail because of side
effects performed by Randoop's tests.
To avoid this problem, you can run Randoop's tests in a separate JVM, or
run Randoop's tests last, or avoid calling Randoop on methods with global
side effects as described in the section on <a href="#flaky-tests">flaky
tests</a>.
</p>


<h3 id="sigsegv">class has been compiled by a more recent version of the Java Runtime</h3>

<p>
The error:  <br/>
Unexpected exception thrown by replacecall agent: org/plumelib/bcelutil/InstructionListUtils has been compiled by a more recent version of the Java Runtime (class file version 55.0), this version of the Java Runtime only recognizes class file versions up to 52.0<br/>
says that Randoop was compiled by a Java 11 compiler (= class file version 55.0), but you are trying to run Randoop under a Java 8 runtime (= class file version 52.0).
</p>

<p>
  If you are using a distributed version of Randoop, please open a bug report.
  If you copmiled Randoop yourself, then need to recompile Randoop.
</p>


<h3 id="fatal-error-java-runtime">A fatal error is detected by the Java Runtime</h3>

<p>
  If the command to run Randoop has output similar to
</p>
<pre>
#
# A fatal error has been detected by the Java Runtime Environment:
#
#  SIGSEGV (0xb) at pc=0x00007f925c9f2320, pid=28883, tid=0x00007f922dfc9700
#
</pre>
<p>
This indicates that a segmentation fault has occured within the Java Runtime Environment.
This almost always is caused by a bug in the JRE --- it should never crash.  There are two
potential ways to work around this problem:
</p>
<ol>
  <li>
    Try using a newer version of Java if one is available.
    We have seen this problem most often with JDK 8.
  </li>
  <li>
    When this fault occurs, the Java Runtime will produce a core dump.  Try looking at the
    stack trace in the core dump to determine the test class that led to the fault, then use
    one of the Randoop options to remove this class from consideration by Randoop.
  </li>
</ol>


<!-- <h1 id="faq">FAQ: Frequently Asked Questions (and common problems)</h1> -->
<!-- <h2 id="q1">How do I determine what "helper" classes to add?</h2> -->
<!-- <h2 id="q2">Randoop generates many tests that look similar</h2> -->
<!-- <h2 id="q3">Randoop does not output any tests</h2> -->
<!-- <h2 id="q3">Randoop is hanging</h2> -->


<h2 id="bug-reporting">Reporting a bug to the issue tracker</h2>

<p>
  If
  you have discovered a problem with Randoop, we would like to fix it.
  Please submit an issue to the
  <a href="https://github.com/randoop/randoop/issues"
  rel="nofollow">issue tracker</a>.
  (Before doing so, search the open issues and the manual, especially the
  <a href="https://randoop.github.io/randoop/manual/#troubleshooting">Troubleshooting
  section</a>.)
</p>

<p>
  You should include enough information to
  enable the Randoop developers to reproduce the problem, which will make
  it easier for them to diagnose the problem, fix Randoop, and verify the
  fix.  This generally includes
</p>
<!-- If you update the below, also update ../../../.github/ISSUE_TEMPLATE . -->
  <ul>
    <li>the version of Randoop (please use the most recent released version,
      or the current version from the
      <a href="https://github.com/randoop/randoop">GitHub version control repository</a>),</li>
    <li>the exact commands you ran (please use the <code>-ea</code> option to
       <code>java</code> when running Randoop, which makes diagnosis easier),</li>
    <li>the complete output of the commands, and</li>
    <li>all the files that are necessary to run the commands.</li>
  </ul>

<p>
  Never submit just a screenshot or image of your computer screen.
  Instead, cut-and-paste the text of your command and its output.  The text
  is easier to read, is searchable, and does not require transcribing from
  a screenshot in order to reproduce.
</p>

<!--
<p>
  If you encountered the problem while using the Maven plug-in
  or running a command within an IDE,
  then please reproduce the problem from the command line, to help the
  Randoop developers find the underlying bug (or to isolate the problem to the plug-in or IDE configuration).
</p>
-->


<h1 id="credits">Credits</h1>

<p>
The following individuals have contributed code to Randoop:
<!-- update the following by running:  git-authors --html --punctuation -->
Alessandra Gorla,
Ayman Abdelghany,
Ben Keller,
Carlos Pacheco,
Casey Xing,
Ivan Kocherhin,
Jeff Perkins,
Laura Inozemtseva,
Lilia Tang,
Mark Roberts,
Martin Kellogg,
Michael Ernst,
Peter Kalauskas,
Ren&eacute; Just,
Sai Zhang,
Shuqi Lin,
Sonion Lee,
Suzanne Millstein,
Thad Guidry,
Waylon Huang.
</p>

<p>
  The feedback of Randoop users has been very valuable.
  <!-- We are particularly grateful to
     ...
  Many others have also been generous with their feedback,
  for which we are also grateful.
  -->
</p>

</body>
</html>

<!--  LocalWords:  Randoop's checkRep addFirst TreeSet ClassCastException util nullary CheckRep ExecutionVisitor LinkedHashMap LinkedHashSet HashMap HashSet listFiles hamcrest JUNITPATH cp suitepath suiteclasspath testsuitetimeout verboseminimizer Xbootclasspath AWT replacecall org gradle awt subpackages RandoopMappedCalls pre test1 o1 t1 s1 ErrorTest0 Zaplatynski test10 var0 var1 var2 c' s2 a1 Xing InputTestSuiteMinimized mypackage mysubpackage jdeps apionly MyClass Za sed uniq testjar jarfile jvm Sonion Guidry
 -->
<!--  LocalWords:  synchronizedSet ProjectIdeas randoop classpath gentests txt
 -->
<!--  LocalWords:  usethreads testclass classlist myclasses hashcode GRT
 -->
<!--  LocalWords:  RandoopTest hashCode NullPointerException Throwable boolean
 -->
<!--  LocalWords:  assertTrue javaagent regex arg TestValue TestValueExamples
 -->
<!--  LocalWords:  args gentest methodlist init inputlimit outputlimit maxsize
 -->
<!--  LocalWords:  maxlen testsperfile junit classname dir randomseed java ABB
 -->
<!--  LocalWords:  filewriter nonterminating ea int TODO KB comm Dx
 -->
<!--  LocalWords:  Ctrl var regexp standalone JUnit JDK LinkedList API runtime
 -->
<!--  LocalWords:  enum NullPointerExceptions AssertionErrors dont nonexec JVM
 -->
<!--  LocalWords:  mem stdout stderr componentfile ser GZIPPED gz plugin covmap
 -->
<!--  LocalWords:  progressdisplay progressinterval filename cov ints expfile
 -->
<!--  LocalWords:  subsequences online javac TypeN postcondition jarpath
 -->
<!--  LocalWords:  oom Xmx jdk OperationSpecification subtest minimizer
 -->
<!--  LocalWords:  ErrorTest RegressionTest sgn DeterministicObject
 -->
<!--  LocalWords:  npe subtests AssertionError basename myclasspath
 -->
<!--  LocalWords:  Comparator sof toradocu JSON Param unpublicized JRE Ren
 -->
<!--  LocalWords:  classpaths ExampleClass Ayman Abdelghany Waylon lang
 -->
<!--  LocalWords:  Inozemtseva Kalauskas Xmx3000m sourcepath
 -->
<!--  LocalWords:  JUnitCore ncdf attemptedLimit
 -->
<!--  LocalWords:  generatedLimit outputLimit progressintervalmillis
 -->
<!--  LocalWords:  progressintervalsteps minimizetimeout JComponent
 -->
<!--  LocalWords:  getAccessibleContext getMethods searchable
 --><|MERGE_RESOLUTION|>--- conflicted
+++ resolved
@@ -1442,12 +1442,8 @@
 
  <p>Use this option if Randoop does not terminate, which is usually due to execution of code
  under test that results in an infinite loop or that waits for user input. The downside of this
-<<<<<<< HEAD
- option is a decrease in generation speed. The tests are run in parallel, but not in isolation. [default: false]
-=======
  option is a BIG (order-of-magnitude) decrease in generation speed. The tests are run in
  parallel, but not in isolation. [default: false]
->>>>>>> 3dcd5fb6
             <li id="option:timed-out-tests"><b>--timed-out-tests=</b><i>filename</i>.
              If specified, Randoop logs timed-out tests to the specified file. Has no effect unless the
  <code>--usethreads</code> command-line option is given.
