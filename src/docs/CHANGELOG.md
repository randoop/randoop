--- conflicted
+++ resolved
@@ -1,16 +1,12 @@
 Version ?? (?? ??, 2025)
 ---------------------------
 
-<<<<<<< HEAD
 New command-line arguments:
- * `--cast-to-run-time-type` enables more methods to be called on a value
- * `--literal-tfidf` changes which literal values Randoop uses
- * `--literal-tfidf-probability` changes which literal values Randoop uses
-=======
-New command-line argument:
->>>>>>> 35e4b9bb
 
 * `--cast-to-run-time-type` enables more methods to be called on a value
+* `--literal-tfidf` changes which literal values Randoop uses
+* `--literal-tfidf-probability` changes which literal values Randoop uses
+
 
 Version 4.3.4 (June 6, 2025)
 ---------------------------
