<<<<<<< HEAD
Randoop supports Java 18 (and still supports Java 8, Java 11, and Java 17).
=======
Version 4.3.1 (July 13, 2022)
--------------------------------

Several bug fixes.

Minor documentation improvements.
>>>>>>> 9848b668


Version 4.3.0 (January 31, 2022)
--------------------------------

Randoop supports Java 17 (and still supports Java 8 and Java 11).

Removed command-line argiments `--omitmethods` and `--omitmethods-file`,
which were deprecated two years ago.

Support escaping dollar sign from variable name.


Version 4.2.7 (December 17, 2021)
--------------------------------

New `--test-package` command-line option means to test all classes on the
classpath within the given.  Thanks to Ivan Kocherhin.

Randoop tests public static methods in classes that cannot be instantiated.

Bug fixes.
 * Fixed a problem when calling Randoop twice.

Minor documentation improvements.


Version 4.2.6 (May 3, 2021)
--------------------------------

Bug fixes.  The most important are:
 * Fix `NullPointerException` that may occur when using JDK 8.
 * Use correct jar path for Windows hosts


Version 4.2.5 (December 2, 2020)
--------------------------------

New command-line options:
 * `--clear_memory`
 * `--omit-classes-no-defaults`

Randoop will call methods in noninstantiable classes.

Improved documentation about diagnosing when Randoop produces no tests

Better handling of Mockito-generated class files.


Version 4.2.4 (July 14, 2020)
-----------------------------

Bug fixes.
No user-visible behavior changes.


Version 4.2.3 (March 31, 2020)
------------------------------

In generated tests, Randoop produces fewer verbose comments and uses better
assertion style (e.g., assertEquals rather than assertTrue).

Bug fixes.
One example is proper treatment of resource paths on Windows.


Version 4.2.2 (February 29, 2020)
---------------------------------

Implemented --omit-classes and --omit-classes-file command-line options.

Renamed command-line options:
 * --omitmethods => --omit-methods
 * --omitmethods-file => --omit-methods-file
 * --omit-fields-list => --omit-fields-file
The old versions still work temporarily.

Reduced default for --string-maxlen to 1000.

Bug fixes.


Version 4.2.1 (October 27, 2019)
--------------------------------

Bug fixes.
No user-visible behavior changes.


Version 4.2.0 (August 22, 2019)
-------------------------------

Randoop supports Java 11 (and still supports Java 8).

Randoop reports methods under test that may be nondeterministic or
dependent on side-effected global state.  New command-line option
--nondeterministic-methods-to-output controls how many suspicious
methods Randoop reports.

Randoop builds in a set of omitted methods that are nondeterministic or
long-running.

Randoop produces more assertions, by calling observer methods.  This only
works if you supply the --side-effect-free-methods command-line argument.

New command-line arguments:
 * --testjar, --omit-classes, and --omit-classes-file
   make it easy to test all classes in a .jar file.
 * --jvm-max-memory indicates how much memory to use when starting a new JVM.

Command-line argument changes:
 * the --omit-methods-file argument can be repeated
 * default for --flaky-test-behavior argument changed from HALT to OUTPUT
 * renamed --print-erroneous-file to --print-non-compiling-file


Version 4.1.2 (April 21, 2019)
------------------------------

Bug fixes, improve documentation and diagnostics.
No user-visible behavior changes.


Version 4.1.1 (February 3, 2019)
--------------------------------

Minor bug fixes; no user-visible behavior changes.


Version 4.1.0 (September 5, 2018)
---------------------------------

Randoop requires Java 8; it no longer runs on a Java 7 JVM.

New technique, "Bloodhound", for randomly selecting methods to call in a
test case.  It weights each method under test based on the method's branch
coverage and the number of times the method is chosen for a new sequence.
Enable it via --method-selection=BLOODHOUND .

Command-line argument changes:
 * renamed --small-tests to --input-selection=small-tests


Version 4.0.4 (May 23, 2018)
----------------------------

Command-line argument changes:
 * the --specifications command-line argument can now be a .zip file
 * renamed --print-file-system-state to --print-erroneous-file

Randoop's replacecalls agent can now replace constructors.

More methods are now permitted as observers.

Improved diagnostics when user supplies incorrect input to Randoop.

Bug fixes.

Improvements to documentation.


Version 4.0.3 (April 10, 2018)
------------------------------

Fixed a bug caused by order of execution of variable initializers.


Version 4.0.2 (April 8, 2018)
-----------------------------

Adds the contract c.toArray().length == c.size() for Collections c.

Make --omitmethods work for constructors as well as methods.

Minor documentation improvements.


Version 4.0.1 (March 25, 2018)
------------------------------

This release makes minor documentation fixes.  Two examples are:
 * The manual provides a link to a newer Maven plug-in.
 * The documentation of the test minimizer is more prominent.

There are also code cleanups and minor bug fixes.


Version 4.0.0 (February 28, 2018)
---------------------------------

Many improvements to the manual, including improved instructions about
debugging when Randoop does not produce good test suites.

Randoop contains a test suite minimizer.  Given a test suite containing
failing tests, it creates a test suite with smaller tests that fail the
same way.
 * You can run this minimizer on any test suite, whether it was created by
   Randoop or not.
 * Command-line option --minimize-error-test makes Randoop automatically
   run the minimizer on fault-revealing tests before it outputs them; this
   makes the failures easier to understand.
 * There are other command-line options that control the minimization process.

Randoop's mapcall agent has been renamed replacecall and has been improved.
The replacecall agent prevents Randoop, or a test suite, from calling certain
methods such as System.exit(); instead, at run time a replacement method is
called.
 * The file format for specifying replacements has changed, and the file
   argument is now named --replacement-file.
 * The replacecall agent applies default replacements for System.exit() and
   display of AWT/Swing components.
 * Randoop does not make direct calls to methods whose calls are replaced.
   You can disable this with option --dont-omit-replaced-methods.

New command-line arguments:

--operation-history-log writes a table of operations used during generation.

--print-file-system-state (default = false) writes any generated tests with
compilation errors to standard out.

--deterministic (default = false) makes Randoop is deterministic, producing
the same test suite when run twice.  When set to false, Randoop may or may
not produce the same test suite when run twice.  Use --randomseed to
produce a different test suite.

--cm-exception and --ncdf-exception control how Randoop classifies a test that
throws a ConcurrentModificationException or NoClassDefFoundError exception.

--attempted-limit is a new way to limit test generation.

Changed command-line arguments:

Some command-line options have been renamed:
 * --timelimit => --time-limit
 * --inputlimit => --generated-limit
 * --outputlimit => --output-limit
 * --timeout => --call-timout.
 * --include-if-classname-appears => --require-classname-in-test.
 * --include-if-class-exercised => --require-covered-classes.
     File "exercised-class.jar" is now "covered-class.jar".
 * --noprogressdisplay => --progressdisplay=false.
 * --ignore-flaky-tests option => --flaky-test-behavior.  It is now an enum:
     * HALT: Halt and give a diagnostic message (default).
     * DISCARD: Discard the flaky test.
     * OUTPUT: Output the flaky test.

Command-line argument --omitmethods can now be supplied multiple times.  New
argument --omitmethods-file enables providing many patterns in a file.

Command-line arguments --omitmethods and --methodlist now match against a
method/constructor signature rather than java.lang.reflect.Method.toString().

--omitmethods omits the method throughout the inheritance hierarchy.  See
the documentation of --omitmethods in the user manual for details.

The handling of methods from --methodlist is now consistent with what is
done for methods of classes in --testclass or --classlist.  See the
documentation of --methodlist in the user manual for details.

The --usethreads command-line option defaults to false.  This makes Randoop
run faster and generate more tests, but Randoop will hang if it calls a
method that does not terminate and return.

Notable bug fixes:

Fixed a problem in progress reporting where the wrong count was being used for
error-revealing sequences.

Fixes a bug that required input using --testclass or --classlist, preventing
exclusive use of --methodlist.


Version 3.1.5 (April 28, 2017)
------------------------------

Fixes a bug where a call to a method with a type variable return type should
result in a ClassCastException does not throw the exception, but instead leads
to a later failure when invoking a class member.

Fixes and improves error handling.


Version 3.1.4 (April 11, 2017)
------------------------------

Fixes a bug uncovered in obscure cases when package accessibility is used.


Version 3.1.3 (April 11, 2017)
------------------------------

Fixes a bug where package accessibility checks fail to work correctly.


Version 3.1.2 (March 21, 2017)
------------------------------

The exercised-class jar now includes dependencies.


Version 3.1.1 (March 15, 2017)
------------------------------

Fix to make the numbering of test classes consistent with previous versions.


Version 3.1.0 (March 14, 2017)
------------------------------

Filters generated test sequences that don't compile. There are a small number of
known input cases for which Randoop produces uncompilable tests. This check will
prevent these tests from being created, but has a run-time penalty. In cases where
generating uncompilable tests is not a concern this check can be disabled by
setting --check-compilable=false.

Adds new command-line option --sof-exception that controls how Randoop
classifies a test that throws a StackOverflowError exception.


Version 3.0.10 (March 6, 2017)
------------------------------

Avoids Randoop failures due to issues that arise during test generation.


Version 3.0.9 (February 22, 2017)
---------------------------------

New command-line option --stop-on-error-test stops test generation once
an error-revealing test is generated.  This is useful during cycles of
fixing errors discovered by Randoop.

Classpath error message explains why a class is not found.

Fixes
- Many fixes, mostly related to Java generics, including the following.
- Fixed issues: 123, 128, 132, 139, 141, 143, 144, 145.
- Fixed assignability for parameterized types with wildcard arguments.
- Fixed failure when a generic method or constructor has an
  argument type that has a wildcard with a bound that includes the type
  parameter of the generic (e.g., Iterable<? extends T>).

Thanks to Marko Dimjasevic for issue reports.


Version 3.0.8 (December 8, 2016)
--------------------------------

Fixes
- a failure when instantiating the generic containing type of a non-generic
  member class.
- generation of different tests between runs over the same classes
  where the classes were given in different order.
- generation of invalid calls to a static member of an inaccessible class when
  inherited by an accessible subclass.
- a failure when checking type instantiations against certain kinds of bounds
  on type variables.
- generation of uncompilable code when static final fields with same name are
  inherited by a class under test from more than one class or interface.
- a failure due to an assertion enforcing a property on type bounds that is
  valid for type parameters, but not for wildcard bounds.
- generation of uncompilable code due to improper instantiation when a type
  parameter has a bound that is an intersection type that includes a generic
  type.

Thanks to Mark Roberts and Marko Dimjasevic for issue reports.


Version 3.0.7 (November 28, 2016)
---------------------------------

Randoop now
- instantiates generic classes and operations on-the-fly using the
  types in previously generated test sequences. As a result, Randoop is able to
  generate more diverse instantiations of generics, as well as multidimensional
  arrays.
- supports insertion of Java code into test fixtures when tests are written to
  disk. Given as filename to new command-line arguments: --junit-before-each,
  --junit-after-each, --junit-before-all, and --junit-after-each.


Version 3.0.6 (October 14, 2016)
--------------------------------

Randoop now uses an approach to selecting instantiations of generic types (including
type arguments of generic methods/constructors) that is less likely to lead to
an OutOfMemoryError.

Fixed bug that would lead to failure involving a particular case of a static
member class.


Version 3.0.5 (October 5, 2016)
-------------------------------

Randoop now ignores generic operations or classes for which it is unable to
assign a type to a type argument. These are included in log output.

Fixed bugs resulting in run-time failures:
- a member class of a generic class was being constructed so that type
  parameters were not tracked.
- an exception during loading of a class would result in a failure, now ignored.
- an enum has an override of toString() that returns null.

Fixed bug in which flaky tests could be generated involving NaN. Thanks to
Naljorpa Chagmed for reporting this issue.


Version 3.0.4 (August 29, 2016)
-------------------------------

Randoop now:
- collects all member types accessible by generated tests (fixes issue #88).
- generates EnumSet objects for an Enum that is an input class (fixes issue #100)
- generates assertions on Enum values (fixes issue #87)
- generates Collection objects with parameterized element type (fixes issue #115)
- generates arrays with parameterized element type (fixes issue #114)

Fixed a bug in which uncompilable code was being generated for a call to a static
method of a generic class. Also, fixes a bug where uncompilable code to initialize
a generic array was being generated.

Fixed a bug where test code was being generated that would result in an NPE when
an inner class constructor is called with the first parameter null. (Due to an
apparent bug in Java reflection classes.)

Fixed a bug that was preventing contracts over compareTo from being tested.
Issue thanks to Waylon Huang.


Version 3.0.3 (July 28, 2016)
-----------------------------

Fixed bugs that resulted in run-time errors. One involving failure to instantiate
type parameters with dependencies among type bounds. Another resulting in a
failure during capture conversion.
Also, fixed a case where uncompilable tests involving bridge methods could be
generated.


Version 3.0.2 (July 20, 2016)
-----------------------------

Fixed a bug related to recursive type bounds of wildcard arguments. Thanks to
Huascar Sanchez for reporting this issue.

Fixed a bug resulting in tests that threw an NPE when an expected anonymous
exception was caught. Thanks to Matias Martinez for reporting this issue.

Fixed a bug in reading input class names and an empty string was read.

The command-line argument --init-routine has been removed.


Version 3.0.1 (June 16, 2016)
-----------------------------

Randoop now includes all of the contracts described in the user manual.
It also uses a new contract checking heuristic that avoids exhaustive
enumeration over the new ternary contracts.

Fixed a bug that prevented generation of collections.


Version 3.0.0 (June 6, 2016)
----------------------------

Randoop now tracks types independently of the Java reflection classes. This
means for generic classes it will select a type argument for each type parameter
and use that selection consistently. This will avoid compile and run time type
errors related to inconsistent use of a parameterized type.

Randoop will now generate longer arrays for reference types. Element types must
be primitive, boxed primitive, or be input with --testclass.

Fixed a bug where the opening parenthesis was not being generated for a call to
the constructor of a non-static inner class.

The following command-line arguments have been removed: -output-tests-serialized,
--componentfile-ser, --componentfile-txt, --output-components

For developers: Randoop is now built using Gradle (with the Gradle Wrapper).
File organization has changed to the default used by Gradle Java plugin.
See the developer manual for details.


Version 2.1.4 (February 24, 2016)
---------------------------------

Fixed a bug in --include-if-class-exercised that was including too many tests.
The option now requires that Randoop be run with -javaagent:exercised_agent.jar.
Also, modified the option so that allow any class, and not just those specified
by --testclass or --classlist. This change allows abstract classes, which cannot
be given to --testclass.

The Java agent jar files are now part of distribution files and can be found in
dist after running 'make distribution-files'. The agent jar randoop_agent.jar
has been renamed to mapcall_agent.jar.

Fixed code generation in --junit_reflection_allowed so that generated
driver file will compile.

Renamed command-line arguments --{error,regression}-test-filename to
--{error,regression}-test-basename.

Documented that Randoop may create dependent tests whose outcome depends
on the order in which they are run, and what to do about it.


Version 2.1.3 (February 5, 2016)
--------------------------------

Renamed command-line argument --include-only-classes to
--include-if-classname-appears.  Clarified that a test is output only if
the test's source code textually uses some member from the classes.

New command-line argument --include-if-class-exercised causes Randoop to
output only tests that execute some method in the given classes, whether or
not the method appears in the source code of the test.

Changed command-line argument defaults to forbid-null=false and
--null-ratio=0.05.

Fixed a bug in which a primitive type would be selected as a receiver of a
method call.


Version 2.1.2 (January 26, 2016)
--------------------------------

Fixed issues related to filtering of classes and members so that Randoop ignores:
- public methods/constructors with package private parameter types, and
- synthetic constructor with anonymous parameter (generated for
  private constructor of outer class used by inner class).
Thanks to Rene Just and Gordon Fraser.


Version 2.1.1 (January 22, 2016)
--------------------------------

Randoop now prints nicer error information when it halts after encountering a
flaky test (a test in which an exception is thrown elsewhere than at the last
statement).  This flaky behavior is usually due to nondeterminism or to side
effects on global state.  So, the best solution is to not run Randoop on
methods that are nondeterministic or that side-effect global state.
Alternately, you can use the --ignore-flaky-tests option to make Randoop discard
flaky tests and proceed.

Randoop is now package-access-aware in determining which class members to
include in a test.  If --junit-package-name is set to the package of a
class under test, the tests will include non-private members of the
class. Restrict tests to only public members by setting
--only-test-public-members.

Fixed issue #78:  Number objects were tested for equality with Double.Nan
or Float.Nan without a cast.
Fixed issue #80: package access fields can now be set and read.
Fixed issue where evaluating a contract resulted in an IllegalArgumentException.
Thanks to Juan Pablo Galeotti, Rene Just, and Gordon Fraser.


Version 2.1.0 (December 30, 2015)
---------------------------------

Randoop now splits generated tests into three categories: error-revealing,
regression, and invalid. Error-revealing and regression are now output as
separate test suites rather than combining all tests into a single suite.
(Invalid tests are discarded.) Also, new command-line options allow the
classification of exceptions to control how tests are categorized.

Both error-revealing and regression tests are output by default. Each category
is output only if a test of that category is generated. Use the command-line
arguments --no-error-revealing-tests and --no-regression-tests to disable
generation of one or the other of the suites. Use --error-test-filename and
--regression-test-filename to set the file names. These command-line
arguments replace the arguments --check-object-contracts,
--check-regression-behavior and --junit-classname that have been removed.

Tests where exceptions are thrown are classified by how exceptions are
assigned types of behavior. A test with with an exception that is INVALID
behavior is invalid, one with an exception that is ERROR behavior (and none
that are INVALID) is an error-revealing test, and one with no INVALID or ERROR
behaviors and an exception that is an EXPECTED behavior is a regression test.
Customize the classification of exceptions by setting the behavior type for
exceptions using the command-line arguments --checked-exception,
--unchecked-exception, --npe-on-null-input, --npe-on-non-null-input,
and --oom-exception.
(Issues #20, #69 and #72)

Additional changes:

You can control whether assertions appear in regression tests with the new
command-line argument --no-regression-assertions.

The command line --test-classes has been changed to --include-only-classes to
distance meaning from --testclass argument. (Addresses #66)

The command-line arguments --simplify-failed-tests, --remove-subsequences,
--compare-checks, --clean-checks, --print-diff-obs and --output-nonexec have
been removed. The command option exec has been removed.

Support for the Eclipse plugin has been removed. The option --comp-port has been
removed.

The interface for ExecutionVisitor has been changed to visitAfterStatement and
visitBeforeStatement to clarify that the methods are invoked relative to the
execution of each statement. Note that an ExecutionVisitor may no longer modify
the Checks for a Sequence.

This release fixes a bug in which a public method inherited from a package
private class was being excluded from testing. (Thanks to Alberto Goffi for
raising the issue and providing a concise example.)


Version 2.0.1 (November 30, 2015)
---------------------------------

Fixed a bug in the variable names for generated array declarations.

Randoop now generates tests involving fields (fixes issues #21 and #47).
A Randoop-generated test previously only invoked methods; now the
generated tests may access and set fields as well.  Use command-line
option --omit-field-list to make Randoop ignore certain fields.

Randoop now includes enums in generated tests (fixes issue #17).

JUnit now executes Randoop-generated tests in a deterministic order:
in ascending order by name.

The Randoop Eclipse plugin has moved into its own repository:
https://github.com/randoop/randoop-eclipse-plugin


Version 2.0 (October 13, 2015)
------------------------------

The Randoop homepage is now http://randoop.github.io/randoop/ .
Moved the Randoop version control repository to its own GitHub organization:
it now appears at https://github.com/randoop/randoop
(previously https://github.com/mernst/randoop).

Randoop now outputs JUnit 4 tests (previously JUnit 3 tests).
These can be run from the command line using a command such as

  java -classpath .:$JUNITPATH org.junit.runner.JUnitCore RandoopTest

If command-line argument --junit-reflection-allowed=false is set when
running Randoop, then Randoop instead produces a Main class that calls each
of the test methods individually, without using reflection.

Created a new mailing list, randoop-discuss@googlegroups.com, for
discussions with Randoop users.  It is open to join and should be easier to
search than the existing randoop-developers@googlegroups.com mailing list.


Version 1.3.6 (August 10, 2015)
-------------------------------

Command-line-argument --junit-reflection-allowed=false causes Randoop to
avoid use of JUnit's reflective test invocation.  Use of direct method
calls instead can make Randoop's generated tests easier to analyze.

Changed default for --literals-level to CLASS.

Improvements in treatment of observer methods:  put observer results in the
pool, but not receivers after observer invocations.  If you are not using
observers when you run Randoop, then you are not using Randoop as intended
and Randoop may be generating sub-optimal test suites.

Fix bugs, notably:
 * #18 Handle non-accessible thrown exceptions
 * #51 Use better variable names in generated tests
 * Use equals, not ==, to compare NaN

Many documentation improvements, including clarifications and
restructuring.  The manual mentions the Maven plug-in and explains that
Randoop is deterministic but your sequential Java program may not be.

Not directly related to Randoop, but possibly of interest to Randoop users:
ABB Corporation has released an improved version of Randoop.NET.  Compared to
the original version of Randoop.NET from Microsoft Research:
 * It fixes some bugs.
 * It adds new features, notably regression assertions for more effective
   regression testing, method transformers to delete or replace calls to
   specific methods in the assembly, and richer debug information collection.
 * It adds a GUI, as a VS2010 add-in.
The Java implementation of Randoop continues to have more features than
Randoop.NET, but ABB's improvements make the .NET tool more usable.


Version 1.3.5 (May 28, 2015)
----------------------------

Command-line argument --check-regression-behavior controls whether the tests
include assertions about the current behavior.

Command-line argument --observers lets you provide a file listing observer
functions.

The Randoop homepage is now http://mernst.github.io/randoop/ .

Moved the Randoop version control repository from Google Code to GitHub,
and from the Mercurial version control system to Git.

Randoop now compiles, and its tests pass, under Java 8.


Version 1.3.4 (January 1, 2014)
-------------------------------

Bug fixes:
 * String lengths are checked correctly
 * No global timeout when per-thread timeout is in force
 * Better agent flag parsing
 * Don't output code like "catch (null e)".

Documentation:
 * Add troubleshooting section about no tests being created
 * Tips on reporting a bug
 * Documentation for building a release


Version 1.3.3 (Novmember 21, 2012)
----------------------------------

Bugfixes
  - Workaround for openjdk bug (http://bugs.sun.com/view_bug.do?bug_id=6973831)
  - Fix for PrettyPrinter
  - Unquoted character constants make Randoop generate uncompilable tests
  - Problem of using compare_checks in eclipse plugin by adding

Features
  - Suppress generics-related compiler warnings
  - Renaming sequence variables for a better name, and minimizing faulty sequence
  - Generated JUnit tests are compatible with Java 1.4
  - TimeoutExceeded and TimeOutException unified into TimeoutExceededException

Documentation enhanced


Version 1.3.2 (August 22, 2010)
-------------------------------

(No changelog entry available.)


Version 1.3.1
-------------

Added @TestValue annotation, allowing users to specify additional
primitive values to Randoop programmatically.

Added checks for NullPointerException (in the absence of null inputs)
as a default contract.<|MERGE_RESOLUTION|>--- conflicted
+++ resolved
@@ -1,13 +1,15 @@
-<<<<<<< HEAD
+Version 4.3.2 (?? ??, 2022)
+---------------------------
+
 Randoop supports Java 18 (and still supports Java 8, Java 11, and Java 17).
-=======
+
+
 Version 4.3.1 (July 13, 2022)
---------------------------------
+-----------------------------
 
 Several bug fixes.
 
 Minor documentation improvements.
->>>>>>> 9848b668
 
 
 Version 4.3.0 (January 31, 2022)
@@ -22,7 +24,7 @@
 
 
 Version 4.2.7 (December 17, 2021)
---------------------------------
+---------------------------------
 
 New `--test-package` command-line option means to test all classes on the
 classpath within the given.  Thanks to Ivan Kocherhin.
@@ -36,7 +38,7 @@
 
 
 Version 4.2.6 (May 3, 2021)
---------------------------------
+---------------------------
 
 Bug fixes.  The most important are:
  * Fix `NullPointerException` that may occur when using JDK 8.
