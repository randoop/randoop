Version 4.0.0, released October ??, 2017

Randoop contains a test suite minimizer.  Given a test suite containing
failing tests, it creates a test suite with smaller tests that fail the
same way.
 * You can run this minimizer on any test suite, whether it was created by
   Randoop or not.
 * Command-line option --minimize-error-test makes Randoop automatically
   run the minimizer on fault-revealing tests before it outputs them; this
   makes the failures easier to understand.
 * There are other command-line options that control the minimization process.

Randoop's mapcall agent has been renamed replacecall and has been improved.
The replacecall agent prevents Randoop, or a test suite, from calling certain
methods such as System.exit(); instead, at runtime a replacement method is
called.
 * The file format for specifying replacements has changed, and the file
   argument is now named --replacement-file.
 * The replacecall agent applies default replacements for System.exit() and
   display of AWT/Swing components.
 * Randoop does not make direct calls to methods whose calls are replaced.
   You can disable this with option --dont-omit-replaced-methods.

Command-line argument --omitmethods can now be supplied multiple times.  New
argument --omitmethods-file enables providing many patterns in a file.

Improves how --omitmethods works so that it matches against the signature
of a method or constructor rather than java.lang.reflect.Method.toString().
Also, omits the method throughout the inheritance hierarchy. See the
documentation of --omitmethods in the user manual for details.

Changes --methodlist to use method or constructor signatures similar to
those used for --omitmethods. See the documentation of --methodlist in the
user manual for details. Also, makes the handling of methods from
--methodlist consistent with what is done for methods of classes in
--testclass or --classlist.

Fixes a bug that required input using --testclass or --classlist, preventing
exclusive use of --methodlist.

New option --operation-history-log will write table of operation used during
generation to either a file or standard out as indicated by the argument.

Fixes a problem in progress reporting where the wrong count was being used for
error-revealing sequences.

Added the --deterministic command-line argument (default = false).  When
set to true, Randoop is deterministic and produces the same test suite when
run twice.  When set to false, Randoop may or may not produce the same test
suite when run twice.  Use --randomseed to produce a different test suite.

The --usethreads command-line option defaults to false.  This makes Randoop
run faster and generate more tests, but Randoop will hang if it calls a
method that does not terminate and return.

New command-line options --cm-exception and --ncdf-exception control how
Randoop classifies a test that throws a ConcurrentModificationException or
NoClassDefFoundError exception.

Some command-line options have been renamed:

<<<<<<< HEAD
The --timelimit command-line option has been renamed to --time-limit.
The --inputlimit command-line option has been renamed to --generated-limit.
The --outputlimit command-line option has been renamed to --output-limit.
New --attempted-limit command-line option is a new way to limit test generation.
=======
The --timelimit command-line option has been renamed to --timeLimit.
The --inputlimit command-line option has been renamed to --generatedLimit.
The --outputlimit command-line option has been renamed to --outputLimit.
New --attemptedLimit command-line option is a new way to limit test generation.
The --timeout command-line option has been renamed to --call-timout.
>>>>>>> 89dc327a

The option --include-if-classname-appears has been renamed to
--require-classname-in-test.
The option --include-if-class-exercised has been renamed to
--require-covered-classes.  The "exercised-class.jar" is now "covered-class.jar".

The option --noprogressdisplay has been renamed to --progressdisplay=false.

Many improvements to the manual, including improved instructions about
debugging when Randoop does not produce good test suites.


Version 3.1.5, released April 28, 2017

Fixes a bug where a call to a method with a type variable return type should
result in a ClassCastException does not throw the exception, but instead leads
to a later failure when invoking a class member.

Fixes and improves error handling.


Version 3.1.4, released April 11, 2017

Fixes a bug uncovered in obscure cases when package visibility is used.


Version 3.1.3, released April 11, 2017

Fixes a bug where package visibility checks fail to work correctly.


Version 3.1.2, released March 21, 2017

The exercised-class jar now includes dependencies.


Version 3.1.1, released March 15, 2017

Fix to make the numbering of test classes consistent with previous versions.


Version 3.1.0, released March 14, 2017

Filters generated test sequences that don't compile. There are a small number of
known input cases for which Randoop produces uncompilable tests. This check will
prevent these tests from being created, but has a runtime penalty. In cases where
generating uncompilable tests is not a concern this check can be disabled by
setting --check-compilable=false.

Adds new command-line option --sof-exception that controls how Randoop
classifies a test that throws a StackOverflowError exception.


Version 3.0.10, released March 6, 2017

Avoids Randoop failures due to issues that arise during test generation.


Version 3.0.9, released February 22, 2017

New command-line option --stop-on-error-test stops test generation once
an error-revealing test is generated.  This is useful during cycles of
fixing errors discovered by Randoop.

Classpath error message explains why a class is not found.

Fixes
- Many fixes, mostly related to Java generics, including the following.
- Fixed issues: 123, 128, 132, 139, 141, 143, 144, 145.
- Fixed assignability for parameterized types with wildcard arguments.
- Fixed failure when a generic method or constructor has an
  argument type that has a wildcard with a bound that includes the type
  parameter of the generic (e.g., Iterable<? extends T>).

Thanks to Marko Dimjasevic for issue reports.


Version 3.0.8, released December 8, 2016

Fixes
- a failure when instantiating the generic containing type of a non-generic
  member class.
- generation of different tests between runs over the same classes
  where the classes were given in different order.
- generation of invalid calls to a static member of an inaccessible class when
  inherited by an accessible subclass.
- a failure when checking type instantiations against certain kinds of bounds
  on type variables.
- generation of uncompilable code when static final fields with same name are
  inherited by a class under test from more than one class or interface.
- a failure due to an assertion enforcing a property on type bounds that is
  valid for type parameters, but not for wildcard bounds.
- generation of uncompilable code due to improper instantiation when a type
  parameter has a bound that is an intersection type that includes a generic
  type.

Thanks to Mark Roberts and Marko Dimjasevic for issue reports.


Version 3.0.7, released November 28, 2016

Randoop now
- instantiates generic classes and operations on-the-fly using the
  types in previously generated test sequences. As a result, Randoop is able to
  generate more diverse instantiations of generics, as well as multidimensional
  arrays.
- supports insertion of Java code into test fixtures when tests are written to
  disk. Given as filename to new command-line arguments: --junit-before-each,
  --junit-after-each, --junit-before-all, and --junit-after-each.


Version 3.0.6, released October 14, 2016

Randoop now uses an approach to selecting instantiations of generic types (including
type arguments of generic methods/constructors) that is less likely to lead to
an OutOfMemoryError.

Fixed bug that would lead to failure involving a particular case of a static
member class.


Version 3.0.5, released October 5, 2016

Randoop now ignores generic operations or classes for which it is unable to
assign a type to a type argument. These are included in log output.

Fixed bugs resulting in runtime failures:
- a member class of a generic class was being constructed so that type
  parameters were not tracked.
- an exception during loading of a class would result in a failure, now ignored.
- an enum has an override of toString() that returns null.

Fixed bug in which flaky tests could be generated involving NaN. Thanks to
Naljorpa Chagmed for reporting this issue.


Version 3.0.4, released August 29, 2016

Randoop now:
- collects all member types visible to generated tests (fixes issue #88).
- generates EnumSet objects for an Enum that is an input class (fixes issue #100)
- generates assertions on Enum values (fixes issue #87)
- generates Collection objects with parameterized element type (fixes issue #115)
- generates arrays with parameterized element type (fixes issue #114)

Fixed a bug in which uncompilable code was being generated for a call to a static
method of a generic class. Also, fixes a bug where uncompilable code to initialize
a generic array was being generated.

Fixed a bug where test code was being generated that would result in an NPE when
an inner class constructor is called with the first parameter null. (Due to an
apparent bug in Java reflection classes.)

Fixed a bug that was preventing contracts over compareTo from being tested.
Issue thanks to Waylon Huang.


Version 3.0.3, released July 28, 2016

Fixed bugs that resulted in runtime errors. One involving failure to instantiate
type parameters with dependencies among type bounds. Another resulting in a
failure during capture conversion.
Also, fixed a case where uncompilable tests involving bridge methods could be
generated.


Version 3.0.2, released July 20, 2016

Fixed a bug related to recursive type bounds of wildcard arguments. Thanks to
Huascar Sanchez for reporting this issue.

Fixed a bug resulting in tests that threw an NPE when an expected anonymous
exception was caught. Thanks to Matias Martinez for reporting this issue.

Fixed a bug in reading input class names and an empty string was read.

The command-line argument --init-routine has been removed.


Version 3.0.1, released June 16, 2016

Randoop now includes all of the contracts described in the user manual.
It also uses a new contract checking heuristic that avoids exhaustive
enumeration over the new ternary contracts.

Fixed a bug that prevented generation of collections.


Version 3.0.0, released June 6, 2016

Randoop now tracks types independently of the Java reflection classes. This
means for generic classes it will select a type argument for each type parameter
and use that selection consistently. This will avoid compile and run time type
errors related to inconsistent use of a parameterized type.

Randoop will now generate longer arrays for reference types. Element types must
be primitive, boxed primitive, or be input with --testclass.

Fixed a bug where the opening parenthesis was not being generated for a call to
the constructor of a non-static inner class.

The following command-line arguments have been removed: -output-tests-serialized,
--componentfile-ser, --componentfile-txt, --output-components

For developers: Randoop is now built using Gradle (with the Gradle Wrapper).
File organization has changed to the default used by Gradle Java plugin.
See the developer manual for details.


Version 2.1.4, released February 24, 2016

Fixed a bug in --include-if-class-exercised that was including too many tests.
The option now requires that Randoop be run with -javaagent:exercised_agent.jar.
Also, modified the option so that allow any class, and not just those specified
by --testclass or --classlist. This change allows abstract classes, which cannot
be given to --testclass.

The Java agent jar files are now part of distribution files and can be found in
dist after running 'make distribution-files'. The agent jar randoop_agent.jar
has been renamed to mapcall_agent.jar.

Fixed code generation in --junit_reflection_allowed so that generated
driver file will compile.

Renamed command-line arguments --{error,regression}-test-filename to
--{error,regression}-test-basename.

Documented that Randoop may create dependent tests whose outcome depends
on the order in which they are run, and what to do about it.


Version 2.1.3, released February 5, 2016

Renamed command-line argument --include-only-classes to
--include-if-classname-appears.  Clarified that a test is output only if
the test's source code textually uses some member from the classes.

New command-line argument --include-if-class-exercised causes Randoop to
output only tests that execute some method in the given classes, whether or
not the method appears in the source code of the test.

Changed command-line argument defaults to forbid-null=false and
--null-ratio=0.05.

Fixed a bug in which a primitive type would be selected as a receiver of a
method call.


Version 2.1.2, released January 26, 2016

Fixed issues related to filtering of classes and members so that Randoop ignores:
- public methods/constructors with package private parameter types, and
- synthetic constructor with anonymous parameter (generated for
  private constructor of outer class used by inner class).
Thanks to Rene Just and Gordon Fraser.


Version 2.1.1, released January 22, 2016

Randoop now prints nicer error information when it halts after encountering a
flaky test (a test in which an exception is thrown elsewhere than at the last
statement).  This flaky behavior is usually due to nondeterminism or to side
effects on global state.  So, the best solution is to not run Randoop on
methods that are nondeterministic or that side-effect global state.
Alternately, you can use the --ignore-flaky-tests option to make Randoop discard
flaky tests and proceed.

Randoop is now package-access-aware in determining which class members to
include in a test.  If --junit-package-name is set to the package of a
class under test, the tests will include non-private members of the
class. Restrict tests to only public members by setting
--only-test-public-members.

Fixed issue #78:  Number objects were tested for equality with Double.Nan
or Float.Nan without a cast.
Fixed issue #80: package access fields can now be set and read.
Fixed issue where evaluating a contract resulted in an IllegalArgumentException.
Thanks to Juan Pablo Galeotti, Rene Just, and Gordon Fraser.


Version 2.1.0, released December 30, 2015

Randoop now splits generated tests into three categories: error-revealing,
regression, and invalid. Error-revealing and regression are now output as
separate test suites rather than combining all tests into a single suite.
(Invalid tests are discarded.) Also, new command-line options allow the
classification of exceptions to control how tests are categorized.

Both error-revealing and regression tests are output by default. Each category
is output only if a test of that category is generated. Use the command-line
arguments --no-error-revealing-tests and --no-regression-tests to disable
generation of one or the other of the suites. Use --error-test-filename and
--regression-test-filename to set the file names. These command-line
arguments replace the arguments --check-object-contracts,
--check-regression-behavior and --junit-classname that have been removed.

Tests where exceptions are thrown are classified by how exceptions are
assigned types of behavior. A test with with an exception that is INVALID
behavior is invalid, one with an exception that is ERROR behavior (and none
that are INVALID) is an error-revealing test, and one with no INVALID or ERROR
behaviors and an exception that is an EXPECTED behavior is a regression test.
Customize the classification of exceptions by setting the behavior type for
exceptions using the command-line arguments --checked-exception,
--unchecked-exception, --npe-on-null-input, --npe-on-non-null-input,
and --oom-exception.
(Issues #20, #69 and #72)

Additional changes:

You can control whether assertions appear in regression tests with the new
command-line argument --no-regression-assertions.

The command line --test-classes has been changed to --include-only-classes to
distance meaning from --testclass argument. (Addresses #66)

The command-line arguments --simplify-failed-tests, --remove-subsequences,
--compare-checks, --clean-checks, --print-diff-obs and --output-nonexec have
been removed. The command option exec has been removed.

Support for the Eclipse plugin has been removed. The option --comp-port has been
removed.

The interface for ExecutionVisitor has been changed to visitAfterStatement and
visitBeforeStatement to clarify that the methods are invoked relative to the
execution of each statement. Note that an ExecutionVisitor may no longer modify
the Checks for a Sequence.

This release fixes a bug in which a public method inherited from a package
private class was being excluded from testing. (Thanks to Alberto Goffi for
raising the issue and providing a concise example.)


Version 2.0.1, released November 30, 2015

Fixed a bug in the variable names for generated array declarations.

Randoop now generates tests involving fields (fixes issues #21 and #47).
A Randoop-generated test previously only invoked methods; now the
generated tests may access and set fields as well.  Use command-line
option --omit-field-list to make Randoop ignore certain fields.

Randoop now includes enums in generated tests (fixes issue #17).

JUnit now executes Randoop-generated tests in a deterministic order:
in ascending order by name.

The Randoop Eclipse plugin has moved into its own repository:
https://github.com/randoop/randoop-eclipse-plugin


Version 2.0, released October 13, 2015

The Randoop homepage is now http://randoop.github.io/randoop/ .
Moved the Randoop version control repository to its own GitHub organization:
it now appears at https://github.com/randoop/randoop
(previously https://github.com/mernst/randoop).

Randoop now outputs JUnit 4 tests (previously JUnit 3 tests).
These can be run from the command line using a command such as

  java -classpath .:$JUNITPATH org.junit.runner.JUnitCore RandoopTest

If command-line argument --junit-reflection-allowed=false is set when
running Randoop, then Randoop instead produces a Main class that calls each
of the test methods individually, without using reflection.

Created a new mailing list, randoop-discuss@googlegroups.com, for
discussions with Randoop users.  It is open to join and should be easier to
search than the existing randoop-developers@googlegroups.com mailing list.


Version 1.3.6, released August 10, 2015

Command-line-argument --junit-reflection-allowed=false causes Randoop to
avoid use of JUnit's reflective test invocation.  Use of direct method
calls instead can make Randoop's generated tests easier to analyze.

Changed default for --literals-level to CLASS.

Improvements in treatment of observer methods:  put observer results in the
pool, but not receivers after observer invocations.  If you are not using
observers when you run Randoop, then you are not using Randoop as intended
and Randoop may be generating sub-optimal test suites.

Fix bugs, notably:
 * #18 Handle non-visible thrown exceptions
 * #51 Use better variable names in generated tests
 * Use equals, not ==, to compare NaN

Many documentation improvements, including clarifications and
restructuring.  The manual mentions the Maven plug-in and explains that
Randoop is deterministic but your sequential Java program may not be.

Not directly related to Randoop, but possibly of interest to Randoop users:
ABB Corporation has released an improved version of Randoop.NET.  Compared to
the original version of Randoop.NET from Microsoft Research:
 * It fixes some bugs.
 * It adds new features, notably regression assertions for more effective
   regression testing, method transformers to delete or replace calls to
   specific methods in the assembly, and richer debug information collection.
 * It adds a GUI, as a VS2010 add-in.
The Java implementation of Randoop continues to have more features than
Randoop.NET, but ABB's improvements make the .NET tool more usable.


Version 1.3.5, released May 28, 2015

Command-line argument --check-regression-behavior controls whether the tests
include assertions about the current behavior.

Command-line argument --observers lets you provide a file listing observer
functions.

The Randoop homepage is now http://mernst.github.io/randoop/ .

Moved the Randoop version control repository from Google Code to GitHub,
and from the Mercurial version control system to Git.

Randoop now compiles, and its tests pass, under Java 8.


Version 1.3.4, released January 1, 2014

Bug fixes:
 * String lengths are checked correctly
 * No global timeout when per-thread timeout is in force
 * Better agent flag parsing
 * Don't output code like "catch (null e)".

Documentation:
 * Add troubleshooting section about no tests being created
 * Tips on reporting a bug
 * Documentation for building a release


Version 1.3.3, released Novmember 21, 2012

Bugfixes
  - Workaround for openjdk bug (http://bugs.sun.com/view_bug.do?bug_id=6973831)
  - Fix for PrettyPrinter
  - Unquoted character constants make Randoop generate uncompilable tests
  - Problem of using compare_checks in eclipse plugin by adding

Features
  - Suppress generics-related compiler warnings
  - Renaming sequence variables for a better name, and minimizing faulty sequence
  - Generated JUnit tests are compatible with Java 1.4
  - TimeoutExceeded and TimeOutException unified into TimeoutExceededException

Documentation enhanced


Version 1.3.2, released August 22, 2010

(No changelog entry available.)


Version 1.3.1

Added @TestValue annotation, allowing users to specify additional
primitive values to Randoop programmatically.

Added checks for NullPointerException (in the absence of null inputs)
as a default contract.<|MERGE_RESOLUTION|>--- conflicted
+++ resolved
@@ -59,18 +59,11 @@
 
 Some command-line options have been renamed:
 
-<<<<<<< HEAD
 The --timelimit command-line option has been renamed to --time-limit.
 The --inputlimit command-line option has been renamed to --generated-limit.
 The --outputlimit command-line option has been renamed to --output-limit.
 New --attempted-limit command-line option is a new way to limit test generation.
-=======
-The --timelimit command-line option has been renamed to --timeLimit.
-The --inputlimit command-line option has been renamed to --generatedLimit.
-The --outputlimit command-line option has been renamed to --outputLimit.
-New --attemptedLimit command-line option is a new way to limit test generation.
 The --timeout command-line option has been renamed to --call-timout.
->>>>>>> 89dc327a
 
 The option --include-if-classname-appears has been renamed to
 --require-classname-in-test.
