Version 4.1.3, released ??

<<<<<<< HEAD
Randoop reports methods under test that may be nondeterministic or
dependent on side-effected global state.  Command-line option
--nondeterministic-methods-to-output controls how many suspicious methods
Randoop reports.
=======
Command-line argument changes:
 * new --testjar, --omit-classes, and --omit-classes-file arguments to
   make it easy to test all classes in a .jar file

Build in a set of omitted methods that are nondeterministic or long-running.
>>>>>>> 8148a0ad


Version 4.1.2, released April 21, 2019

Bug fixes, improve documentation and diagnostics.
No user-visible behavior changes.


Version 4.1.1, released February 3, 2019

Minor bug fixes; no user-visible behavior changes.


Version 4.1.0, released September 5, 2018

Randoop requires Java 8; it no longer runs on a Java 7 JVM.

New technique, "Bloodhound", for randomly selecting methods to test.  It
weights each method under test based on the method's branch coverage and
the number of times the method is chosen for a new sequence.  Enable it via
--method-selection=BLOODHOUND .

Command-line argument changes:
 * renamed --small-tests to --input-selection=small-tests


Version 4.0.4, released May 23, 2018

Command-line argument changes:
 * the --specifications command-line argument can now be a .zip file
 * renamed --print-file-system-state to --print-erroneous-file

Randoop's replacecalls agent can now replace constructors.

More methods are now permitted as observers.

Improved diagnostics when user supplies incorrect input to Randoop.

Bug fixes.

Improvements to documentation.


Version 4.0.3, released April 10, 2018

Fixed a bug caused by order of execution of variable initializers.


Version 4.0.2, released April 8, 2018

Adds the contract c.toArray().length == c.size() for Collections c.

Make --omitmethods work for constructors as well as methods.

Minor documentation improvements.


Version 4.0.1, released March 25, 2018

This release makes minor documentation fixes.  Two examples are:
 * The manual provides a link to a newer Maven plug-in.
 * The documentation of the test minimizer is more prominent.

There are also code cleanups and minor bug fixes.


Version 4.0.0, released February 28, 2018

Many improvements to the manual, including improved instructions about
debugging when Randoop does not produce good test suites.

Randoop contains a test suite minimizer.  Given a test suite containing
failing tests, it creates a test suite with smaller tests that fail the
same way.
 * You can run this minimizer on any test suite, whether it was created by
   Randoop or not.
 * Command-line option --minimize-error-test makes Randoop automatically
   run the minimizer on fault-revealing tests before it outputs them; this
   makes the failures easier to understand.
 * There are other command-line options that control the minimization process.

Randoop's mapcall agent has been renamed replacecall and has been improved.
The replacecall agent prevents Randoop, or a test suite, from calling certain
methods such as System.exit(); instead, at runtime a replacement method is
called.
 * The file format for specifying replacements has changed, and the file
   argument is now named --replacement-file.
 * The replacecall agent applies default replacements for System.exit() and
   display of AWT/Swing components.
 * Randoop does not make direct calls to methods whose calls are replaced.
   You can disable this with option --dont-omit-replaced-methods.

New command-line arguments:

--operation-history-log writes a table of operations used during
generation, to either a file or standard out.

--print-file-system-state (default = false) writes any generated tests with
compilation errors to standard out.

--deterministic (default = false) makes Randoop is deterministic, producing
the same test suite when run twice.  When set to false, Randoop may or may
not produce the same test suite when run twice.  Use --randomseed to
produce a different test suite.

--cm-exception and --ncdf-exception control how Randoop classifies a test that
throws a ConcurrentModificationException or NoClassDefFoundError exception.

--attempted-limit is a new way to limit test generation.

Changed command-line arguments:

Some command-line options have been renamed:
 --timelimit => --time-limit
 --inputlimit => --generated-limit
 --outputlimit => --output-limit
 --timeout => --call-timout.
 --include-if-classname-appears => --require-classname-in-test.
 --include-if-class-exercised => --require-covered-classes.
     File "exercised-class.jar" is now "covered-class.jar".
 --noprogressdisplay => --progressdisplay=false.
 --ignore-flaky-tests option => --flaky-test-behavior.  It is now an enum:
     * HALT: Halt and give a diagnostic message (default).
     * DISCARD: Discard the flaky test.
     * OUTPUT: Output the flaky test.

Command-line argument --omitmethods can now be supplied multiple times.  New
argument --omitmethods-file enables providing many patterns in a file.

Command-line arguments --omitmethods and --methodlist now match against a
method/constructor signature rather than java.lang.reflect.Method.toString().

--omitmethods omits the method throughout the inheritance hierarchy.  See
the documentation of --omitmethods in the user manual for details.

The handling of methods from --methodlist is now consistent with what is
done for methods of classes in --testclass or --classlist.  See the
documentation of --methodlist in the user manual for details.

The --usethreads command-line option defaults to false.  This makes Randoop
run faster and generate more tests, but Randoop will hang if it calls a
method that does not terminate and return.

Notable bug fixes:

Fixed a problem in progress reporting where the wrong count was being used for
error-revealing sequences.

Fixes a bug that required input using --testclass or --classlist, preventing
exclusive use of --methodlist.


Version 3.1.5, released April 28, 2017

Fixes a bug where a call to a method with a type variable return type should
result in a ClassCastException does not throw the exception, but instead leads
to a later failure when invoking a class member.

Fixes and improves error handling.


Version 3.1.4, released April 11, 2017

Fixes a bug uncovered in obscure cases when package visibility is used.


Version 3.1.3, released April 11, 2017

Fixes a bug where package visibility checks fail to work correctly.


Version 3.1.2, released March 21, 2017

The exercised-class jar now includes dependencies.


Version 3.1.1, released March 15, 2017

Fix to make the numbering of test classes consistent with previous versions.


Version 3.1.0, released March 14, 2017

Filters generated test sequences that don't compile. There are a small number of
known input cases for which Randoop produces uncompilable tests. This check will
prevent these tests from being created, but has a runtime penalty. In cases where
generating uncompilable tests is not a concern this check can be disabled by
setting --check-compilable=false.

Adds new command-line option --sof-exception that controls how Randoop
classifies a test that throws a StackOverflowError exception.


Version 3.0.10, released March 6, 2017

Avoids Randoop failures due to issues that arise during test generation.


Version 3.0.9, released February 22, 2017

New command-line option --stop-on-error-test stops test generation once
an error-revealing test is generated.  This is useful during cycles of
fixing errors discovered by Randoop.

Classpath error message explains why a class is not found.

Fixes
- Many fixes, mostly related to Java generics, including the following.
- Fixed issues: 123, 128, 132, 139, 141, 143, 144, 145.
- Fixed assignability for parameterized types with wildcard arguments.
- Fixed failure when a generic method or constructor has an
  argument type that has a wildcard with a bound that includes the type
  parameter of the generic (e.g., Iterable<? extends T>).

Thanks to Marko Dimjasevic for issue reports.


Version 3.0.8, released December 8, 2016

Fixes
- a failure when instantiating the generic containing type of a non-generic
  member class.
- generation of different tests between runs over the same classes
  where the classes were given in different order.
- generation of invalid calls to a static member of an inaccessible class when
  inherited by an accessible subclass.
- a failure when checking type instantiations against certain kinds of bounds
  on type variables.
- generation of uncompilable code when static final fields with same name are
  inherited by a class under test from more than one class or interface.
- a failure due to an assertion enforcing a property on type bounds that is
  valid for type parameters, but not for wildcard bounds.
- generation of uncompilable code due to improper instantiation when a type
  parameter has a bound that is an intersection type that includes a generic
  type.

Thanks to Mark Roberts and Marko Dimjasevic for issue reports.


Version 3.0.7, released November 28, 2016

Randoop now
- instantiates generic classes and operations on-the-fly using the
  types in previously generated test sequences. As a result, Randoop is able to
  generate more diverse instantiations of generics, as well as multidimensional
  arrays.
- supports insertion of Java code into test fixtures when tests are written to
  disk. Given as filename to new command-line arguments: --junit-before-each,
  --junit-after-each, --junit-before-all, and --junit-after-each.


Version 3.0.6, released October 14, 2016

Randoop now uses an approach to selecting instantiations of generic types (including
type arguments of generic methods/constructors) that is less likely to lead to
an OutOfMemoryError.

Fixed bug that would lead to failure involving a particular case of a static
member class.


Version 3.0.5, released October 5, 2016

Randoop now ignores generic operations or classes for which it is unable to
assign a type to a type argument. These are included in log output.

Fixed bugs resulting in runtime failures:
- a member class of a generic class was being constructed so that type
  parameters were not tracked.
- an exception during loading of a class would result in a failure, now ignored.
- an enum has an override of toString() that returns null.

Fixed bug in which flaky tests could be generated involving NaN. Thanks to
Naljorpa Chagmed for reporting this issue.


Version 3.0.4, released August 29, 2016

Randoop now:
- collects all member types visible to generated tests (fixes issue #88).
- generates EnumSet objects for an Enum that is an input class (fixes issue #100)
- generates assertions on Enum values (fixes issue #87)
- generates Collection objects with parameterized element type (fixes issue #115)
- generates arrays with parameterized element type (fixes issue #114)

Fixed a bug in which uncompilable code was being generated for a call to a static
method of a generic class. Also, fixes a bug where uncompilable code to initialize
a generic array was being generated.

Fixed a bug where test code was being generated that would result in an NPE when
an inner class constructor is called with the first parameter null. (Due to an
apparent bug in Java reflection classes.)

Fixed a bug that was preventing contracts over compareTo from being tested.
Issue thanks to Waylon Huang.


Version 3.0.3, released July 28, 2016

Fixed bugs that resulted in runtime errors. One involving failure to instantiate
type parameters with dependencies among type bounds. Another resulting in a
failure during capture conversion.
Also, fixed a case where uncompilable tests involving bridge methods could be
generated.


Version 3.0.2, released July 20, 2016

Fixed a bug related to recursive type bounds of wildcard arguments. Thanks to
Huascar Sanchez for reporting this issue.

Fixed a bug resulting in tests that threw an NPE when an expected anonymous
exception was caught. Thanks to Matias Martinez for reporting this issue.

Fixed a bug in reading input class names and an empty string was read.

The command-line argument --init-routine has been removed.


Version 3.0.1, released June 16, 2016

Randoop now includes all of the contracts described in the user manual.
It also uses a new contract checking heuristic that avoids exhaustive
enumeration over the new ternary contracts.

Fixed a bug that prevented generation of collections.


Version 3.0.0, released June 6, 2016

Randoop now tracks types independently of the Java reflection classes. This
means for generic classes it will select a type argument for each type parameter
and use that selection consistently. This will avoid compile and run time type
errors related to inconsistent use of a parameterized type.

Randoop will now generate longer arrays for reference types. Element types must
be primitive, boxed primitive, or be input with --testclass.

Fixed a bug where the opening parenthesis was not being generated for a call to
the constructor of a non-static inner class.

The following command-line arguments have been removed: -output-tests-serialized,
--componentfile-ser, --componentfile-txt, --output-components

For developers: Randoop is now built using Gradle (with the Gradle Wrapper).
File organization has changed to the default used by Gradle Java plugin.
See the developer manual for details.


Version 2.1.4, released February 24, 2016

Fixed a bug in --include-if-class-exercised that was including too many tests.
The option now requires that Randoop be run with -javaagent:exercised_agent.jar.
Also, modified the option so that allow any class, and not just those specified
by --testclass or --classlist. This change allows abstract classes, which cannot
be given to --testclass.

The Java agent jar files are now part of distribution files and can be found in
dist after running 'make distribution-files'. The agent jar randoop_agent.jar
has been renamed to mapcall_agent.jar.

Fixed code generation in --junit_reflection_allowed so that generated
driver file will compile.

Renamed command-line arguments --{error,regression}-test-filename to
--{error,regression}-test-basename.

Documented that Randoop may create dependent tests whose outcome depends
on the order in which they are run, and what to do about it.


Version 2.1.3, released February 5, 2016

Renamed command-line argument --include-only-classes to
--include-if-classname-appears.  Clarified that a test is output only if
the test's source code textually uses some member from the classes.

New command-line argument --include-if-class-exercised causes Randoop to
output only tests that execute some method in the given classes, whether or
not the method appears in the source code of the test.

Changed command-line argument defaults to forbid-null=false and
--null-ratio=0.05.

Fixed a bug in which a primitive type would be selected as a receiver of a
method call.


Version 2.1.2, released January 26, 2016

Fixed issues related to filtering of classes and members so that Randoop ignores:
- public methods/constructors with package private parameter types, and
- synthetic constructor with anonymous parameter (generated for
  private constructor of outer class used by inner class).
Thanks to Rene Just and Gordon Fraser.


Version 2.1.1, released January 22, 2016

Randoop now prints nicer error information when it halts after encountering a
flaky test (a test in which an exception is thrown elsewhere than at the last
statement).  This flaky behavior is usually due to nondeterminism or to side
effects on global state.  So, the best solution is to not run Randoop on
methods that are nondeterministic or that side-effect global state.
Alternately, you can use the --ignore-flaky-tests option to make Randoop discard
flaky tests and proceed.

Randoop is now package-access-aware in determining which class members to
include in a test.  If --junit-package-name is set to the package of a
class under test, the tests will include non-private members of the
class. Restrict tests to only public members by setting
--only-test-public-members.

Fixed issue #78:  Number objects were tested for equality with Double.Nan
or Float.Nan without a cast.
Fixed issue #80: package access fields can now be set and read.
Fixed issue where evaluating a contract resulted in an IllegalArgumentException.
Thanks to Juan Pablo Galeotti, Rene Just, and Gordon Fraser.


Version 2.1.0, released December 30, 2015

Randoop now splits generated tests into three categories: error-revealing,
regression, and invalid. Error-revealing and regression are now output as
separate test suites rather than combining all tests into a single suite.
(Invalid tests are discarded.) Also, new command-line options allow the
classification of exceptions to control how tests are categorized.

Both error-revealing and regression tests are output by default. Each category
is output only if a test of that category is generated. Use the command-line
arguments --no-error-revealing-tests and --no-regression-tests to disable
generation of one or the other of the suites. Use --error-test-filename and
--regression-test-filename to set the file names. These command-line
arguments replace the arguments --check-object-contracts,
--check-regression-behavior and --junit-classname that have been removed.

Tests where exceptions are thrown are classified by how exceptions are
assigned types of behavior. A test with with an exception that is INVALID
behavior is invalid, one with an exception that is ERROR behavior (and none
that are INVALID) is an error-revealing test, and one with no INVALID or ERROR
behaviors and an exception that is an EXPECTED behavior is a regression test.
Customize the classification of exceptions by setting the behavior type for
exceptions using the command-line arguments --checked-exception,
--unchecked-exception, --npe-on-null-input, --npe-on-non-null-input,
and --oom-exception.
(Issues #20, #69 and #72)

Additional changes:

You can control whether assertions appear in regression tests with the new
command-line argument --no-regression-assertions.

The command line --test-classes has been changed to --include-only-classes to
distance meaning from --testclass argument. (Addresses #66)

The command-line arguments --simplify-failed-tests, --remove-subsequences,
--compare-checks, --clean-checks, --print-diff-obs and --output-nonexec have
been removed. The command option exec has been removed.

Support for the Eclipse plugin has been removed. The option --comp-port has been
removed.

The interface for ExecutionVisitor has been changed to visitAfterStatement and
visitBeforeStatement to clarify that the methods are invoked relative to the
execution of each statement. Note that an ExecutionVisitor may no longer modify
the Checks for a Sequence.

This release fixes a bug in which a public method inherited from a package
private class was being excluded from testing. (Thanks to Alberto Goffi for
raising the issue and providing a concise example.)


Version 2.0.1, released November 30, 2015

Fixed a bug in the variable names for generated array declarations.

Randoop now generates tests involving fields (fixes issues #21 and #47).
A Randoop-generated test previously only invoked methods; now the
generated tests may access and set fields as well.  Use command-line
option --omit-field-list to make Randoop ignore certain fields.

Randoop now includes enums in generated tests (fixes issue #17).

JUnit now executes Randoop-generated tests in a deterministic order:
in ascending order by name.

The Randoop Eclipse plugin has moved into its own repository:
https://github.com/randoop/randoop-eclipse-plugin


Version 2.0, released October 13, 2015

The Randoop homepage is now http://randoop.github.io/randoop/ .
Moved the Randoop version control repository to its own GitHub organization:
it now appears at https://github.com/randoop/randoop
(previously https://github.com/mernst/randoop).

Randoop now outputs JUnit 4 tests (previously JUnit 3 tests).
These can be run from the command line using a command such as

  java -classpath .:$JUNITPATH org.junit.runner.JUnitCore RandoopTest

If command-line argument --junit-reflection-allowed=false is set when
running Randoop, then Randoop instead produces a Main class that calls each
of the test methods individually, without using reflection.

Created a new mailing list, randoop-discuss@googlegroups.com, for
discussions with Randoop users.  It is open to join and should be easier to
search than the existing randoop-developers@googlegroups.com mailing list.


Version 1.3.6, released August 10, 2015

Command-line-argument --junit-reflection-allowed=false causes Randoop to
avoid use of JUnit's reflective test invocation.  Use of direct method
calls instead can make Randoop's generated tests easier to analyze.

Changed default for --literals-level to CLASS.

Improvements in treatment of observer methods:  put observer results in the
pool, but not receivers after observer invocations.  If you are not using
observers when you run Randoop, then you are not using Randoop as intended
and Randoop may be generating sub-optimal test suites.

Fix bugs, notably:
 * #18 Handle non-visible thrown exceptions
 * #51 Use better variable names in generated tests
 * Use equals, not ==, to compare NaN

Many documentation improvements, including clarifications and
restructuring.  The manual mentions the Maven plug-in and explains that
Randoop is deterministic but your sequential Java program may not be.

Not directly related to Randoop, but possibly of interest to Randoop users:
ABB Corporation has released an improved version of Randoop.NET.  Compared to
the original version of Randoop.NET from Microsoft Research:
 * It fixes some bugs.
 * It adds new features, notably regression assertions for more effective
   regression testing, method transformers to delete or replace calls to
   specific methods in the assembly, and richer debug information collection.
 * It adds a GUI, as a VS2010 add-in.
The Java implementation of Randoop continues to have more features than
Randoop.NET, but ABB's improvements make the .NET tool more usable.


Version 1.3.5, released May 28, 2015

Command-line argument --check-regression-behavior controls whether the tests
include assertions about the current behavior.

Command-line argument --observers lets you provide a file listing observer
functions.

The Randoop homepage is now http://mernst.github.io/randoop/ .

Moved the Randoop version control repository from Google Code to GitHub,
and from the Mercurial version control system to Git.

Randoop now compiles, and its tests pass, under Java 8.


Version 1.3.4, released January 1, 2014

Bug fixes:
 * String lengths are checked correctly
 * No global timeout when per-thread timeout is in force
 * Better agent flag parsing
 * Don't output code like "catch (null e)".

Documentation:
 * Add troubleshooting section about no tests being created
 * Tips on reporting a bug
 * Documentation for building a release


Version 1.3.3, released Novmember 21, 2012

Bugfixes
  - Workaround for openjdk bug (http://bugs.sun.com/view_bug.do?bug_id=6973831)
  - Fix for PrettyPrinter
  - Unquoted character constants make Randoop generate uncompilable tests
  - Problem of using compare_checks in eclipse plugin by adding

Features
  - Suppress generics-related compiler warnings
  - Renaming sequence variables for a better name, and minimizing faulty sequence
  - Generated JUnit tests are compatible with Java 1.4
  - TimeoutExceeded and TimeOutException unified into TimeoutExceededException

Documentation enhanced


Version 1.3.2, released August 22, 2010

(No changelog entry available.)


Version 1.3.1

Added @TestValue annotation, allowing users to specify additional
primitive values to Randoop programmatically.

Added checks for NullPointerException (in the absence of null inputs)
as a default contract.<|MERGE_RESOLUTION|>--- conflicted
+++ resolved
@@ -1,17 +1,15 @@
 Version 4.1.3, released ??
 
-<<<<<<< HEAD
+Command-line argument changes:
+ * new --testjar, --omit-classes, and --omit-classes-file arguments to
+   make it easy to test all classes in a .jar file
+
 Randoop reports methods under test that may be nondeterministic or
 dependent on side-effected global state.  Command-line option
 --nondeterministic-methods-to-output controls how many suspicious methods
 Randoop reports.
-=======
-Command-line argument changes:
- * new --testjar, --omit-classes, and --omit-classes-file arguments to
-   make it easy to test all classes in a .jar file
 
 Build in a set of omitted methods that are nondeterministic or long-running.
->>>>>>> 8148a0ad
 
 
 Version 4.1.2, released April 21, 2019
