<<<<<<< HEAD
version 4.2.3, released March ??, 2020

--omitmethods applies only to declared methods.  (Previously, it also
applied to inherited methods, but that behavior was not documented.)
=======
Version 4.2.3, released March 31, 2020

In generated tests, Randoop produces fewer verbose comments and uses better
assertion style (e.g., assertEquals rather than assertTrue).

Bug fixes.
One example is proper treatment of resource paths on Windows.
>>>>>>> 8b3a54ef


Version 4.2.2, released February 29, 2020

Implemented --omit-classes and --omit-classes-file command-line options.

Renamed command-line options:
  --omitmethods => --omit-methods
  --omitmethods-file => --omit-methods-file
  --omit-fields-list => --omit-fields-file
The old versions still work temporarily.

Reduced default for --string-maxlen to 1000.

Bug fixes.


Version 4.2.1, released October 27, 2019

Bug fixes.
No user-visible behavior changes.


Version 4.2.0, released August 22, 2019

Randoop supports Java 11 (and still supports Java 8).

Randoop reports methods under test that may be nondeterministic or
dependent on side-effected global state.  New command-line option
--nondeterministic-methods-to-output controls how many suspicious
methods Randoop reports.

Randoop builds in a set of omitted methods that are nondeterministic or
long-running.

Randoop produces more assertions, by calling observer methods.  This only
works if you supply the --side-effect-free-methods command-line argument.

New command-line arguments:
 * --testjar, --omit-classes, and --omit-classes-file
   make it easy to test all classes in a .jar file.
 * --jvm-max-memory indicates how much memory to use when starting a new JVM.

Command-line argument changes:
 * the --omit-methods-file argument can be repeated
 * default for --flaky-test-behavior argument changed from HALT to OUTPUT
 * renamed --print-erroneous-file to --print-non-compiling-file


Version 4.1.2, released April 21, 2019

Bug fixes, improve documentation and diagnostics.
No user-visible behavior changes.


Version 4.1.1, released February 3, 2019

Minor bug fixes; no user-visible behavior changes.


Version 4.1.0, released September 5, 2018

Randoop requires Java 8; it no longer runs on a Java 7 JVM.

New technique, "Bloodhound", for randomly selecting methods to call in a
test case.  It weights each method under test based on the method's branch
coverage and the number of times the method is chosen for a new sequence.
Enable it via --method-selection=BLOODHOUND .

Command-line argument changes:
 * renamed --small-tests to --input-selection=small-tests


Version 4.0.4, released May 23, 2018

Command-line argument changes:
 * the --specifications command-line argument can now be a .zip file
 * renamed --print-file-system-state to --print-erroneous-file

Randoop's replacecalls agent can now replace constructors.

More methods are now permitted as observers.

Improved diagnostics when user supplies incorrect input to Randoop.

Bug fixes.

Improvements to documentation.


Version 4.0.3, released April 10, 2018

Fixed a bug caused by order of execution of variable initializers.


Version 4.0.2, released April 8, 2018

Adds the contract c.toArray().length == c.size() for Collections c.

Make --omitmethods work for constructors as well as methods.

Minor documentation improvements.


Version 4.0.1, released March 25, 2018

This release makes minor documentation fixes.  Two examples are:
 * The manual provides a link to a newer Maven plug-in.
 * The documentation of the test minimizer is more prominent.

There are also code cleanups and minor bug fixes.


Version 4.0.0, released February 28, 2018

Many improvements to the manual, including improved instructions about
debugging when Randoop does not produce good test suites.

Randoop contains a test suite minimizer.  Given a test suite containing
failing tests, it creates a test suite with smaller tests that fail the
same way.
 * You can run this minimizer on any test suite, whether it was created by
   Randoop or not.
 * Command-line option --minimize-error-test makes Randoop automatically
   run the minimizer on fault-revealing tests before it outputs them; this
   makes the failures easier to understand.
 * There are other command-line options that control the minimization process.

Randoop's mapcall agent has been renamed replacecall and has been improved.
The replacecall agent prevents Randoop, or a test suite, from calling certain
methods such as System.exit(); instead, at run time a replacement method is
called.
 * The file format for specifying replacements has changed, and the file
   argument is now named --replacement-file.
 * The replacecall agent applies default replacements for System.exit() and
   display of AWT/Swing components.
 * Randoop does not make direct calls to methods whose calls are replaced.
   You can disable this with option --dont-omit-replaced-methods.

New command-line arguments:

--operation-history-log writes a table of operations used during generation.

--print-file-system-state (default = false) writes any generated tests with
compilation errors to standard out.

--deterministic (default = false) makes Randoop is deterministic, producing
the same test suite when run twice.  When set to false, Randoop may or may
not produce the same test suite when run twice.  Use --randomseed to
produce a different test suite.

--cm-exception and --ncdf-exception control how Randoop classifies a test that
throws a ConcurrentModificationException or NoClassDefFoundError exception.

--attempted-limit is a new way to limit test generation.

Changed command-line arguments:

Some command-line options have been renamed:
 --timelimit => --time-limit
 --inputlimit => --generated-limit
 --outputlimit => --output-limit
 --timeout => --call-timout.
 --include-if-classname-appears => --require-classname-in-test.
 --include-if-class-exercised => --require-covered-classes.
     File "exercised-class.jar" is now "covered-class.jar".
 --noprogressdisplay => --progressdisplay=false.
 --ignore-flaky-tests option => --flaky-test-behavior.  It is now an enum:
     * HALT: Halt and give a diagnostic message (default).
     * DISCARD: Discard the flaky test.
     * OUTPUT: Output the flaky test.

Command-line argument --omitmethods can now be supplied multiple times.  New
argument --omitmethods-file enables providing many patterns in a file.

Command-line arguments --omitmethods and --methodlist now match against a
method/constructor signature rather than java.lang.reflect.Method.toString().

--omitmethods omits the method throughout the inheritance hierarchy.  See
the documentation of --omitmethods in the user manual for details.

The handling of methods from --methodlist is now consistent with what is
done for methods of classes in --testclass or --classlist.  See the
documentation of --methodlist in the user manual for details.

The --usethreads command-line option defaults to false.  This makes Randoop
run faster and generate more tests, but Randoop will hang if it calls a
method that does not terminate and return.

Notable bug fixes:

Fixed a problem in progress reporting where the wrong count was being used for
error-revealing sequences.

Fixes a bug that required input using --testclass or --classlist, preventing
exclusive use of --methodlist.


Version 3.1.5, released April 28, 2017

Fixes a bug where a call to a method with a type variable return type should
result in a ClassCastException does not throw the exception, but instead leads
to a later failure when invoking a class member.

Fixes and improves error handling.


Version 3.1.4, released April 11, 2017

Fixes a bug uncovered in obscure cases when package visibility is used.


Version 3.1.3, released April 11, 2017

Fixes a bug where package visibility checks fail to work correctly.


Version 3.1.2, released March 21, 2017

The exercised-class jar now includes dependencies.


Version 3.1.1, released March 15, 2017

Fix to make the numbering of test classes consistent with previous versions.


Version 3.1.0, released March 14, 2017

Filters generated test sequences that don't compile. There are a small number of
known input cases for which Randoop produces uncompilable tests. This check will
prevent these tests from being created, but has a run-time penalty. In cases where
generating uncompilable tests is not a concern this check can be disabled by
setting --check-compilable=false.

Adds new command-line option --sof-exception that controls how Randoop
classifies a test that throws a StackOverflowError exception.


Version 3.0.10, released March 6, 2017

Avoids Randoop failures due to issues that arise during test generation.


Version 3.0.9, released February 22, 2017

New command-line option --stop-on-error-test stops test generation once
an error-revealing test is generated.  This is useful during cycles of
fixing errors discovered by Randoop.

Classpath error message explains why a class is not found.

Fixes
- Many fixes, mostly related to Java generics, including the following.
- Fixed issues: 123, 128, 132, 139, 141, 143, 144, 145.
- Fixed assignability for parameterized types with wildcard arguments.
- Fixed failure when a generic method or constructor has an
  argument type that has a wildcard with a bound that includes the type
  parameter of the generic (e.g., Iterable<? extends T>).

Thanks to Marko Dimjasevic for issue reports.


Version 3.0.8, released December 8, 2016

Fixes
- a failure when instantiating the generic containing type of a non-generic
  member class.
- generation of different tests between runs over the same classes
  where the classes were given in different order.
- generation of invalid calls to a static member of an inaccessible class when
  inherited by an accessible subclass.
- a failure when checking type instantiations against certain kinds of bounds
  on type variables.
- generation of uncompilable code when static final fields with same name are
  inherited by a class under test from more than one class or interface.
- a failure due to an assertion enforcing a property on type bounds that is
  valid for type parameters, but not for wildcard bounds.
- generation of uncompilable code due to improper instantiation when a type
  parameter has a bound that is an intersection type that includes a generic
  type.

Thanks to Mark Roberts and Marko Dimjasevic for issue reports.


Version 3.0.7, released November 28, 2016

Randoop now
- instantiates generic classes and operations on-the-fly using the
  types in previously generated test sequences. As a result, Randoop is able to
  generate more diverse instantiations of generics, as well as multidimensional
  arrays.
- supports insertion of Java code into test fixtures when tests are written to
  disk. Given as filename to new command-line arguments: --junit-before-each,
  --junit-after-each, --junit-before-all, and --junit-after-each.


Version 3.0.6, released October 14, 2016

Randoop now uses an approach to selecting instantiations of generic types (including
type arguments of generic methods/constructors) that is less likely to lead to
an OutOfMemoryError.

Fixed bug that would lead to failure involving a particular case of a static
member class.


Version 3.0.5, released October 5, 2016

Randoop now ignores generic operations or classes for which it is unable to
assign a type to a type argument. These are included in log output.

Fixed bugs resulting in run-time failures:
- a member class of a generic class was being constructed so that type
  parameters were not tracked.
- an exception during loading of a class would result in a failure, now ignored.
- an enum has an override of toString() that returns null.

Fixed bug in which flaky tests could be generated involving NaN. Thanks to
Naljorpa Chagmed for reporting this issue.


Version 3.0.4, released August 29, 2016

Randoop now:
- collects all member types visible to generated tests (fixes issue #88).
- generates EnumSet objects for an Enum that is an input class (fixes issue #100)
- generates assertions on Enum values (fixes issue #87)
- generates Collection objects with parameterized element type (fixes issue #115)
- generates arrays with parameterized element type (fixes issue #114)

Fixed a bug in which uncompilable code was being generated for a call to a static
method of a generic class. Also, fixes a bug where uncompilable code to initialize
a generic array was being generated.

Fixed a bug where test code was being generated that would result in an NPE when
an inner class constructor is called with the first parameter null. (Due to an
apparent bug in Java reflection classes.)

Fixed a bug that was preventing contracts over compareTo from being tested.
Issue thanks to Waylon Huang.


Version 3.0.3, released July 28, 2016

Fixed bugs that resulted in run-time errors. One involving failure to instantiate
type parameters with dependencies among type bounds. Another resulting in a
failure during capture conversion.
Also, fixed a case where uncompilable tests involving bridge methods could be
generated.


Version 3.0.2, released July 20, 2016

Fixed a bug related to recursive type bounds of wildcard arguments. Thanks to
Huascar Sanchez for reporting this issue.

Fixed a bug resulting in tests that threw an NPE when an expected anonymous
exception was caught. Thanks to Matias Martinez for reporting this issue.

Fixed a bug in reading input class names and an empty string was read.

The command-line argument --init-routine has been removed.


Version 3.0.1, released June 16, 2016

Randoop now includes all of the contracts described in the user manual.
It also uses a new contract checking heuristic that avoids exhaustive
enumeration over the new ternary contracts.

Fixed a bug that prevented generation of collections.


Version 3.0.0, released June 6, 2016

Randoop now tracks types independently of the Java reflection classes. This
means for generic classes it will select a type argument for each type parameter
and use that selection consistently. This will avoid compile and run time type
errors related to inconsistent use of a parameterized type.

Randoop will now generate longer arrays for reference types. Element types must
be primitive, boxed primitive, or be input with --testclass.

Fixed a bug where the opening parenthesis was not being generated for a call to
the constructor of a non-static inner class.

The following command-line arguments have been removed: -output-tests-serialized,
--componentfile-ser, --componentfile-txt, --output-components

For developers: Randoop is now built using Gradle (with the Gradle Wrapper).
File organization has changed to the default used by Gradle Java plugin.
See the developer manual for details.


Version 2.1.4, released February 24, 2016

Fixed a bug in --include-if-class-exercised that was including too many tests.
The option now requires that Randoop be run with -javaagent:exercised_agent.jar.
Also, modified the option so that allow any class, and not just those specified
by --testclass or --classlist. This change allows abstract classes, which cannot
be given to --testclass.

The Java agent jar files are now part of distribution files and can be found in
dist after running 'make distribution-files'. The agent jar randoop_agent.jar
has been renamed to mapcall_agent.jar.

Fixed code generation in --junit_reflection_allowed so that generated
driver file will compile.

Renamed command-line arguments --{error,regression}-test-filename to
--{error,regression}-test-basename.

Documented that Randoop may create dependent tests whose outcome depends
on the order in which they are run, and what to do about it.


Version 2.1.3, released February 5, 2016

Renamed command-line argument --include-only-classes to
--include-if-classname-appears.  Clarified that a test is output only if
the test's source code textually uses some member from the classes.

New command-line argument --include-if-class-exercised causes Randoop to
output only tests that execute some method in the given classes, whether or
not the method appears in the source code of the test.

Changed command-line argument defaults to forbid-null=false and
--null-ratio=0.05.

Fixed a bug in which a primitive type would be selected as a receiver of a
method call.


Version 2.1.2, released January 26, 2016

Fixed issues related to filtering of classes and members so that Randoop ignores:
- public methods/constructors with package private parameter types, and
- synthetic constructor with anonymous parameter (generated for
  private constructor of outer class used by inner class).
Thanks to Rene Just and Gordon Fraser.


Version 2.1.1, released January 22, 2016

Randoop now prints nicer error information when it halts after encountering a
flaky test (a test in which an exception is thrown elsewhere than at the last
statement).  This flaky behavior is usually due to nondeterminism or to side
effects on global state.  So, the best solution is to not run Randoop on
methods that are nondeterministic or that side-effect global state.
Alternately, you can use the --ignore-flaky-tests option to make Randoop discard
flaky tests and proceed.

Randoop is now package-access-aware in determining which class members to
include in a test.  If --junit-package-name is set to the package of a
class under test, the tests will include non-private members of the
class. Restrict tests to only public members by setting
--only-test-public-members.

Fixed issue #78:  Number objects were tested for equality with Double.Nan
or Float.Nan without a cast.
Fixed issue #80: package access fields can now be set and read.
Fixed issue where evaluating a contract resulted in an IllegalArgumentException.
Thanks to Juan Pablo Galeotti, Rene Just, and Gordon Fraser.


Version 2.1.0, released December 30, 2015

Randoop now splits generated tests into three categories: error-revealing,
regression, and invalid. Error-revealing and regression are now output as
separate test suites rather than combining all tests into a single suite.
(Invalid tests are discarded.) Also, new command-line options allow the
classification of exceptions to control how tests are categorized.

Both error-revealing and regression tests are output by default. Each category
is output only if a test of that category is generated. Use the command-line
arguments --no-error-revealing-tests and --no-regression-tests to disable
generation of one or the other of the suites. Use --error-test-filename and
--regression-test-filename to set the file names. These command-line
arguments replace the arguments --check-object-contracts,
--check-regression-behavior and --junit-classname that have been removed.

Tests where exceptions are thrown are classified by how exceptions are
assigned types of behavior. A test with with an exception that is INVALID
behavior is invalid, one with an exception that is ERROR behavior (and none
that are INVALID) is an error-revealing test, and one with no INVALID or ERROR
behaviors and an exception that is an EXPECTED behavior is a regression test.
Customize the classification of exceptions by setting the behavior type for
exceptions using the command-line arguments --checked-exception,
--unchecked-exception, --npe-on-null-input, --npe-on-non-null-input,
and --oom-exception.
(Issues #20, #69 and #72)

Additional changes:

You can control whether assertions appear in regression tests with the new
command-line argument --no-regression-assertions.

The command line --test-classes has been changed to --include-only-classes to
distance meaning from --testclass argument. (Addresses #66)

The command-line arguments --simplify-failed-tests, --remove-subsequences,
--compare-checks, --clean-checks, --print-diff-obs and --output-nonexec have
been removed. The command option exec has been removed.

Support for the Eclipse plugin has been removed. The option --comp-port has been
removed.

The interface for ExecutionVisitor has been changed to visitAfterStatement and
visitBeforeStatement to clarify that the methods are invoked relative to the
execution of each statement. Note that an ExecutionVisitor may no longer modify
the Checks for a Sequence.

This release fixes a bug in which a public method inherited from a package
private class was being excluded from testing. (Thanks to Alberto Goffi for
raising the issue and providing a concise example.)


Version 2.0.1, released November 30, 2015

Fixed a bug in the variable names for generated array declarations.

Randoop now generates tests involving fields (fixes issues #21 and #47).
A Randoop-generated test previously only invoked methods; now the
generated tests may access and set fields as well.  Use command-line
option --omit-field-list to make Randoop ignore certain fields.

Randoop now includes enums in generated tests (fixes issue #17).

JUnit now executes Randoop-generated tests in a deterministic order:
in ascending order by name.

The Randoop Eclipse plugin has moved into its own repository:
https://github.com/randoop/randoop-eclipse-plugin


Version 2.0, released October 13, 2015

The Randoop homepage is now http://randoop.github.io/randoop/ .
Moved the Randoop version control repository to its own GitHub organization:
it now appears at https://github.com/randoop/randoop
(previously https://github.com/mernst/randoop).

Randoop now outputs JUnit 4 tests (previously JUnit 3 tests).
These can be run from the command line using a command such as

  java -classpath .:$JUNITPATH org.junit.runner.JUnitCore RandoopTest

If command-line argument --junit-reflection-allowed=false is set when
running Randoop, then Randoop instead produces a Main class that calls each
of the test methods individually, without using reflection.

Created a new mailing list, randoop-discuss@googlegroups.com, for
discussions with Randoop users.  It is open to join and should be easier to
search than the existing randoop-developers@googlegroups.com mailing list.


Version 1.3.6, released August 10, 2015

Command-line-argument --junit-reflection-allowed=false causes Randoop to
avoid use of JUnit's reflective test invocation.  Use of direct method
calls instead can make Randoop's generated tests easier to analyze.

Changed default for --literals-level to CLASS.

Improvements in treatment of observer methods:  put observer results in the
pool, but not receivers after observer invocations.  If you are not using
observers when you run Randoop, then you are not using Randoop as intended
and Randoop may be generating sub-optimal test suites.

Fix bugs, notably:
 * #18 Handle non-visible thrown exceptions
 * #51 Use better variable names in generated tests
 * Use equals, not ==, to compare NaN

Many documentation improvements, including clarifications and
restructuring.  The manual mentions the Maven plug-in and explains that
Randoop is deterministic but your sequential Java program may not be.

Not directly related to Randoop, but possibly of interest to Randoop users:
ABB Corporation has released an improved version of Randoop.NET.  Compared to
the original version of Randoop.NET from Microsoft Research:
 * It fixes some bugs.
 * It adds new features, notably regression assertions for more effective
   regression testing, method transformers to delete or replace calls to
   specific methods in the assembly, and richer debug information collection.
 * It adds a GUI, as a VS2010 add-in.
The Java implementation of Randoop continues to have more features than
Randoop.NET, but ABB's improvements make the .NET tool more usable.


Version 1.3.5, released May 28, 2015

Command-line argument --check-regression-behavior controls whether the tests
include assertions about the current behavior.

Command-line argument --observers lets you provide a file listing observer
functions.

The Randoop homepage is now http://mernst.github.io/randoop/ .

Moved the Randoop version control repository from Google Code to GitHub,
and from the Mercurial version control system to Git.

Randoop now compiles, and its tests pass, under Java 8.


Version 1.3.4, released January 1, 2014

Bug fixes:
 * String lengths are checked correctly
 * No global timeout when per-thread timeout is in force
 * Better agent flag parsing
 * Don't output code like "catch (null e)".

Documentation:
 * Add troubleshooting section about no tests being created
 * Tips on reporting a bug
 * Documentation for building a release


Version 1.3.3, released Novmember 21, 2012

Bugfixes
  - Workaround for openjdk bug (http://bugs.sun.com/view_bug.do?bug_id=6973831)
  - Fix for PrettyPrinter
  - Unquoted character constants make Randoop generate uncompilable tests
  - Problem of using compare_checks in eclipse plugin by adding

Features
  - Suppress generics-related compiler warnings
  - Renaming sequence variables for a better name, and minimizing faulty sequence
  - Generated JUnit tests are compatible with Java 1.4
  - TimeoutExceeded and TimeOutException unified into TimeoutExceededException

Documentation enhanced


Version 1.3.2, released August 22, 2010

(No changelog entry available.)


Version 1.3.1

Added @TestValue annotation, allowing users to specify additional
primitive values to Randoop programmatically.

Added checks for NullPointerException (in the absence of null inputs)
as a default contract.<|MERGE_RESOLUTION|>--- conflicted
+++ resolved
@@ -1,9 +1,9 @@
-<<<<<<< HEAD
-version 4.2.3, released March ??, 2020
+version ??, released ?? ??, 2020
 
 --omitmethods applies only to declared methods.  (Previously, it also
 applied to inherited methods, but that behavior was not documented.)
-=======
+
+
 Version 4.2.3, released March 31, 2020
 
 In generated tests, Randoop produces fewer verbose comments and uses better
@@ -11,7 +11,6 @@
 
 Bug fixes.
 One example is proper treatment of resource paths on Windows.
->>>>>>> 8b3a54ef
 
 
 Version 4.2.2, released February 29, 2020
