--- conflicted
+++ resolved
@@ -49,13 +49,8 @@
     options.setOption("junit-output-dir", testEnvironment.sourceDir.toString());
     options.setOption("log", testEnvironment.workingDir + "/randoop-log.txt");
     options.setFlag("deterministic");
-<<<<<<< HEAD
     options.setOption("timelimit", "0");
     options.unsetFlag("minimize-error-test");
-    options.setOption("timelimit", "0");
-=======
-    options.unsetFlag("minimize-error-test");
->>>>>>> 91f60a48
 
     String selectionLog = System.getProperty("randoop.selection.log");
     if (selectionLog != null && !selectionLog.isEmpty()) {
