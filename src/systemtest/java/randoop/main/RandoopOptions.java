package randoop.main;

import java.io.IOException;
import java.util.ArrayList;
import java.util.HashSet;
import java.util.List;
import java.util.Set;
import plume.EntryReader;

/**
 * Manages the options for a run of Randoop within a system test method so that the information can
 * be used to setup test conditions.
 */
class RandoopOptions {

  /** The list of options used to call Randoop */
  private final List<String> options;

  /** The list of classnames for running Randoop */
  private final Set<String> classnames;

  /** The package name for Randoop generated test classes. */
  private String packageName;

  /** The basename for generated regression test classes */
  private String regressionBasename;

  /** The basename for generated error test classes */
  private String errorBasename;

  /** Creates an empty set of options. */
  private RandoopOptions() {
    this.options = new ArrayList<>();
    this.classnames = new HashSet<>();
    this.packageName = "";
    this.regressionBasename = "RegressionTest";
    this.errorBasename = "ErrorTest";
  }

  /**
   * Creates an initial set of options based on the test environment consisting of the output
   * directory for generated tests, and log file location.
   *
   * @param testEnvironment the test environment
   * @return a base set of Randoop options
   */
  static RandoopOptions createOptions(TestEnvironment testEnvironment) {
    RandoopOptions options = new RandoopOptions();
    options.setOption("junit-output-dir", testEnvironment.sourceDir.toString());
    options.setOption("log", testEnvironment.workingDir + "/randoop-log.txt");
<<<<<<< HEAD
    options.unsetFlag("check-compilable");
=======

    String selectionLog = System.getProperty("randoop.selection.log");
    if (selectionLog != null && !selectionLog.isEmpty()) {
      options.setOption("selection-log", selectionLog);
    }

    String operationLog = System.getProperty("randoop.operation.history.log");
    if (operationLog != null && !operationLog.isEmpty()) {
      options.setOption("operation-history-log", operationLog);
    }

>>>>>>> 31d51538
    return options;
  }

  /**
   * Adds an option-value pair to this option set.
   *
   * @param option the option name
   * @param value the option value
   */
  void setOption(String option, String value) {
    options.add("--" + option + "=" + value);
  }

  /**
   * Adds a option-flag to this option set.
   *
   * @param option the name of the option flag to be set
   */
  void setFlag(String option) {
    options.add("--" + option);
  }

  /**
   * Adds an option-flag set to false.
   *
   * @param option the name of the option flag to be set to false
   */
  void unsetFlag(String option) {
    setOption(option, "false");
  }

  /**
   * Sets the package name for generated tests, and adds the option to this set.
   *
   * @param packageName the package name
   */
  void setPackageName(String packageName) {
    if (packageName.length() > 0) {
      setOption("junit-package-name", packageName);
      this.packageName = packageName;
    }
  }

  /**
   * Sets the regression base name for generated tests, and adds the option to this set.
   *
   * @param regressionBasename the regression basename
   */
  void setRegressionBasename(String regressionBasename) {
    if (regressionBasename.length() > 0) {
      setOption("regression-test-basename", regressionBasename);
      this.regressionBasename = regressionBasename;
    }
  }

  /**
   * Sets the error base name for generated tests, and adds the option to this set.
   *
   * @param errorBasename the errorBasename
   */
  void setErrorBasename(String errorBasename) {
    if (errorBasename.length() > 0) {
      setOption("error-test-basename", errorBasename);
      this.errorBasename = errorBasename;
    }
  }

  /**
   * Adds a test class name to this option set.
   *
   * @param classname the test class name
   */
  void addTestClass(String classname) {
    if (classname.length() > 0) {
      setOption("testclass", classname);
      classnames.add(classname);
    } else {
      throw new IllegalArgumentException("class name may not be empty string");
    }
  }

  /**
   * Returns the package name set for this option set.
   *
   * @return the package name, which may be null if not set
   */
  String getPackageName() {
    return packageName;
  }

  /**
   * Return the regression basename for this option set.
   *
   * @return the regression basename, which may be null if not set
   */
  String getRegressionBasename() {
    return regressionBasename;
  }

  /**
   * Return the error base name for this option set.
   *
   * @return the error base name, which may be null if not set
   */
  String getErrorBasename() {
    return errorBasename;
  }

  /**
   * Return this set of options as a list of strings.
   *
   * @return this option set as a list of {@code String}
   */
  List<String> getOptions() {
    return options;
  }

  /**
   * Adds a class list filename to this set of options.
   *
   * @param classListFilename the class list filename
   */
  void addClassList(String classListFilename) {
    if (classListFilename.length() > 0) {
      setOption("classlist", classListFilename);
      loadClassNames(classListFilename);
    } else {
      throw new IllegalArgumentException("class list name may not be empty string");
    }
  }

  /**
   * Reads the named class list file and adds the elements to the classnames in this options set.
   *
   * @param classListFilename the class list filename
   */
  private void loadClassNames(String classListFilename) {
    try (EntryReader er = new EntryReader(classListFilename, "^#.*", null)) {
      for (String line : er) {
        String name = line.trim();
        if (!name.isEmpty()) {
          classnames.add(name);
        }
      }
    } catch (IOException e) {
      System.err.println("Failed to load class names: " + e.getMessage());
    }
  }

  /**
   * Returns the set of input class names in this options set.
   *
   * @return the set of names of input classes in this options set
   */
  Set<String> getClassnames() {
    return classnames;
  }
}<|MERGE_RESOLUTION|>--- conflicted
+++ resolved
@@ -48,21 +48,20 @@
     RandoopOptions options = new RandoopOptions();
     options.setOption("junit-output-dir", testEnvironment.sourceDir.toString());
     options.setOption("log", testEnvironment.workingDir + "/randoop-log.txt");
-<<<<<<< HEAD
     options.unsetFlag("check-compilable");
-=======
-
+
+    // Use value from environment variable if command-line argument was not set
     String selectionLog = System.getProperty("randoop.selection.log");
     if (selectionLog != null && !selectionLog.isEmpty()) {
       options.setOption("selection-log", selectionLog);
     }
 
+    // Use value from environment variable if command-line argument was not set
     String operationLog = System.getProperty("randoop.operation.history.log");
     if (operationLog != null && !operationLog.isEmpty()) {
       options.setOption("operation-history-log", operationLog);
     }
 
->>>>>>> 31d51538
     return options;
   }
 
