package randoop.main;

import static org.hamcrest.CoreMatchers.equalTo;
import static org.hamcrest.CoreMatchers.is;
import static org.hamcrest.Matchers.greaterThan;
import static org.junit.Assert.assertThat;
import static org.junit.Assert.assertTrue;
import static org.junit.Assert.fail;

import java.io.IOException;
import java.nio.file.DirectoryStream;
import java.nio.file.Files;
import java.nio.file.Path;
import java.nio.file.Paths;
import java.util.ArrayList;
import java.util.Iterator;
import java.util.List;
import org.apache.commons.io.FileUtils;
import org.junit.BeforeClass;
import org.junit.FixMethodOrder;
import org.junit.Test;
import org.junit.runners.MethodSorters;
import plume.UtilMDE;

/**
 * A JUnit test class that runs the Randoop system tests, each within its own new JVM. (Thus, there
 * is no need to run Randomness.setSeed(0) or ReflectionExecutor.resetStatistics() at the beginning
 * of each test.)
 *
 * <p>The test methods in this class assume that the current working directory has subdirectories
 * <tt>resources/systemTest</tt> where resources files are located (standard Gradle organization),
 * and <tt>working-directories/</tt> where working files can be written. The Gradle file sets the
 * working directory for the <tt>systemTest</tt> source set to which this class belongs.
 *
 * <p>Each of the test methods
 *
 * <ul>
 *   <li>creates its own subdirectory,
 *   <li>runs Randoop and saves generated tests to the subdirectory, and
 *   <li>compiles the generated test files.
 * </ul>
 *
 * Most of the methods then run the tests and check that the expected number of failed tests matches
 * the number of error-revealing tests, or that the number of passed tests matches the number of
 * regression tests.
 *
 * <p>These are tests that used to be run from within the original Makefile using shell commands.
 * The Makefile also checked diffs of generated tests for some of the tests. These methods do not do
 * this check.
 */
@FixMethodOrder(MethodSorters.NAME_ASCENDING)
public class RandoopSystemTest {

  final String lineSep = System.getProperty("line.separator");

  // Keep this in synch with GenTests.NO_OPERATIONS_TO_TEST.  (Since we are avoiding dependencies
  // of the system tests on Randoop code, the tests can't directly use GenTests.NO_METHODS_TO_TEST.)
  // XXX Factor into module of shared dependencies.
  private static final String NO_OPERATIONS_TO_TEST = "There are no operations to test. Exiting.";

  private static SystemTestEnvironment systemTestEnvironment;

  /** Sets up the environment for test execution. */
  @BeforeClass
  public static void setupClass() {
    String classpath = System.getProperty("java.class.path");
    /* the current working directory for this test class */
    Path buildDir = Paths.get("").toAbsolutePath().normalize();
    systemTestEnvironment = SystemTestEnvironment.createSystemTestEnvironment(classpath, buildDir);
  }

  /**
   * Enumerated type to quantify expected test generation:
   *
   * <ul>
   *   <li>{@code SOME} - at least one test is generated,
   *   <li>{@code NONE} - no tests are generated, or
   *   <li>{@code DONT_CARE} - the number of tests does not need to be checked.
   * </ul>
   */
  private enum ExpectedTests {
    SOME,
    NONE,
    DONT_CARE
  }

  /* --------------------------------------- test methods --------------------------------------- */

  /*
   * WRITING TEST METHODS:
   *
   * Methods with the Test annotation will be run normally as JUnit tests.
   * Each method should consist of one system test, and is responsible for setting up the
   * directories for the test, setting the options for Randoop, running Randoop, compiling the
   * generated tests, and then doing whatever checks are required for the test.  The steps each
   * test should follow are:
   *
   * 1. Set up the test environment.
   *
   *    Each test method should create the working environment for running the test with a call like
   *
   *      TestEnvironment testEnvironment = systemTestEnvironment.createTestEnvironment(testName);
   *
   *    where testName is the name of your test (be sure that it doesn't conflict with the name
   *    of any test already in this class).
   *    The variable systemTestEnvironment refers to the global environment for a run of the
   *    system tests, and contains information about the classpath, and directories needed while
   *    running all of the system tests.
   *
   * 2. Set the options for Randoop.
   *
   *    The method that executes Randoop takes the command-line arguments as a RandoopOptions object,
   *    which can be constructed by the line
   *      RandoopOptions options = RandoopOptions.createOptions(testEnvironment);
   *    using the TestEnvironment built in the first step.
   *    This class has methods to explicitly set the test package name and base names:
   *      options.setPackageName("foo.bar");
   *      options.setRegressionBasename("TestClass");
   *      options.setErrorBasename("ErrorTestClass");
   *    And, the input classes should be specified by using the methods
   *      options.addTestClass(testClassName);
   *      options.addClassList(classListFilename);
   *    that correspond to the Randoop arguments.
   *    Other options can be set using the methods
   *      options.setFlag(flagName);
   *      options.setOption(optionName, optionValue);
   *    This object will also set options for output directories and logging, so only options
   *    affecting generation are needed.
   *
   *    Input files should be placed in src/systemtest/resources (or src/inputtest/resources if they
   *    relate to classes in the inputTest source set), and can be used in option using the path
   *    prefix resources/systemTest/.
   *
   *
   *  3. Run Randoop and compile generated tests.
   *
   *     This is where things can vary somewhat depending on the condition of the test.
   *
   *     In the majority of cases, we want to check that Randoop generates an expected number of
   *     regression and/or error-revealing tests; that the generated tests compile; and that when run,
   *     regression tests succeed, error tests fail, and that the methods of the classes-under-test
   *     are covered by all tests.  In this case, the test method will make a call like
   *
   *       generateAndTestWithCoverage(
   *         testEnvironment,
   *         options,
   *         expectedRegressionTests,
   *         expectedErrorTests);
   *
   *     where testEnvironment, packageName, regressionBasename, errorBasename, and options are all
   *     defined in steps 1 and 2.
   *     The expected-tests parameters are values of the ExpectedTests enumerated type.
   *     Use the value SOME if there must be at least one test, NONE if there should be no tests,
   *     and DONT_CARE if, well, it doesn't matter how many tests there are.
   *     The generateAndTestWithCoverage() method handles the standard test behavior, checking the
   *     standard assumptions about regression and error tests (given the quantifiers), and dumping
   *     output when the results don't meet expectations.
   *
   *     By default, coverage is checked against all methods returned by Class.getDeclaredMethods()
   *     for an input class. Some tests need to specifically exclude methods that Randoop should not
   *     generate, or need to ignore methods.  These can be indicated by creating a
   *     CoverageChecker object and adding these method names using either the exclude() or ignore()
   *     methods, and then giving the CoverageChecker as the last argument to the alternate version
   *     of generateAndTestWithCoverage(). When excluded methods are given, these methods may not be
   *     covered, and, unless ignored, any method not excluded is expected to be covered.
   */

  /**
   * Test formerly known as randoop1. This test previously did a diff on TestClass0.java with goal
   * file.
   */
  @Test
  public void runCollectionsTest() {

    TestEnvironment testEnvironment =
        systemTestEnvironment.createTestEnvironment("collections-test");

    RandoopOptions options = RandoopOptions.createOptions(testEnvironment);
    options.setPackageName("foo.bar");
    options.setRegressionBasename("TestClass");
    options.addTestClass("java2.util2.TreeSet");
    options.addTestClass("java2.util2.Collections");
    options.setFlag("no-error-revealing-tests");
    options.setOption("outputLimit", "1000");
    options.setOption("npe-on-null-input", "EXPECTED");
    options.setFlag("debug_checks");
    options.setOption("observers", "resources/systemTest/randoop1_observers.txt");
    options.setOption("omit-field-list", "resources/systemTest/testclassomitfields.txt");

    CoverageChecker coverageChecker =
        new CoverageChecker(
            options,
            "java2.util2.Collections.get(java2.util2.ListIterator, int) exclude",
            "java2.util2.Collections.iteratorBinarySearch(java2.util2.List, java.lang.Object) exclude",
            "java2.util2.Collections.iteratorBinarySearch(java2.util2.List, java.lang.Object, java2.util2.Comparator) exclude",
            "java2.util2.Collections.rotate2(java2.util2.List, int) exclude",
            "java2.util2.Collections.swap(java.lang.Object[], int, int) exclude",
            "java2.util2.Collections.swap(java2.util2.List, int, int) exclude",
            "java2.util2.Collections.synchronizedCollection(java2.util2.Collection, java.lang.Object) exclude",
            "java2.util2.Collections.synchronizedList(java2.util2.List, java.lang.Object) exclude",
            "java2.util2.Collections.synchronizedSet(java2.util2.Set) ignore",
            "java2.util2.Collections.synchronizedSet(java2.util2.Set, java.lang.Object) exclude",
            "java2.util2.Collections.synchronizedSortedMap(java2.util2.SortedMap) exclude",
            "java2.util2.Collections.synchronizedSortedSet(java2.util2.SortedSet) ignore",
            "java2.util2.Collections.unmodifiableSortedMap(java2.util2.SortedMap) exclude",
            "java2.util2.TreeSet.first() ignore",
            "java2.util2.TreeSet.last() ignore",
            "java2.util2.TreeSet.readObject(java.io.ObjectInputStream) exclude",
            "java2.util2.TreeSet.subSet(java.lang.Object, java.lang.Object) exclude",
            "java2.util2.TreeSet.tailSet(java.lang.Object) ignore",
            "java2.util2.TreeSet.writeObject(java.io.ObjectOutputStream) exclude");
    ExpectedTests expectedRegressionTests = ExpectedTests.SOME;
    ExpectedTests expectedErrorTests = ExpectedTests.NONE;

    generateAndTestWithCoverage(
        testEnvironment, options, expectedRegressionTests, expectedErrorTests, coverageChecker);
  }

  /** Test formerly known as randoop2. Previously did a diff on generated test. */
  @Test
  public void runNaiveCollectionsTest() {
    String directoryName = "naive-collections-test";
    TestEnvironment testEnvironment = systemTestEnvironment.createTestEnvironment(directoryName);
    RandoopOptions options = RandoopOptions.createOptions(testEnvironment);
    options.setPackageName("foo.bar");
    options.setRegressionBasename("NaiveRegression");
    options.setErrorBasename("NaiveError");
    options.setOption("outputLimit", "2000");
    options.addTestClass("java2.util2.TreeSet");
    options.addTestClass("java2.util2.ArrayList");
    options.addTestClass("java2.util2.LinkedList");
    options.addTestClass("java2.util2.Collections");
    options.setOption("omit-field-list", "resources/systemTest/naiveomitfields.txt");
    options.setOption("operation-history-log", "-"); //log to stdout

    CoverageChecker coverageChecker =
        new CoverageChecker(
            options,
            "java2.util2.ArrayList.readObject(java.io.ObjectInputStream) exclude",
            "java2.util2.ArrayList.remove(int) exclude",
            "java2.util2.ArrayList.removeRange(int, int) exclude",
            "java2.util2.ArrayList.writeObject(java.io.ObjectOutputStream) exclude",
<<<<<<< HEAD
=======
            "java2.util2.Collections.eq(java.lang.Object, java.lang.Object) ignore",
>>>>>>> 88de1ee4
            "java2.util2.Collections.get(java2.util2.ListIterator, int) exclude",
            "java2.util2.Collections.iteratorBinarySearch(java2.util2.List, java.lang.Object) exclude",
            "java2.util2.Collections.iteratorBinarySearch(java2.util2.List, java.lang.Object, java2.util2.Comparator) exclude",
            "java2.util2.Collections.rotate2(java2.util2.List, int) exclude",
            "java2.util2.Collections.swap(java.lang.Object[], int, int) exclude",
<<<<<<< HEAD
            "java2.util2.Collections.swap(java2.util2.List, int, int) exclude",
=======
            "java2.util2.Collections.swap(java2.util2.List, int, int) ignore",
>>>>>>> 88de1ee4
            "java2.util2.Collections.synchronizedCollection(java2.util2.Collection, java.lang.Object) exclude",
            "java2.util2.Collections.synchronizedList(java2.util2.List, java.lang.Object) exclude",
            "java2.util2.Collections.synchronizedSet(java2.util2.Set, java.lang.Object) exclude",
            "java2.util2.Collections.synchronizedSortedMap(java2.util2.SortedMap) exclude",
            "java2.util2.Collections.unmodifiableSortedMap(java2.util2.SortedMap) exclude",
            "java2.util2.LinkedList.readObject(java.io.ObjectInputStream) exclude",
            "java2.util2.LinkedList.writeObject(java.io.ObjectOutputStream) exclude",
<<<<<<< HEAD
            "java2.util2.TreeSet.last() exclude",
            "java2.util2.TreeSet.readObject(java.io.ObjectInputStream) exclude",
            "java2.util2.TreeSet.subSet(java.lang.Object, java.lang.Object) exclude",
            "java2.util2.TreeSet.tailSet(java.lang.Object) exclude",
=======
            "java2.util2.TreeSet.last() ignore",
            "java2.util2.TreeSet.readObject(java.io.ObjectInputStream) exclude",
            "java2.util2.TreeSet.subSet(java.lang.Object, java.lang.Object) exclude",
            "java2.util2.TreeSet.tailSet(java.lang.Object) ignore",
>>>>>>> 88de1ee4
            "java2.util2.TreeSet.writeObject(java.io.ObjectOutputStream) exclude"
            // line break to permit easier sorting
            );

    ExpectedTests expectedRegressionTests = ExpectedTests.SOME;
    ExpectedTests expectedErrorTests = ExpectedTests.DONT_CARE;

    generateAndTestWithCoverage(
        testEnvironment, options, expectedRegressionTests, expectedErrorTests, coverageChecker);
  }

  /**
   * Test formerly known as randoop3. Previously this test did nothing beyond generating the tests.
   */
  @Test
  public void runJDKTest() {

    TestEnvironment testEnvironment = systemTestEnvironment.createTestEnvironment("jdk-test");
    RandoopOptions options = RandoopOptions.createOptions(testEnvironment);
    options.setPackageName("jdktests");
    options.setRegressionBasename("JDK_Tests_regression");
    options.setErrorBasename("JDK_Tests_error");

<<<<<<< HEAD
    options.setOption("generatedLimit", "10000");
=======
    options.setOption("generatedLimit", "6000"); // runs out of memory if 10000
>>>>>>> 88de1ee4
    options.setOption("null-ratio", "0.3");
    options.setOption("alias-ratio", "0.3");
    options.setFlag("small-tests");
    options.setFlag("clear=2000");
    options.addClassList("resources/systemTest/jdk_classlist.txt");

    // omit methods that use Random
    options.setOption(
        "omitmethods", "java2\\.util2\\.Collections\\.shuffle\\(java2\\.util2\\.List\\)");

    ExpectedTests expectedRegressionTests = ExpectedTests.SOME;
    ExpectedTests expectedErrorTests = ExpectedTests.DONT_CARE;

    CoverageChecker coverageChecker =
        new CoverageChecker(
            options,
            "java2.util2.ArrayList.readObject(java.io.ObjectInputStream) exclude",
<<<<<<< HEAD
=======
            "java2.util2.ArrayList.remove(int) ignore",
>>>>>>> 88de1ee4
            "java2.util2.ArrayList.removeRange(int, int) exclude",
            "java2.util2.ArrayList.writeObject(java.io.ObjectOutputStream) exclude",
            "java2.util2.Arrays.med3(byte[], int, int, int) exclude",
            "java2.util2.Arrays.med3(char[], int, int, int) exclude",
            "java2.util2.Arrays.med3(double[], int, int, int) exclude",
            "java2.util2.Arrays.med3(float[], int, int, int) exclude",
            "java2.util2.Arrays.med3(int[], int, int, int) exclude",
            "java2.util2.Arrays.med3(long[], int, int, int) exclude",
            "java2.util2.Arrays.med3(short[], int, int, int) exclude",
<<<<<<< HEAD
=======
            "java2.util2.Arrays.swap(char[], int, int) ignore",
>>>>>>> 88de1ee4
            "java2.util2.Arrays.swap(java.lang.Object[], int, int) exclude",
            "java2.util2.Arrays.vecswap(byte[], int, int, int) exclude",
            "java2.util2.Arrays.vecswap(char[], int, int, int) exclude",
            "java2.util2.Arrays.vecswap(double[], int, int, int) exclude",
            "java2.util2.Arrays.vecswap(float[], int, int, int) exclude",
            "java2.util2.Arrays.vecswap(int[], int, int, int) exclude",
            "java2.util2.Arrays.vecswap(long[], int, int, int) exclude",
            "java2.util2.Arrays.vecswap(short[], int, int, int) exclude",
            "java2.util2.BitSet.getBits(int) exclude",
            "java2.util2.BitSet.readObject(java.io.ObjectInputStream) exclude",
            "java2.util2.Collections.get(java2.util2.ListIterator, int) exclude",
            "java2.util2.Collections.iteratorBinarySearch(java2.util2.List, java.lang.Object) exclude",
            "java2.util2.Collections.iteratorBinarySearch(java2.util2.List, java.lang.Object, java2.util2.Comparator) exclude",
            "java2.util2.Collections.rotate2(java2.util2.List, int) exclude",
            "java2.util2.Collections.shuffle(java2.util2.List) exclude",
            "java2.util2.Collections.swap(java.lang.Object[], int, int) exclude",
            "java2.util2.Hashtable.readObject(java.io.ObjectInputStream) exclude",
<<<<<<< HEAD
            "java2.util2.Hashtable.rehash() exclude",
=======
            "java2.util2.Hashtable.rehash() ignore", // Travis
>>>>>>> 88de1ee4
            "java2.util2.Hashtable.writeObject(java.io.ObjectOutputStream) exclude",
            "java2.util2.LinkedList.readObject(java.io.ObjectInputStream) exclude",
            "java2.util2.LinkedList.writeObject(java.io.ObjectOutputStream) exclude",
            "java2.util2.Observable.clearChanged() exclude",
            "java2.util2.Observable.setChanged() exclude",
<<<<<<< HEAD
            "java2.util2.Stack.empty() exclude",
            "java2.util2.Stack.push(java.lang.Object) exclude",
            "java2.util2.TreeMap.addAllForTreeSet(java2.util2.SortedSet, java.lang.Object) exclude",
            "java2.util2.TreeMap.colorOf(java2.util2.TreeMap.Entry) exclude",
            "java2.util2.TreeMap.decrementSize() exclude",
            "java2.util2.TreeMap.deleteEntry(java2.util2.TreeMap.Entry) exclude",
            "java2.util2.TreeMap.fixAfterDeletion(java2.util2.TreeMap.Entry) exclude",
            "java2.util2.TreeMap.fixAfterInsertion(java2.util2.TreeMap.Entry) exclude",
=======
            "java2.util2.Stack.empty() ignore", // Travis
            "java2.util2.Stack.push(java.lang.Object) ignore", // Travis
            "java2.util2.TreeMap.addAllForTreeSet(java2.util2.SortedSet, java.lang.Object) ignore",
            "java2.util2.TreeMap.colorOf(java2.util2.TreeMap.Entry) exclude",
            "java2.util2.TreeMap.decrementSize() ignore", // Travis
            "java2.util2.TreeMap.deleteEntry(java2.util2.TreeMap.Entry) ignore", // Travis
            "java2.util2.TreeMap.fixAfterDeletion(java2.util2.TreeMap.Entry) exclude",
            "java2.util2.TreeMap.fixAfterInsertion(java2.util2.TreeMap.Entry) exclude",
            "java2.util2.TreeMap.getCeilEntry(java.lang.Object) ignore", // Travis
>>>>>>> 88de1ee4
            "java2.util2.TreeMap.getPrecedingEntry(java.lang.Object) exclude",
            "java2.util2.TreeMap.leftOf(java2.util2.TreeMap.Entry) exclude",
            "java2.util2.TreeMap.parentOf(java2.util2.TreeMap.Entry) exclude",
            "java2.util2.TreeMap.readObject(java.io.ObjectInputStream) exclude",
            "java2.util2.TreeMap.readTreeSet(int, java.io.ObjectInputStream, java.lang.Object) exclude",
            "java2.util2.TreeMap.rightOf(java2.util2.TreeMap.Entry) exclude",
            "java2.util2.TreeMap.rotateLeft(java2.util2.TreeMap.Entry) exclude",
            "java2.util2.TreeMap.rotateRight(java2.util2.TreeMap.Entry) exclude",
            "java2.util2.TreeMap.setColor(java2.util2.TreeMap.Entry, boolean) exclude",
            "java2.util2.TreeMap.subMap(java.lang.Object, java.lang.Object) exclude",
            "java2.util2.TreeMap.valEquals(java.lang.Object, java.lang.Object) exclude",
<<<<<<< HEAD
=======
            "java2.util2.TreeMap.valueSearchNonNull(java2.util2.TreeMap.Entry, java.lang.Object) ignore",
            "java2.util2.TreeMap.valueSearchNull(java2.util2.TreeMap.Entry) ignore",
>>>>>>> 88de1ee4
            "java2.util2.TreeMap.writeObject(java.io.ObjectOutputStream) exclude",
            "java2.util2.TreeSet.readObject(java.io.ObjectInputStream) exclude",
            "java2.util2.TreeSet.subSet(java.lang.Object, java.lang.Object) exclude",
            "java2.util2.TreeSet.writeObject(java.io.ObjectOutputStream) exclude",
            "java2.util2.Vector.removeRange(int, int) exclude",
            "java2.util2.Vector.writeObject(java.io.ObjectOutputStream) exclude",
<<<<<<< HEAD
            "java2.util2.WeakHashMap.removeMapping(java.lang.Object) exclude"
=======
            "java2.util2.WeakHashMap.eq(java.lang.Object, java.lang.Object) ignore", // Travis
            "java2.util2.WeakHashMap.removeMapping(java.lang.Object) exclude",
            "java2.util2.WeakHashMap.unmaskNull(java.lang.Object) ignore"
>>>>>>> 88de1ee4
            // end of list (line break to permit easier sorting)
            );
    generateAndTestWithCoverage(
        testEnvironment, options, expectedRegressionTests, expectedErrorTests, coverageChecker);
  }

  /**
   * Test formerly known as randoop-contracts. Takes a long time. Evidence from running {@code time
   * make randoop-contracts} with previous Makefile. Reports:
   *
   * <pre>
   *  real	0m15.976s
   *  user	0m17.902s
   *  sys	0m9.814s
   * </pre>
   */
  @Test
  public void runContractsTest() {

    TestEnvironment testEnvironment =
        systemTestEnvironment.createTestEnvironment("contracts-test"); // temp directory
    RandoopOptions options = RandoopOptions.createOptions(testEnvironment);
    options.setErrorBasename("BuggyTest");

    options.setFlag("no-regression-tests");
    options.setOption("generatedLimit", "1000");
    // Don't minimize the tests because it would take too long to finish.
    options.setOption("minimize_error_test", "false");
    options.addClassList("resources/systemTest/buggyclasses.txt");

    ExpectedTests expectedRegressionTests = ExpectedTests.NONE;
    ExpectedTests expectedErrorTests = ExpectedTests.SOME;

    CoverageChecker coverageChecker =
        new CoverageChecker(
            options,
            "examples.Buggy.StackOverflowError() ignore",
            "examples.Buggy.hashCode() ignore",
            "examples.Buggy.toString() ignore",

            /* don't care about hashCode for compareTo input classes */
            "examples.Buggy.BuggyCompareToAntiSymmetric.hashCode() ignore",
            "examples.Buggy.BuggyCompareToEquals.hashCode() ignore",
            "examples.Buggy.BuggyCompareToTransitive.hashCode() ignore",
            "examples.Buggy.BuggyCompareToReflexive.hashCode() ignore",
            "examples.Buggy.BuggyCompareToSubs.hashCode() ignore",
            "examples.Buggy.BuggyEqualsTransitive.hashCode() ignore",

            /* These should be covered, but are in failing assertions and won't show up in JaCoCo results. */
            "examples.Buggy.BuggyCompareToAntiSymmetric.compareTo(java.lang.Object) exclude",
            "examples.Buggy.BuggyCompareToEquals.compareTo(java.lang.Object) exclude",
            "examples.Buggy.BuggyCompareToEquals.equals(java.lang.Object) exclude",
            "examples.Buggy.BuggyCompareToReflexive.compareTo(java.lang.Object) exclude",
            "examples.Buggy.BuggyCompareToReflexive.equals(java.lang.Object) exclude",
            "examples.Buggy.BuggyCompareToSubs.compareTo(java.lang.Object) exclude",
            "examples.Buggy.BuggyCompareToTransitive.compareTo(java.lang.Object) exclude");

    generateAndTestWithCoverage(
        testEnvironment, options, expectedRegressionTests, expectedErrorTests, coverageChecker);
  }

  /** Test formerly known as randoop-checkrep. */
  @Test
  public void runCheckRepTest() {

    TestEnvironment testEnvironment =
        systemTestEnvironment.createTestEnvironment("checkrep-test"); // temp directory
    RandoopOptions options = RandoopOptions.createOptions(testEnvironment);
    options.setErrorBasename("CheckRepTest");

    options.setFlag("no-regression-tests");
    options.setOption("attemptedLimit", "1000");
    options.setOption("generatedLimit", "200");
    options.addTestClass("examples.CheckRep1");
    options.addTestClass("examples.CheckRep2");

    ExpectedTests expectedRegressionTests = ExpectedTests.NONE;
    ExpectedTests expectedErrorTests = ExpectedTests.SOME;
    generateAndTestWithCoverage(
        testEnvironment, options, expectedRegressionTests, expectedErrorTests);
  }

  /**
   * Test formerly known as randoop-literals. Previously did a diff on generated test file and goal.
   */
  @Test
  public void runLiteralsTest() {

    TestEnvironment testEnvironment =
        systemTestEnvironment.createTestEnvironment("literals-test"); // temp directory
    RandoopOptions options = RandoopOptions.createOptions(testEnvironment);
    options.setPackageName("");
    options.setRegressionBasename("LiteralsReg");
    options.setErrorBasename("LiteralsErr");

    options.setOption("generatedLimit", "1000");
    options.addTestClass("randoop.literals.A");
    options.addTestClass("randoop.literals.A2");
    options.addTestClass("randoop.literals.B");
    options.setOption("literals-level", "CLASS");
    options.setOption("literals-file", "resources/systemTest/literalsfile.txt");

    ExpectedTests expectedRegressionTests = ExpectedTests.SOME;
    ExpectedTests expectedErrorTests = ExpectedTests.NONE;
    generateAndTestWithCoverage(
        testEnvironment, options, expectedRegressionTests, expectedErrorTests);
  }

  /**
   * Test formerly known as randoop-long-string. Previously performed a diff on generated test and
   * goal file.
   */
  @Test
  public void runLongStringTest() {
    TestEnvironment testEnvironment =
        systemTestEnvironment.createTestEnvironment("longstring-test"); // temp directory
    RandoopOptions options = RandoopOptions.createOptions(testEnvironment);
    options.setPackageName("");
    options.setRegressionBasename("LongString");
    options.setErrorBasename("");

    options.setOption("attemptedLimit", "1000");
    options.setOption("generatedLimit", "100");
    options.addTestClass("randoop.test.LongString");

    ExpectedTests expectedRegressionTests = ExpectedTests.SOME;
    ExpectedTests expectedErrorTests = ExpectedTests.NONE;

    CoverageChecker coverageChecker =
        new CoverageChecker(
            options,
            //XXX after adding compile check this method did not appear in JDK7 runs
            "randoop.test.LongString.tooLongString() ignore");
    generateAndTestWithCoverage(
        testEnvironment, options, expectedRegressionTests, expectedErrorTests, coverageChecker);
  }

  /** Test formerly known as randoop-visibility. */
  @Test
  public void runVisibilityTest() {
    TestEnvironment testEnvironment =
        systemTestEnvironment.createTestEnvironment("visibility-test"); // temp directory
    RandoopOptions options = RandoopOptions.createOptions(testEnvironment);
    options.setPackageName("");
    options.setRegressionBasename("VisibilityTest");
    options.setErrorBasename("");

    options.setOption("attemptedLimit", "1000");
    options.setOption("generatedLimit", "200");
    options.addTestClass("examples.Visibility");

    ExpectedTests expectedRegressionTests = ExpectedTests.SOME;
    ExpectedTests expectedErrorTests = ExpectedTests.NONE;

    CoverageChecker coverageChecker =
        new CoverageChecker(
            options,
            "examples.Visibility.getNonVisible() exclude",
            "examples.Visibility.takesNonVisible(examples.NonVisible) exclude");

    generateAndTestWithCoverage(
        testEnvironment, options, expectedRegressionTests, expectedErrorTests, coverageChecker);
  }

  /**
   * Test formerly known as randoop-no-output. Runs with <tt>--progressdisplay=false</tt> and so
   * should have no output.
   */
  @Test
  public void runNoOutputTest() {
    TestEnvironment testEnvironment =
        systemTestEnvironment.createTestEnvironment("no-output-test"); // temp directory
    RandoopOptions options = RandoopOptions.createOptions(testEnvironment);
    options.setPackageName("");
    options.setRegressionBasename("NoOutputTest");
    options.setErrorBasename("");

    options.setOption("generatedLimit", "100");
    options.addTestClass("java.util.LinkedList");
    options.setOption("progressdisplay", "false");

    RandoopRunStatus randoopRunDesc =
        RandoopRunStatus.generateAndCompile(testEnvironment, options, false);

    assertThat(
        "There should be no output; got:"
            + lineSep
            + UtilMDE.join(randoopRunDesc.processStatus.outputLines, lineSep),
        randoopRunDesc.processStatus.outputLines.size(),
        is(equalTo(0)));
  }

  @Test
  public void runInnerClassTest() {
    TestEnvironment testEnvironment =
        systemTestEnvironment.createTestEnvironment("inner-class-test");
    RandoopOptions options = RandoopOptions.createOptions(testEnvironment);
    options.setPackageName("");
    options.setRegressionBasename("InnerClassRegression");
    options.setErrorBasename("InnerClassError");
    options.addTestClass("randoop.test.ClassWithInnerClass");
    options.addTestClass("randoop.test.ClassWithInnerClass$A");
    options.setOption("generatedLimit", "40");
    options.setFlag("silently-ignore-bad-class-names");
    options.setOption("unchecked-exception", "ERROR");
    options.setOption("npe-on-null-input", "ERROR");
    options.setOption("npe-on-non-null-input", "ERROR");

    ExpectedTests expectedRegressionTests = ExpectedTests.SOME;
    ExpectedTests expectedErrorTests = ExpectedTests.SOME;
    generateAndTestWithCoverage(
        testEnvironment, options, expectedRegressionTests, expectedErrorTests);
  }

  @Test
  public void runParameterizedTypeTest() {
    TestEnvironment testEnvironment =
        systemTestEnvironment.createTestEnvironment("parameterized-type");
    RandoopOptions options = RandoopOptions.createOptions(testEnvironment);
    options.setPackageName("");
    options.setRegressionBasename("ParamTypeReg");
    options.setErrorBasename("ParamTypeErr");
    options.addTestClass("muse.SortContainer");
    options.setOption("generatedLimit", "30000");
    options.setOption("outputLimit", "100");
    options.setFlag("forbid-null");
    options.setOption("null-ratio", "0");

    ExpectedTests expectedRegressionTests = ExpectedTests.SOME;
    ExpectedTests expectedErrorTests = ExpectedTests.NONE;
    generateAndTestWithCoverage(
        testEnvironment, options, expectedRegressionTests, expectedErrorTests);
  }

  @Test
  public void runRecursiveBoundTest() {
    TestEnvironment testEnvironment =
        systemTestEnvironment.createTestEnvironment("recursive-bound");
    RandoopOptions options = RandoopOptions.createOptions(testEnvironment);
    options.setPackageName("muse");
    options.setRegressionBasename("BoundsReg");
    options.setErrorBasename("BoundsErr");
    options.addTestClass("muse.RecursiveBound");
    options.setOption("generatedLimit", "30000");
    options.setOption("outputLimit", "100");
    options.setFlag("forbid-null");
    options.setOption("null-ratio", "0");

    ExpectedTests expectedRegressionTests = ExpectedTests.SOME;
    ExpectedTests expectedErrorTests = ExpectedTests.NONE;
    generateAndTestWithCoverage(
        testEnvironment, options, expectedRegressionTests, expectedErrorTests);
  }

  /** Simply runs Randoop on a class in the default package to ensure nothing breaks. */
  @Test
  public void runDefaultPackageTest() {
    TestEnvironment testEnvironment =
        systemTestEnvironment.createTestEnvironment("default-package");
    RandoopOptions options = RandoopOptions.createOptions(testEnvironment);
    options.setPackageName("");
    options.setRegressionBasename("DefaultPackageReg");
    options.setErrorBasename("DefaultPackageErr");
    options.addTestClass("ClassInDefaultPackage");
    options.setOption("generatedLimit", "20");

    ExpectedTests expectedRegressionTests = ExpectedTests.SOME;
    ExpectedTests expectedErrorTests = ExpectedTests.NONE;
    generateAndTestWithCoverage(
        testEnvironment, options, expectedRegressionTests, expectedErrorTests);
  }

  /** Tests that Randoop deals properly with exceptions */
  @Test
  public void runExceptionTest() {
    TestEnvironment testEnvironment =
        systemTestEnvironment.createTestEnvironment("exception-tests");
    RandoopOptions options = RandoopOptions.createOptions(testEnvironment);
    options.setPackageName("misc");
    options.setRegressionBasename("RegressionTest");
    options.setErrorBasename("ErrorTest");
    options.addTestClass("misc.ThrowsAnonymousException");
    options.setOption("outputLimit", "5");

    ExpectedTests expectedRegressionTests = ExpectedTests.SOME;
    ExpectedTests expectedErrorTests = ExpectedTests.NONE;
    generateAndTestWithCoverage(
        testEnvironment, options, expectedRegressionTests, expectedErrorTests);
  }

  /**
   * Test collection generation.
   *
   * <p>Uses collectiongen package in testInput. Expect that generated test will cover all methods
   * of collectiongen.InputClass as long as method input type is a test class. This will include the
   * enum Day and the class AnInputClass, but exclude the enum Season and the class ANonInputClass.
   *
   * <p>Note: if this test is failing coverage for a generic method (the message says a parameter is
   * Object), make sure that there are no overloads of the generic method with more specific
   * arguments in InputClass. If there are, method resolution rules may lead to a call that Randoop
   * thinks is to the generic method turning into a call to a more specific method, leading to
   * coverage issues.
   */
  @Test
  public void runCollectionGenerationTest() {
    TestEnvironment testEnvironment = systemTestEnvironment.createTestEnvironment("coll-gen-tests");
    RandoopOptions options = RandoopOptions.createOptions(testEnvironment);
    options.setPackageName("gen");
    options.setRegressionBasename("GenRegressionTest");
    options.setErrorBasename("GenErrorTest");
    options.addTestClass("collectiongen.InputClass");
    options.addTestClass("collectiongen.Day");
    options.addTestClass("collectiongen.AnInputClass");
    options.setFlag("small-tests");
    options.setOption("generatedLimit", "500");
    options.setOption("omitmethods", "hashCode\\(\\)");

    CoverageChecker coverageChecker =
        new CoverageChecker(
            options,
            "collectiongen.Day.valueOf(java.lang.String) exclude",
            "collectiongen.AnInputClass.hashCode() ignore");
    ExpectedTests expectedRegressionTests = ExpectedTests.SOME;
    ExpectedTests expectedErrorTests = ExpectedTests.NONE;
    generateAndTestWithCoverage(
        testEnvironment, options, expectedRegressionTests, expectedErrorTests, coverageChecker);
  }

  /**
   * Test for Enum value assertion generation.
   *
   * <p>Uses examples.Option class in testInput. Only actually tests whether methods are called.
   *
   * <p>Need to scrape generated source file for Enum constant values.
   */
  @Test
  public void runEnumAssertionTest() {
    TestEnvironment testEnvironment =
        systemTestEnvironment.createTestEnvironment("enum-assertions");
    RandoopOptions options = RandoopOptions.createOptions(testEnvironment);
    options.setPackageName("check");
    options.setRegressionBasename("EnumCheckRegression");
    options.setErrorBasename("EnumCheckError");
    options.addTestClass("examples.Option");
    options.setFlag("small-tests");
    options.setOption("generatedLimit", "20");

    ExpectedTests expectedRegressionTests = ExpectedTests.SOME;
    ExpectedTests expectedErrorTests = ExpectedTests.NONE;
    generateAndTestWithCoverage(
        testEnvironment, options, expectedRegressionTests, expectedErrorTests);
  }

  /** Test what happens when have empty input class names. */
  @Test
  public void runEmptyInputNamesTest() {
    TestEnvironment testEnvironment = systemTestEnvironment.createTestEnvironment("empty-names");
    RandoopOptions options = RandoopOptions.createOptions(testEnvironment);
    options.addClassList("resources/systemTest/emptyclasslist.txt");
    options.setOption("attemptedLimit", "20");

    ProcessStatus result = generate(testEnvironment, options);

    Iterator<String> it = result.outputLines.iterator();
    String line = "";
    while (!line.contains(NO_OPERATIONS_TO_TEST) && it.hasNext()) {
      line = it.next();
    }
    assertTrue("should fail to find class names in file", line.contains(NO_OPERATIONS_TO_TEST));
  }

  /**
   * Test for flaky NaN: the value Double.NaN and the computed NaN value are distinct. This means
   * that the same computation over each can have different outcomes, but both are printed as
   * Double.NaN so when run may have a different result from test during generation.
   */
  @Test
  public void runFlakyNaNTest() {
    TestEnvironment testEnvironment = systemTestEnvironment.createTestEnvironment("flaky-nan");
    RandoopOptions options = RandoopOptions.createOptions(testEnvironment);
    options.addTestClass("examples.NaNBadness");
    options.setRegressionBasename("NaNRegression");
    options.setErrorBasename("NaNError");
    options.setOption("generatedLimit", "200");

    ExpectedTests expectedRegressionTests = ExpectedTests.SOME;
    ExpectedTests expectedErrorTests = ExpectedTests.NONE;
    generateAndTestWithCoverage(
        testEnvironment, options, expectedRegressionTests, expectedErrorTests);
  }

  /** Test for inserted test fixtures. */
  @Test
  public void runFixtureTest() {
    TestEnvironment testEnvironment = systemTestEnvironment.createTestEnvironment("fixtures");
    RandoopOptions options = RandoopOptions.createOptions(testEnvironment);
    options.addTestClass("examples.Dummy");
    options.setRegressionBasename("FixtureRegression");
    options.setOption("junit-before-all", "resources/systemTest/beforeallcode.txt");
    options.setOption("junit-after-all", "resources/systemTest/afterallcode.txt");
    options.setOption("junit-before-each", "resources/systemTest/beforeeachcode.txt");
    options.setOption("junit-after-each", "resources/systemTest/aftereachcode.txt");
    options.setOption("generatedLimit", "200");
    options.setFlag("no-error-revealing-tests");

    RandoopRunStatus runStatus = generateAndCompile(testEnvironment, options, false);
    String packageName = options.getPackageName();
    TestRunStatus regressionRunDesc =
        runRegressionTests(testEnvironment, options, ExpectedTests.SOME, runStatus, packageName);

    int beforeAllCount = 0;
    int beforeEachCount = 0;
    int afterAllCount = 0;
    int afterEachCount = 0;
    for (String line : regressionRunDesc.processStatus.outputLines) {
      if (line.contains("Before All")) {
        beforeAllCount++;
      }
      if (line.contains("Before Each")) {
        beforeEachCount++;
      }
      if (line.contains("After All")) {
        afterAllCount++;
      }
      if (line.contains("After Each")) {
        afterEachCount++;
      }
    }

    assertThat("should only have one BeforeAll", beforeAllCount, is(equalTo(1)));
    assertThat("should have one AfterAll", afterAllCount, is(equalTo(1)));
    assertThat(
        "should have one BeforeEach for each test",
        beforeEachCount,
        is(equalTo(regressionRunDesc.testsRun)));
    assertThat(
        "should have one AfterEach for each test",
        afterEachCount,
        is(equalTo(regressionRunDesc.testsRun)));
  }

  /** Runs the FixtureTest except with a driver instead of a JUnit test suite. */
  @Test
  public void runFixtureDriverTest() {
    TestEnvironment testEnvironment = systemTestEnvironment.createTestEnvironment("fixture-driver");
    RandoopOptions options = RandoopOptions.createOptions(testEnvironment);
    options.addTestClass("examples.Dummy");
    options.setRegressionBasename("FixtureRegression");
    options.setOption("junit-before-all", "resources/systemTest/beforeallcode.txt");
    options.setOption("junit-after-all", "resources/systemTest/afterallcode.txt");
    options.setOption("junit-before-each", "resources/systemTest/beforeeachcode.txt");
    options.setOption("junit-after-each", "resources/systemTest/aftereachcode.txt");
    options.setOption("generatedLimit", "200");
    options.setFlag("no-error-revealing-tests");
    options.unsetFlag("junit-reflection-allowed");

    RandoopRunStatus runStatus = generateAndCompile(testEnvironment, options, false);
    String driverName = options.getRegressionBasename() + "Driver";
    List<String> command = new ArrayList<>();
    command.add("java");
    command.add("-ea");
    command.add("-classpath");
    command.add(testEnvironment.testClassPath);
    command.add(driverName);
    ProcessStatus status = ProcessStatus.runCommand(command);

    int beforeAllCount = 0;
    int beforeEachCount = 0;
    int afterAllCount = 0;
    int afterEachCount = 0;
    for (String line : status.outputLines) {
      if (line.contains("Before All")) {
        beforeAllCount++;
      }
      if (line.contains("Before Each")) {
        beforeEachCount++;
      }
      if (line.contains("After All")) {
        afterAllCount++;
      }
      if (line.contains("After Each")) {
        afterEachCount++;
      }
    }

    assertThat("should only have one BeforeAll", beforeAllCount, is(equalTo(1)));
    assertThat("should have one AfterAll", afterAllCount, is(equalTo(1)));
    assertThat(
        "should have one BeforeEach for each test",
        beforeEachCount,
        is(equalTo(runStatus.regressionTestCount)));
    assertThat(
        "should have one AfterEach for each test",
        afterEachCount,
        is(equalTo(runStatus.regressionTestCount)));
  }

  /**
   * recreate problem with tests over Google Guava where value from private enum returned by public
   * method and value used in {@code randoop.test.ObjectCheck} surfaces in test code, creating
   * uncompilable code.
   */
  @Test
  public void runPrivateEnumTest() {
    TestEnvironment testEnvironment = systemTestEnvironment.createTestEnvironment("private-enum");
    RandoopOptions options = RandoopOptions.createOptions(testEnvironment);
    options.addTestClass("generror.Ints");
    options.setErrorBasename("LexError");
    options.setRegressionBasename("LexRegression");
    options.setOption("attemptedLimit", "10000");
    options.setOption("generatedLimit", "3000");

    generateAndTestWithCoverage(
        testEnvironment, options, ExpectedTests.SOME, ExpectedTests.DONT_CARE);
  }

  /** This test uses input classes that result in uncompilable tests. */
  @Test
  public void runInstantiationErrorTest() {
    TestEnvironment testEnvironment = systemTestEnvironment.createTestEnvironment("compile-error");
    RandoopOptions options = RandoopOptions.createOptions(testEnvironment);
    options.addTestClass("compileerr.WildcardCollection");
    options.setErrorBasename("CompError");
    options.setRegressionBasename("CompRegression");
    options.setOption("attemptedLimit", "3000");

    CoverageChecker coverageChecker =
        new CoverageChecker(
            options,
            "compileerr.WildcardCollection.getAStringList() ignore",
            "compileerr.WildcardCollection.getAnIntegerList() ignore",
            "compileerr.WildcardCollection.munge(java.util.List, java.util.List) ignore");
    generateAndTestWithCoverage(
        testEnvironment, options, ExpectedTests.SOME, ExpectedTests.NONE, coverageChecker);
  }

  @Test
  public void runCoveredClassFilterTest() {
    TestEnvironment testEnvironment = systemTestEnvironment.createTestEnvironment("covered-class");
    testEnvironment.addJavaAgent(systemTestEnvironment.coveredClassAgentPath);
    RandoopOptions options = RandoopOptions.createOptions(testEnvironment);
    options.addClassList("resources/systemTest/instrument/testcase/allclasses.txt");
    options.setOption(
        "require-covered-classes", "resources/systemTest/instrument/testcase/coveredclasses.txt");
    options.setOption("generatedLimit", "500");
    options.setOption("outputLimit", "250");
    options.setErrorBasename("ExError");
    options.setRegressionBasename("ExRegression");

    CoverageChecker coverageChecker =
        new CoverageChecker(
            options,
            //TODO figure out why this method not covered
            "instrument.testcase.A.toString() ignore",
            "instrument.testcase.C.getValue() exclude",
            "instrument.testcase.C.isZero() exclude",
            "instrument.testcase.C.jumpValue() exclude");
    generateAndTestWithCoverage(
        testEnvironment, options, ExpectedTests.SOME, ExpectedTests.NONE, coverageChecker);
  }

  /**
   * Expecting something like
   *
   * <pre>
   * generation.Dim6Matrix dim6Matrix = new generation.Dim6Matrix();
   * generation.Dim5Matrix copy = dim6Matrix.copy();
   * double d = copy.a1;
   * </pre>
   *
   * which fails at the second line in the JVM because of a bad cast that is not caught using
   * reflection.
   */
  @Test
  public void runBadCopyCastTest() {
    TestEnvironment testEnvironment = systemTestEnvironment.createTestEnvironment("bad-copy-cast");
    RandoopOptions options = RandoopOptions.createOptions(testEnvironment);
    options.addTestClass("generation.Dim5Matrix");
    options.addTestClass("generation.Dim6Matrix");
    options.setOption("generatedLimit", "2000");
    options.setOption("outputLimit", "200");

    generateAndTestWithCoverage(testEnvironment, options, ExpectedTests.SOME, ExpectedTests.NONE);
  }

  /* Test based on classes from the olajgo library. Has an instantiation error for
      <N> randoop.types.CompoundFunction<N>.<init> : () -> randoop.types.CompoundFunction<N>
      and generates no sequences
  @Test
  public void runAbstractWithRecursiveBoundTest() {
    TestEnvironment testEnvironment =
        systemTestEnvironment.createTestEnvironment("abstract-recursive-bound");
    RandoopOptions options = RandoopOptions.createOptions(testEnvironment);
    options.addTestClass("randoop.types.AbstractMultiary"); // abstract shouldn't load
    options.addTestClass("randoop.types.CompoundFunction"); //uses AbstractMultiary
    options.setOption("generatedLimit", "1");
    generateAndTestWithCoverage(testEnvironment, options, ExpectedTests.SOME, ExpectedTests.SOME);
  }
  */

  /**
   * This test uses classes from (or based on) the <a
   * href="http://docs.oracle.com/javase/tutorial/uiswing/examples/components/index.html">Swing
   * Tutorial Examples</a>.
   *
   * <p>Notes:
   *
   * <ul>
   *   <li>Setting {@code timeout=5} for this test results in multiple {@code ThreadDeath}
   *       exceptions during Randoop generation. The test still completes.
   *   <li>Even though the default replacements attempt to suppress calls to methods that throw
   *       {@code HeadlessException}, they still happen. So, this test may fail in a headless
   *       environment. On Travis CI, this is resolved by running {@code xvfb}.
   *   <li>There are differences in coverage between JDK 7 and 8 when running on Travis.
   * </ul>
   */
  @Test
  public void runDirectSwingTest() {
    String classpath =
        systemTestEnvironment.classpath + ":" + systemTestEnvironment.replacecallAgentPath;
    TestEnvironment testEnvironment =
        systemTestEnvironment.createTestEnvironment(
            "swing-direct-test", classpath, systemTestEnvironment.replacecallAgentPath.toString());

    String genDebugDir = testEnvironment.workingDir.resolve("replacecall-generation").toString();
    String testDebugDir = testEnvironment.workingDir.resolve("replacecall-testing").toString();
    testEnvironment.addJavaAgent(
        systemTestEnvironment.replacecallAgentPath,
        "--dont-transform=resources/systemTest/replacecall-exclusions.txt,--debug,--debug-directory="
            + genDebugDir,
        "--dont-transform=resources/systemTest/replacecall-exclusions.txt,--debug,--debug-directory="
            + testDebugDir);

    RandoopOptions options = RandoopOptions.createOptions(testEnvironment);
    options.setPackageName("components");
    options.addTestClass("components.ArrowIcon");
    options.addTestClass("components.ConversionPanel");
    options.addTestClass("components.Converter");
    options.addTestClass("components.ConverterRangeModel");
    options.addTestClass("components.Corner");
    options.addTestClass("components.CrayonPanel");
    options.addTestClass("components.CustomDialog");
    options.addTestClass("components.DialogRunner");
    options.addTestClass("components.DynamicTree");
    options.addTestClass("components.FollowerRangeModel");
    options.addTestClass("components.Framework");
    options.addTestClass("components.GenealogyModel");
    options.addTestClass("components.GenealogyTree");
    options.addTestClass("components.ImageFileView");
    options.addTestClass("components.ImageFilter");
    options.addTestClass("components.ImagePreview");
    options.addTestClass("components.ListDialog");
    options.addTestClass("components.ListDialogRunner");
    options.addTestClass("components.MissingIcon");
    // getParent() returns null, which can cause NPE in javax.swing.JInternalFrame.setMaximum()
    // options.addTestClass("components.MyInternalFrame");
    options.addTestClass("components.Converter");
    options.addTestClass("components.Person");
    options.addTestClass("components.Rule");
    options.addTestClass("components.ScrollablePicture");
    options.addTestClass("components.Unit");
    options.addTestClass("components.Utils");

    options.setOption("omit-field-list", "resources/systemTest/components/omitfields.txt");
    //
    options.setOption("outputLimit", "1000");
    options.setOption("generatedLimit", "3000");
    options.setFlag("ignore-flaky-tests");
    options.setOption("operation-history-log", "-");
    options.setFlag("usethreads");
    options.unsetFlag("deterministic");

    CoverageChecker checker =
        new CoverageChecker(
            options,
            "components.ArrowIcon.getIconHeight() ignore",
            "components.ArrowIcon.getIconWidth() ignore",
            "components.ArrowIcon.paintIcon(java.awt.Component, java.awt.Graphics, int, int) ignore",
            "components.ConversionPanel.actionPerformed(java.awt.event.ActionEvent) ignore",
            "components.ConversionPanel.getMaximumSize() ignore",
            "components.ConversionPanel.getMultiplier() ignore",
            "components.ConversionPanel.getValue() ignore",
            "components.ConversionPanel.propertyChange(java.beans.PropertyChangeEvent) ignore",
            "components.ConversionPanel.stateChanged(javax.swing.event.ChangeEvent) ignore",
            "components.Converter.createAndShowGUI() ignore",
            "components.Converter.initLookAndFeel() ignore",
            "components.Converter.main(java.lang.String[]) ignore",
            "components.Converter.resetMaxValues(boolean) ignore",
            "components.ConverterRangeModel.addChangeListener(javax.swing.event.ChangeListener) ignore",
            "components.ConverterRangeModel.fireStateChanged() ignore",
            "components.ConverterRangeModel.getDoubleValue() ignore",
            "components.ConverterRangeModel.getExtent() ignore",
            "components.ConverterRangeModel.getMaximum() ignore",
            "components.ConverterRangeModel.getMinimum() ignore",
            "components.ConverterRangeModel.getMultiplier() ignore",
            "components.ConverterRangeModel.getValue() ignore",
            "components.ConverterRangeModel.getValueIsAdjusting() ignore",
            "components.ConverterRangeModel.removeChangeListener(javax.swing.event.ChangeListener) ignore",
            "components.ConverterRangeModel.setDoubleValue(double) ignore",
            "components.ConverterRangeModel.setExtent(int) ignore",
            "components.ConverterRangeModel.setMaximum(int) ignore",
            "components.ConverterRangeModel.setMinimum(int) ignore",
            "components.ConverterRangeModel.setMultiplier(double) ignore",
            "components.ConverterRangeModel.setRangeProperties(double, int, int, int, boolean) ignore",
            "components.ConverterRangeModel.setRangeProperties(int, int, int, int, boolean) ignore",
            "components.ConverterRangeModel.setValue(int) ignore",
            "components.ConverterRangeModel.setValueIsAdjusting(boolean) ignore",
            "components.Corner.paintComponent(java.awt.Graphics) ignore",
            "components.CrayonPanel.actionPerformed(java.awt.event.ActionEvent) ignore",
            "components.CrayonPanel.buildChooser() ignore",
            "components.CrayonPanel.createCrayon(java.lang.String, javax.swing.border.Border) ignore",
            "components.CrayonPanel.createImageIcon(java.lang.String) ignore", // inconsistent JDK7 vs 8, due to different implementations of JComponent.getAccessibleContext
            "components.CrayonPanel.getDisplayName() ignore",
            "components.CrayonPanel.getLargeDisplayIcon() ignore",
            "components.CrayonPanel.getSmallDisplayIcon() ignore",
            "components.CrayonPanel.updateChooser() ignore",
            "components.CustomDialog.actionPerformed(java.awt.event.ActionEvent) exclude",
            "components.CustomDialog.actionPerformed(java.awt.event.ActionEvent) ignore",
            "components.CustomDialog.clearAndHide() ignore",
            "components.CustomDialog.getValidatedText() ignore",
            "components.CustomDialog.propertyChange(java.beans.PropertyChangeEvent) ignore",
            "components.DialogRunner.runDialogDemo() ignore",
            "components.DynamicTree.addObject(java.lang.Object) ignore",
            "components.DynamicTree.addObject(javax.swing.tree.DefaultMutableTreeNode, java.lang.Object) ignore",
            "components.DynamicTree.addObject(javax.swing.tree.DefaultMutableTreeNode, java.lang.Object, boolean) ignore",
            "components.DynamicTree.clear() ignore",
            "components.DynamicTree.removeCurrentNode() ignore",
            "components.FollowerRangeModel.getDoubleValue() ignore",
            "components.FollowerRangeModel.getExtent() ignore",
            "components.FollowerRangeModel.getMaximum() ignore",
            "components.FollowerRangeModel.getValue() ignore",
            "components.FollowerRangeModel.setDoubleValue(double) ignore",
            "components.FollowerRangeModel.setExtent(int) ignore",
            "components.FollowerRangeModel.setMaximum(int) ignore",
            "components.FollowerRangeModel.setRangeProperties(int, int, int, int, boolean) ignore",
            "components.FollowerRangeModel.setValue(int) ignore",
            "components.FollowerRangeModel.stateChanged(javax.swing.event.ChangeEvent) ignore",
            "components.Framework.createAndShowGUI() ignore",
            "components.Framework.main(java.lang.String[]) ignore",
            "components.Framework.makeNewWindow() ignore",
            "components.Framework.quit(javax.swing.JFrame) ignore",
            "components.Framework.quitConfirmed(javax.swing.JFrame) ignore",
            "components.Framework.windowClosed(java.awt.event.WindowEvent) ignore",
            "components.GenealogyModel.addTreeModelListener(javax.swing.event.TreeModelListener) ignore",
            "components.GenealogyModel.fireTreeStructureChanged(components.Person) ignore",
            "components.GenealogyModel.getChild(java.lang.Object, int) ignore",
            "components.GenealogyModel.getChildCount(java.lang.Object) ignore",
            "components.GenealogyModel.getIndexOfChild(java.lang.Object, java.lang.Object) ignore",
            "components.GenealogyModel.getRoot() ignore",
            "components.GenealogyModel.isLeaf(java.lang.Object) ignore",
            "components.GenealogyModel.removeTreeModelListener(javax.swing.event.TreeModelListener) ignore",
            "components.GenealogyModel.showAncestor(boolean, java.lang.Object) ignore",
            "components.GenealogyModel.valueForPathChanged(javax.swing.tree.TreePath, java.lang.Object) ignore",
            "components.GenealogyTree.showAncestor(boolean) ignore",
            "components.ImageFileView.getDescription(java.io.File) ignore",
            "components.ImageFileView.getIcon(java.io.File) ignore",
            "components.ImageFileView.getName(java.io.File) ignore",
            "components.ImageFileView.getTypeDescription(java.io.File) ignore",
            "components.ImageFileView.isTraversable(java.io.File) ignore",
            "components.ImageFilter.accept(java.io.File) ignore",
            "components.ImageFilter.getDescription() ignore",
            "components.ImagePreview.loadImage() ignore",
            "components.ImagePreview.paintComponent(java.awt.Graphics) ignore",
            "components.ImagePreview.propertyChange(java.beans.PropertyChangeEvent) ignore",
            "components.ListDialog.actionPerformed(java.awt.event.ActionEvent) ignore",
            "components.ListDialog.setValue(java.lang.String) ignore",
            "components.ListDialog.showDialog(java.awt.Component, java.awt.Component, java.lang.String, java.lang.String, java.lang.String[], java.lang.String, java.lang.String) ignore",
            "components.ListDialogRunner.createAndShowGUI() ignore",
            "components.ListDialogRunner.createUI() ignore",
            "components.ListDialogRunner.getAFont() ignore",
            "components.ListDialogRunner.main(java.lang.String[]) ignore",
            "components.MissingIcon.getIconHeight() ignore",
            "components.MissingIcon.getIconWidth() ignore",
            "components.MissingIcon.paintIcon(java.awt.Component, java.awt.Graphics, int, int) ignore",
            "components.Person.getChildAt(int) ignore",
            "components.Person.getChildCount() ignore",
            "components.Person.getFather() ignore",
            "components.Person.getIndexOfChild(components.Person) ignore",
            "components.Person.getMother() ignore",
            "components.Person.getName() ignore",
            "components.Person.linkFamily(components.Person, components.Person, components.Person[]) ignore",
            "components.Person.toString() ignore",
            "components.Rule.getIncrement() ignore",
            "components.Rule.isMetric() ignore",
            "components.Rule.paintComponent(java.awt.Graphics) ignore",
            "components.Rule.setIncrementAndUnits() ignore",
            "components.Rule.setIsMetric(boolean) ignore",
            "components.Rule.setPreferredHeight(int) ignore",
            "components.Rule.setPreferredWidth(int) ignore",
            "components.ScrollablePicture.getPreferredScrollableViewportSize() ignore",
            "components.ScrollablePicture.getPreferredSize() ignore",
            "components.ScrollablePicture.getScrollableBlockIncrement(java.awt.Rectangle, int, int) ignore",
            "components.ScrollablePicture.getScrollableTracksViewportHeight() ignore",
            "components.ScrollablePicture.getScrollableTracksViewportWidth() ignore",
            "components.ScrollablePicture.getScrollableUnitIncrement(java.awt.Rectangle, int, int) ignore",
            "components.ScrollablePicture.mouseDragged(java.awt.event.MouseEvent) ignore",
            "components.ScrollablePicture.mouseMoved(java.awt.event.MouseEvent) ignore",
            "components.ScrollablePicture.setMaxUnitIncrement(int) ignore",
            "components.Unit.toString() ignore",
            "components.Utils.getExtension(java.io.File) ignore");

    generateAndTestWithCoverage(
        testEnvironment, options, ExpectedTests.SOME, ExpectedTests.NONE, checker);
  }

  /**
   * This test uses classes from (or based on) the <a
   * href="http://docs.oracle.com/javase/tutorial/uiswing/examples/components/index.html">Swing
   * Tutorial Examples</a>.
   */
  @Test
  public void runIndirectSwingTest() {
    String classpath =
        systemTestEnvironment.classpath + ":" + systemTestEnvironment.replacecallAgentPath;

    TestEnvironment testEnvironment =
        systemTestEnvironment.createTestEnvironment(
            "swing-indirect-test",
            classpath,
            systemTestEnvironment.replacecallAgentPath.toString());

    String genDebugDir = testEnvironment.workingDir.resolve("replacecall-generation").toString();
    String testDebugDir = testEnvironment.workingDir.resolve("replacecall-testing").toString();
    testEnvironment.addJavaAgent(
        systemTestEnvironment.replacecallAgentPath,
        "--dont-transform=resources/systemTest/replacecall-exclusions.txt,--debug,--debug-directory="
            + genDebugDir,
        "--dont-transform=resources/systemTest/replacecall-exclusions.txt,--debug,--debug-directory="
            + testDebugDir);
    RandoopOptions options = RandoopOptions.createOptions(testEnvironment);
    options.setPackageName("components");
    options.addTestClass("components.DialogRunner");

    options.setOption("outputLimit", "4");
    options.setOption("generatedLimit", "10");
    options.setFlag("ignore-flaky-tests");

    CoverageChecker checker =
        new CoverageChecker(
            options,
            //this is actually run but since there is a ThreadDeath, JaCoCo doesn't see it
            "components.DialogRunner.runDialogDemo() ignore");
    generateAndTestWithCoverage(
        testEnvironment, options, ExpectedTests.SOME, ExpectedTests.NONE, checker);
  }

  @Test
  public void runSystemExitTest() {
    String classpath =
        systemTestEnvironment.classpath + ":" + systemTestEnvironment.replacecallAgentPath;
    TestEnvironment testEnvironment =
        systemTestEnvironment.createTestEnvironment(
            "system-exit-test", classpath, systemTestEnvironment.replacecallAgentPath.toString());
    testEnvironment.addJavaAgent(
        systemTestEnvironment.replacecallAgentPath,
        "--dont-transform=resources/systemTest/replacecall-exclusions.txt");
    RandoopOptions options = RandoopOptions.createOptions(testEnvironment);
    options.addTestClass("input.SystemExitClass");
    options.setOption("outputLimit", "20");
    options.setOption("generatedLimit", "80");
    CoverageChecker checker =
        new CoverageChecker(options, "input.SystemExitClass.hashCode() ignore");
    generateAndTestWithCoverage(
        testEnvironment, options, ExpectedTests.SOME, ExpectedTests.NONE, checker);
  }

  @Test
  public void runNoReplacementsTest() {
    String classpath =
        systemTestEnvironment.classpath + ":" + systemTestEnvironment.replacecallAgentPath;
    TestEnvironment testEnvironment =
        systemTestEnvironment.createTestEnvironment(
            "no-replacement-test",
            classpath,
            systemTestEnvironment.replacecallAgentPath.toString());
    testEnvironment.addJavaAgent(
        systemTestEnvironment.replacecallAgentPath,
        "--dont-transform=resources/systemTest/replacecall-exclusions.txt");
    RandoopOptions options = RandoopOptions.createOptions(testEnvironment);
    options.addTestClass("input.NoExitClass");
    options.setOption("outputLimit", "20");
    options.setOption("generatedLimit", "40");
    CoverageChecker checker = new CoverageChecker(options, "input.NoExitClass.hashCode() exclude");
    generateAndTestWithCoverage(
        testEnvironment, options, ExpectedTests.SOME, ExpectedTests.NONE, checker);
  }

  /* ------------------------------ utility methods ---------------------------------- */

  /**
   * Runs a standard system test:
   *
   * <ol>
   *   <li>runs Randoop and compiles the generated tests,
   *   <li>checks that the number of generated tests meets the expectation (none or some),
   *   <li>runs any generated tests,
   *   <li>checks that types of tests run as expected.
   * </ol>
   *
   * @param environment the working environment
   * @param options the Randoop command-line arguments
   * @param expectedRegression the minimum expected number of regression tests
   * @param expectedError the minimum expected number of error tests
   */
  private void generateAndTestWithCoverage(
      TestEnvironment environment,
      RandoopOptions options,
      ExpectedTests expectedRegression,
      ExpectedTests expectedError,
      CoverageChecker coverageChecker) {

    RandoopRunStatus runStatus = generateAndCompile(environment, options, false);

    String packageName = options.getPackageName();

    TestRunStatus regressionRunDesc =
        runRegressionTests(environment, options, expectedRegression, runStatus, packageName);

    TestRunStatus errorRunDesc =
        runErrorTests(environment, options, expectedError, runStatus, packageName);

    coverageChecker.checkCoverage(regressionRunDesc, errorRunDesc);
  }

  /**
   * Performs a standard test of Randoop including a check of coverage that assumes all declared
   * methods of the classes under test should be covered.
   *
   * @param environment the working environment of the test
   * @param options the Randoop options
   * @param expectedRegression the minimum expected number of regression tests
   * @param expectedError the minimum expected error tests
   */
  private void generateAndTestWithCoverage(
      TestEnvironment environment,
      RandoopOptions options,
      ExpectedTests expectedRegression,
      ExpectedTests expectedError) {
    generateAndTestWithCoverage(
        environment, options, expectedRegression, expectedError, new CoverageChecker(options));
  }

  /**
   * Checks that the expected number of error-revealing tests have been generated, and if any are
   * expected runs them, captures and returns the result.
   *
   * @param environment the working environment for the test
   * @param options the Randoop options
   * @param expectedError the quantifier for the expected number of error tests
   * @param runStatus the status of the Randoop run
   * @param packageName the package name for generated tests
   * @return the {@link TestRunStatus} for running the error tests, may be null
   */
  private TestRunStatus runErrorTests(
      TestEnvironment environment,
      RandoopOptions options,
      ExpectedTests expectedError,
      RandoopRunStatus runStatus,
      String packageName) {
    TestRunStatus errorRunDesc = null;
    String errorBasename = options.getErrorBasename();
    switch (expectedError) {
      case SOME:
        assertThat(
            "Test suite should have error tests", runStatus.errorTestCount, is(greaterThan(0)));
        try {
          errorRunDesc = TestRunStatus.runTests(environment, packageName, errorBasename);
        } catch (IOException e) {
          fail("Exception collecting coverage from error tests: " + e.getMessage());
        }
        assert errorRunDesc.processStatus.exitStatus != 0 : "JUnit should exit with error";
        if (errorRunDesc.testsFail != errorRunDesc.testsRun) {
          for (String line : errorRunDesc.processStatus.outputLines) {
            System.err.println(line);
          }
          fail(
              "All error tests should fail, but "
                  + errorRunDesc.testsSucceed
                  + " error tests passed");
        }
        break;
      case NONE:
        if (runStatus.errorTestCount != 0) {
          // TODO: should output the error tests.  Print the file?
          StringBuilder message = new StringBuilder();
          message.append(
              String.format(
                  "Test suite should have no error tests, but has %d:%n%n",
                  runStatus.errorTestCount));

          String packagePathString = options.getPackageName().replace('.', '/');
          Path srcDir = environment.sourceDir.resolve(packagePathString);
          try (DirectoryStream<Path> testFiles =
              Files.newDirectoryStream(srcDir, errorBasename + "*.java")) {
            for (Path path : testFiles) {
              message.append(FileUtils.readFileToString(path.toFile(), (String) null));
              message.append(lineSep);
            }
          } catch (IOException e) {
            // The user can do nothing about this, and the test failure is more important.
            e.printStackTrace();
          }
          fail(message.toString());
        }
        break;
      case DONT_CARE:
        break;
    }
    return errorRunDesc;
  }

  /**
   * Checks that the expected number of regression tests have been generated, and if so runs them,
   * captures and returns the results.
   *
   * @param environment the working environment of the test
   * @param options the Randoop options
   * @param expectedRegression the quantifier for expected regression tests
   * @param runStatus the Randoop run status
   * @param packageName the package name for generated tests
   * @return the {@link TestRunStatus} for the execution of the regression tests, null if there are
   *     none
   */
  private TestRunStatus runRegressionTests(
      TestEnvironment environment,
      RandoopOptions options,
      ExpectedTests expectedRegression,
      RandoopRunStatus runStatus,
      String packageName) {
    TestRunStatus regressionRunDesc = null;
    switch (expectedRegression) {
      case SOME:
        assertThat("...has regression tests", runStatus.regressionTestCount, is(greaterThan(0)));
        String regressionBasename = options.getRegressionBasename();
        try {
          regressionRunDesc = TestRunStatus.runTests(environment, packageName, regressionBasename);
        } catch (IOException e) {
          fail("Exception collecting coverage from regression tests: " + e.getMessage());
        }
        if (regressionRunDesc.processStatus.exitStatus != 0) {
          for (String line : regressionRunDesc.processStatus.outputLines) {
            System.err.println(line);
          }
          fail("JUnit should exit properly");
        }
        if (regressionRunDesc.testsSucceed != regressionRunDesc.testsRun) {
          for (String line : regressionRunDesc.processStatus.outputLines) {
            System.err.println(line);
          }
          fail(
              "All regression tests should pass, but "
                  + regressionRunDesc.testsFail
                  + " regression tests failed");
        }
        break;
      case NONE:
        if (runStatus.regressionTestCount != 0) {
          fail(
              "Test suite should have no regression tests, but has "
                  + runStatus.regressionTestCount);
        }
        break;
      case DONT_CARE:
        break;
    }
    return regressionRunDesc;
  }

  /**
   * Runs Randoop using the given test environment and options, printing captured output to standard
   * output. Failure of Randoop may be allowed by passing true for {@code allowRandoopFailure},
   * otherwise, the test will fail.
   *
   * @param environment the working environment for the test
   * @param options the Randoop options
   * @param allowRandoopFailure flag whether to allow Randoop failure
   * @return the captured {@link RandoopRunStatus} from running Randoop
   */
  private RandoopRunStatus generateAndCompile(
      TestEnvironment environment, RandoopOptions options, boolean allowRandoopFailure) {
    RandoopRunStatus runStatus =
        RandoopRunStatus.generateAndCompile(environment, options, allowRandoopFailure);

    System.out.println("Randoop:");
    boolean prevLineIsBlank = false;
    for (String line : runStatus.processStatus.outputLines) {
      if ((line.isEmpty() && !prevLineIsBlank)
          || (!line.isEmpty() && !line.startsWith("Progress update:"))) {
        System.out.println(line);
      }
      prevLineIsBlank = line.isEmpty();
    }
    return runStatus;
  }

  private ProcessStatus generate(TestEnvironment testEnvironment, RandoopOptions options) {
    ProcessStatus status = RandoopRunStatus.generate(testEnvironment, options);

    System.out.println("Randoop:");
    boolean prevLineIsBlank = false;
    for (String line : status.outputLines) {
      if ((line.isEmpty() && !prevLineIsBlank)
          || (!line.isEmpty() && !line.startsWith("Progress update:"))) {
        System.out.println(line);
      }
      prevLineIsBlank = line.isEmpty();
    }
    return status;
  }
}<|MERGE_RESOLUTION|>--- conflicted
+++ resolved
@@ -240,20 +240,13 @@
             "java2.util2.ArrayList.remove(int) exclude",
             "java2.util2.ArrayList.removeRange(int, int) exclude",
             "java2.util2.ArrayList.writeObject(java.io.ObjectOutputStream) exclude",
-<<<<<<< HEAD
-=======
             "java2.util2.Collections.eq(java.lang.Object, java.lang.Object) ignore",
->>>>>>> 88de1ee4
             "java2.util2.Collections.get(java2.util2.ListIterator, int) exclude",
             "java2.util2.Collections.iteratorBinarySearch(java2.util2.List, java.lang.Object) exclude",
             "java2.util2.Collections.iteratorBinarySearch(java2.util2.List, java.lang.Object, java2.util2.Comparator) exclude",
             "java2.util2.Collections.rotate2(java2.util2.List, int) exclude",
             "java2.util2.Collections.swap(java.lang.Object[], int, int) exclude",
-<<<<<<< HEAD
-            "java2.util2.Collections.swap(java2.util2.List, int, int) exclude",
-=======
             "java2.util2.Collections.swap(java2.util2.List, int, int) ignore",
->>>>>>> 88de1ee4
             "java2.util2.Collections.synchronizedCollection(java2.util2.Collection, java.lang.Object) exclude",
             "java2.util2.Collections.synchronizedList(java2.util2.List, java.lang.Object) exclude",
             "java2.util2.Collections.synchronizedSet(java2.util2.Set, java.lang.Object) exclude",
@@ -261,17 +254,10 @@
             "java2.util2.Collections.unmodifiableSortedMap(java2.util2.SortedMap) exclude",
             "java2.util2.LinkedList.readObject(java.io.ObjectInputStream) exclude",
             "java2.util2.LinkedList.writeObject(java.io.ObjectOutputStream) exclude",
-<<<<<<< HEAD
-            "java2.util2.TreeSet.last() exclude",
-            "java2.util2.TreeSet.readObject(java.io.ObjectInputStream) exclude",
-            "java2.util2.TreeSet.subSet(java.lang.Object, java.lang.Object) exclude",
-            "java2.util2.TreeSet.tailSet(java.lang.Object) exclude",
-=======
             "java2.util2.TreeSet.last() ignore",
             "java2.util2.TreeSet.readObject(java.io.ObjectInputStream) exclude",
             "java2.util2.TreeSet.subSet(java.lang.Object, java.lang.Object) exclude",
             "java2.util2.TreeSet.tailSet(java.lang.Object) ignore",
->>>>>>> 88de1ee4
             "java2.util2.TreeSet.writeObject(java.io.ObjectOutputStream) exclude"
             // line break to permit easier sorting
             );
@@ -295,11 +281,7 @@
     options.setRegressionBasename("JDK_Tests_regression");
     options.setErrorBasename("JDK_Tests_error");
 
-<<<<<<< HEAD
-    options.setOption("generatedLimit", "10000");
-=======
     options.setOption("generatedLimit", "6000"); // runs out of memory if 10000
->>>>>>> 88de1ee4
     options.setOption("null-ratio", "0.3");
     options.setOption("alias-ratio", "0.3");
     options.setFlag("small-tests");
@@ -317,10 +299,7 @@
         new CoverageChecker(
             options,
             "java2.util2.ArrayList.readObject(java.io.ObjectInputStream) exclude",
-<<<<<<< HEAD
-=======
             "java2.util2.ArrayList.remove(int) ignore",
->>>>>>> 88de1ee4
             "java2.util2.ArrayList.removeRange(int, int) exclude",
             "java2.util2.ArrayList.writeObject(java.io.ObjectOutputStream) exclude",
             "java2.util2.Arrays.med3(byte[], int, int, int) exclude",
@@ -330,10 +309,7 @@
             "java2.util2.Arrays.med3(int[], int, int, int) exclude",
             "java2.util2.Arrays.med3(long[], int, int, int) exclude",
             "java2.util2.Arrays.med3(short[], int, int, int) exclude",
-<<<<<<< HEAD
-=======
             "java2.util2.Arrays.swap(char[], int, int) ignore",
->>>>>>> 88de1ee4
             "java2.util2.Arrays.swap(java.lang.Object[], int, int) exclude",
             "java2.util2.Arrays.vecswap(byte[], int, int, int) exclude",
             "java2.util2.Arrays.vecswap(char[], int, int, int) exclude",
@@ -351,26 +327,12 @@
             "java2.util2.Collections.shuffle(java2.util2.List) exclude",
             "java2.util2.Collections.swap(java.lang.Object[], int, int) exclude",
             "java2.util2.Hashtable.readObject(java.io.ObjectInputStream) exclude",
-<<<<<<< HEAD
-            "java2.util2.Hashtable.rehash() exclude",
-=======
             "java2.util2.Hashtable.rehash() ignore", // Travis
->>>>>>> 88de1ee4
             "java2.util2.Hashtable.writeObject(java.io.ObjectOutputStream) exclude",
             "java2.util2.LinkedList.readObject(java.io.ObjectInputStream) exclude",
             "java2.util2.LinkedList.writeObject(java.io.ObjectOutputStream) exclude",
             "java2.util2.Observable.clearChanged() exclude",
             "java2.util2.Observable.setChanged() exclude",
-<<<<<<< HEAD
-            "java2.util2.Stack.empty() exclude",
-            "java2.util2.Stack.push(java.lang.Object) exclude",
-            "java2.util2.TreeMap.addAllForTreeSet(java2.util2.SortedSet, java.lang.Object) exclude",
-            "java2.util2.TreeMap.colorOf(java2.util2.TreeMap.Entry) exclude",
-            "java2.util2.TreeMap.decrementSize() exclude",
-            "java2.util2.TreeMap.deleteEntry(java2.util2.TreeMap.Entry) exclude",
-            "java2.util2.TreeMap.fixAfterDeletion(java2.util2.TreeMap.Entry) exclude",
-            "java2.util2.TreeMap.fixAfterInsertion(java2.util2.TreeMap.Entry) exclude",
-=======
             "java2.util2.Stack.empty() ignore", // Travis
             "java2.util2.Stack.push(java.lang.Object) ignore", // Travis
             "java2.util2.TreeMap.addAllForTreeSet(java2.util2.SortedSet, java.lang.Object) ignore",
@@ -380,7 +342,6 @@
             "java2.util2.TreeMap.fixAfterDeletion(java2.util2.TreeMap.Entry) exclude",
             "java2.util2.TreeMap.fixAfterInsertion(java2.util2.TreeMap.Entry) exclude",
             "java2.util2.TreeMap.getCeilEntry(java.lang.Object) ignore", // Travis
->>>>>>> 88de1ee4
             "java2.util2.TreeMap.getPrecedingEntry(java.lang.Object) exclude",
             "java2.util2.TreeMap.leftOf(java2.util2.TreeMap.Entry) exclude",
             "java2.util2.TreeMap.parentOf(java2.util2.TreeMap.Entry) exclude",
@@ -392,24 +353,17 @@
             "java2.util2.TreeMap.setColor(java2.util2.TreeMap.Entry, boolean) exclude",
             "java2.util2.TreeMap.subMap(java.lang.Object, java.lang.Object) exclude",
             "java2.util2.TreeMap.valEquals(java.lang.Object, java.lang.Object) exclude",
-<<<<<<< HEAD
-=======
             "java2.util2.TreeMap.valueSearchNonNull(java2.util2.TreeMap.Entry, java.lang.Object) ignore",
             "java2.util2.TreeMap.valueSearchNull(java2.util2.TreeMap.Entry) ignore",
->>>>>>> 88de1ee4
             "java2.util2.TreeMap.writeObject(java.io.ObjectOutputStream) exclude",
             "java2.util2.TreeSet.readObject(java.io.ObjectInputStream) exclude",
             "java2.util2.TreeSet.subSet(java.lang.Object, java.lang.Object) exclude",
             "java2.util2.TreeSet.writeObject(java.io.ObjectOutputStream) exclude",
             "java2.util2.Vector.removeRange(int, int) exclude",
             "java2.util2.Vector.writeObject(java.io.ObjectOutputStream) exclude",
-<<<<<<< HEAD
-            "java2.util2.WeakHashMap.removeMapping(java.lang.Object) exclude"
-=======
             "java2.util2.WeakHashMap.eq(java.lang.Object, java.lang.Object) ignore", // Travis
             "java2.util2.WeakHashMap.removeMapping(java.lang.Object) exclude",
             "java2.util2.WeakHashMap.unmaskNull(java.lang.Object) ignore"
->>>>>>> 88de1ee4
             // end of list (line break to permit easier sorting)
             );
     generateAndTestWithCoverage(
