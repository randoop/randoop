package randoop.main;

<<<<<<< HEAD
import org.junit.Assert;
import org.junit.BeforeClass;
import org.junit.FixMethodOrder;
import org.junit.Test;
import org.junit.runners.MethodSorters;
import randoop.util.Log;
=======
import static org.hamcrest.CoreMatchers.equalTo;
import static org.hamcrest.CoreMatchers.is;
import static org.hamcrest.Matchers.greaterThan;
import static org.junit.Assert.assertThat;
import static org.junit.Assert.assertTrue;
import static org.junit.Assert.fail;
>>>>>>> 75b5ee65

import java.io.File;
import java.io.FileNotFoundException;
import java.io.IOException;
import java.io.PrintStream;
import java.nio.file.Path;
import java.nio.file.Paths;
import java.util.ArrayList;
import java.util.Iterator;
import java.util.List;
import org.junit.BeforeClass;
import org.junit.FixMethodOrder;
import org.junit.Test;
import org.junit.runners.MethodSorters;

/**
 * A JUnit test class that runs the Randoop system tests. These are tests that were run from within
 * the original Makefile using shell commands. The test methods in this class assume that the
 * current working directory has subdirectories <tt>resources/systemTest</tt> where resources files
 * are located (standard Gradle organization), and <tt>working-directories/</tt> where working files
 * can be written. The Gradle file sets the working directory for the <tt>systemTest</tt> source set
 * to which this class belongs.
 *
 * <p>Each of the test methods
 *
 * <ul>
 *   <li>creates it's own subdirectory,
 *   <li>runs Randoop and saves generated tests to the subdirectory, and
 *   <li>compiles the generated test files.
 * </ul>
 *
 * Most of the methods then run the tests and check that the expected number of failed tests matches
 * the number of error-revealing tests, or that the number of passed tests matches the number of
 * regression tests.
 *
 * <p>The Makefile also checked diffs of generated tests for some of the tests. These methods do not
 * do this check.
 */
@FixMethodOrder(MethodSorters.NAME_ASCENDING)
public class RandoopSystemTest {

  private static SystemTestEnvironment systemTestEnvironment;

  /** Sets up the environment for test execution. */
  @BeforeClass
  public static void setupClass() {
    String classpath = System.getProperty("java.class.path");
    /* the current working directory for this test class */
    Path buildDir = Paths.get("").toAbsolutePath().normalize();
    systemTestEnvironment = SystemTestEnvironment.createSystemTestEnvironment(classpath, buildDir);
  }

  /**
   * Enumerated type to quantify expected test generation:
   *
   * <ul>
   *   <li>{@code SOME} - at least one test is generated,
   *   <li>{@code NONE} - no tests are generated, or
   *   <li>{@code DONT_CARE} - the number of tests does not need to be checked.
   * </ul>
   */
  private enum ExpectedTests {
    SOME,
    NONE,
    DONT_CARE
  }

  /* --------------------------------------- test methods --------------------------------------- */

  /*
   * WRITING TEST METHODS:
   *
   * Methods with the Test annotation will be run normally as JUnit tests.
   * Each method should consist of one system test, and is responsible for setting up the
   * directories for the test, setting the options for Randoop, running Randoop, compiling the
   * generated tests, and then doing whatever checks are required for the test.  The steps each
   * test should follow are:
   *
   * 1. Set up the test environment.
   *
   *    Each test method should create the working environment for running the test with a call like
   *
   *      TestEnvironment testEnvironment = systemTestEnvironment.createTestEnvironment(testName);
   *
   *    where testName is the name of your test (be sure that it doesn't conflict with the name
   *    of any test already in this class).
   *    The variable systemTestEnvironment refers to the global environment for a run of the
   *    system tests, and contains information about the classpath, and directories needed while
   *    running all of the system tests.
   *
   * 2. Set the options for Randoop.
   *
   *    The method that executes Randoop takes the command-line arguments as a RandoopOptions object,
   *    which can be constructed by the line
   *      RandoopOptions options = RandoopOptions.createOptions(testEnvironment);
   *    using the TestEnvironment built in the first step.
   *    This class has methods to explicitly set the test package name and base names:
   *      options.setPackageName("foo.bar");
   *      options.setRegressionBasename("TestClass");
   *      options.setErrorBasename("ErrorTestClass");
   *    And, the input classes should be specified by using the methods
   *      options.addTestClass(testClassName);
   *      options.addClassList(classListFilename);
   *    that correspond to the Randoop arguments.
   *    Other options can be set using the methods
   *      options.setFlag(flagName);
   *      options.setOption(optionName, optionValue);
   *    This object will also set options for output directories and logging, so only options
   *    affecting generation are needed.
   *
   *    Input files should be placed in src/systemtest/resources (or src/inputtest/resources if they
   *    relate to classes in the inputTest source set), and can be used in option using the path
   *    prefix resources/systemTest/.
   *
   *
   *  3. Run Randoop and compile generated tests.
   *
   *     This is where things can vary somewhat depending on the condition of the test.
   *
   *     In the majority of cases, we want to check that Randoop generates an expected number of
   *     regression and/or error-revealing tests; that the generated tests compile; and that when run,
   *     regression tests succeed, error tests fail, and that the methods of the classes-under-test
   *     are covered by all tests.  In this case, the test method will make a call like
   *
   *       generateAndTestWithCoverage(
   *         testEnvironment,
   *         options,
   *         expectedRegressionTests,
   *         expectedErrorTests);
   *
   *     where testEnvironment, packageName, regressionBasename, errorBasename, and options are all
   *     defined in steps 1 and 2.
   *     The expected-tests parameters are values of the ExpectedTests enumerated type.
   *     Use the value SOME if there must be at least one test, NONE if there should be no tests,
   *     and DONT_CARE if, well, it doesn't matter how many tests there are.
   *     The generateAndTestWithCoverage() method handles the standard test behavior, checking the standard
   *     assumptions about regression and error tests (given the quantifiers), and dumping output
   *     when the results don't meet expectations.
   *
   *     By default, coverage is checked against all methods returned by Class.getDeclaredMethods()
   *     for an input class. Some tests need to specifically exclude methods that Randoop should not
   *     generate, or need to ignore methods.  These can be indicated by creating a
   *     CoverageChecker object and adding these method names using either the exclude() or ignore()
   *     methods, and then giving the CoverageChecker as the last argument to the alternate version
   *     of generateAndTestWithCoverage(). When excluded methods are given, these methods may not be
   *    covered, and, unless ignored, any method not excluded is expected to be covered.
   *
   *     As a stop-gap, the method
   *       generateAndTest(
   *         testEnvironment,
   *         options,
   *         expectedRegressionTests,
   *         expectedErrorTests);
   *     is used for tests where the coverage is non-deterministic. This is not meant to be a
   *     permanent solution, and new tests should not be written this way.
   *
   *     There are cases where the test may not follow this standard pattern. In that case, the
   *     test should minimally make a call like
   *       RandoopRunStatus randoopRunDesc =
   *           RandoopRunStatus.generateAndCompile(
   *              testEnvironment,
   *              options);
   *     where the arguments are defined in steps 1 and 2.
   *     This call will run Randoop to generate tests and then compile them.  All tests should
   *     minimally confirm that generated tests compile before testing anything else.
   *     Information about the Randoop run is included in the return value, including the output
   *     from the execution.
   */

  /**
   * Test formerly known as randoop1. This test previously did a diff on TestClass0.java with goal
   * file.
   */
  @Test
  public void runCollectionsTest() {

    TestEnvironment testEnvironment =
        systemTestEnvironment.createTestEnvironment("collections-test");

    RandoopOptions options = RandoopOptions.createOptions(testEnvironment);
    options.setPackageName("foo.bar");
    options.setRegressionBasename("TestClass");
    options.addTestClass("java2.util2.TreeSet");
    options.addTestClass("java2.util2.Collections");
    options.setFlag("no-error-revealing-tests");
    options.setOption("inputlimit", "600");
    options.setOption("npe-on-null-input", "EXPECTED");
    options.setFlag("debug_checks");
    options.setOption("observers", "resources/systemTest/randoop1_observers.txt");
    options.setOption("omit-field-list", "resources/systemTest/testclassomitfields.txt");

    CoverageChecker coverageChecker = new CoverageChecker(options);
    coverageChecker.exclude("java2.util2.Collections.get(java2.util2.ListIterator, int)");
    coverageChecker.exclude(
        "java2.util2.Collections.iteratorBinarySearch(java2.util2.List, java.lang.Object)");
    coverageChecker.exclude(
        "java2.util2.Collections.iteratorBinarySearch(java2.util2.List, java.lang.Object, java2.util2.Comparator)");
    coverageChecker.exclude("java2.util2.Collections.rotate2(java2.util2.List, int)");
    coverageChecker.exclude("java2.util2.Collections.swap(java.lang.Object[], int, int)");
    coverageChecker.exclude("java2.util2.Collections.swap(java2.util2.List, int, int)");
    coverageChecker.exclude(
        "java2.util2.Collections.synchronizedCollection(java2.util2.Collection, java.lang.Object)");
    coverageChecker.exclude(
        "java2.util2.Collections.synchronizedList(java2.util2.List, java.lang.Object)");
    coverageChecker.exclude(
        "java2.util2.Collections.synchronizedSet(java2.util2.Set, java.lang.Object)");
    coverageChecker.exclude("java2.util2.Collections.synchronizedSortedMap(java2.util2.SortedMap)");
    coverageChecker.exclude("java2.util2.Collections.unmodifiableSortedMap(java2.util2.SortedMap)");
    coverageChecker.exclude("java2.util2.TreeSet.readObject(java.io.ObjectInputStream)");
    coverageChecker.exclude("java2.util2.TreeSet.subSet(java.lang.Object, java.lang.Object)");
    coverageChecker.exclude("java2.util2.TreeSet.tailSet(java.lang.Object)");
    coverageChecker.exclude("java2.util2.TreeSet.writeObject(java.io.ObjectOutputStream)");

    ExpectedTests expectedRegressionTests = ExpectedTests.SOME;
    ExpectedTests expectedErrorTests = ExpectedTests.NONE;

    generateAndTestWithCoverage(
        testEnvironment, options, expectedRegressionTests, expectedErrorTests, coverageChecker);
  }

  /** Test formerly known as randoop2. Previously did a diff on generated test. */
  @Test
  public void runNaiveCollectionsTest() {

    TestEnvironment testEnvironment =
        systemTestEnvironment.createTestEnvironment("naive-collections-test");
    RandoopOptions options = RandoopOptions.createOptions(testEnvironment);
    options.setPackageName("foo.bar");
    options.setRegressionBasename("NaiveRegression");
    options.setErrorBasename("NaiveError");
    options.setOption("inputlimit", "700");
    options.addTestClass("java2.util2.TreeSet");
    options.addTestClass("java2.util2.ArrayList");
    options.addTestClass("java2.util2.LinkedList");
    options.addTestClass("java2.util2.Collections");
    options.setOption("omit-field-list", "resources/systemTest/naiveomitfields.txt");

    CoverageChecker coverageChecker = new CoverageChecker(options);
    coverageChecker.exclude("java2.util2.ArrayList.readObject(java.io.ObjectInputStream)");
    coverageChecker.exclude("java2.util2.ArrayList.remove(int)");
    coverageChecker.exclude("java2.util2.ArrayList.removeRange(int, int)");
    coverageChecker.exclude("java2.util2.ArrayList.writeObject(java.io.ObjectOutputStream)");
    coverageChecker.exclude("java2.util2.Collections.eq(java.lang.Object, java.lang.Object)");
    coverageChecker.exclude("java2.util2.Collections.get(java2.util2.ListIterator, int)");
    coverageChecker.exclude(
        "java2.util2.Collections.iteratorBinarySearch(java2.util2.List, java.lang.Object)");
    coverageChecker.exclude(
        "java2.util2.Collections.iteratorBinarySearch(java2.util2.List, java.lang.Object, java2.util2.Comparator)");
    coverageChecker.exclude("java2.util2.Collections.rotate2(java2.util2.List, int)");
    coverageChecker.exclude("java2.util2.Collections.swap(java.lang.Object[], int, int)");
    coverageChecker.exclude("java2.util2.Collections.swap(java2.util2.List, int, int)");
    coverageChecker.exclude(
        "java2.util2.Collections.synchronizedCollection(java2.util2.Collection, java.lang.Object)");
    coverageChecker.exclude(
        "java2.util2.Collections.synchronizedList(java2.util2.List, java.lang.Object)");
    coverageChecker.exclude(
        "java2.util2.Collections.synchronizedSet(java2.util2.Set, java.lang.Object)");
    coverageChecker.exclude("java2.util2.Collections.synchronizedSortedMap(java2.util2.SortedMap)");
    coverageChecker.exclude("java2.util2.Collections.unmodifiableSortedMap(java2.util2.SortedMap)");
    coverageChecker.exclude("java2.util2.LinkedList.add(int, java.lang.Object)");
    coverageChecker.exclude("java2.util2.LinkedList.readObject(java.io.ObjectInputStream)");
    coverageChecker.exclude("java2.util2.LinkedList.remove(int)");
    coverageChecker.exclude("java2.util2.LinkedList.writeObject(java.io.ObjectOutputStream)");
    coverageChecker.exclude("java2.util2.TreeSet.first()");
    coverageChecker.exclude("java2.util2.TreeSet.last()");
    coverageChecker.exclude("java2.util2.TreeSet.readObject(java.io.ObjectInputStream)");
    coverageChecker.exclude("java2.util2.TreeSet.subSet(java.lang.Object, java.lang.Object)");
    coverageChecker.exclude("java2.util2.TreeSet.tailSet(java.lang.Object)");
    coverageChecker.exclude("java2.util2.TreeSet.writeObject(java.io.ObjectOutputStream)");

    //these are consistently not being covered on Travis for JDK 8;
    // annoying but not clear how Randoop's fault
    coverageChecker.ignore("java2.util2.ArrayList.add(int, java.lang.Object)");
    coverageChecker.ignore("java2.util2.LinkedList.addLast(java.lang.Object)");
    coverageChecker.ignore("java2.util2.Collections.unmodifiableList(java2.util2.List)");
    coverageChecker.ignore("java2.util2.LinkedList.get(int)");

    ExpectedTests expectedRegressionTests = ExpectedTests.SOME;
    ExpectedTests expectedErrorTests = ExpectedTests.DONT_CARE;

    generateAndTestWithCoverage(
        testEnvironment, options, expectedRegressionTests, expectedErrorTests, coverageChecker);
  }

  /**
   * Test formerly known as randoop3. Previously this test did nothing beyond generating the tests.
   */
  @Test
  public void runJDKTest() {

    TestEnvironment testEnvironment = systemTestEnvironment.createTestEnvironment("jdk-test");
    RandoopOptions options = RandoopOptions.createOptions(testEnvironment);
    options.setPackageName("jdktests");
    options.setRegressionBasename("JDK_Tests_regression");
    options.setErrorBasename("JDK_Tests_error");

    options.setOption("inputlimit", "1000");
    options.setOption("null-ratio", "0.3");
    options.setOption("alias-ratio", "0.3");
    options.setFlag("small-tests");
    options.setFlag("clear=100");
    options.addClassList("resources/systemTest/jdk_classlist.txt");

    // omit methods that use Random
    options.setOption(
        "omitmethods", "java2\\.util2\\.Collections\\.shuffle\\(java2\\.util2\\.List\\)");

    ExpectedTests expectedRegressionTests = ExpectedTests.SOME;
    ExpectedTests expectedErrorTests = ExpectedTests.DONT_CARE;

    generateAndTest(testEnvironment, options, expectedRegressionTests, expectedErrorTests);
  }

  /**
   * Test formerly known as randoop-contracts. Takes a long time. Evidence from running <tt>time
   * make randoop-contracts</tt> with previous Makefile. Reports: <tt>
   *
   * <pre>
   *  real	0m15.976s
   *  user	0m17.902s
   *  sys	0m9.814s
   * </pre>
   *
   * </tt>
   */
  @Test
  public void runContractsTest() {

    TestEnvironment testEnvironment =
        systemTestEnvironment.createTestEnvironment("contracts-test"); // temp directory
    RandoopOptions options = RandoopOptions.createOptions(testEnvironment);
    options.setErrorBasename("BuggyTest");

    options.setFlag("no-regression-tests");
    options.setOption("inputlimit", "1000");
    options.addClassList("resources/systemTest/buggyclasses.txt");

    ExpectedTests expectedRegressionTests = ExpectedTests.NONE;
    ExpectedTests expectedErrorTests = ExpectedTests.SOME;

    CoverageChecker coverageChecker = new CoverageChecker(options);
    coverageChecker.ignore("examples.Buggy.hashCode()");
    coverageChecker.ignore("examples.Buggy.toString()");
    /* don't care about hashCode for compareTo input classes */
    coverageChecker.ignore("examples.Buggy.BuggyCompareToAntiSymmetric.hashCode()");
    coverageChecker.ignore("examples.Buggy.BuggyCompareToEquals.hashCode()");
    coverageChecker.ignore("examples.Buggy.BuggyCompareToTransitive.hashCode()");
    coverageChecker.ignore("examples.Buggy.BuggyCompareToReflexive.hashCode()");
    coverageChecker.ignore("examples.Buggy.BuggyCompareToSubs.hashCode()");
    coverageChecker.ignore("examples.Buggy.BuggyEqualsTransitive.hashCode()");

    coverageChecker.ignore("examples.Buggy.StackOverflowError()");

    /* these should be covered, but are in failing assertions and wont show up in JaCoCo results */
    coverageChecker.exclude(
        "examples.Buggy.BuggyCompareToAntiSymmetric.compareTo(java.lang.Object)");
    coverageChecker.exclude("examples.Buggy.BuggyCompareToEquals.compareTo(java.lang.Object)");
    coverageChecker.exclude("examples.Buggy.BuggyCompareToEquals.equals(java.lang.Object)");
    coverageChecker.exclude("examples.Buggy.BuggyCompareToReflexive.compareTo(java.lang.Object)");
    coverageChecker.exclude("examples.Buggy.BuggyCompareToReflexive.equals(java.lang.Object)");
    coverageChecker.exclude("examples.Buggy.BuggyCompareToSubs.compareTo(java.lang.Object)");
    coverageChecker.exclude("examples.Buggy.BuggyCompareToTransitive.compareTo(java.lang.Object)");

    generateAndTestWithCoverage(
        testEnvironment, options, expectedRegressionTests, expectedErrorTests, coverageChecker);
  }

  /** Test formerly known as randoop-checkrep. */
  @Test
  public void runCheckRepTest() {

    TestEnvironment testEnvironment =
        systemTestEnvironment.createTestEnvironment("checkrep-test"); // temp directory
    RandoopOptions options = RandoopOptions.createOptions(testEnvironment);
    options.setErrorBasename("CheckRepTest");

    options.setFlag("no-regression-tests");
    options.setOption("timelimit", "2");
    options.addTestClass("examples.CheckRep1");
    options.addTestClass("examples.CheckRep2");

    ExpectedTests expectedRegressionTests = ExpectedTests.NONE;
    ExpectedTests expectedErrorTests = ExpectedTests.SOME;
    generateAndTestWithCoverage(
        testEnvironment, options, expectedRegressionTests, expectedErrorTests);
  }

  /**
   * Test formerly known as randoop-literals. Previously did a diff on generated test file and goal.
   */
  @Test
  public void runLiteralsTest() {

    TestEnvironment testEnvironment =
        systemTestEnvironment.createTestEnvironment("literals-test"); // temp directory
    RandoopOptions options = RandoopOptions.createOptions(testEnvironment);
    options.setPackageName("");
    options.setRegressionBasename("LiteralsReg");
    options.setErrorBasename("LiteralsErr");

    options.setOption("inputlimit", "1000");
    options.addTestClass("randoop.literals.A");
    options.addTestClass("randoop.literals.A2");
    options.addTestClass("randoop.literals.B");
    options.setOption("literals-level", "CLASS");
    options.setOption("literals-file", "resources/systemTest/literalsfile.txt");

    ExpectedTests expectedRegressionTests = ExpectedTests.SOME;
    ExpectedTests expectedErrorTests = ExpectedTests.NONE;
    generateAndTestWithCoverage(
        testEnvironment, options, expectedRegressionTests, expectedErrorTests);
  }

  /**
   * Test formerly known as randoop-long-string. Previously performed a diff on generated test and
   * goal file.
   */
  @Test
  public void runLongStringTest() {
    TestEnvironment testEnvironment =
        systemTestEnvironment.createTestEnvironment("longstring-test"); // temp directory
    RandoopOptions options = RandoopOptions.createOptions(testEnvironment);
    options.setPackageName("");
    options.setRegressionBasename("LongString");
    options.setErrorBasename("");

    options.setOption("timelimit", "1");
    options.addTestClass("randoop.test.LongString");

    ExpectedTests expectedRegressionTests = ExpectedTests.SOME;
    ExpectedTests expectedErrorTests = ExpectedTests.NONE;
    generateAndTestWithCoverage(
        testEnvironment, options, expectedRegressionTests, expectedErrorTests);
  }

  /** Test formerly known as randoop-visibility. */
  @Test
  public void runVisibilityTest() {
    TestEnvironment testEnvironment =
        systemTestEnvironment.createTestEnvironment("visibility-test"); // temp directory
    RandoopOptions options = RandoopOptions.createOptions(testEnvironment);
    options.setPackageName("");
    options.setRegressionBasename("VisibilityTest");
    options.setErrorBasename("");

    options.setOption("timelimit", "2");
    options.addTestClass("examples.Visibility");

    ExpectedTests expectedRegressionTests = ExpectedTests.SOME;
    ExpectedTests expectedErrorTests = ExpectedTests.NONE;

    CoverageChecker coverageChecker = new CoverageChecker(options);
    coverageChecker.exclude("examples.Visibility.getNonVisible()");
    coverageChecker.exclude("examples.Visibility.takesNonVisible(examples.NonVisible)");

    generateAndTestWithCoverage(
        testEnvironment, options, expectedRegressionTests, expectedErrorTests, coverageChecker);
  }

  /**
   * Test formerly known as randoop-no-output. Runs with <tt>--noprogressdisplay</tt> and so should
   * have no output.
   */
  @Test
  public void runNoOutputTest() {
    TestEnvironment testEnvironment =
        systemTestEnvironment.createTestEnvironment("no-output-test"); // temp directory
    RandoopOptions options = RandoopOptions.createOptions(testEnvironment);
    options.setPackageName("");
    options.setRegressionBasename("NoOutputTest");
    options.setErrorBasename("");

    options.setOption("timelimit", "1");
    options.addTestClass("java.util.LinkedList");
    options.setFlag("noprogressdisplay");

    RandoopRunStatus randoopRunDesc =
        RandoopRunStatus.generateAndCompile(testEnvironment, options, false);

    assertThat(
        "There should be no output",
        randoopRunDesc.processStatus.outputLines.size(),
        is(equalTo(0)));
  }

  @Test
  public void runInnerClassTest() {
    TestEnvironment testEnvironment =
        systemTestEnvironment.createTestEnvironment("inner-class-test");
    RandoopOptions options = RandoopOptions.createOptions(testEnvironment);
    options.setPackageName("");
    options.setRegressionBasename("InnerClassRegression");
    options.setErrorBasename("InnerClassError");
    options.addTestClass("randoop.test.ClassWithInnerClass");
    options.addTestClass("randoop.test.ClassWithInnerClass$A");
    options.setOption("inputlimit", "20");
    options.setFlag("silently-ignore-bad-class-names");
    options.setOption("unchecked-exception", "ERROR");
    options.setOption("npe-on-null-input", "ERROR");
    options.setOption("npe-on-non-null-input", "ERROR");

    ExpectedTests expectedRegressionTests = ExpectedTests.SOME;
    ExpectedTests expectedErrorTests = ExpectedTests.SOME;
    generateAndTestWithCoverage(
        testEnvironment, options, expectedRegressionTests, expectedErrorTests);
  }

  @Test
  public void runParameterizedTypeTest() {
    TestEnvironment testEnvironment =
        systemTestEnvironment.createTestEnvironment("parameterized-type");
    RandoopOptions options = RandoopOptions.createOptions(testEnvironment);
    options.setPackageName("");
    options.setRegressionBasename("ParamTypeReg");
    options.setErrorBasename("ParamTypeErr");
    options.addTestClass("muse.SortContainer");
    options.setOption("outputlimit", "100");
    options.setOption("timelimit", "300");
    options.setFlag("forbid-null");
    options.setOption("null-ratio", "0");

    ExpectedTests expectedRegressionTests = ExpectedTests.SOME;
    ExpectedTests expectedErrorTests = ExpectedTests.NONE;
    generateAndTestWithCoverage(
        testEnvironment, options, expectedRegressionTests, expectedErrorTests);
  }

  @Test
  public void runRecursiveBoundTest() {
    TestEnvironment testEnvironment =
        systemTestEnvironment.createTestEnvironment("recursive-bound");
    RandoopOptions options = RandoopOptions.createOptions(testEnvironment);
    options.setPackageName("muse");
    options.setRegressionBasename("BoundsReg");
    options.setErrorBasename("BoundsErr");
    options.addTestClass("muse.RecursiveBound");
    options.setOption("outputlimit", "100");
    options.setOption("timelimit", "300");
    options.setFlag("forbid-null");
    options.setOption("null-ratio", "0");

    ExpectedTests expectedRegressionTests = ExpectedTests.SOME;
    ExpectedTests expectedErrorTests = ExpectedTests.NONE;
    generateAndTestWithCoverage(
        testEnvironment, options, expectedRegressionTests, expectedErrorTests);
  }

  /** Simply runs Randoop on a class in the default package to ensure nothing breaks. */
  @Test
  public void runDefaultPackageTest() {
    TestEnvironment testEnvironment =
        systemTestEnvironment.createTestEnvironment("default-package");
    RandoopOptions options = RandoopOptions.createOptions(testEnvironment);
    options.setPackageName("");
    options.setRegressionBasename("DefaultPackageReg");
    options.setErrorBasename("DefaultPackageErr");
    options.addTestClass("ClassInDefaultPackage");
    options.setOption("inputlimit", "20");

    ExpectedTests expectedRegressionTests = ExpectedTests.SOME;
    ExpectedTests expectedErrorTests = ExpectedTests.NONE;
    generateAndTestWithCoverage(
        testEnvironment, options, expectedRegressionTests, expectedErrorTests);
  }

  /** Tests that Randoop deals properly with exceptions */
  @Test
  public void runExceptionTest() {
    TestEnvironment testEnvironment =
        systemTestEnvironment.createTestEnvironment("exception-tests");
    RandoopOptions options = RandoopOptions.createOptions(testEnvironment);
    options.setPackageName("misc");
    options.setRegressionBasename("RegressionTest");
    options.setErrorBasename("ErrorTest");
    options.addTestClass("misc.ThrowsAnonymousException");
    options.setOption("outputlimit", "2");

    ExpectedTests expectedRegressionTests = ExpectedTests.SOME;
    ExpectedTests expectedErrorTests = ExpectedTests.NONE;
    generateAndTestWithCoverage(
        testEnvironment, options, expectedRegressionTests, expectedErrorTests);
  }

  /**
   * Test collection generation.
   *
   * <p>Uses collectiongen package in testInput. Expect that generated test will cover all methods
   * of collectiongen.InputClass as long as method input type is a test class. This will include the
   * enum Day and the class AnInputClass, but exclude the enum Season and the class ANonInputClass.
   *
   * <p>Note: if this test is failing coverage for a generic method (the message says a parameter is
   * Object), make sure that there are no overloads of the generic method with more specific
   * arguments in InputClass. If there are, method resolution rules may lead to a call that Randoop
   * thinks is to the generic method turning into a call to a more specific method, leading to
   * coverage issues.
   */
  @Test
  public void runCollectionGenerationTest() {
    TestEnvironment testEnvironment = systemTestEnvironment.createTestEnvironment("coll-gen-tests");
    RandoopOptions options = RandoopOptions.createOptions(testEnvironment);
    options.setPackageName("gen");
    options.setRegressionBasename("GenRegressionTest");
    options.setErrorBasename("GenErrorTest");
    options.addTestClass("collectiongen.InputClass");
    options.addTestClass("collectiongen.Day");
    options.addTestClass("collectiongen.AnInputClass");
    options.setFlag("small-tests");
    options.setOption("inputlimit", "500");
    options.setOption("omitmethods", "hashCode\\(\\)");

    CoverageChecker coverageChecker = new CoverageChecker(options);
    coverageChecker.exclude("collectiongen.Day.valueOf(java.lang.String)");
    coverageChecker.ignore("collectiongen.AnInputClass.hashCode()");
    ExpectedTests expectedRegressionTests = ExpectedTests.SOME;
    ExpectedTests expectedErrorTests = ExpectedTests.NONE;
    generateAndTestWithCoverage(
        testEnvironment, options, expectedRegressionTests, expectedErrorTests, coverageChecker);
  }

  /**
   * Test for Enum value assertion generation.
   *
   * <p>Uses examples.Option class in testInput. Only actually tests whether methods are called.
   *
   * <p>Need to scrape generated source file for Enum constant values.
   */
  @Test
  public void runEnumAssertionTest() {
    TestEnvironment testEnvironment =
        systemTestEnvironment.createTestEnvironment("enum-assertions");
    RandoopOptions options = RandoopOptions.createOptions(testEnvironment);
    options.setPackageName("check");
    options.setRegressionBasename("EnumCheckRegression");
    options.setErrorBasename("EnumCheckError");
    options.addTestClass("examples.Option");
    options.setFlag("small-tests");
    options.setOption("inputlimit", "20");

    ExpectedTests expectedRegressionTests = ExpectedTests.SOME;
    ExpectedTests expectedErrorTests = ExpectedTests.NONE;
    generateAndTestWithCoverage(
        testEnvironment, options, expectedRegressionTests, expectedErrorTests);
  }

  /** Test what happens when have empty input class names. */
  @Test
  public void runEmptyInputNamesTest() {
    TestEnvironment testEnvironment = systemTestEnvironment.createTestEnvironment("empty-names");
    RandoopOptions options = RandoopOptions.createOptions(testEnvironment);
    options.addClassList("resources/systemTest/emptyclasslist.txt");

    RandoopRunStatus result = generateAndCompile(testEnvironment, options, true);

    Iterator<String> it = result.processStatus.outputLines.iterator();
    String line = "";
    while (!line.contains("No classes to test") && it.hasNext()) {
      line = it.next();
    }
    assertTrue("should fail to find class names in file", line.contains("No classes to test"));
  }

  /**
   * Test for flaky NaN: the value Double.NaN and the computed NaN value are distinct. This means
   * that the same computation over each can have different outcomes, but both are printed as
   * Double.NaN so when run may have a different result from test during generation.
   */
  @Test
  public void runFlakyNaNTest() {
    TestEnvironment testEnvironment = systemTestEnvironment.createTestEnvironment("flaky-nan");
    RandoopOptions options = RandoopOptions.createOptions(testEnvironment);
    options.addTestClass("examples.NaNBadness");
    options.setRegressionBasename("NaNRegression");
    options.setErrorBasename("NaNError");
    options.setOption("inputlimit", "200");

    ExpectedTests expectedRegressionTests = ExpectedTests.SOME;
    ExpectedTests expectedErrorTests = ExpectedTests.NONE;
    generateAndTestWithCoverage(
        testEnvironment, options, expectedRegressionTests, expectedErrorTests);
  }

  /** Test for inserted test fixtures. */
  @Test
  public void runFixtureTest() {
    TestEnvironment testEnvironment = systemTestEnvironment.createTestEnvironment("fixtures");
    RandoopOptions options = RandoopOptions.createOptions(testEnvironment);
    options.addTestClass("examples.Dummy");
    options.setRegressionBasename("FixtureRegression");
    options.setOption("junit-before-all", "resources/systemTest/beforeallcode.txt");
    options.setOption("junit-after-all", "resources/systemTest/afterallcode.txt");
    options.setOption("junit-before-each", "resources/systemTest/beforeeachcode.txt");
    options.setOption("junit-after-each", "resources/systemTest/aftereachcode.txt");
    options.setOption("inputlimit", "200");
    options.setFlag("no-error-revealing-tests");

    RandoopRunStatus runStatus = generateAndCompile(testEnvironment, options, false);
    String packageName = options.getPackageName();
    TestRunStatus regressionRunDesc =
        runRegressionTests(testEnvironment, options, ExpectedTests.SOME, runStatus, packageName);

    int beforeAllCount = 0;
    int beforeEachCount = 0;
    int afterAllCount = 0;
    int afterEachCount = 0;
    for (String line : regressionRunDesc.processStatus.outputLines) {
      if (line.contains("Before All")) {
        beforeAllCount++;
      }
      if (line.contains("Before Each")) {
        beforeEachCount++;
      }
      if (line.contains("After All")) {
        afterAllCount++;
      }
      if (line.contains("After Each")) {
        afterEachCount++;
      }
    }

    assertThat("should only have one BeforeAll", beforeAllCount, is(equalTo(1)));
    assertThat("should have one AfterAll", afterAllCount, is(equalTo(1)));
    assertThat(
        "should have one BeforeEach for each test",
        beforeEachCount,
        is(equalTo(regressionRunDesc.testsRun)));
    assertThat(
        "should have one AfterEach for each test",
        afterEachCount,
        is(equalTo(regressionRunDesc.testsRun)));
  }

<<<<<<< HEAD
  /**
   * Runs the FixtureTest except with a driver instead of a JUnit test suite.
   * TODO: note that this fails with DigDog's JUnitFileWriter fix for methods that are too large
   */
  /*
=======
  /** Runs the FixtureTest except with a driver instead of a JUnit test suite. */
>>>>>>> 75b5ee65
  @Test
  public void runFixtureDriverTest() {
    TestEnvironment testEnvironment = systemTestEnvironment.createTestEnvironment("fixture-driver");
    RandoopOptions options = RandoopOptions.createOptions(testEnvironment);
    options.addTestClass("examples.Dummy");
    options.setRegressionBasename("FixtureRegression");
    options.setOption("junit-before-all", "resources/systemTest/beforeallcode.txt");
    options.setOption("junit-after-all", "resources/systemTest/afterallcode.txt");
    options.setOption("junit-before-each", "resources/systemTest/beforeeachcode.txt");
    options.setOption("junit-after-each", "resources/systemTest/aftereachcode.txt");
    options.setOption("inputlimit", "200");
    options.setFlag("no-error-revealing-tests");
    options.unsetFlag("junit-reflection-allowed");

    RandoopRunStatus runStatus = generateAndCompile(testEnvironment, options, false);
    String driverName = options.getRegressionBasename() + "Driver";
    List<String> command = new ArrayList<>();
    command.add("java");
    command.add("-ea");
    command.add("-classpath");
    command.add(testEnvironment.testClassPath);
    command.add(driverName);
    ProcessStatus status = ProcessStatus.runCommand(command);

    int beforeAllCount = 0;
    int beforeEachCount = 0;
    int afterAllCount = 0;
    int afterEachCount = 0;
    for (String line : status.outputLines) {
      if (line.contains("Before All")) {
        beforeAllCount++;
      }
      if (line.contains("Before Each")) {
        beforeEachCount++;
      }
      if (line.contains("After All")) {
        afterAllCount++;
      }
      if (line.contains("After Each")) {
        afterEachCount++;
      }
    }

    assertThat("should only have one BeforeAll", beforeAllCount, is(equalTo(1)));
    assertThat("should have one AfterAll", afterAllCount, is(equalTo(1)));
    assertThat(
        "should have one BeforeEach for each test",
        beforeEachCount,
        is(equalTo(runStatus.regressionTestCount)));
    assertThat(
        "should have one AfterEach for each test",
        afterEachCount,
        is(equalTo(runStatus.regressionTestCount)));
  }
  */

  @Test
  public void runToradocuInputTest() {
    TestEnvironment testEnvironment = systemTestEnvironment.createTestEnvironment("toradocu-input");
    RandoopOptions options = RandoopOptions.createOptions(testEnvironment);
    options.addTestClass("net.Connection");
    options.setOption("toradocu-conditions", "resources/systemTest/ConnectionConditions.json");
    options.setErrorBasename("ConditionError");
    options.setRegressionBasename("ConditionRegression");
    options.setOption("timelimit", "30");
    options.setOption("outputlimit", "200");

    //TODO should check for invalid test count
    generateAndTestWithCoverage(
        testEnvironment, options, ExpectedTests.SOME, ExpectedTests.DONT_CARE);
  }

  @Test
  public void runInheritedToradocuTest() {
    TestEnvironment testEnvironment =
        systemTestEnvironment.createTestEnvironment("toradocu-inherited");
    RandoopOptions options = RandoopOptions.createOptions(testEnvironment);
    options.addTestClass("pkg.SubClass");
    options.setOption("toradocu-conditions", "resources/systemTest/SubClassConditions.json");
    options.setErrorBasename("ConditionError");
    options.setRegressionBasename("ConditionRegression");
    options.setOption("timelimit", "30");
    options.setOption("outputlimit", "200");

    generateAndTestWithCoverage(
        testEnvironment, options, ExpectedTests.SOME, ExpectedTests.DONT_CARE);
  }

  /**
   * recreate problem with tests over Google Guava where value from private enum returned by public
   * method and value used in {@link randoop.test.ObjectCheck} surfaces in test code, creating
   * uncompilable code.
   */
  @Test
  public void runPrivateEnumTest() {
    TestEnvironment testEnvironment = systemTestEnvironment.createTestEnvironment("private-enum");
    RandoopOptions options = RandoopOptions.createOptions(testEnvironment);
    options.addTestClass("generror.Ints");
    options.setErrorBasename("LexError");
    options.setRegressionBasename("LexRegression");
    options.setOption("timelimit", "30");

    generateAndTestWithCoverage(
        testEnvironment, options, ExpectedTests.SOME, ExpectedTests.DONT_CARE);
  }

  // TODO: finish
  @Test
  public void runWeightedSequencesTest() {
    TestEnvironment testEnvironment =
        systemTestEnvironment.createTestEnvironment("digdog-weighted-sequences");

    RandoopOptions options = RandoopOptions.createOptions(testEnvironment);
    options.setPackageName("");
    options.setRegressionBasename("WeightedSequencesReg");
    options.setErrorBasename("WeightedSequencesErr");
    options.setFlag("weighted-sequences");

    setUpAndRunDigDogTests(testEnvironment, options);
  }

  // TODO: finish
  @Test
  public void runWeightedConstantsTest() {
    TestEnvironment testEnvironment =
        systemTestEnvironment.createTestEnvironment("digdog-weighted-constants");

    RandoopOptions options = RandoopOptions.createOptions(testEnvironment);
    options.setPackageName("");
    options.setRegressionBasename("WeightedConstantsReg");
    options.setErrorBasename("WeightedConstantsErr");
    options.setFlag("weighted-constants");

    setUpAndRunDigDogTests(testEnvironment, options);
  }

  // TODO: finish
  @Test
  public void runRandoopOutputSequenceInfo() {
    TestEnvironment testEnvironment =
        systemTestEnvironment.createTestEnvironment("randoop-sequenceInfo");

    RandoopOptions options = RandoopOptions.createOptions(testEnvironment);
    options.setPackageName("");
    options.setRegressionBasename("RandoopSequenceInfoCompareReg");
    options.setErrorBasename("RandoopSequenceInfoCompareErr");
    // TODO: what options do we want here
    //options.setOption("literals-level", "CLASS");
    //options.setOption("literals-file", "CLASSES");
    options.setFlag("output-sequence-info");

    setUpAndRunDigDogTests(testEnvironment, options);
    renameOutputTo("randoop-sequenceInfo.csv");
  }

  // TODO: finish
  @Test
  public void runDigDogOutputSequenceInfo() {
    TestEnvironment testEnvironment =
        systemTestEnvironment.createTestEnvironment("digdog-sequenceInfo");

    RandoopOptions options = RandoopOptions.createOptions(testEnvironment);
    options.setPackageName("");
    options.setRegressionBasename("DigDogSequenceInfoCompareReg");
    options.setErrorBasename("DigDogSequenceInfoCompareErr");
    options.setOption("literals-level", "CLASS");
    options.setOption("literals-file", "CLASSES");
    options.setFlag("weighted-sequences");
    options.setFlag("weighted-constants");
    options.setFlag("output-sequence-info");

    setUpAndRunDigDogTests(testEnvironment, options);
    renameOutputTo("digdog-sequenceInfo.csv");
  }

  /* ------------------------------ utility methods ---------------------------------- */

  /**
   * Runs a standard system test:
   *
   * <ol>
   *   <li>runs Randoop and compiles the generated tests,
   *   <li>checks that the number of generated tests meets the expectation (none or some),
   *   <li>runs any generated tests,
   *   <li>checks that types of tests run as expected.
   * </ol>
   *
   * @param environment the working environment
   * @param options the Randoop command-line arguments
   * @param expectedRegression the minimum expected number of regression tests
   * @param expectedError the minimum expected number of error tests
   */
  private void generateAndTestWithCoverage(
      TestEnvironment environment,
      RandoopOptions options,
      ExpectedTests expectedRegression,
      ExpectedTests expectedError,
      CoverageChecker coverageChecker) {

    RandoopRunStatus runStatus = generateAndCompile(environment, options, false);

    String packageName = options.getPackageName();

    TestRunStatus regressionRunDesc =
        runRegressionTests(environment, options, expectedRegression, runStatus, packageName);

    TestRunStatus errorRunDesc =
        runErrorTests(environment, options, expectedError, runStatus, packageName);

    coverageChecker.checkCoverage(regressionRunDesc, errorRunDesc);
  }

  /**
   * Performs a standard test of Randoop including a check of coverage that assumes all declared
   * methods of the classes under test should be covered.
   *
   * @param environment the working environment of the test
   * @param options the Randoop options
   * @param expectedRegression the minimum expected number of regression tests
   * @param expectedError the minimum expected error tests
   */
  private void generateAndTestWithCoverage(
      TestEnvironment environment,
      RandoopOptions options,
      ExpectedTests expectedRegression,
      ExpectedTests expectedError) {
    generateAndTestWithCoverage(
        environment, options, expectedRegression, expectedError, new CoverageChecker(options));
  }

  /**
   * Performs the standard test except does not check coverage. This method is used (presumably)
   * temporarily by some tests where the coverage is non-deterministic, and should eventually not be
   * needed.
   *
   * @see #runJDKTest()
   * @see #runCollectionsTest()
   * @see #runNaiveCollectionsTest()
   * @param environment the working environment for the test
   * @param options the Randoop options for the test
   * @param expectedRegression the quantifier for generated regression tests
   * @param expectedError the quantifier for generated error tests
   */
  private void generateAndTest(
      TestEnvironment environment,
      RandoopOptions options,
      ExpectedTests expectedRegression,
      ExpectedTests expectedError) {
    RandoopRunStatus runStatus = generateAndCompile(environment, options);

    String packageName = options.getPackageName();

    // the result of running the tests is not used
    runRegressionTests(environment, options, expectedRegression, runStatus, packageName);

    // the result of running the tests is not used
    runErrorTests(environment, options, expectedError, runStatus, packageName);
  }

  /**
   * Checks that the expected number of error-revealing tests have been generated, and if any are
   * expected runs them, captures and returns the result.
   *
   * @param environment the working environment for the test
   * @param options the Randoop options
   * @param expectedError the quantifier for the expected number of error tests
   * @param runStatus the status of the Randoop run
   * @param packageName the package name for generated tests
   * @return the {@link TestRunStatus} for running the error tests, may be null
   */
  private TestRunStatus runErrorTests(
      TestEnvironment environment,
      RandoopOptions options,
      ExpectedTests expectedError,
      RandoopRunStatus runStatus,
      String packageName) {
    TestRunStatus errorRunDesc = null;
    switch (expectedError) {
      case SOME:
        assertThat("...has error tests", runStatus.errorTestCount, is(greaterThan(0)));
        String errorBasename = options.getErrorBasename();
        try {
          errorRunDesc = TestRunStatus.runTests(environment, packageName, errorBasename);
        } catch (IOException e) {
          fail("Exception collecting coverage from error tests: " + e.getMessage());
        }
        assert errorRunDesc.processStatus.exitStatus != 0 : "JUnit should exit with error";
        if (errorRunDesc.testsFail != errorRunDesc.testsRun) {
          for (String line : errorRunDesc.processStatus.outputLines) {
            System.err.println(line);
          }
          fail("all error tests should fail, but " + errorRunDesc.testsSucceed + " passed");
        }
        break;
      case NONE:
        assertThat("...has no error tests", runStatus.errorTestCount, is(equalTo(0)));
        break;
      case DONT_CARE:
        break;
    }
    return errorRunDesc;
  }

  /**
   * Checks that the expected number of regression tests have been generated, and if so runs them,
   * captures and returns the results.
   *
   * @param environment the working environment of the test
   * @param options the Randoop options
   * @param expectedRegression the quantifier for expected regression tests
   * @param runStatus the Randoop run status
   * @param packageName the package name for generated tests
   * @return the {@link TestRunStatus} for the execution of the regression tests, null if there are
   *     none
   */
  private TestRunStatus runRegressionTests(
      TestEnvironment environment,
      RandoopOptions options,
      ExpectedTests expectedRegression,
      RandoopRunStatus runStatus,
      String packageName) {
    TestRunStatus regressionRunDesc = null;
    switch (expectedRegression) {
      case SOME:
        assertThat("...has regression tests", runStatus.regressionTestCount, is(greaterThan(0)));
        String regressionBasename = options.getRegressionBasename();
        try {
          regressionRunDesc = TestRunStatus.runTests(environment, packageName, regressionBasename);
        } catch (IOException e) {
          fail("Exception collecting coverage from regression tests: " + e.getMessage());
        }
        if (regressionRunDesc.processStatus.exitStatus != 0) {
          for (String line : regressionRunDesc.processStatus.outputLines) {
            System.err.println(line);
          }
          fail("JUnit should exit properly");
        }
        if (regressionRunDesc.testsSucceed != regressionRunDesc.testsRun) {
          for (String line : regressionRunDesc.processStatus.outputLines) {
            System.err.println(line);
          }
          fail("all regression tests should pass, but " + regressionRunDesc.testsFail + " failed");
        }
        break;
      case NONE:
        assertThat("...has no regression tests", runStatus.regressionTestCount, is(equalTo(0)));
        break;
      case DONT_CARE:
        break;
    }
    return regressionRunDesc;
  }

  /**
   * Runs Randoop using the given test environment and options, printing captured output to standard
   * output. Failure of Randoop may be allowed by passing true for {@code allowRandoopFailure},
   * otherwise, the test will fail.
   *
   * @param environment the working environment for the test
   * @param options the Randoop options
   * @param allowRandoopFailure flag whether to allow Randoop failure
   * @return the captured {@link RandoopRunStatus} from running Randoop
   */
  private RandoopRunStatus generateAndCompile(
      TestEnvironment environment, RandoopOptions options, boolean allowRandoopFailure) {
    RandoopRunStatus runStatus =
        RandoopRunStatus.generateAndCompile(environment, options, allowRandoopFailure);

    System.out.println("Randoop:");
    boolean prevLineIsBlank = false;
    for (String line : runStatus.processStatus.outputLines) {
      if ((line.isEmpty() && !prevLineIsBlank)
          || (!line.isEmpty() && !line.startsWith("Progress update:"))) {
        System.out.println(line);
      }
      prevLineIsBlank = line.isEmpty();
    }
    return runStatus;
  }

  /**
   * Runs Randoop given the test environment and options, printing captured output to standard
   * output.
   *
   * @param environment the working environment for the test
   * @param options the Randoop options
   * @return the captured {@link RandoopRunStatus} from running Randoop
   */
  private RandoopRunStatus generateAndCompile(TestEnvironment environment, RandoopOptions options) {
    return generateAndCompile(environment, options, false);
  }

  /**
   * Use this to rename "sequenceInfo.csv" from the --output-sequence-info flag DigDog formatted csv output, since the
   * related tests write to the same directory.  Would not be an issue in normal conditions, as "sequenceInfo.csv" will
   * always be overwritten.
   * @param newFileName the name which "sequenceInfo.csv" will be renamed to
   */
  private void renameOutputTo(String newFileName) {

    File tempDir = new File("sequenceInfo.csv");
    File result = new File(newFileName);
    boolean renamed = tempDir.renameTo(result);
    if (!renamed) {
      fail("couldn't rename file");
    }
  }

  private void setUpAndRunDigDogTests(TestEnvironment testEnvironment, RandoopOptions options) {
    options.setOption("timelimit", "30");
    options.setOption("null-ratio", "0.3");
    options.setOption("alias-ratio", "0.3");
    options.setFlag("clear=100");
    options.addClassList("resources/systemTest/jdk_classlist.txt");

    // omit methods that use Random
    options.setOption(
        "omitmethods", "java2\\.util2\\.Collections\\.shuffle\\(java2\\.util2\\.List\\)");

    ExpectedTests expectedRegressionTests = ExpectedTests.SOME;
    ExpectedTests expectedErrorTests = ExpectedTests.DONT_CARE;

    // TODO: maybe just generate and compile
    //generateAndCompile(testEnvironment, options);

    generateAndTest(testEnvironment, options, expectedRegressionTests, expectedErrorTests);

    /*
    ExpectedTests expectedRegressionTests = ExpectedTests.SOME;
    ExpectedTests expectedErrorTests = ExpectedTests.NONE;

    generateAndTestWithCoverage(
        testEnvironment, options, expectedRegressionTests, expectedErrorTests);
    */
  }
}<|MERGE_RESOLUTION|>--- conflicted
+++ resolved
@@ -1,30 +1,17 @@
 package randoop.main;
 
-<<<<<<< HEAD
-import org.junit.Assert;
-import org.junit.BeforeClass;
-import org.junit.FixMethodOrder;
-import org.junit.Test;
-import org.junit.runners.MethodSorters;
-import randoop.util.Log;
-=======
 import static org.hamcrest.CoreMatchers.equalTo;
 import static org.hamcrest.CoreMatchers.is;
 import static org.hamcrest.Matchers.greaterThan;
 import static org.junit.Assert.assertThat;
 import static org.junit.Assert.assertTrue;
 import static org.junit.Assert.fail;
->>>>>>> 75b5ee65
 
 import java.io.File;
-import java.io.FileNotFoundException;
 import java.io.IOException;
-import java.io.PrintStream;
 import java.nio.file.Path;
 import java.nio.file.Paths;
-import java.util.ArrayList;
 import java.util.Iterator;
-import java.util.List;
 import org.junit.BeforeClass;
 import org.junit.FixMethodOrder;
 import org.junit.Test;
@@ -746,15 +733,11 @@
         is(equalTo(regressionRunDesc.testsRun)));
   }
 
-<<<<<<< HEAD
-  /**
-   * Runs the FixtureTest except with a driver instead of a JUnit test suite.
-   * TODO: note that this fails with DigDog's JUnitFileWriter fix for methods that are too large
+  /**
+   * Runs the FixtureTest except with a driver instead of a JUnit test suite. TODO: note that this
+   * fails with DigDog's JUnitFileWriter fix for methods that are too large
    */
   /*
-=======
-  /** Runs the FixtureTest except with a driver instead of a JUnit test suite. */
->>>>>>> 75b5ee65
   @Test
   public void runFixtureDriverTest() {
     TestEnvironment testEnvironment = systemTestEnvironment.createTestEnvironment("fixture-driver");
@@ -1148,9 +1131,10 @@
   }
 
   /**
-   * Use this to rename "sequenceInfo.csv" from the --output-sequence-info flag DigDog formatted csv output, since the
-   * related tests write to the same directory.  Would not be an issue in normal conditions, as "sequenceInfo.csv" will
-   * always be overwritten.
+   * Use this to rename "sequenceInfo.csv" from the --output-sequence-info flag DigDog formatted csv
+   * output, since the related tests write to the same directory. Would not be an issue in normal
+   * conditions, as "sequenceInfo.csv" will always be overwritten.
+   *
    * @param newFileName the name which "sequenceInfo.csv" will be renamed to
    */
   private void renameOutputTo(String newFileName) {
