package randoop.main;

import static org.hamcrest.CoreMatchers.equalTo;
import static org.hamcrest.CoreMatchers.is;
import static org.hamcrest.Matchers.greaterThan;
import static org.junit.Assert.assertThat;
import static org.junit.Assert.assertTrue;
import static org.junit.Assert.fail;

import java.io.IOException;
import java.nio.file.Path;
import java.nio.file.Paths;
import java.util.ArrayList;
import java.util.Iterator;
import java.util.List;
import org.junit.BeforeClass;
import org.junit.FixMethodOrder;
import org.junit.Test;
import org.junit.runners.MethodSorters;

/**
 * A JUnit test class that runs the Randoop system tests. These are tests that were run from within
 * the original Makefile using shell commands. The test methods in this class assume that the
 * current working directory has subdirectories <tt>resources/systemTest</tt> where resources files
 * are located (standard Gradle organization), and <tt>working-directories/</tt> where working files
 * can be written. The Gradle file sets the working directory for the <tt>systemTest</tt> source set
 * to which this class belongs.
 *
 * <p>Each of the test methods
 *
 * <ul>
 *   <li>creates it's own subdirectory,
 *   <li>runs Randoop and saves generated tests to the subdirectory, and
 *   <li>compiles the generated test files.
 * </ul>
 *
 * Most of the methods then run the tests and check that the expected number of failed tests matches
 * the number of error-revealing tests, or that the number of passed tests matches the number of
 * regression tests.
 *
 * <p>The Makefile also checked diffs of generated tests for some of the tests. These methods do not
 * do this check.
 */
@FixMethodOrder(MethodSorters.NAME_ASCENDING)
public class RandoopSystemTest {

  private static SystemTestEnvironment systemTestEnvironment;

  /** Sets up the environment for test execution. */
  @BeforeClass
  public static void setupClass() {
    String classpath = System.getProperty("java.class.path");
    /* the current working directory for this test class */
    Path buildDir = Paths.get("").toAbsolutePath().normalize();
    systemTestEnvironment = SystemTestEnvironment.createSystemTestEnvironment(classpath, buildDir);
  }

  /**
   * Enumerated type to quantify expected test generation:
   *
   * <ul>
   *   <li>{@code SOME} - at least one test is generated,
   *   <li>{@code NONE} - no tests are generated, or
   *   <li>{@code DONT_CARE} - the number of tests does not need to be checked.
   * </ul>
   */
  private enum ExpectedTests {
    SOME,
    NONE,
    DONT_CARE
  }

  /* --------------------------------------- test methods --------------------------------------- */

  /*
   * WRITING TEST METHODS:
   *
   * Methods with the Test annotation will be run normally as JUnit tests.
   * Each method should consist of one system test, and is responsible for setting up the
   * directories for the test, setting the options for Randoop, running Randoop, compiling the
   * generated tests, and then doing whatever checks are required for the test.  The steps each
   * test should follow are:
   *
   * 1. Set up the test environment.
   *
   *    Each test method should create the working environment for running the test with a call like
   *
   *      TestEnvironment testEnvironment = systemTestEnvironment.createTestEnvironment(testName);
   *
   *    where testName is the name of your test (be sure that it doesn't conflict with the name
   *    of any test already in this class).
   *    The variable systemTestEnvironment refers to the global environment for a run of the
   *    system tests, and contains information about the classpath, and directories needed while
   *    running all of the system tests.
   *
   * 2. Set the options for Randoop.
   *
   *    The method that executes Randoop takes the command-line arguments as a RandoopOptions object,
   *    which can be constructed by the line
   *      RandoopOptions options = RandoopOptions.createOptions(testEnvironment);
   *    using the TestEnvironment built in the first step.
   *    This class has methods to explicitly set the test package name and base names:
   *      options.setPackageName("foo.bar");
   *      options.setRegressionBasename("TestClass");
   *      options.setErrorBasename("ErrorTestClass");
   *    And, the input classes should be specified by using the methods
   *      options.addTestClass(testClassName);
   *      options.addClassList(classListFilename);
   *    that correspond to the Randoop arguments.
   *    Other options can be set using the methods
   *      options.setFlag(flagName);
   *      options.setOption(optionName, optionValue);
   *    This object will also set options for output directories and logging, so only options
   *    affecting generation are needed.
   *
   *    Input files should be placed in src/systemtest/resources (or src/inputtest/resources if they
   *    relate to classes in the inputTest source set), and can be used in option using the path
   *    prefix resources/systemTest/.
   *
   *
   *  3. Run Randoop and compile generated tests.
   *
   *     This is where things can vary somewhat depending on the condition of the test.
   *
   *     In the majority of cases, we want to check that Randoop generates an expected number of
   *     regression and/or error-revealing tests; that the generated tests compile; and that when run,
   *     regression tests succeed, error tests fail, and that the methods of the classes-under-test
   *     are covered by all tests.  In this case, the test method will make a call like
   *
   *       generateAndTestWithCoverage(
   *         testEnvironment,
   *         options,
   *         expectedRegressionTests,
   *         expectedErrorTests);
   *
   *     where testEnvironment, packageName, regressionBasename, errorBasename, and options are all
   *     defined in steps 1 and 2.
   *     The expected-tests parameters are values of the ExpectedTests enumerated type.
   *     Use the value SOME if there must be at least one test, NONE if there should be no tests,
   *     and DONT_CARE if, well, it doesn't matter how many tests there are.
   *     The generateAndTestWithCoverage() method handles the standard test behavior, checking the standard
   *     assumptions about regression and error tests (given the quantifiers), and dumping output
   *     when the results don't meet expectations.
   *
   *     By default, coverage is checked against all methods returned by Class.getDeclaredMethods()
   *     for an input class. Some tests need to specifically exclude methods that Randoop should not
   *     generate, or need to ignore methods.  These can be indicated by creating a
   *     CoverageChecker object and adding these method names using either the exclude() or ignore()
   *     methods, and then giving the CoverageChecker as the last argument to the alternate version
   *     of generateAndTestWithCoverage(). When excluded methods are given, these methods may not be
   *    covered, and, unless ignored, any method not excluded is expected to be covered.
   *
   *     As a stop-gap, the method
   *       generateAndTest(
   *         testEnvironment,
   *         options,
   *         expectedRegressionTests,
   *         expectedErrorTests);
   *     is used for tests where the coverage is non-deterministic. This is not meant to be a
   *     permanent solution, and new tests should not be written this way.
   *
   *     There are cases where the test may not follow this standard pattern. In that case, the
   *     test should minimally make a call like
   *       RandoopRunStatus randoopRunDesc =
   *           RandoopRunStatus.generateAndCompile(
   *              testEnvironment,
   *              options);
   *     where the arguments are defined in steps 1 and 2.
   *     This call will run Randoop to generate tests and then compile them.  All tests should
   *     minimally confirm that generated tests compile before testing anything else.
   *     Information about the Randoop run is included in the return value, including the output
   *     from the execution.
   */

  /**
   * Test formerly known as randoop1. This test previously did a diff on TestClass0.java with goal
   * file.
   */
  @Test
  public void runCollectionsTest() {

    TestEnvironment testEnvironment =
        systemTestEnvironment.createTestEnvironment("collections-test");

    RandoopOptions options = RandoopOptions.createOptions(testEnvironment);
    options.setPackageName("foo.bar");
    options.setRegressionBasename("TestClass");
    options.addTestClass("java2.util2.TreeSet");
    options.addTestClass("java2.util2.Collections");
    options.setFlag("no-error-revealing-tests");
    options.setOption("outputlimit", "200");
    options.setOption("npe-on-null-input", "EXPECTED");
    options.setFlag("debug_checks");
    options.setOption("observers", "resources/systemTest/randoop1_observers.txt");
    options.setOption("omit-field-list", "resources/systemTest/testclassomitfields.txt");

    CoverageChecker coverageChecker = new CoverageChecker(options);
    coverageChecker.exclude("java2.util2.Collections.get(java2.util2.ListIterator, int)");
    coverageChecker.exclude(
        "java2.util2.Collections.iteratorBinarySearch(java2.util2.List, java.lang.Object)");
    coverageChecker.exclude(
        "java2.util2.Collections.iteratorBinarySearch(java2.util2.List, java.lang.Object, java2.util2.Comparator)");
    coverageChecker.exclude("java2.util2.Collections.rotate2(java2.util2.List, int)");
    coverageChecker.exclude("java2.util2.Collections.swap(java.lang.Object[], int, int)");
    coverageChecker.exclude("java2.util2.Collections.swap(java2.util2.List, int, int)");
    coverageChecker.exclude(
        "java2.util2.Collections.synchronizedCollection(java2.util2.Collection, java.lang.Object)");
    coverageChecker.exclude(
        "java2.util2.Collections.synchronizedList(java2.util2.List, java.lang.Object)");
    coverageChecker.exclude(
        "java2.util2.Collections.synchronizedSet(java2.util2.Set, java.lang.Object)");
    coverageChecker.exclude("java2.util2.Collections.synchronizedSortedMap(java2.util2.SortedMap)");
    coverageChecker.exclude("java2.util2.Collections.unmodifiableSortedMap(java2.util2.SortedMap)");
    coverageChecker.exclude("java2.util2.TreeSet.readObject(java.io.ObjectInputStream)");
    coverageChecker.exclude("java2.util2.TreeSet.subSet(java.lang.Object, java.lang.Object)");
    coverageChecker.exclude("java2.util2.TreeSet.writeObject(java.io.ObjectOutputStream)");

    //TODO after changed types to ordered set in OperationModel, failing on Travis, but not locally
    coverageChecker.ignore("java2.util2.Collections.synchronizedSet(java2.util2.Set)");
    coverageChecker.ignore("java2.util2.Collections.synchronizedSortedSet(java2.util2.SortedSet)");
    coverageChecker.ignore("java2.util2.TreeSet.first()");
    coverageChecker.ignore("java2.util2.TreeSet.last()");
    coverageChecker.ignore("java2.util2.TreeSet.tailSet(java.lang.Object)");
    ExpectedTests expectedRegressionTests = ExpectedTests.SOME;
    ExpectedTests expectedErrorTests = ExpectedTests.NONE;

    generateAndTestWithCoverage(
        testEnvironment, options, expectedRegressionTests, expectedErrorTests, coverageChecker);
  }

  /** Test formerly known as randoop2. Previously did a diff on generated test. */
  @Test
  public void runNaiveCollectionsTest() {

    TestEnvironment testEnvironment =
        systemTestEnvironment.createTestEnvironment("naive-collections-test");
    RandoopOptions options = RandoopOptions.createOptions(testEnvironment);
    options.setPackageName("foo.bar");
    options.setRegressionBasename("NaiveRegression");
    options.setErrorBasename("NaiveError");
    options.setOption("outputlimit", "200");
    options.addTestClass("java2.util2.TreeSet");
    options.addTestClass("java2.util2.ArrayList");
    options.addTestClass("java2.util2.LinkedList");
    options.addTestClass("java2.util2.Collections");
    options.setOption("omit-field-list", "resources/systemTest/naiveomitfields.txt");
    options.setFlag("log-operation-history");

    CoverageChecker coverageChecker = new CoverageChecker(options);
    coverageChecker.exclude("java2.util2.ArrayList.add(int, java.lang.Object)");
    coverageChecker.exclude("java2.util2.ArrayList.get(int)");
    coverageChecker.exclude("java2.util2.ArrayList.lastIndexOf(java.lang.Object)");
    coverageChecker.exclude("java2.util2.ArrayList.readObject(java.io.ObjectInputStream)");
    coverageChecker.exclude("java2.util2.ArrayList.remove(int)");
    coverageChecker.exclude("java2.util2.ArrayList.removeRange(int, int)");
    coverageChecker.exclude("java2.util2.ArrayList.set(int, java.lang.Object)");
    coverageChecker.exclude("java2.util2.ArrayList.writeObject(java.io.ObjectOutputStream)");
    coverageChecker.exclude("java2.util2.Collections.eq(java.lang.Object, java.lang.Object)");
    coverageChecker.exclude("java2.util2.Collections.get(java2.util2.ListIterator, int)");
    coverageChecker.exclude(
        "java2.util2.Collections.indexOfSubList(java2.util2.List, java2.util2.List)");
    coverageChecker.exclude(
        "java2.util2.Collections.iteratorBinarySearch(java2.util2.List, java.lang.Object)");
    coverageChecker.exclude(
        "java2.util2.Collections.iteratorBinarySearch(java2.util2.List, java.lang.Object, java2.util2.Comparator)");
    coverageChecker.exclude("java2.util2.Collections.rotate2(java2.util2.List, int)");
    coverageChecker.exclude("java2.util2.Collections.shuffle(java2.util2.List)");
    coverageChecker.exclude(
        "java2.util2.Collections.shuffle(java2.util2.List, java2.util2.Random)");
    coverageChecker.exclude("java2.util2.Collections.swap(java.lang.Object[], int, int)");
    coverageChecker.exclude("java2.util2.Collections.swap(java2.util2.List, int, int)");
    coverageChecker.exclude(
        "java2.util2.Collections.synchronizedCollection(java2.util2.Collection, java.lang.Object)");
    coverageChecker.exclude(
        "java2.util2.Collections.synchronizedList(java2.util2.List, java.lang.Object)");
    coverageChecker.exclude(
        "java2.util2.Collections.synchronizedSet(java2.util2.Set, java.lang.Object)");
    coverageChecker.exclude("java2.util2.Collections.synchronizedSortedMap(java2.util2.SortedMap)");
    coverageChecker.exclude("java2.util2.Collections.unmodifiableList(java2.util2.List)");
    coverageChecker.exclude("java2.util2.Collections.unmodifiableSortedMap(java2.util2.SortedMap)");
    coverageChecker.exclude("java2.util2.Collections.unmodifiableSortedSet(java2.util2.SortedSet)");
    coverageChecker.exclude("java2.util2.LinkedList.add(int, java.lang.Object)");
    coverageChecker.exclude("java2.util2.LinkedList.addFirst(java.lang.Object)");
    coverageChecker.exclude("java2.util2.LinkedList.addLast(java.lang.Object)");
    coverageChecker.exclude("java2.util2.LinkedList.get(int)");
    coverageChecker.exclude("java2.util2.LinkedList.readObject(java.io.ObjectInputStream)");
    coverageChecker.exclude("java2.util2.LinkedList.remove(int)");
    coverageChecker.exclude("java2.util2.LinkedList.writeObject(java.io.ObjectOutputStream)");
    coverageChecker.exclude("java2.util2.TreeSet.first()");
    coverageChecker.exclude("java2.util2.TreeSet.headSet(java.lang.Object)");
    coverageChecker.exclude("java2.util2.TreeSet.last()");
    coverageChecker.exclude("java2.util2.TreeSet.readObject(java.io.ObjectInputStream)");
    coverageChecker.exclude("java2.util2.TreeSet.subSet(java.lang.Object, java.lang.Object)");
    coverageChecker.exclude("java2.util2.TreeSet.tailSet(java.lang.Object)");
    coverageChecker.exclude("java2.util2.TreeSet.writeObject(java.io.ObjectOutputStream)");

    ExpectedTests expectedRegressionTests = ExpectedTests.SOME;
    ExpectedTests expectedErrorTests = ExpectedTests.DONT_CARE;

    generateAndTestWithCoverage(
        testEnvironment, options, expectedRegressionTests, expectedErrorTests, coverageChecker);
  }

  /**
   * Test formerly known as randoop3. Previously this test did nothing beyond generating the tests.
   */
  @Test
  public void runJDKTest() {

    TestEnvironment testEnvironment = systemTestEnvironment.createTestEnvironment("jdk-test");
    RandoopOptions options = RandoopOptions.createOptions(testEnvironment);
    options.setPackageName("jdktests");
    options.setRegressionBasename("JDK_Tests_regression");
    options.setErrorBasename("JDK_Tests_error");

    options.setOption("inputlimit", "1000");
    options.setOption("null-ratio", "0.3");
    options.setOption("alias-ratio", "0.3");
    options.setFlag("small-tests");
    options.setFlag("clear=100");
    options.addClassList("resources/systemTest/jdk_classlist.txt");

    // omit methods that use Random
    options.setOption(
        "omitmethods", "java2\\.util2\\.Collections\\.shuffle\\(java2\\.util2\\.List\\)");

    ExpectedTests expectedRegressionTests = ExpectedTests.SOME;
    ExpectedTests expectedErrorTests = ExpectedTests.DONT_CARE;

    generateAndTest(testEnvironment, options, expectedRegressionTests, expectedErrorTests);
  }

  /**
   * Test formerly known as randoop-contracts. Takes a long time. Evidence from running <tt>time
   * make randoop-contracts</tt> with previous Makefile. Reports: <tt>
   *
   * <pre>
   *  real	0m15.976s
   *  user	0m17.902s
   *  sys	0m9.814s
   * </pre>
   *
   * </tt>
   */
  @Test
  public void runContractsTest() {

    TestEnvironment testEnvironment =
        systemTestEnvironment.createTestEnvironment("contracts-test"); // temp directory
    RandoopOptions options = RandoopOptions.createOptions(testEnvironment);
    options.setErrorBasename("BuggyTest");

    options.setFlag("no-regression-tests");
    options.setOption("inputlimit", "1000");
    // Don't minimize the tests because it would take too long to finish.
    options.setOption("minimize_error_test", "false");
    options.addClassList("resources/systemTest/buggyclasses.txt");

    ExpectedTests expectedRegressionTests = ExpectedTests.NONE;
    ExpectedTests expectedErrorTests = ExpectedTests.SOME;

    CoverageChecker coverageChecker = new CoverageChecker(options);
    coverageChecker.ignore("examples.Buggy.hashCode()");
    coverageChecker.ignore("examples.Buggy.toString()");
    /* don't care about hashCode for compareTo input classes */
    coverageChecker.ignore("examples.Buggy.BuggyCompareToAntiSymmetric.hashCode()");
    coverageChecker.ignore("examples.Buggy.BuggyCompareToEquals.hashCode()");
    coverageChecker.ignore("examples.Buggy.BuggyCompareToTransitive.hashCode()");
    coverageChecker.ignore("examples.Buggy.BuggyCompareToReflexive.hashCode()");
    coverageChecker.ignore("examples.Buggy.BuggyCompareToSubs.hashCode()");
    coverageChecker.ignore("examples.Buggy.BuggyEqualsTransitive.hashCode()");

    coverageChecker.ignore("examples.Buggy.StackOverflowError()");

    /* these should be covered, but are in failing assertions and wont show up in JaCoCo results */
    coverageChecker.exclude(
        "examples.Buggy.BuggyCompareToAntiSymmetric.compareTo(java.lang.Object)");
    coverageChecker.exclude("examples.Buggy.BuggyCompareToEquals.compareTo(java.lang.Object)");
    coverageChecker.exclude("examples.Buggy.BuggyCompareToEquals.equals(java.lang.Object)");
    coverageChecker.exclude("examples.Buggy.BuggyCompareToReflexive.compareTo(java.lang.Object)");
    coverageChecker.exclude("examples.Buggy.BuggyCompareToReflexive.equals(java.lang.Object)");
    coverageChecker.exclude("examples.Buggy.BuggyCompareToSubs.compareTo(java.lang.Object)");
    coverageChecker.exclude("examples.Buggy.BuggyCompareToTransitive.compareTo(java.lang.Object)");

    generateAndTestWithCoverage(
        testEnvironment, options, expectedRegressionTests, expectedErrorTests, coverageChecker);
  }

  /** Test formerly known as randoop-checkrep. */
  @Test
  public void runCheckRepTest() {

    TestEnvironment testEnvironment =
        systemTestEnvironment.createTestEnvironment("checkrep-test"); // temp directory
    RandoopOptions options = RandoopOptions.createOptions(testEnvironment);
    options.setErrorBasename("CheckRepTest");

    options.setFlag("no-regression-tests");
    options.setOption("inputlimit", "200");
    options.addTestClass("examples.CheckRep1");
    options.addTestClass("examples.CheckRep2");

    ExpectedTests expectedRegressionTests = ExpectedTests.NONE;
    ExpectedTests expectedErrorTests = ExpectedTests.SOME;
    generateAndTestWithCoverage(
        testEnvironment, options, expectedRegressionTests, expectedErrorTests);
  }

  /**
   * Test formerly known as randoop-literals. Previously did a diff on generated test file and goal.
   */
  @Test
  public void runLiteralsTest() {

    TestEnvironment testEnvironment =
        systemTestEnvironment.createTestEnvironment("literals-test"); // temp directory
    RandoopOptions options = RandoopOptions.createOptions(testEnvironment);
    options.setPackageName("");
    options.setRegressionBasename("LiteralsReg");
    options.setErrorBasename("LiteralsErr");

    options.setOption("inputlimit", "1000");
    options.addTestClass("randoop.literals.A");
    options.addTestClass("randoop.literals.A2");
    options.addTestClass("randoop.literals.B");
    options.setOption("literals-level", "CLASS");
    options.setOption("literals-file", "resources/systemTest/literalsfile.txt");

    ExpectedTests expectedRegressionTests = ExpectedTests.SOME;
    ExpectedTests expectedErrorTests = ExpectedTests.NONE;
    generateAndTestWithCoverage(
        testEnvironment, options, expectedRegressionTests, expectedErrorTests);
  }

  /**
   * Test formerly known as randoop-long-string. Previously performed a diff on generated test and
   * goal file.
   */
  @Test
  public void runLongStringTest() {
    TestEnvironment testEnvironment =
        systemTestEnvironment.createTestEnvironment("longstring-test"); // temp directory
    RandoopOptions options = RandoopOptions.createOptions(testEnvironment);
    options.setPackageName("");
    options.setRegressionBasename("LongString");
    options.setErrorBasename("");

    options.setOption("inputlimit", "100");
    options.addTestClass("randoop.test.LongString");

    ExpectedTests expectedRegressionTests = ExpectedTests.SOME;
    ExpectedTests expectedErrorTests = ExpectedTests.NONE;

    CoverageChecker coverageChecker = new CoverageChecker(options);
    //XXX after adding compile check this method did not appear in JDK7 runs
    coverageChecker.ignore("randoop.test.LongString.tooLongString()");
    generateAndTestWithCoverage(
        testEnvironment, options, expectedRegressionTests, expectedErrorTests, coverageChecker);
  }

  /** Test formerly known as randoop-visibility. */
  @Test
  public void runVisibilityTest() {
    TestEnvironment testEnvironment =
        systemTestEnvironment.createTestEnvironment("visibility-test"); // temp directory
    RandoopOptions options = RandoopOptions.createOptions(testEnvironment);
    options.setPackageName("");
    options.setRegressionBasename("VisibilityTest");
    options.setErrorBasename("");

    options.setOption("inputlimit", "200");
    options.addTestClass("examples.Visibility");

    ExpectedTests expectedRegressionTests = ExpectedTests.SOME;
    ExpectedTests expectedErrorTests = ExpectedTests.NONE;

    CoverageChecker coverageChecker = new CoverageChecker(options);
    coverageChecker.exclude("examples.Visibility.getNonVisible()");
    coverageChecker.exclude("examples.Visibility.takesNonVisible(examples.NonVisible)");

    generateAndTestWithCoverage(
        testEnvironment, options, expectedRegressionTests, expectedErrorTests, coverageChecker);
  }

  /**
   * Test formerly known as randoop-no-output. Runs with <tt>--noprogressdisplay</tt> and so should
   * have no output.
   */
  @Test
  public void runNoOutputTest() {
    TestEnvironment testEnvironment =
        systemTestEnvironment.createTestEnvironment("no-output-test"); // temp directory
    RandoopOptions options = RandoopOptions.createOptions(testEnvironment);
    options.setPackageName("");
    options.setRegressionBasename("NoOutputTest");
    options.setErrorBasename("");

    options.setOption("inputlimit", "100");
    options.addTestClass("java.util.LinkedList");
    options.setFlag("noprogressdisplay");

    RandoopRunStatus randoopRunDesc =
        RandoopRunStatus.generateAndCompile(testEnvironment, options, false);

    assertThat(
        "There should be no output",
        randoopRunDesc.processStatus.outputLines.size(),
        is(equalTo(0)));
  }

  @Test
  public void runInnerClassTest() {
    TestEnvironment testEnvironment =
        systemTestEnvironment.createTestEnvironment("inner-class-test");
    RandoopOptions options = RandoopOptions.createOptions(testEnvironment);
    options.setPackageName("");
    options.setRegressionBasename("InnerClassRegression");
    options.setErrorBasename("InnerClassError");
    options.addTestClass("randoop.test.ClassWithInnerClass");
    options.addTestClass("randoop.test.ClassWithInnerClass$A");
    options.setOption("inputlimit", "20");
    options.setFlag("silently-ignore-bad-class-names");
    options.setOption("unchecked-exception", "ERROR");
    options.setOption("npe-on-null-input", "ERROR");
    options.setOption("npe-on-non-null-input", "ERROR");

    ExpectedTests expectedRegressionTests = ExpectedTests.SOME;
    ExpectedTests expectedErrorTests = ExpectedTests.SOME;
    generateAndTestWithCoverage(
        testEnvironment, options, expectedRegressionTests, expectedErrorTests);
  }

  @Test
  public void runParameterizedTypeTest() {
    TestEnvironment testEnvironment =
        systemTestEnvironment.createTestEnvironment("parameterized-type");
    RandoopOptions options = RandoopOptions.createOptions(testEnvironment);
    options.setPackageName("");
    options.setRegressionBasename("ParamTypeReg");
    options.setErrorBasename("ParamTypeErr");
    options.addTestClass("muse.SortContainer");
    options.setOption("outputlimit", "100");
    options.setOption("inputlimit", "30000");
    options.setFlag("forbid-null");
    options.setOption("null-ratio", "0");

    ExpectedTests expectedRegressionTests = ExpectedTests.SOME;
    ExpectedTests expectedErrorTests = ExpectedTests.NONE;
    generateAndTestWithCoverage(
        testEnvironment, options, expectedRegressionTests, expectedErrorTests);
  }

  @Test
  public void runRecursiveBoundTest() {
    TestEnvironment testEnvironment =
        systemTestEnvironment.createTestEnvironment("recursive-bound");
    RandoopOptions options = RandoopOptions.createOptions(testEnvironment);
    options.setPackageName("muse");
    options.setRegressionBasename("BoundsReg");
    options.setErrorBasename("BoundsErr");
    options.addTestClass("muse.RecursiveBound");
    options.setOption("outputlimit", "100");
    options.setOption("inputlimit", "30000");
    options.setFlag("forbid-null");
    options.setOption("null-ratio", "0");

    ExpectedTests expectedRegressionTests = ExpectedTests.SOME;
    ExpectedTests expectedErrorTests = ExpectedTests.NONE;
    generateAndTestWithCoverage(
        testEnvironment, options, expectedRegressionTests, expectedErrorTests);
  }

  /** Simply runs Randoop on a class in the default package to ensure nothing breaks. */
  @Test
  public void runDefaultPackageTest() {
    TestEnvironment testEnvironment =
        systemTestEnvironment.createTestEnvironment("default-package");
    RandoopOptions options = RandoopOptions.createOptions(testEnvironment);
    options.setPackageName("");
    options.setRegressionBasename("DefaultPackageReg");
    options.setErrorBasename("DefaultPackageErr");
    options.addTestClass("ClassInDefaultPackage");
    options.setOption("inputlimit", "20");

    ExpectedTests expectedRegressionTests = ExpectedTests.SOME;
    ExpectedTests expectedErrorTests = ExpectedTests.NONE;
    generateAndTestWithCoverage(
        testEnvironment, options, expectedRegressionTests, expectedErrorTests);
  }

  /** Tests that Randoop deals properly with exceptions */
  @Test
  public void runExceptionTest() {
    TestEnvironment testEnvironment =
        systemTestEnvironment.createTestEnvironment("exception-tests");
    RandoopOptions options = RandoopOptions.createOptions(testEnvironment);
    options.setPackageName("misc");
    options.setRegressionBasename("RegressionTest");
    options.setErrorBasename("ErrorTest");
    options.addTestClass("misc.ThrowsAnonymousException");
    options.setOption("outputlimit", "2");

    ExpectedTests expectedRegressionTests = ExpectedTests.SOME;
    ExpectedTests expectedErrorTests = ExpectedTests.NONE;
    generateAndTestWithCoverage(
        testEnvironment, options, expectedRegressionTests, expectedErrorTests);
  }

  /**
   * Test collection generation.
   *
   * <p>Uses collectiongen package in testInput. Expect that generated test will cover all methods
   * of collectiongen.InputClass as long as method input type is a test class. This will include the
   * enum Day and the class AnInputClass, but exclude the enum Season and the class ANonInputClass.
   *
   * <p>Note: if this test is failing coverage for a generic method (the message says a parameter is
   * Object), make sure that there are no overloads of the generic method with more specific
   * arguments in InputClass. If there are, method resolution rules may lead to a call that Randoop
   * thinks is to the generic method turning into a call to a more specific method, leading to
   * coverage issues.
   */
  @Test
  public void runCollectionGenerationTest() {
    TestEnvironment testEnvironment = systemTestEnvironment.createTestEnvironment("coll-gen-tests");
    RandoopOptions options = RandoopOptions.createOptions(testEnvironment);
    options.setPackageName("gen");
    options.setRegressionBasename("GenRegressionTest");
    options.setErrorBasename("GenErrorTest");
    options.addTestClass("collectiongen.InputClass");
    options.addTestClass("collectiongen.Day");
    options.addTestClass("collectiongen.AnInputClass");
    options.setFlag("small-tests");
    options.setOption("inputlimit", "500");
    options.setOption("omitmethods", "hashCode\\(\\)");

    CoverageChecker coverageChecker = new CoverageChecker(options);
    coverageChecker.exclude("collectiongen.Day.valueOf(java.lang.String)");
    coverageChecker.ignore("collectiongen.AnInputClass.hashCode()");
    ExpectedTests expectedRegressionTests = ExpectedTests.SOME;
    ExpectedTests expectedErrorTests = ExpectedTests.NONE;
    generateAndTestWithCoverage(
        testEnvironment, options, expectedRegressionTests, expectedErrorTests, coverageChecker);
  }

  /**
   * Test for Enum value assertion generation.
   *
   * <p>Uses examples.Option class in testInput. Only actually tests whether methods are called.
   *
   * <p>Need to scrape generated source file for Enum constant values.
   */
  @Test
  public void runEnumAssertionTest() {
    TestEnvironment testEnvironment =
        systemTestEnvironment.createTestEnvironment("enum-assertions");
    RandoopOptions options = RandoopOptions.createOptions(testEnvironment);
    options.setPackageName("check");
    options.setRegressionBasename("EnumCheckRegression");
    options.setErrorBasename("EnumCheckError");
    options.addTestClass("examples.Option");
    options.setFlag("small-tests");
    options.setOption("inputlimit", "20");

    ExpectedTests expectedRegressionTests = ExpectedTests.SOME;
    ExpectedTests expectedErrorTests = ExpectedTests.NONE;
    generateAndTestWithCoverage(
        testEnvironment, options, expectedRegressionTests, expectedErrorTests);
  }

  /** Test what happens when have empty input class names. */
  @Test
  public void runEmptyInputNamesTest() {
    TestEnvironment testEnvironment = systemTestEnvironment.createTestEnvironment("empty-names");
    RandoopOptions options = RandoopOptions.createOptions(testEnvironment);
    options.addClassList("resources/systemTest/emptyclasslist.txt");

    RandoopRunStatus result = generateAndCompile(testEnvironment, options, true);

    Iterator<String> it = result.processStatus.outputLines.iterator();
    String line = "";
    while (!line.contains("No classes to test") && it.hasNext()) {
      line = it.next();
    }
    assertTrue("should fail to find class names in file", line.contains("No classes to test"));
  }

  /**
   * Test for flaky NaN: the value Double.NaN and the computed NaN value are distinct. This means
   * that the same computation over each can have different outcomes, but both are printed as
   * Double.NaN so when run may have a different result from test during generation.
   */
  @Test
  public void runFlakyNaNTest() {
    TestEnvironment testEnvironment = systemTestEnvironment.createTestEnvironment("flaky-nan");
    RandoopOptions options = RandoopOptions.createOptions(testEnvironment);
    options.addTestClass("examples.NaNBadness");
    options.setRegressionBasename("NaNRegression");
    options.setErrorBasename("NaNError");
    options.setOption("inputlimit", "200");

    ExpectedTests expectedRegressionTests = ExpectedTests.SOME;
    ExpectedTests expectedErrorTests = ExpectedTests.NONE;
    generateAndTestWithCoverage(
        testEnvironment, options, expectedRegressionTests, expectedErrorTests);
  }

  /** Test for inserted test fixtures. */
  @Test
  public void runFixtureTest() {
    TestEnvironment testEnvironment = systemTestEnvironment.createTestEnvironment("fixtures");
    RandoopOptions options = RandoopOptions.createOptions(testEnvironment);
    options.addTestClass("examples.Dummy");
    options.setRegressionBasename("FixtureRegression");
    options.setOption("junit-before-all", "resources/systemTest/beforeallcode.txt");
    options.setOption("junit-after-all", "resources/systemTest/afterallcode.txt");
    options.setOption("junit-before-each", "resources/systemTest/beforeeachcode.txt");
    options.setOption("junit-after-each", "resources/systemTest/aftereachcode.txt");
    options.setOption("inputlimit", "200");
    options.setFlag("no-error-revealing-tests");

    RandoopRunStatus runStatus = generateAndCompile(testEnvironment, options, false);
    String packageName = options.getPackageName();
    TestRunStatus regressionRunDesc =
        runRegressionTests(testEnvironment, options, ExpectedTests.SOME, runStatus, packageName);

    int beforeAllCount = 0;
    int beforeEachCount = 0;
    int afterAllCount = 0;
    int afterEachCount = 0;
    for (String line : regressionRunDesc.processStatus.outputLines) {
      if (line.contains("Before All")) {
        beforeAllCount++;
      }
      if (line.contains("Before Each")) {
        beforeEachCount++;
      }
      if (line.contains("After All")) {
        afterAllCount++;
      }
      if (line.contains("After Each")) {
        afterEachCount++;
      }
    }

    assertThat("should only have one BeforeAll", beforeAllCount, is(equalTo(1)));
    assertThat("should have one AfterAll", afterAllCount, is(equalTo(1)));
    assertThat(
        "should have one BeforeEach for each test",
        beforeEachCount,
        is(equalTo(regressionRunDesc.testsRun)));
    assertThat(
        "should have one AfterEach for each test",
        afterEachCount,
        is(equalTo(regressionRunDesc.testsRun)));
  }

  /** Runs the FixtureTest except with a driver instead of a JUnit test suite. */
  @Test
  public void runFixtureDriverTest() {
    TestEnvironment testEnvironment = systemTestEnvironment.createTestEnvironment("fixture-driver");
    RandoopOptions options = RandoopOptions.createOptions(testEnvironment);
    options.addTestClass("examples.Dummy");
    options.setRegressionBasename("FixtureRegression");
    options.setOption("junit-before-all", "resources/systemTest/beforeallcode.txt");
    options.setOption("junit-after-all", "resources/systemTest/afterallcode.txt");
    options.setOption("junit-before-each", "resources/systemTest/beforeeachcode.txt");
    options.setOption("junit-after-each", "resources/systemTest/aftereachcode.txt");
    options.setOption("inputlimit", "200");
    options.setFlag("no-error-revealing-tests");
    options.unsetFlag("junit-reflection-allowed");

    RandoopRunStatus runStatus = generateAndCompile(testEnvironment, options, false);
    String driverName = options.getRegressionBasename() + "Driver";
    List<String> command = new ArrayList<>();
    command.add("java");
    command.add("-ea");
    command.add("-classpath");
    command.add(testEnvironment.testClassPath);
    command.add(driverName);
    ProcessStatus status = ProcessStatus.runCommand(command);

    int beforeAllCount = 0;
    int beforeEachCount = 0;
    int afterAllCount = 0;
    int afterEachCount = 0;
    for (String line : status.outputLines) {
      if (line.contains("Before All")) {
        beforeAllCount++;
      }
      if (line.contains("Before Each")) {
        beforeEachCount++;
      }
      if (line.contains("After All")) {
        afterAllCount++;
      }
      if (line.contains("After Each")) {
        afterEachCount++;
      }
    }

    assertThat("should only have one BeforeAll", beforeAllCount, is(equalTo(1)));
    assertThat("should have one AfterAll", afterAllCount, is(equalTo(1)));
    assertThat(
        "should have one BeforeEach for each test",
        beforeEachCount,
        is(equalTo(runStatus.regressionTestCount)));
    assertThat(
        "should have one AfterEach for each test",
        afterEachCount,
        is(equalTo(runStatus.regressionTestCount)));
  }

  //TODO figure out why Randoop wont generate the error test for this input class/spec
  @Test
  public void runConditionInputTest() {
    TestEnvironment testEnvironment =
        systemTestEnvironment.createTestEnvironment("condition-input");
    RandoopOptions options = RandoopOptions.createOptions(testEnvironment);
    options.addTestClass("randoop.condition.ClassWithConditions");
    options.setOption(
        "specifications", "resources/systemTest/randoop/condition/classwithconditions.json");
    options.setErrorBasename("ConditionError");
    options.setRegressionBasename("ConditionRegression");
    options.setOption("timelimit", "60");
    options.setOption("outputlimit", "200");

    //TODO should check for invalid test count
    generateAndTestWithCoverage(
        testEnvironment, options, ExpectedTests.SOME, ExpectedTests.DONT_CARE);
  }

  /** test input based on Toradocu tutorial example */
  @Test
  public void runToradocuExampleTest() {
    TestEnvironment testEnvironment = systemTestEnvironment.createTestEnvironment("toradocu-input");
    RandoopOptions options = RandoopOptions.createOptions(testEnvironment);
    options.addTestClass("net.Connection");
    options.setOption(
        "specifications", "resources/systemTest/net/net_connection_toradocu_spec.json");
    options.setErrorBasename("ConditionError");
    options.setRegressionBasename("ConditionRegression");
    options.setOption("timelimit", "30");
    options.setOption("outputlimit", "200");

    //TODO should check for invalid test count
    generateAndTestWithCoverage(
        testEnvironment, options, ExpectedTests.SOME, ExpectedTests.DONT_CARE);
  }

  //TODO need these 3 together: counts should not change when standard classification changes
  @Test
  public void runToradocuExampleWithInvalidExceptionsTest() {
    TestEnvironment testEnvironment =
        systemTestEnvironment.createTestEnvironment("toradocu-invalid");
    RandoopOptions options = RandoopOptions.createOptions(testEnvironment);
    options.addTestClass("net.Connection");
    options.setOption(
        "specifications", "resources/systemTest/net/net_connection_toradocu_spec.json");
    options.setErrorBasename("ConditionError");
    options.setRegressionBasename("ConditionRegression");
    options.setOption("timelimit", "30");
    options.setOption("outputlimit", "200");
    options.setOption("checked-exception", "INVALID");
    options.setOption("unchecked-exception", "INVALID");

    //TODO should check for invalid test count
    generateAndTestWithCoverage(
        testEnvironment, options, ExpectedTests.SOME, ExpectedTests.DONT_CARE);
  }

  @Test
  public void runToradocuExampleWithErrorExceptionsTest() {
    TestEnvironment testEnvironment = systemTestEnvironment.createTestEnvironment("toradocu-error");
    RandoopOptions options = RandoopOptions.createOptions(testEnvironment);
    options.addTestClass("net.Connection");
    options.setOption(
        "specifications", "resources/systemTest/net/net_connection_toradocu_spec.json");
    options.setErrorBasename("ConditionError");
    options.setRegressionBasename("ConditionRegression");
    options.setOption("timelimit", "30");
    options.setOption("outputlimit", "200");
    options.setOption("checked-exception", "ERROR");
    options.setOption("unchecked-exception", "ERROR");

    //TODO should check for invalid test count
    generateAndTestWithCoverage(
        testEnvironment, options, ExpectedTests.SOME, ExpectedTests.DONT_CARE);
  }

  @Test
  public void runInheritedToradocuTest() {
    TestEnvironment testEnvironment =
        systemTestEnvironment.createTestEnvironment("toradocu-inherited");
    RandoopOptions options = RandoopOptions.createOptions(testEnvironment);
    options.addTestClass("pkg.SubClass");
    options.setOption("specifications", "resources/systemTest/pkg/pkg_subclass_toradocu_spec.json");
    options.setErrorBasename("ConditionError");
    options.setRegressionBasename("ConditionRegression");
    options.setOption("timelimit", "30");
    options.setOption("outputlimit", "200");

    generateAndTestWithCoverage(
        testEnvironment, options, ExpectedTests.SOME, ExpectedTests.DONT_CARE);
  }

  @Test
  public void runConditionWithExceptionTest() {
    TestEnvironment testEnvironment =
        systemTestEnvironment.createTestEnvironment("condition-with-exception");
    RandoopOptions options = RandoopOptions.createOptions(testEnvironment);
    options.addTestClass("randoop.condition.ConditionWithException");
    options.setOption(
        "specifications", "resources/systemTest/randoop/condition/condition_with_exception.json");
    options.setErrorBasename("ConditionError");
    options.setRegressionBasename("ConditionRegression");
    options.setOption("timelimit", "30");
    options.setOption("outputlimit", "200");

    generateAndTest(testEnvironment, options, ExpectedTests.SOME, ExpectedTests.NONE);
  }

  @Test
  public void runInheritedConditionsTest() {
    TestEnvironment testEnvironment =
        systemTestEnvironment.createTestEnvironment("conditions-inherited");
    RandoopOptions options = RandoopOptions.createOptions(testEnvironment);
    options.addTestClass("randoop.condition.OverridingConditionsClass");
    options.setOption(
        "specifications", "resources/systemTest/randoop/condition/overridingconditionsclass.json");
    options.setErrorBasename("ConditionsError");
    options.setRegressionBasename("ConditionsRegression");
    options.setOption("timelimit", "30");
    options.setOption("outputlimit", "200");

    generateAndTest(testEnvironment, options, ExpectedTests.SOME, ExpectedTests.NONE);
  }

  @Test
  public void runSuperclassConditionsTest() {
    TestEnvironment testEnvironment =
        systemTestEnvironment.createTestEnvironment("conditions-superclass");
    RandoopOptions options = RandoopOptions.createOptions(testEnvironment);
    options.addTestClass("randoop.condition.OverridingConditionsClass");
    options.setOption(
        "specifications", "resources/systemTest/randoop/condition/conditionsuperclass.json");
    options.setErrorBasename("ConditionsError");
    options.setRegressionBasename("ConditionsRegression");
    options.setOption("timelimit", "30");
    options.setOption("outputlimit", "200");

    generateAndTest(testEnvironment, options, ExpectedTests.SOME, ExpectedTests.NONE);
  }

  @Test
  public void runInterfaceConditionsTest() {
    TestEnvironment testEnvironment =
        systemTestEnvironment.createTestEnvironment("conditions-interface");
    RandoopOptions options = RandoopOptions.createOptions(testEnvironment);
    options.addTestClass("randoop.condition.OverridingConditionsClass");
    options.setOption(
        "specifications", "resources/systemTest/randoop/condition/conditionsinterface.json");
    options.setErrorBasename("ConditionsError");
    options.setRegressionBasename("ConditionsRegression");
    options.setOption("timelimit", "30");
    options.setOption("outputlimit", "200");

    generateAndTest(testEnvironment, options, ExpectedTests.SOME, ExpectedTests.NONE);
  }

  @Test
  public void runSuperSuperclassConditionsTest() {
    TestEnvironment testEnvironment =
        systemTestEnvironment.createTestEnvironment("conditions-supersuperclass");
    RandoopOptions options = RandoopOptions.createOptions(testEnvironment);
    options.addTestClass("randoop.condition.OverridingConditionsClass");
    options.setOption(
        "specifications", "resources/systemTest/randoop/condition/conditionsupersuperclass.json");
    options.setErrorBasename("ConditionsError");
    options.setRegressionBasename("ConditionsRegression");
    options.setOption("timelimit", "30");
    options.setOption("outputlimit", "200");

    generateAndTest(testEnvironment, options, ExpectedTests.SOME, ExpectedTests.NONE);
  }

  /**
   * recreate problem with tests over Google Guava where value from private enum returned by public
   * method and value used in {@link randoop.test.ObjectCheck} surfaces in test code, creating
   * uncompilable code.
   */
  @Test
  public void runPrivateEnumTest() {
    TestEnvironment testEnvironment = systemTestEnvironment.createTestEnvironment("private-enum");
    RandoopOptions options = RandoopOptions.createOptions(testEnvironment);
    options.addTestClass("generror.Ints");
    options.setErrorBasename("LexError");
    options.setRegressionBasename("LexRegression");
    options.setOption("inputlimit", "3000");

    generateAndTestWithCoverage(
        testEnvironment, options, ExpectedTests.SOME, ExpectedTests.DONT_CARE);
  }

  /** This test uses input classes that result in uncompilable tests. */
  @Test
  public void runInstantiationErrorTest() {
    TestEnvironment testEnvironment = systemTestEnvironment.createTestEnvironment("compile-error");
    RandoopOptions options = RandoopOptions.createOptions(testEnvironment);
    options.addTestClass("compileerr.WildcardCollection");
    options.setErrorBasename("CompError");
    options.setRegressionBasename("CompRegression");
<<<<<<< HEAD
    options.setOption("timelimit", "30");
    options.setFlag("check-compilable");
=======
    options.setOption("inputlimit", "3000");
>>>>>>> 75e16fa0

    CoverageChecker coverageChecker = new CoverageChecker(options);
    coverageChecker.ignore("compileerr.WildcardCollection.getAStringList()");
    coverageChecker.ignore("compileerr.WildcardCollection.getAnIntegerList()");
    coverageChecker.ignore("compileerr.WildcardCollection.munge(java.util.List, java.util.List)");
    generateAndTestWithCoverage(
        testEnvironment, options, ExpectedTests.SOME, ExpectedTests.NONE, coverageChecker);
  }

  @Test
  public void runExercisedClassFilter() {
    TestEnvironment testEnvironment =
        systemTestEnvironment.createTestEnvironment("exercised-class");
    testEnvironment.addJavaAgent(systemTestEnvironment.exercisedClassAgentPath);
    RandoopOptions options = RandoopOptions.createOptions(testEnvironment);
    options.addClassList("resources/systemTest/instrument/testcase/allclasses.txt");
    options.setOption(
        "include-if-class-exercised",
        "resources/systemTest/instrument/testcase/coveredclasses.txt");
    options.setOption("outputlimit", "250");
    options.setOption("inputlimit", "500");
    options.setErrorBasename("ExError");
    options.setRegressionBasename("ExRegression");

    CoverageChecker coverageChecker = new CoverageChecker(options);
    //TODO figure out why this method not covered
    coverageChecker.ignore("instrument.testcase.A.toString()");
    coverageChecker.exclude("instrument.testcase.C.getValue()");
    coverageChecker.exclude("instrument.testcase.C.isZero()");
    coverageChecker.exclude("instrument.testcase.C.jumpValue()");
    generateAndTestWithCoverage(
        testEnvironment, options, ExpectedTests.SOME, ExpectedTests.NONE, coverageChecker);
  }

  /**
   * Expecting something like
   *
   * <pre>
   * generation.Dim6Matrix dim6Matrix = new generation.Dim6Matrix();
   * generation.Dim5Matrix copy = dim6Matrix.copy();
   * double d = copy.a1;
   * </pre>
   *
   * which fails at the second line in the JVM because of a bad cast that is not caught using
   * reflection.
   */
  @Test
  public void runBadCopyCastTest() {
    TestEnvironment testEnvironment = systemTestEnvironment.createTestEnvironment("bad-copy-cast");
    RandoopOptions options = RandoopOptions.createOptions(testEnvironment);
    options.addTestClass("generation.Dim5Matrix");
    options.addTestClass("generation.Dim6Matrix");
    options.setOption("outputlimit", "200");
    options.setOption("inputlimit", "2000");

    generateAndTest(testEnvironment, options, ExpectedTests.SOME, ExpectedTests.NONE);
  }

  /* ------------------------------ utility methods ---------------------------------- */

  /**
   * Runs a standard system test:
   *
   * <ol>
   *   <li>runs Randoop and compiles the generated tests,
   *   <li>checks that the number of generated tests meets the expectation (none or some),
   *   <li>runs any generated tests,
   *   <li>checks that types of tests run as expected.
   * </ol>
   *
   * @param environment the working environment
   * @param options the Randoop command-line arguments
   * @param expectedRegression the minimum expected number of regression tests
   * @param expectedError the minimum expected number of error tests
   */
  private void generateAndTestWithCoverage(
      TestEnvironment environment,
      RandoopOptions options,
      ExpectedTests expectedRegression,
      ExpectedTests expectedError,
      CoverageChecker coverageChecker) {

    RandoopRunStatus runStatus = generateAndCompile(environment, options, false);

    String packageName = options.getPackageName();

    TestRunStatus regressionRunDesc =
        runRegressionTests(environment, options, expectedRegression, runStatus, packageName);

    TestRunStatus errorRunDesc =
        runErrorTests(environment, options, expectedError, runStatus, packageName);

    coverageChecker.checkCoverage(regressionRunDesc, errorRunDesc);
  }

  /**
   * Performs a standard test of Randoop including a check of coverage that assumes all declared
   * methods of the classes under test should be covered.
   *
   * @param environment the working environment of the test
   * @param options the Randoop options
   * @param expectedRegression the minimum expected number of regression tests
   * @param expectedError the minimum expected error tests
   */
  private void generateAndTestWithCoverage(
      TestEnvironment environment,
      RandoopOptions options,
      ExpectedTests expectedRegression,
      ExpectedTests expectedError) {
    generateAndTestWithCoverage(
        environment, options, expectedRegression, expectedError, new CoverageChecker(options));
  }

  /**
   * Performs the standard test except does not check coverage. This method is used (presumably)
   * temporarily by some tests where the coverage is non-deterministic, and should eventually not be
   * needed.
   *
   * @see #runJDKTest()
   * @see #runCollectionsTest()
   * @see #runNaiveCollectionsTest()
   * @param environment the working environment for the test
   * @param options the Randoop options for the test
   * @param expectedRegression the quantifier for generated regression tests
   * @param expectedError the quantifier for generated error tests
   */
  private void generateAndTest(
      TestEnvironment environment,
      RandoopOptions options,
      ExpectedTests expectedRegression,
      ExpectedTests expectedError) {
    RandoopRunStatus runStatus = generateAndCompile(environment, options);

    String packageName = options.getPackageName();

    // the result of running the tests is not used
    runRegressionTests(environment, options, expectedRegression, runStatus, packageName);

    // the result of running the tests is not used
    runErrorTests(environment, options, expectedError, runStatus, packageName);
  }

  /**
   * Checks that the expected number of error-revealing tests have been generated, and if any are
   * expected runs them, captures and returns the result.
   *
   * @param environment the working environment for the test
   * @param options the Randoop options
   * @param expectedError the quantifier for the expected number of error tests
   * @param runStatus the status of the Randoop run
   * @param packageName the package name for generated tests
   * @return the {@link TestRunStatus} for running the error tests, may be null
   */
  private TestRunStatus runErrorTests(
      TestEnvironment environment,
      RandoopOptions options,
      ExpectedTests expectedError,
      RandoopRunStatus runStatus,
      String packageName) {
    TestRunStatus errorRunDesc = null;
    switch (expectedError) {
      case SOME:
        assertThat("...has error tests", runStatus.errorTestCount, is(greaterThan(0)));
        String errorBasename = options.getErrorBasename();
        try {
          errorRunDesc = TestRunStatus.runTests(environment, packageName, errorBasename);
        } catch (IOException e) {
          fail("Exception collecting coverage from error tests: " + e.getMessage());
        }
        assert errorRunDesc.processStatus.exitStatus != 0 : "JUnit should exit with error";
        if (errorRunDesc.testsFail != errorRunDesc.testsRun) {
          for (String line : errorRunDesc.processStatus.outputLines) {
            System.err.println(line);
          }
          fail("all error tests should fail, but " + errorRunDesc.testsSucceed + " passed");
        }
        break;
      case NONE:
        assertThat("...has no error tests", runStatus.errorTestCount, is(equalTo(0)));
        break;
      case DONT_CARE:
        break;
    }
    return errorRunDesc;
  }

  /**
   * Checks that the expected number of regression tests have been generated, and if so runs them,
   * captures and returns the results.
   *
   * @param environment the working environment of the test
   * @param options the Randoop options
   * @param expectedRegression the quantifier for expected regression tests
   * @param runStatus the Randoop run status
   * @param packageName the package name for generated tests
   * @return the {@link TestRunStatus} for the execution of the regression tests, null if there are
   *     none
   */
  private TestRunStatus runRegressionTests(
      TestEnvironment environment,
      RandoopOptions options,
      ExpectedTests expectedRegression,
      RandoopRunStatus runStatus,
      String packageName) {
    TestRunStatus regressionRunDesc = null;
    switch (expectedRegression) {
      case SOME:
        assertThat("...has regression tests", runStatus.regressionTestCount, is(greaterThan(0)));
        String regressionBasename = options.getRegressionBasename();
        try {
          regressionRunDesc = TestRunStatus.runTests(environment, packageName, regressionBasename);
        } catch (IOException e) {
          fail("Exception collecting coverage from regression tests: " + e.getMessage());
        }
        if (regressionRunDesc.processStatus.exitStatus != 0) {
          for (String line : regressionRunDesc.processStatus.outputLines) {
            System.err.println(line);
          }
          fail("JUnit should exit properly");
        }
        if (regressionRunDesc.testsSucceed != regressionRunDesc.testsRun) {
          for (String line : regressionRunDesc.processStatus.outputLines) {
            System.err.println(line);
          }
          fail("all regression tests should pass, but " + regressionRunDesc.testsFail + " failed");
        }
        break;
      case NONE:
        assertThat("...has no regression tests", runStatus.regressionTestCount, is(equalTo(0)));
        break;
      case DONT_CARE:
        break;
    }
    return regressionRunDesc;
  }

  /**
   * Runs Randoop using the given test environment and options, printing captured output to standard
   * output. Failure of Randoop may be allowed by passing true for {@code allowRandoopFailure},
   * otherwise, the test will fail.
   *
   * @param environment the working environment for the test
   * @param options the Randoop options
   * @param allowRandoopFailure flag whether to allow Randoop failure
   * @return the captured {@link RandoopRunStatus} from running Randoop
   */
  private RandoopRunStatus generateAndCompile(
      TestEnvironment environment, RandoopOptions options, boolean allowRandoopFailure) {
    RandoopRunStatus runStatus =
        RandoopRunStatus.generateAndCompile(environment, options, allowRandoopFailure);

    if (!allowRandoopFailure) {
      System.out.println("Randoop:");
      boolean prevLineIsBlank = false;
      for (String line : runStatus.processStatus.outputLines) {
        if ((line.isEmpty() && !prevLineIsBlank)
            || (!line.isEmpty() && !line.startsWith("Progress update:"))) {
          System.out.println(line);
        }
        prevLineIsBlank = line.isEmpty();
      }
    }
    return runStatus;
  }

  /**
   * Runs Randoop given the test environment and options, printing captured output to standard
   * output.
   *
   * @param environment the working environment for the test
   * @param options the Randoop options
   * @return the captured {@link RandoopRunStatus} from running Randoop
   */
  private RandoopRunStatus generateAndCompile(TestEnvironment environment, RandoopOptions options) {
    return generateAndCompile(environment, options, false);
  }
}<|MERGE_RESOLUTION|>--- conflicted
+++ resolved
@@ -1009,12 +1009,7 @@
     options.addTestClass("compileerr.WildcardCollection");
     options.setErrorBasename("CompError");
     options.setRegressionBasename("CompRegression");
-<<<<<<< HEAD
-    options.setOption("timelimit", "30");
-    options.setFlag("check-compilable");
-=======
     options.setOption("inputlimit", "3000");
->>>>>>> 75e16fa0
 
     CoverageChecker coverageChecker = new CoverageChecker(options);
     coverageChecker.ignore("compileerr.WildcardCollection.getAStringList()");
