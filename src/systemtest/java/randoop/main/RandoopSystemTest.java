package randoop.main;

import static org.hamcrest.CoreMatchers.equalTo;
import static org.hamcrest.CoreMatchers.is;
import static org.hamcrest.Matchers.greaterThan;
import static org.junit.Assert.assertThat;
import static org.junit.Assert.assertTrue;
import static org.junit.Assert.fail;

import java.io.IOException;
import java.nio.file.DirectoryStream;
import java.nio.file.Files;
import java.nio.file.Path;
import java.nio.file.Paths;
import java.util.ArrayList;
import java.util.Iterator;
import java.util.List;
import org.apache.commons.io.FileUtils;
import org.junit.BeforeClass;
import org.junit.FixMethodOrder;
import org.junit.Test;
import org.junit.runners.MethodSorters;
import plume.UtilMDE;

/**
 * A JUnit test class that runs the Randoop system tests, each within its own new JVM. (Thus, there
 * is no need to run Randomness.setSeed(0) or ReflectionExecutor.resetStatistics() at the beginning
 * of each test.)
 *
 * <p>The test methods in this class assume that the current working directory has subdirectories
 * <tt>resources/systemTest</tt> where resources files are located (standard Gradle organization),
 * and <tt>working-directories/</tt> where working files can be written. The Gradle file sets the
 * working directory for the <tt>systemTest</tt> source set to which this class belongs.
 *
 * <p>Each of the test methods
 *
 * <ul>
 *   <li>creates its own subdirectory,
 *   <li>runs Randoop and saves generated tests to the subdirectory, and
 *   <li>compiles the generated test files.
 * </ul>
 *
 * Most of the methods then run the tests and check that the expected number of failed tests matches
 * the number of error-revealing tests, or that the number of passed tests matches the number of
 * regression tests.
 *
 * <p>These are tests that used to be run from within the original Makefile using shell commands.
 * The Makefile also checked diffs of generated tests for some of the tests. These methods do not do
 * this check.
 */
@FixMethodOrder(MethodSorters.NAME_ASCENDING)
public class RandoopSystemTest {

  final String lineSep = System.getProperty("line.separator");

  // Keep this in synch with GenTests.NO_OPERATIONS_TO_TEST.  (Since we are avoiding dependencies
  // of the system tests on Randoop code, the tests can't directly use GenTests.NO_METHODS_TO_TEST.)
  // XXX Factor into module of shared dependencies.
  private static final String NO_OPERATIONS_TO_TEST = "There are no operations to test. Exiting.";

  private static SystemTestEnvironmentManager systemTestEnvironmentManager;

  /** Sets up the environment for test execution. */
  @BeforeClass
  public static void setupClass() {
    String classpath = System.getProperty("java.class.path");
    /* the current working directory for this test class */
    Path buildDir = Paths.get("").toAbsolutePath().normalize();
    systemTestEnvironmentManager =
        SystemTestEnvironmentManager.createSystemTestEnvironmentManager(classpath, buildDir);
  }

  /**
   * Enumerated type to quantify expected test generation:
   *
   * <ul>
   *   <li>{@code SOME} - at least one test is generated,
   *   <li>{@code NONE} - no tests are generated, or
   *   <li>{@code DONT_CARE} - the number of tests does not need to be checked.
   * </ul>
   */
  private enum ExpectedTests {
    SOME,
    NONE,
    DONT_CARE
  }

  /* --------------------------------------- test methods --------------------------------------- */

  /*
   * WRITING TEST METHODS:
   *
   * Methods with the @Test annotation will be run normally as JUnit tests.
   * Each method should consist of one system test, and is responsible for setting up the
   * directories for the test, setting the options for Randoop, running Randoop, compiling the
   * generated tests, and then doing whatever checks are required for the test.  The steps each
   * test should follow are:
   *
   * 1. Set up the test environment.
   *
   *    Each test method should create the working environment for running the test with a call like
   *
   *      SystemTestEnvironment testEnvironment = systemTestEnvironmentManager.createTestEnvironment(testName);
   *
   *    where testName is the name of your test (be sure that it doesn't conflict with the name
   *    of any test already in this class).
   *    The variable systemTestEnvironment refers to the global environment for a run of the
   *    system tests, and contains information about the classpath, and directories needed while
   *    running all of the system tests.
   *
   * 2. Set the options for Randoop.
   *
   *    The method that executes Randoop takes the command-line arguments as a RandoopOptions object,
   *    which can be constructed by the line
   *      RandoopOptions options = RandoopOptions.createOptions(testEnvironment);
   *    using the SystemTestEnvironment built in the first step.
   *    This class has methods to explicitly set the test package name and base names:
   *      options.setPackageName("foo.bar");
   *      options.setRegressionBasename("TestClass");
   *      options.setErrorBasename("ErrorTestClass");
   *    And, the input classes should be specified by using the methods
   *      options.addTestClass(testClassName);
   *      options.addClassList(classListFilename);
   *    that correspond to the Randoop arguments.
   *    Other options can be set using the methods
   *      options.setFlag(flagName);
   *      options.setOption(optionName, optionValue);
   *    This object will also set options for output directories and logging, so only options
   *    affecting generation are needed.
   *
   *    Input files should be placed in src/systemtest/resources (or src/inputtest/resources if they
   *    relate to classes in the inputTest source set), and can be used in option using the path
   *    prefix resources/systemTest/.
   *
   *
   *  3. Run Randoop and compile generated tests.
   *
   *     This is where things can vary somewhat depending on the condition of the test.
   *
   *     In the majority of cases, we want to check that Randoop generates an expected number of
   *     regression and/or error-revealing tests; that the generated tests compile; and that when run,
   *     regression tests succeed, error tests fail, and that the methods of the classes-under-test
   *     are covered by all tests.  In this case, the test method will make a call like
   *
   *       generateAndTestWithCoverage(
   *         testEnvironment,
   *         options,
   *         expectedRegressionTests,
   *         expectedErrorTests);
   *
   *     where testEnvironment, packageName, regressionBasename, errorBasename, and options are all
   *     defined in steps 1 and 2.
   *     The expected-tests parameters are values of the ExpectedTests enumerated type.
   *     Use the value SOME if there must be at least one test, NONE if there should be no tests,
   *     and DONT_CARE if, well, it doesn't matter how many tests there are.
   *     The generateAndTestWithCoverage() method handles the standard test behavior, checking the
   *     standard assumptions about regression and error tests (given the quantifiers), and dumping
   *     output when the results don't meet expectations.
   *
   *     By default, coverage is checked against all methods returned by Class.getDeclaredMethods()
   *     for an input class. Some tests need to specifically exclude methods that Randoop should not
   *     generate, or need to ignore methods.  These can be indicated by creating a
   *     CoverageChecker object and adding these method names using either the exclude() or ignore()
   *     methods, and then giving the CoverageChecker as the last argument to the alternate version
   *     of generateAndTestWithCoverage(). When excluded methods are given, these methods may not be
   *     covered, and, unless ignored, any method not excluded is expected to be covered.
   */

  /**
   * Test formerly known as randoop1. This test previously did a diff on TestClass0.java with goal
   * file.
   */
  @Test
  public void runCollectionsTest() {

    SystemTestEnvironment testEnvironment =
        systemTestEnvironmentManager.createTestEnvironment("collections-test");

    RandoopOptions options = RandoopOptions.createOptions(testEnvironment);
    options.setPackageName("foo.bar");
    options.setRegressionBasename("TestClass");
    options.addTestClass("java2.util2.TreeSet");
    options.addTestClass("java2.util2.Collections");
    options.setFlag("no-error-revealing-tests");
    options.setOption("outputLimit", "1000");
    options.setOption("npe-on-null-input", "EXPECTED");
    options.setFlag("debug_checks");
    options.setOption("observers", "resources/systemTest/randoop1_observers.txt");
    options.setOption("omit-field-list", "resources/systemTest/testclassomitfields.txt");

    CoverageChecker coverageChecker =
        new CoverageChecker(
            options,
            "java2.util2.Collections.get(java2.util2.ListIterator, int) exclude",
            "java2.util2.Collections.iteratorBinarySearch(java2.util2.List, java.lang.Object) exclude",
            "java2.util2.Collections.iteratorBinarySearch(java2.util2.List, java.lang.Object, java2.util2.Comparator) exclude",
            "java2.util2.Collections.rotate2(java2.util2.List, int) exclude",
            "java2.util2.Collections.swap(java.lang.Object[], int, int) exclude",
            "java2.util2.Collections.swap(java2.util2.List, int, int) exclude",
            "java2.util2.Collections.synchronizedCollection(java2.util2.Collection, java.lang.Object) exclude",
            "java2.util2.Collections.synchronizedList(java2.util2.List, java.lang.Object) exclude",
            "java2.util2.Collections.synchronizedSet(java2.util2.Set) ignore",
            "java2.util2.Collections.synchronizedSet(java2.util2.Set, java.lang.Object) exclude",
            "java2.util2.Collections.synchronizedSortedMap(java2.util2.SortedMap) exclude",
            "java2.util2.Collections.synchronizedSortedSet(java2.util2.SortedSet) ignore",
            "java2.util2.Collections.unmodifiableSortedMap(java2.util2.SortedMap) exclude",
            "java2.util2.TreeSet.first() ignore",
            "java2.util2.TreeSet.last() ignore",
            "java2.util2.TreeSet.readObject(java.io.ObjectInputStream) exclude",
            "java2.util2.TreeSet.subSet(java.lang.Object, java.lang.Object) exclude",
            "java2.util2.TreeSet.tailSet(java.lang.Object) ignore",
            "java2.util2.TreeSet.writeObject(java.io.ObjectOutputStream) exclude");
    ExpectedTests expectedRegressionTests = ExpectedTests.SOME;
    ExpectedTests expectedErrorTests = ExpectedTests.NONE;

    generateAndTestWithCoverage(
        testEnvironment, options, expectedRegressionTests, expectedErrorTests, coverageChecker);
  }

  /** Test formerly known as randoop2. Previously did a diff on generated test. */
  @Test
  public void runNaiveCollectionsTest() {
    String directoryName = "naive-collections-test";
    SystemTestEnvironment testEnvironment =
        systemTestEnvironmentManager.createTestEnvironment(directoryName);
    RandoopOptions options = RandoopOptions.createOptions(testEnvironment);
    options.setPackageName("foo.bar");
    options.setRegressionBasename("NaiveRegression");
    options.setErrorBasename("NaiveError");
    options.setOption("outputLimit", "2000");
    options.addTestClass("java2.util2.TreeSet");
    options.addTestClass("java2.util2.ArrayList");
    options.addTestClass("java2.util2.LinkedList");
    options.addTestClass("java2.util2.Collections");
    options.setOption("omit-field-list", "resources/systemTest/naiveomitfields.txt");
    options.setOption("operation-history-log", "-"); //log to stdout

    CoverageChecker coverageChecker =
        new CoverageChecker(
            options,
            "java2.util2.ArrayList.readObject(java.io.ObjectInputStream) exclude",
            "java2.util2.ArrayList.remove(int) exclude",
            "java2.util2.ArrayList.removeRange(int, int) exclude",
            "java2.util2.ArrayList.writeObject(java.io.ObjectOutputStream) exclude",
            "java2.util2.Collections.eq(java.lang.Object, java.lang.Object) ignore",
            "java2.util2.Collections.get(java2.util2.ListIterator, int) exclude",
            "java2.util2.Collections.iteratorBinarySearch(java2.util2.List, java.lang.Object) exclude",
            "java2.util2.Collections.iteratorBinarySearch(java2.util2.List, java.lang.Object, java2.util2.Comparator) exclude",
            "java2.util2.Collections.rotate2(java2.util2.List, int) exclude",
            "java2.util2.Collections.swap(java.lang.Object[], int, int) exclude",
            "java2.util2.Collections.swap(java2.util2.List, int, int) ignore",
            "java2.util2.Collections.synchronizedCollection(java2.util2.Collection, java.lang.Object) exclude",
            "java2.util2.Collections.synchronizedList(java2.util2.List, java.lang.Object) exclude",
            "java2.util2.Collections.synchronizedSet(java2.util2.Set, java.lang.Object) exclude",
            "java2.util2.Collections.synchronizedSortedMap(java2.util2.SortedMap) exclude",
            "java2.util2.Collections.unmodifiableSortedMap(java2.util2.SortedMap) exclude",
            "java2.util2.LinkedList.readObject(java.io.ObjectInputStream) exclude",
            "java2.util2.LinkedList.writeObject(java.io.ObjectOutputStream) exclude",
            "java2.util2.TreeSet.last() ignore",
            "java2.util2.TreeSet.readObject(java.io.ObjectInputStream) exclude",
            "java2.util2.TreeSet.subSet(java.lang.Object, java.lang.Object) exclude",
            "java2.util2.TreeSet.tailSet(java.lang.Object) ignore",
            "java2.util2.TreeSet.writeObject(java.io.ObjectOutputStream) exclude"
            // line break to permit easier sorting
            );

    ExpectedTests expectedRegressionTests = ExpectedTests.SOME;
    ExpectedTests expectedErrorTests = ExpectedTests.DONT_CARE;

    generateAndTestWithCoverage(
        testEnvironment, options, expectedRegressionTests, expectedErrorTests, coverageChecker);
  }

  /**
   * Test formerly known as randoop3. Previously this test did nothing beyond generating the tests.
   */
  @Test
  public void runJDKTest() {

    SystemTestEnvironment testEnvironment =
        systemTestEnvironmentManager.createTestEnvironment("jdk-test");
    RandoopOptions options = RandoopOptions.createOptions(testEnvironment);
    options.setPackageName("jdktests");
    options.setRegressionBasename("JDK_Tests_regression");
    options.setErrorBasename("JDK_Tests_error");

    options.setOption("generatedLimit", "5000"); // runs out of memory on Travis if 6000
    options.setOption("null-ratio", "0.3");
    options.setOption("alias-ratio", "0.3");
    options.setFlag("small-tests");
    options.setFlag("clear=2000");
    options.addClassList("resources/systemTest/jdk_classlist.txt");

    // omit methods that use Random
    options.setOption(
        "omitmethods", "java2\\.util2\\.Collections\\.shuffle\\(java2\\.util2\\.List\\)");

    ExpectedTests expectedRegressionTests = ExpectedTests.SOME;
    ExpectedTests expectedErrorTests = ExpectedTests.DONT_CARE;

    CoverageChecker coverageChecker =
        new CoverageChecker(
            options,
            "java2.util2.ArrayList.readObject(java.io.ObjectInputStream) exclude",
            "java2.util2.ArrayList.remove(int) ignore",
            "java2.util2.ArrayList.removeRange(int, int) exclude",
            "java2.util2.ArrayList.writeObject(java.io.ObjectOutputStream) exclude",
            "java2.util2.Arrays.med3(byte[], int, int, int) exclude",
            "java2.util2.Arrays.med3(char[], int, int, int) exclude",
            "java2.util2.Arrays.med3(double[], int, int, int) exclude",
            "java2.util2.Arrays.med3(float[], int, int, int) exclude",
            "java2.util2.Arrays.med3(int[], int, int, int) exclude",
            "java2.util2.Arrays.med3(long[], int, int, int) exclude",
            "java2.util2.Arrays.med3(short[], int, int, int) exclude",
            "java2.util2.Arrays.sort(char[], int, int) ignore",
            "java2.util2.Arrays.swap(char[], int, int) ignore",
            "java2.util2.Arrays.swap(int[], int, int) ignore",
            "java2.util2.Arrays.swap(java.lang.Object[], int, int) exclude",
            "java2.util2.Arrays.vecswap(byte[], int, int, int) exclude",
            "java2.util2.Arrays.vecswap(char[], int, int, int) exclude",
            "java2.util2.Arrays.vecswap(double[], int, int, int) exclude",
            "java2.util2.Arrays.vecswap(float[], int, int, int) exclude",
            "java2.util2.Arrays.vecswap(int[], int, int, int) exclude",
            "java2.util2.Arrays.vecswap(long[], int, int, int) exclude",
            "java2.util2.Arrays.vecswap(short[], int, int, int) exclude",
            "java2.util2.BitSet.getBits(int) exclude",
            "java2.util2.BitSet.readObject(java.io.ObjectInputStream) exclude",
            "java2.util2.Collections.get(java2.util2.ListIterator, int) exclude",
            "java2.util2.Collections.iteratorBinarySearch(java2.util2.List, java.lang.Object) exclude",
            "java2.util2.Collections.iteratorBinarySearch(java2.util2.List, java.lang.Object, java2.util2.Comparator) exclude",
            "java2.util2.Collections.rotate2(java2.util2.List, int) exclude",
            "java2.util2.Collections.shuffle(java2.util2.List) exclude",
            "java2.util2.Collections.swap(java.lang.Object[], int, int) exclude",
            "java2.util2.Hashtable.readObject(java.io.ObjectInputStream) exclude",
            "java2.util2.Hashtable.rehash() ignore", // Travis
            "java2.util2.Hashtable.writeObject(java.io.ObjectOutputStream) exclude",
            "java2.util2.LinkedList.readObject(java.io.ObjectInputStream) exclude",
            "java2.util2.LinkedList.writeObject(java.io.ObjectOutputStream) exclude",
            "java2.util2.Observable.clearChanged() exclude",
            "java2.util2.Observable.setChanged() exclude",
            "java2.util2.Stack.empty() ignore", // Travis
            "java2.util2.Stack.push(java.lang.Object) ignore", // Travis
            "java2.util2.TreeMap.addAllForTreeSet(java2.util2.SortedSet, java.lang.Object) ignore",
            "java2.util2.TreeMap.colorOf(java2.util2.TreeMap.Entry) exclude",
            "java2.util2.TreeMap.decrementSize() ignore", // Travis
            "java2.util2.TreeMap.deleteEntry(java2.util2.TreeMap.Entry) ignore", // Travis
            "java2.util2.TreeMap.fixAfterDeletion(java2.util2.TreeMap.Entry) exclude",
            "java2.util2.TreeMap.fixAfterInsertion(java2.util2.TreeMap.Entry) exclude",
            "java2.util2.TreeMap.getCeilEntry(java.lang.Object) ignore", // Travis
            "java2.util2.TreeMap.getPrecedingEntry(java.lang.Object) exclude",
            "java2.util2.TreeMap.leftOf(java2.util2.TreeMap.Entry) exclude",
            "java2.util2.TreeMap.parentOf(java2.util2.TreeMap.Entry) exclude",
            "java2.util2.TreeMap.readObject(java.io.ObjectInputStream) exclude",
            "java2.util2.TreeMap.readTreeSet(int, java.io.ObjectInputStream, java.lang.Object) exclude",
            "java2.util2.TreeMap.rightOf(java2.util2.TreeMap.Entry) exclude",
            "java2.util2.TreeMap.rotateLeft(java2.util2.TreeMap.Entry) exclude",
            "java2.util2.TreeMap.rotateRight(java2.util2.TreeMap.Entry) exclude",
            "java2.util2.TreeMap.setColor(java2.util2.TreeMap.Entry, boolean) exclude",
            "java2.util2.TreeMap.subMap(java.lang.Object, java.lang.Object) ignore",
            "java2.util2.TreeMap.valEquals(java.lang.Object, java.lang.Object) exclude",
            "java2.util2.TreeMap.valueSearchNonNull(java2.util2.TreeMap.Entry, java.lang.Object) ignore",
            "java2.util2.TreeMap.valueSearchNull(java2.util2.TreeMap.Entry) ignore",
            "java2.util2.TreeMap.writeObject(java.io.ObjectOutputStream) exclude",
            "java2.util2.TreeSet.last() ignore",
            "java2.util2.TreeSet.readObject(java.io.ObjectInputStream) exclude",
            "java2.util2.TreeSet.subSet(java.lang.Object, java.lang.Object) ignore",
            "java2.util2.TreeSet.writeObject(java.io.ObjectOutputStream) exclude",
            "java2.util2.Vector.removeRange(int, int) exclude",
            "java2.util2.Vector.writeObject(java.io.ObjectOutputStream) exclude",
            "java2.util2.WeakHashMap.eq(java.lang.Object, java.lang.Object) ignore", // Travis
            "java2.util2.WeakHashMap.removeMapping(java.lang.Object) exclude",
            "java2.util2.WeakHashMap.unmaskNull(java.lang.Object) ignore"
            // end of list (line break to permit easier sorting)
            );
    generateAndTestWithCoverage(
        testEnvironment, options, expectedRegressionTests, expectedErrorTests, coverageChecker);
  }

  /**
   * Test formerly known as randoop-contracts. Takes a long time. Evidence from running {@code time
   * make randoop-contracts} with previous Makefile. Reports:
   *
   * <pre>
   *  real	0m15.976s
   *  user	0m17.902s
   *  sys	0m9.814s
   * </pre>
   */
  @Test
  public void runContractsTest() {

    SystemTestEnvironment testEnvironment =
        systemTestEnvironmentManager.createTestEnvironment("contracts-test"); // temp directory
    RandoopOptions options = RandoopOptions.createOptions(testEnvironment);
    options.setErrorBasename("BuggyTest");

    options.setFlag("no-regression-tests");
    options.setOption("generatedLimit", "1000");
    // Don't minimize the tests because it would take too long to finish.
    options.setOption("minimize_error_test", "false");
    options.addClassList("resources/systemTest/buggyclasses.txt");

    ExpectedTests expectedRegressionTests = ExpectedTests.NONE;
    ExpectedTests expectedErrorTests = ExpectedTests.SOME;

    CoverageChecker coverageChecker =
        new CoverageChecker(
            options,
            "examples.Buggy.BuggyCompareToTransitive.getTwo() ignore",
            "examples.Buggy.StackOverflowError() ignore",
            "examples.Buggy.hashCode() ignore",
            "examples.Buggy.toString() ignore",

            /* don't care about hashCode for compareTo input classes */
            "examples.Buggy.BuggyCompareToAntiSymmetric.hashCode() ignore",
            "examples.Buggy.BuggyCompareToEquals.hashCode() ignore",
            "examples.Buggy.BuggyCompareToReflexive.hashCode() ignore",
            "examples.Buggy.BuggyCompareToSubs.hashCode() ignore",
            "examples.Buggy.BuggyCompareToTransitive.hashCode() ignore",
            "examples.Buggy.BuggyEqualsTransitive.hashCode() ignore",

            /* These should be covered, but are in failing assertions and won't show up in JaCoCo results. */
            "examples.Buggy.BuggyCompareToAntiSymmetric.compareTo(java.lang.Object) exclude",
            "examples.Buggy.BuggyCompareToEquals.compareTo(java.lang.Object) exclude",
            "examples.Buggy.BuggyCompareToEquals.equals(java.lang.Object) exclude",
            "examples.Buggy.BuggyCompareToReflexive.compareTo(java.lang.Object) exclude",
            "examples.Buggy.BuggyCompareToReflexive.equals(java.lang.Object) exclude",
            "examples.Buggy.BuggyCompareToSubs.compareTo(java.lang.Object) exclude",
            "examples.Buggy.BuggyCompareToTransitive.compareTo(java.lang.Object) exclude");

    generateAndTestWithCoverage(
        testEnvironment, options, expectedRegressionTests, expectedErrorTests, coverageChecker);
  }

  /** Test formerly known as randoop-checkrep. */
  @Test
  public void runCheckRepTest() {

    SystemTestEnvironment testEnvironment =
        systemTestEnvironmentManager.createTestEnvironment("checkrep-test"); // temp directory
    RandoopOptions options = RandoopOptions.createOptions(testEnvironment);
    options.setErrorBasename("CheckRepTest");

    options.setFlag("no-regression-tests");
    options.setOption("attemptedLimit", "1000");
    options.setOption("generatedLimit", "200");
    options.addTestClass("examples.CheckRep1");
    options.addTestClass("examples.CheckRep2");

    ExpectedTests expectedRegressionTests = ExpectedTests.NONE;
    ExpectedTests expectedErrorTests = ExpectedTests.SOME;
    generateAndTestWithCoverage(
        testEnvironment, options, expectedRegressionTests, expectedErrorTests);
  }

  /**
   * Test formerly known as randoop-literals. Previously did a diff on generated test file and goal.
   */
  @Test
  public void runLiteralsTest() {

    SystemTestEnvironment testEnvironment =
        systemTestEnvironmentManager.createTestEnvironment("literals-test"); // temp directory
    RandoopOptions options = RandoopOptions.createOptions(testEnvironment);
    options.setPackageName(null);
    options.setRegressionBasename("LiteralsReg");
    options.setErrorBasename("LiteralsErr");

    options.setOption("generatedLimit", "1000");
    options.addTestClass("randoop.literals.A");
    options.addTestClass("randoop.literals.A2");
    options.addTestClass("randoop.literals.B");
    options.setOption("literals-level", "CLASS");
    options.setOption("literals-file", "resources/systemTest/literalsfile.txt");

    ExpectedTests expectedRegressionTests = ExpectedTests.SOME;
    ExpectedTests expectedErrorTests = ExpectedTests.NONE;
    generateAndTestWithCoverage(
        testEnvironment, options, expectedRegressionTests, expectedErrorTests);
  }

  /**
   * Test formerly known as randoop-long-string. Previously performed a diff on generated test and
   * goal file.
   */
  @Test
  public void runLongStringTest() {
    SystemTestEnvironment testEnvironment =
        systemTestEnvironmentManager.createTestEnvironment("longstring-test"); // temp directory
    RandoopOptions options = RandoopOptions.createOptions(testEnvironment);
    options.setPackageName(null);
    options.setRegressionBasename("LongString");
    options.setErrorBasename("");

    options.setOption("attemptedLimit", "1000");
    options.setOption("generatedLimit", "100");
    options.addTestClass("randoop.test.LongString");

    ExpectedTests expectedRegressionTests = ExpectedTests.SOME;
    ExpectedTests expectedErrorTests = ExpectedTests.NONE;

    CoverageChecker coverageChecker =
        new CoverageChecker(
            options,
            //XXX after adding compile check this method did not appear in JDK7 runs
            "randoop.test.LongString.tooLongString() ignore");
    generateAndTestWithCoverage(
        testEnvironment, options, expectedRegressionTests, expectedErrorTests, coverageChecker);
  }

  /** Test formerly known as randoop-visibility. */
  @Test
  public void runVisibilityTest() {
    SystemTestEnvironment testEnvironment =
        systemTestEnvironmentManager.createTestEnvironment("visibility-test"); // temp directory
    RandoopOptions options = RandoopOptions.createOptions(testEnvironment);
    options.setPackageName(null);
    options.setRegressionBasename("VisibilityTest");
    options.setErrorBasename("");

    options.setOption("attemptedLimit", "1000");
    options.setOption("generatedLimit", "200");
    options.addTestClass("examples.Visibility");

    ExpectedTests expectedRegressionTests = ExpectedTests.SOME;
    ExpectedTests expectedErrorTests = ExpectedTests.NONE;

    CoverageChecker coverageChecker =
        new CoverageChecker(
            options,
            "examples.Visibility.getNonVisible() exclude",
            "examples.Visibility.takesNonVisible(examples.NonVisible) exclude");

    generateAndTestWithCoverage(
        testEnvironment, options, expectedRegressionTests, expectedErrorTests, coverageChecker);
  }

  /**
   * Test formerly known as randoop-no-output. Runs with <tt>--progressdisplay=false</tt> and so
   * should have no output.
   */
  @Test
  public void runNoOutputTest() {
    SystemTestEnvironment testEnvironment =
        systemTestEnvironmentManager.createTestEnvironment("no-output-test"); // temp directory
    RandoopOptions options = RandoopOptions.createOptions(testEnvironment);
    options.setPackageName(null);
    options.setRegressionBasename("NoOutputTest");
    options.setErrorBasename("");

    options.setOption("generatedLimit", "100");
    options.addTestClass("java.util.LinkedList");
    options.setOption("progressdisplay", "false");

    RandoopRunStatus randoopRunDesc =
        RandoopRunStatus.generateAndCompile(testEnvironment, options, false);

    assertThat(
        "There should be no output; got:"
            + lineSep
            + UtilMDE.join(randoopRunDesc.processStatus.outputLines, lineSep),
        randoopRunDesc.processStatus.outputLines.size(),
        is(equalTo(0)));
  }

  @Test
  public void runInnerClassTest() {
    SystemTestEnvironment testEnvironment =
        systemTestEnvironmentManager.createTestEnvironment("inner-class-test");
    RandoopOptions options = RandoopOptions.createOptions(testEnvironment);
    options.setPackageName(null);
    options.setRegressionBasename("InnerClassRegression");
    options.setErrorBasename("InnerClassError");
    options.addTestClass("randoop.test.ClassWithInnerClass");
    options.addTestClass("randoop.test.ClassWithInnerClass$A");
    options.setOption("generatedLimit", "40");
    options.setFlag("silently-ignore-bad-class-names");
    options.setOption("unchecked-exception", "ERROR");
    options.setOption("npe-on-null-input", "ERROR");
    options.setOption("npe-on-non-null-input", "ERROR");

    ExpectedTests expectedRegressionTests = ExpectedTests.SOME;
    ExpectedTests expectedErrorTests = ExpectedTests.SOME;
    generateAndTestWithCoverage(
        testEnvironment, options, expectedRegressionTests, expectedErrorTests);
  }

  @Test
  public void runParameterizedTypeTest() {
    SystemTestEnvironment testEnvironment =
        systemTestEnvironmentManager.createTestEnvironment("parameterized-type");
    RandoopOptions options = RandoopOptions.createOptions(testEnvironment);
    options.setPackageName(null);
    options.setRegressionBasename("ParamTypeReg");
    options.setErrorBasename("ParamTypeErr");
    options.addTestClass("muse.SortContainer");
    options.setOption("generatedLimit", "30000");
    options.setOption("outputLimit", "100");
    options.setFlag("forbid-null");
    options.setOption("null-ratio", "0");

    ExpectedTests expectedRegressionTests = ExpectedTests.SOME;
    ExpectedTests expectedErrorTests = ExpectedTests.NONE;
    generateAndTestWithCoverage(
        testEnvironment, options, expectedRegressionTests, expectedErrorTests);
  }

  @Test
  public void runRecursiveBoundTest() {
    SystemTestEnvironment testEnvironment =
        systemTestEnvironmentManager.createTestEnvironment("recursive-bound");
    RandoopOptions options = RandoopOptions.createOptions(testEnvironment);
    options.setPackageName("muse");
    options.setRegressionBasename("BoundsReg");
    options.setErrorBasename("BoundsErr");
    options.addTestClass("muse.RecursiveBound");
    options.setOption("generatedLimit", "30000");
    options.setOption("outputLimit", "100");
    options.setFlag("forbid-null");
    options.setOption("null-ratio", "0");

    ExpectedTests expectedRegressionTests = ExpectedTests.SOME;
    ExpectedTests expectedErrorTests = ExpectedTests.NONE;
    generateAndTestWithCoverage(
        testEnvironment, options, expectedRegressionTests, expectedErrorTests);
  }

  /** Runs Randoop on a class in the default package to ensure nothing breaks. */
  @Test
  public void runDefaultPackageTest() {
    SystemTestEnvironment testEnvironment =
        systemTestEnvironmentManager.createTestEnvironment("default-package");
    RandoopOptions options = RandoopOptions.createOptions(testEnvironment);
    options.setPackageName(null);
    options.setRegressionBasename("DefaultPackageReg");
    options.setErrorBasename("DefaultPackageErr");
    options.addTestClass("ClassInDefaultPackage");
    options.setOption("generatedLimit", "20");

    ExpectedTests expectedRegressionTests = ExpectedTests.SOME;
    ExpectedTests expectedErrorTests = ExpectedTests.NONE;
    generateAndTestWithCoverage(
        testEnvironment, options, expectedRegressionTests, expectedErrorTests);
  }

  /** Tests that Randoop deals properly with exceptions */
  @Test
  public void runExceptionTest() {
    SystemTestEnvironment testEnvironment =
        systemTestEnvironmentManager.createTestEnvironment("exception-tests");
    RandoopOptions options = RandoopOptions.createOptions(testEnvironment);
    options.setPackageName("misc");
    options.setRegressionBasename("ExceptionTest");
    options.setErrorBasename("ExceptionErr");
    options.addTestClass("misc.ThrowsAnonymousException");
    options.setOption("outputLimit", "5");

    ExpectedTests expectedRegressionTests = ExpectedTests.SOME;
    ExpectedTests expectedErrorTests = ExpectedTests.NONE;
    generateAndTestWithCoverage(
        testEnvironment, options, expectedRegressionTests, expectedErrorTests);
  }

  /** Tests that Randoop deals properly with ConcurrentModificationException in contract checks. */
  @Test
  public void runCMExceptionTest() {

<<<<<<< HEAD
    TestEnvironment testEnvironment =
        systemTestEnvironment.createTestEnvironment("cm-exception-tests");
=======
    // TEMPORARILY DISABLE THE TEST
    if (true) {
      return;
    }

    SystemTestEnvironment testEnvironment =
        systemTestEnvironmentManager.createTestEnvironment("cm-exception-tests");
>>>>>>> d4baddfc
    RandoopOptions options = RandoopOptions.createOptions(testEnvironment);
    options.setPackageName("misc");
    options.setRegressionBasename("CMExceptionTest");
    options.setErrorBasename("CMExceptionErr");
    options.addTestClass("misc.MyCmeList");
    options.setOption("outputLimit", "10");

    ExpectedTests expectedRegressionTests = ExpectedTests.SOME;
    ExpectedTests expectedErrorTests = ExpectedTests.NONE;
    generateAndTestWithCoverage(
        testEnvironment, options, expectedRegressionTests, expectedErrorTests);
  }

  /**
   * Test collection generation.
   *
   * <p>Uses collectiongen package in testInput. Expect that generated test will cover all methods
   * of collectiongen.InputClass as long as method input type is a test class. This will include the
   * enum Day and the class AnInputClass, but exclude the enum Season and the class ANonInputClass.
   *
   * <p>Note: if this test is failing coverage for a generic method (the message says a parameter is
   * Object), make sure that there are no overloads of the generic method with more specific
   * arguments in InputClass. If there are, method resolution rules may lead to a call that Randoop
   * thinks is to the generic method turning into a call to a more specific method, leading to
   * coverage issues.
   */
  @Test
  public void runCollectionGenerationTest() {
    SystemTestEnvironment testEnvironment =
        systemTestEnvironmentManager.createTestEnvironment("coll-gen-tests");
    RandoopOptions options = RandoopOptions.createOptions(testEnvironment);
    options.setPackageName("gen");
    options.setRegressionBasename("GenRegressionTest");
    options.setErrorBasename("GenErrorTest");
    options.addTestClass("collectiongen.InputClass");
    options.addTestClass("collectiongen.Day");
    options.addTestClass("collectiongen.AnInputClass");
    options.setFlag("small-tests");
    options.setOption("generatedLimit", "500");
    options.setOption("omitmethods", "hashCode\\(\\)");

    CoverageChecker coverageChecker =
        new CoverageChecker(
            options,
            "collectiongen.Day.valueOf(java.lang.String) exclude",
            "collectiongen.AnInputClass.hashCode() ignore");
    ExpectedTests expectedRegressionTests = ExpectedTests.SOME;
    ExpectedTests expectedErrorTests = ExpectedTests.NONE;
    generateAndTestWithCoverage(
        testEnvironment, options, expectedRegressionTests, expectedErrorTests, coverageChecker);
  }

  /**
   * Test for Enum value assertion generation.
   *
   * <p>Uses examples.Option class in testInput. Only actually tests whether methods are called.
   *
   * <p>Need to scrape generated source file for Enum constant values.
   */
  @Test
  public void runEnumAssertionTest() {
    SystemTestEnvironment testEnvironment =
        systemTestEnvironmentManager.createTestEnvironment("enum-assertions");
    RandoopOptions options = RandoopOptions.createOptions(testEnvironment);
    options.setPackageName("check");
    options.setRegressionBasename("EnumCheckRegression");
    options.setErrorBasename("EnumCheckError");
    options.addTestClass("examples.Option");
    options.setFlag("small-tests");
    options.setOption("generatedLimit", "20");

    ExpectedTests expectedRegressionTests = ExpectedTests.SOME;
    ExpectedTests expectedErrorTests = ExpectedTests.NONE;
    generateAndTestWithCoverage(
        testEnvironment, options, expectedRegressionTests, expectedErrorTests);
  }

  /** Test what happens when have empty input class names. */
  @Test
  public void runEmptyInputNamesTest() {
    SystemTestEnvironment testEnvironment =
        systemTestEnvironmentManager.createTestEnvironment("empty-names");
    RandoopOptions options = RandoopOptions.createOptions(testEnvironment);
    options.addClassList("resources/systemTest/emptyclasslist.txt");
    options.setOption("attemptedLimit", "20");

    ProcessStatus result = generate(testEnvironment, options);

    Iterator<String> it = result.outputLines.iterator();
    String line = "";
    while (!line.contains(NO_OPERATIONS_TO_TEST) && it.hasNext()) {
      line = it.next();
    }
    assertTrue("should fail to find class names in file", line.contains(NO_OPERATIONS_TO_TEST));
  }

  /**
   * Test for flaky NaN: the value Double.NaN and the computed NaN value are distinct. This means
   * that the same computation over each can have different outcomes, but both are printed as
   * Double.NaN so when run may have a different result from test during generation.
   */
  @Test
  public void runFlakyNaNTest() {
    SystemTestEnvironment testEnvironment =
        systemTestEnvironmentManager.createTestEnvironment("flaky-nan");
    RandoopOptions options = RandoopOptions.createOptions(testEnvironment);
    options.addTestClass("examples.NaNBadness");
    options.setRegressionBasename("NaNRegression");
    options.setErrorBasename("NaNError");
    options.setOption("generatedLimit", "200");

    ExpectedTests expectedRegressionTests = ExpectedTests.SOME;
    ExpectedTests expectedErrorTests = ExpectedTests.NONE;
    generateAndTestWithCoverage(
        testEnvironment, options, expectedRegressionTests, expectedErrorTests);
  }

  /** Test for inserted test fixtures. */
  @Test
  public void runFixtureTest() {
    SystemTestEnvironment testEnvironment =
        systemTestEnvironmentManager.createTestEnvironment("fixtures");
    RandoopOptions options = RandoopOptions.createOptions(testEnvironment);
    options.addTestClass("examples.Dummy");
    options.setRegressionBasename("FixtureRegression");
    options.setOption("junit-before-all", "resources/systemTest/beforeallcode.txt");
    options.setOption("junit-after-all", "resources/systemTest/afterallcode.txt");
    options.setOption("junit-before-each", "resources/systemTest/beforeeachcode.txt");
    options.setOption("junit-after-each", "resources/systemTest/aftereachcode.txt");
    options.setOption("generatedLimit", "200");
    options.setFlag("no-error-revealing-tests");

    RandoopRunStatus runStatus = generateAndCompile(testEnvironment, options, false);
    String packageName = options.getPackageName();
    TestRunStatus regressionRunDesc =
        runRegressionTests(testEnvironment, options, ExpectedTests.SOME, runStatus, packageName);

    int beforeAllCount = 0;
    int beforeEachCount = 0;
    int afterAllCount = 0;
    int afterEachCount = 0;
    for (String line : regressionRunDesc.processStatus.outputLines) {
      if (line.contains("Before All")) {
        beforeAllCount++;
      }
      if (line.contains("Before Each")) {
        beforeEachCount++;
      }
      if (line.contains("After All")) {
        afterAllCount++;
      }
      if (line.contains("After Each")) {
        afterEachCount++;
      }
    }

    assertThat("should only have one BeforeAll", beforeAllCount, is(equalTo(1)));
    assertThat("should have one AfterAll", afterAllCount, is(equalTo(1)));
    assertThat(
        "should have one BeforeEach for each test",
        beforeEachCount,
        is(equalTo(regressionRunDesc.testsRun)));
    assertThat(
        "should have one AfterEach for each test",
        afterEachCount,
        is(equalTo(regressionRunDesc.testsRun)));
  }

  /** Runs the FixtureTest except with a driver instead of a JUnit test suite. */
  @Test
  public void runFixtureDriverTest() {
    SystemTestEnvironment testEnvironment =
        systemTestEnvironmentManager.createTestEnvironment("fixture-driver");
    RandoopOptions options = RandoopOptions.createOptions(testEnvironment);
    options.addTestClass("examples.Dummy");
    options.setRegressionBasename("FixtureRegression");
    options.setOption("junit-before-all", "resources/systemTest/beforeallcode.txt");
    options.setOption("junit-after-all", "resources/systemTest/afterallcode.txt");
    options.setOption("junit-before-each", "resources/systemTest/beforeeachcode.txt");
    options.setOption("junit-after-each", "resources/systemTest/aftereachcode.txt");
    options.setOption("generatedLimit", "200");
    options.setFlag("no-error-revealing-tests");
    options.unsetFlag("junit-reflection-allowed");

    RandoopRunStatus runStatus = generateAndCompile(testEnvironment, options, false);
    String driverName = options.getRegressionBasename() + "Driver";
    List<String> command = new ArrayList<>();
    command.add("java");
    command.add("-ea");
    command.add("-classpath");
    command.add(testEnvironment.testClassPath);
    command.add(driverName);
    ProcessStatus status = ProcessStatus.runCommand(command);

    int beforeAllCount = 0;
    int beforeEachCount = 0;
    int afterAllCount = 0;
    int afterEachCount = 0;
    for (String line : status.outputLines) {
      if (line.contains("Before All")) {
        beforeAllCount++;
      }
      if (line.contains("Before Each")) {
        beforeEachCount++;
      }
      if (line.contains("After All")) {
        afterAllCount++;
      }
      if (line.contains("After Each")) {
        afterEachCount++;
      }
    }

    assertThat("should only have one BeforeAll", beforeAllCount, is(equalTo(1)));
    assertThat("should have one AfterAll", afterAllCount, is(equalTo(1)));
    assertThat(
        "should have one BeforeEach for each test",
        beforeEachCount,
        is(equalTo(runStatus.regressionTestCount)));
    assertThat(
        "should have one AfterEach for each test",
        afterEachCount,
        is(equalTo(runStatus.regressionTestCount)));
  }

  /**
   * recreate problem with tests over Google Guava where value from private enum returned by public
   * method and value used in {@code randoop.test.ObjectCheck} surfaces in test code, creating
   * uncompilable code.
   */
  @Test
  public void runPrivateEnumTest() {
    SystemTestEnvironment testEnvironment =
        systemTestEnvironmentManager.createTestEnvironment("private-enum");
    RandoopOptions options = RandoopOptions.createOptions(testEnvironment);
    options.addTestClass("generror.Ints");
    options.setErrorBasename("LexError");
    options.setRegressionBasename("LexRegression");
    options.setOption("attemptedLimit", "10000");
    options.setOption("generatedLimit", "3000");

    generateAndTestWithCoverage(
        testEnvironment, options, ExpectedTests.SOME, ExpectedTests.DONT_CARE);
  }

  /** This test uses input classes that result in uncompilable tests. */
  @Test
  public void runInstantiationErrorTest() {
    SystemTestEnvironment testEnvironment =
        systemTestEnvironmentManager.createTestEnvironment("compile-error");
    RandoopOptions options = RandoopOptions.createOptions(testEnvironment);
    options.addTestClass("compileerr.WildcardCollection");
    options.setErrorBasename("CompError");
    options.setRegressionBasename("CompRegression");
    options.setOption("attemptedLimit", "3000");

    CoverageChecker coverageChecker =
        new CoverageChecker(
            options,
            "compileerr.WildcardCollection.getAStringList() ignore",
            "compileerr.WildcardCollection.getAnIntegerList() ignore",
            "compileerr.WildcardCollection.munge(java.util.List, java.util.List) ignore");
    generateAndTestWithCoverage(
        testEnvironment, options, ExpectedTests.SOME, ExpectedTests.NONE, coverageChecker);
  }

  @Test
  public void runCoveredClassFilterTest() {
    SystemTestEnvironment testEnvironment =
        systemTestEnvironmentManager.createTestEnvironment("covered-class");
    testEnvironment.addJavaAgent(systemTestEnvironmentManager.coveredClassAgentPath);
    RandoopOptions options = RandoopOptions.createOptions(testEnvironment);
    options.addClassList("resources/systemTest/instrument/testcase/allclasses.txt");
    options.setOption(
        "require-covered-classes", "resources/systemTest/instrument/testcase/coveredclasses.txt");
    options.setOption("generatedLimit", "500");
    options.setOption("outputLimit", "250");
    options.setErrorBasename("ExError");
    options.setRegressionBasename("ExRegression");

    CoverageChecker coverageChecker =
        new CoverageChecker(
            options,
            //TODO figure out why this method not covered
            "instrument.testcase.A.toString() ignore",
            "instrument.testcase.C.getValue() exclude",
            "instrument.testcase.C.isZero() exclude",
            "instrument.testcase.C.jumpValue() exclude");
    generateAndTestWithCoverage(
        testEnvironment, options, ExpectedTests.SOME, ExpectedTests.NONE, coverageChecker);
  }

  /**
   * Expecting something like
   *
   * <pre>
   * generation.Dim6Matrix dim6Matrix = new generation.Dim6Matrix();
   * generation.Dim5Matrix copy = dim6Matrix.copy();
   * double d = copy.a1;
   * </pre>
   *
   * which fails at the second line in the JVM because of a bad cast that is not caught using
   * reflection.
   */
  @Test
  public void runBadCopyCastTest() {
    SystemTestEnvironment testEnvironment =
        systemTestEnvironmentManager.createTestEnvironment("bad-copy-cast");
    RandoopOptions options = RandoopOptions.createOptions(testEnvironment);
    options.addTestClass("generation.Dim5Matrix");
    options.addTestClass("generation.Dim6Matrix");
    options.setOption("generatedLimit", "2000");
    options.setOption("outputLimit", "200");

    generateAndTestWithCoverage(testEnvironment, options, ExpectedTests.SOME, ExpectedTests.NONE);
  }

  /* Test based on classes from the olajgo library. Has an instantiation error for
      <N> randoop.types.CompoundFunction<N>.<init> : () -> randoop.types.CompoundFunction<N>
      and generates no sequences
  @Test
  public void runAbstractWithRecursiveBoundTest() {
    SystemTestEnvironment testEnvironment =
        systemTestEnvironmentManager.createTestEnvironment("abstract-recursive-bound");
    RandoopOptions options = RandoopOptions.createOptions(testEnvironment);
    options.addTestClass("randoop.types.AbstractMultiary"); // abstract shouldn't load
    options.addTestClass("randoop.types.CompoundFunction"); //uses AbstractMultiary
    options.setOption("generatedLimit", "1");
    generateAndTestWithCoverage(testEnvironment, options, ExpectedTests.SOME, ExpectedTests.SOME);
  }
  */

  /**
   * This test uses classes from (or based on) the <a
   * href="http://docs.oracle.com/javase/tutorial/uiswing/examples/components/index.html">Swing
   * Tutorial Examples</a>.
   *
   * <p>Notes:
   *
   * <ul>
   *   <li>Setting {@code timeout=5} for this test results in multiple {@code ThreadDeath}
   *       exceptions during Randoop generation. The test still completes.
   *   <li>Even though the default replacements attempt to suppress calls to methods that throw
   *       {@code HeadlessException}, they still happen. So, this test may fail in a headless
   *       environment. On Travis CI, this is resolved by running {@code xvfb}.
   *   <li>There are differences in coverage between JDK 7 and 8 when running on Travis.
   * </ul>
   */
  @Test
  public void runDirectSwingTest() {
    String classpath =
        systemTestEnvironmentManager.classpath
            + ":"
            + systemTestEnvironmentManager.replacecallAgentPath;
    SystemTestEnvironment testEnvironment =
        systemTestEnvironmentManager.createTestEnvironment(
            "swing-direct-test",
            classpath,
            systemTestEnvironmentManager.replacecallAgentPath.toString());

    String genDebugDir = testEnvironment.workingDir.resolve("replacecall-generation").toString();
    String testDebugDir = testEnvironment.workingDir.resolve("replacecall-testing").toString();
    testEnvironment.addJavaAgent(
        systemTestEnvironmentManager.replacecallAgentPath,
        "--dont-transform=resources/systemTest/replacecall-exclusions.txt,--debug,--debug-directory="
            + genDebugDir,
        "--dont-transform=resources/systemTest/replacecall-exclusions.txt,--debug,--debug-directory="
            + testDebugDir);

    RandoopOptions options = RandoopOptions.createOptions(testEnvironment);
    options.setPackageName("components");
    options.addTestClass("components.ArrowIcon");
    options.addTestClass("components.ConversionPanel");
    options.addTestClass("components.Converter");
    options.addTestClass("components.ConverterRangeModel");
    options.addTestClass("components.Corner");
    options.addTestClass("components.CrayonPanel");
    options.addTestClass("components.CustomDialog");
    options.addTestClass("components.DialogRunner");
    options.addTestClass("components.DynamicTree");
    options.addTestClass("components.FollowerRangeModel");
    options.addTestClass("components.Framework");
    options.addTestClass("components.GenealogyModel");
    options.addTestClass("components.GenealogyTree");
    options.addTestClass("components.ImageFileView");
    options.addTestClass("components.ImageFilter");
    options.addTestClass("components.ImagePreview");
    options.addTestClass("components.ListDialog");
    options.addTestClass("components.ListDialogRunner");
    options.addTestClass("components.MissingIcon");
    // getParent() returns null, which can cause NPE in javax.swing.JInternalFrame.setMaximum()
    // options.addTestClass("components.MyInternalFrame");
    options.addTestClass("components.Converter");
    options.addTestClass("components.Person");
    options.addTestClass("components.Rule");
    options.addTestClass("components.ScrollablePicture");
    options.addTestClass("components.Unit");
    options.addTestClass("components.Utils");

    options.setOption("omit-field-list", "resources/systemTest/components/omitfields.txt");
    //
    options.setOption("outputLimit", "1000");
    options.setOption("generatedLimit", "3000");
    options.setFlag("ignore-flaky-tests");
    options.setOption("operation-history-log", "-");
    options.setFlag("usethreads");
    options.unsetFlag("deterministic");

    CoverageChecker checker =
        new CoverageChecker(
            options,
            "components.ArrowIcon.getIconHeight() ignore",
            "components.ArrowIcon.getIconWidth() ignore",
            "components.ArrowIcon.paintIcon(java.awt.Component, java.awt.Graphics, int, int) ignore",
            "components.ConversionPanel.actionPerformed(java.awt.event.ActionEvent) ignore",
            "components.ConversionPanel.getMaximumSize() ignore",
            "components.ConversionPanel.getMultiplier() ignore",
            "components.ConversionPanel.getValue() ignore",
            "components.ConversionPanel.propertyChange(java.beans.PropertyChangeEvent) ignore",
            "components.ConversionPanel.stateChanged(javax.swing.event.ChangeEvent) ignore",
            "components.Converter.createAndShowGUI() ignore",
            "components.Converter.initLookAndFeel() ignore",
            "components.Converter.main(java.lang.String[]) ignore",
            "components.Converter.resetMaxValues(boolean) ignore",
            "components.ConverterRangeModel.addChangeListener(javax.swing.event.ChangeListener) ignore",
            "components.ConverterRangeModel.fireStateChanged() ignore",
            "components.ConverterRangeModel.getDoubleValue() ignore",
            "components.ConverterRangeModel.getExtent() ignore",
            "components.ConverterRangeModel.getMaximum() ignore",
            "components.ConverterRangeModel.getMinimum() ignore",
            "components.ConverterRangeModel.getMultiplier() ignore",
            "components.ConverterRangeModel.getValue() ignore",
            "components.ConverterRangeModel.getValueIsAdjusting() ignore",
            "components.ConverterRangeModel.removeChangeListener(javax.swing.event.ChangeListener) ignore",
            "components.ConverterRangeModel.setDoubleValue(double) ignore",
            "components.ConverterRangeModel.setExtent(int) ignore",
            "components.ConverterRangeModel.setMaximum(int) ignore",
            "components.ConverterRangeModel.setMinimum(int) ignore",
            "components.ConverterRangeModel.setMultiplier(double) ignore",
            "components.ConverterRangeModel.setRangeProperties(double, int, int, int, boolean) ignore",
            "components.ConverterRangeModel.setRangeProperties(int, int, int, int, boolean) ignore",
            "components.ConverterRangeModel.setValue(int) ignore",
            "components.ConverterRangeModel.setValueIsAdjusting(boolean) ignore",
            "components.Corner.paintComponent(java.awt.Graphics) ignore",
            "components.CrayonPanel.actionPerformed(java.awt.event.ActionEvent) ignore",
            "components.CrayonPanel.buildChooser() ignore",
            "components.CrayonPanel.createCrayon(java.lang.String, javax.swing.border.Border) ignore",
            "components.CrayonPanel.createImageIcon(java.lang.String) ignore", // inconsistent JDK7 vs 8, due to different implementations of JComponent.getAccessibleContext
            "components.CrayonPanel.getDisplayName() ignore",
            "components.CrayonPanel.getLargeDisplayIcon() ignore",
            "components.CrayonPanel.getSmallDisplayIcon() ignore",
            "components.CrayonPanel.updateChooser() ignore",
            "components.CustomDialog.actionPerformed(java.awt.event.ActionEvent) exclude",
            "components.CustomDialog.actionPerformed(java.awt.event.ActionEvent) ignore",
            "components.CustomDialog.clearAndHide() ignore",
            "components.CustomDialog.getValidatedText() ignore",
            "components.CustomDialog.propertyChange(java.beans.PropertyChangeEvent) ignore",
            "components.DialogRunner.runDialogDemo() ignore",
            "components.DynamicTree.addObject(java.lang.Object) ignore",
            "components.DynamicTree.addObject(javax.swing.tree.DefaultMutableTreeNode, java.lang.Object) ignore",
            "components.DynamicTree.addObject(javax.swing.tree.DefaultMutableTreeNode, java.lang.Object, boolean) ignore",
            "components.DynamicTree.clear() ignore",
            "components.DynamicTree.removeCurrentNode() ignore",
            "components.FollowerRangeModel.getDoubleValue() ignore",
            "components.FollowerRangeModel.getExtent() ignore",
            "components.FollowerRangeModel.getMaximum() ignore",
            "components.FollowerRangeModel.getValue() ignore",
            "components.FollowerRangeModel.setDoubleValue(double) ignore",
            "components.FollowerRangeModel.setExtent(int) ignore",
            "components.FollowerRangeModel.setMaximum(int) ignore",
            "components.FollowerRangeModel.setRangeProperties(int, int, int, int, boolean) ignore",
            "components.FollowerRangeModel.setValue(int) ignore",
            "components.FollowerRangeModel.stateChanged(javax.swing.event.ChangeEvent) ignore",
            "components.Framework.createAndShowGUI() ignore",
            "components.Framework.main(java.lang.String[]) ignore",
            "components.Framework.makeNewWindow() ignore",
            "components.Framework.quit(javax.swing.JFrame) ignore",
            "components.Framework.quitConfirmed(javax.swing.JFrame) ignore",
            "components.Framework.windowClosed(java.awt.event.WindowEvent) ignore",
            "components.GenealogyModel.addTreeModelListener(javax.swing.event.TreeModelListener) ignore",
            "components.GenealogyModel.fireTreeStructureChanged(components.Person) ignore",
            "components.GenealogyModel.getChild(java.lang.Object, int) ignore",
            "components.GenealogyModel.getChildCount(java.lang.Object) ignore",
            "components.GenealogyModel.getIndexOfChild(java.lang.Object, java.lang.Object) ignore",
            "components.GenealogyModel.getRoot() ignore",
            "components.GenealogyModel.isLeaf(java.lang.Object) ignore",
            "components.GenealogyModel.removeTreeModelListener(javax.swing.event.TreeModelListener) ignore",
            "components.GenealogyModel.showAncestor(boolean, java.lang.Object) ignore",
            "components.GenealogyModel.valueForPathChanged(javax.swing.tree.TreePath, java.lang.Object) ignore",
            "components.GenealogyTree.showAncestor(boolean) ignore",
            "components.ImageFileView.getDescription(java.io.File) ignore",
            "components.ImageFileView.getIcon(java.io.File) ignore",
            "components.ImageFileView.getName(java.io.File) ignore",
            "components.ImageFileView.getTypeDescription(java.io.File) ignore",
            "components.ImageFileView.isTraversable(java.io.File) ignore",
            "components.ImageFilter.accept(java.io.File) ignore",
            "components.ImageFilter.getDescription() ignore",
            "components.ImagePreview.loadImage() ignore",
            "components.ImagePreview.paintComponent(java.awt.Graphics) ignore",
            "components.ImagePreview.propertyChange(java.beans.PropertyChangeEvent) ignore",
            "components.ListDialog.actionPerformed(java.awt.event.ActionEvent) ignore",
            "components.ListDialog.setValue(java.lang.String) ignore",
            "components.ListDialog.showDialog(java.awt.Component, java.awt.Component, java.lang.String, java.lang.String, java.lang.String[], java.lang.String, java.lang.String) ignore",
            "components.ListDialogRunner.createAndShowGUI() ignore",
            "components.ListDialogRunner.createUI() ignore",
            "components.ListDialogRunner.getAFont() ignore",
            "components.ListDialogRunner.main(java.lang.String[]) ignore",
            "components.MissingIcon.getIconHeight() ignore",
            "components.MissingIcon.getIconWidth() ignore",
            "components.MissingIcon.paintIcon(java.awt.Component, java.awt.Graphics, int, int) ignore",
            "components.Person.getChildAt(int) ignore",
            "components.Person.getChildCount() ignore",
            "components.Person.getFather() ignore",
            "components.Person.getIndexOfChild(components.Person) ignore",
            "components.Person.getMother() ignore",
            "components.Person.getName() ignore",
            "components.Person.linkFamily(components.Person, components.Person, components.Person[]) ignore",
            "components.Person.toString() ignore",
            "components.Rule.getIncrement() ignore",
            "components.Rule.isMetric() ignore",
            "components.Rule.paintComponent(java.awt.Graphics) ignore",
            "components.Rule.setIncrementAndUnits() ignore",
            "components.Rule.setIsMetric(boolean) ignore",
            "components.Rule.setPreferredHeight(int) ignore",
            "components.Rule.setPreferredWidth(int) ignore",
            "components.ScrollablePicture.getPreferredScrollableViewportSize() ignore",
            "components.ScrollablePicture.getPreferredSize() ignore",
            "components.ScrollablePicture.getScrollableBlockIncrement(java.awt.Rectangle, int, int) ignore",
            "components.ScrollablePicture.getScrollableTracksViewportHeight() ignore",
            "components.ScrollablePicture.getScrollableTracksViewportWidth() ignore",
            "components.ScrollablePicture.getScrollableUnitIncrement(java.awt.Rectangle, int, int) ignore",
            "components.ScrollablePicture.mouseDragged(java.awt.event.MouseEvent) ignore",
            "components.ScrollablePicture.mouseMoved(java.awt.event.MouseEvent) ignore",
            "components.ScrollablePicture.setMaxUnitIncrement(int) ignore",
            "components.Unit.toString() ignore",
            "components.Utils.getExtension(java.io.File) ignore");

    generateAndTestWithCoverage(
        testEnvironment, options, ExpectedTests.SOME, ExpectedTests.NONE, checker);
  }

  /**
   * This test uses classes from (or based on) the <a
   * href="http://docs.oracle.com/javase/tutorial/uiswing/examples/components/index.html">Swing
   * Tutorial Examples</a>.
   */
  @Test
  public void runIndirectSwingTest() {
    String classpath =
        systemTestEnvironmentManager.classpath
            + ":"
            + systemTestEnvironmentManager.replacecallAgentPath;

    SystemTestEnvironment testEnvironment =
        systemTestEnvironmentManager.createTestEnvironment(
            "swing-indirect-test",
            classpath,
            systemTestEnvironmentManager.replacecallAgentPath.toString());

    String genDebugDir = testEnvironment.workingDir.resolve("replacecall-generation").toString();
    String testDebugDir = testEnvironment.workingDir.resolve("replacecall-testing").toString();
    testEnvironment.addJavaAgent(
        systemTestEnvironmentManager.replacecallAgentPath,
        "--dont-transform=resources/systemTest/replacecall-exclusions.txt,--debug,--debug-directory="
            + genDebugDir,
        "--dont-transform=resources/systemTest/replacecall-exclusions.txt,--debug,--debug-directory="
            + testDebugDir);
    RandoopOptions options = RandoopOptions.createOptions(testEnvironment);
    options.setPackageName("components");
    options.addTestClass("components.DialogRunner");

    options.setOption("outputLimit", "4");
    options.setOption("generatedLimit", "10");
    options.setFlag("ignore-flaky-tests");

    CoverageChecker checker =
        new CoverageChecker(
            options,
            // This is actually run but since there is a ThreadDeath, JaCoCo doesn't see it.
            "components.DialogRunner.runDialogDemo() ignore");
    generateAndTestWithCoverage(
        testEnvironment, options, ExpectedTests.SOME, ExpectedTests.NONE, checker);
  }

  @Test
  public void runSystemExitTest() {
    String classpath =
        systemTestEnvironmentManager.classpath
            + ":"
            + systemTestEnvironmentManager.replacecallAgentPath;
    SystemTestEnvironment testEnvironment =
        systemTestEnvironmentManager.createTestEnvironment(
            "system-exit-test",
            classpath,
            systemTestEnvironmentManager.replacecallAgentPath.toString());
    testEnvironment.addJavaAgent(
        systemTestEnvironmentManager.replacecallAgentPath,
        "--dont-transform=resources/systemTest/replacecall-exclusions.txt");
    RandoopOptions options = RandoopOptions.createOptions(testEnvironment);
    options.addTestClass("input.SystemExitClass");
    options.setOption("outputLimit", "20");
    options.setOption("generatedLimit", "80");
    CoverageChecker checker =
        new CoverageChecker(options, "input.SystemExitClass.hashCode() ignore");
    generateAndTestWithCoverage(
        testEnvironment, options, ExpectedTests.SOME, ExpectedTests.NONE, checker);
  }

  @Test
  public void runNoReplacementsTest() {
    String classpath =
        systemTestEnvironmentManager.classpath
            + ":"
            + systemTestEnvironmentManager.replacecallAgentPath;
    SystemTestEnvironment testEnvironment =
        systemTestEnvironmentManager.createTestEnvironment(
            "no-replacement-test",
            classpath,
            systemTestEnvironmentManager.replacecallAgentPath.toString());
    testEnvironment.addJavaAgent(
        systemTestEnvironmentManager.replacecallAgentPath,
        "--dont-transform=resources/systemTest/replacecall-exclusions.txt");
    RandoopOptions options = RandoopOptions.createOptions(testEnvironment);
    options.addTestClass("input.NoExitClass");
    options.setOption("outputLimit", "20");
    options.setOption("generatedLimit", "40");
    CoverageChecker checker = new CoverageChecker(options, "input.NoExitClass.hashCode() exclude");
    generateAndTestWithCoverage(
        testEnvironment, options, ExpectedTests.SOME, ExpectedTests.NONE, checker);
  }

  /* ------------------------------ utility methods ---------------------------------- */

  /**
   * Runs a standard system test:
   *
   * <ol>
   *   <li>runs Randoop and compiles the generated tests,
   *   <li>checks that the number of generated tests meets the expectation (none or some),
   *   <li>runs any generated tests,
   *   <li>checks that types of tests run as expected.
   * </ol>
   *
   * @param environment the working environment
   * @param options the Randoop command-line arguments
   * @param expectedRegression the minimum expected number of regression tests
   * @param expectedError the minimum expected number of error tests
   */
  private void generateAndTestWithCoverage(
      SystemTestEnvironment environment,
      RandoopOptions options,
      ExpectedTests expectedRegression,
      ExpectedTests expectedError,
      CoverageChecker coverageChecker) {

    RandoopRunStatus runStatus = generateAndCompile(environment, options, false);

    String packageName = options.getPackageName();

    TestRunStatus regressionRunDesc =
        runRegressionTests(environment, options, expectedRegression, runStatus, packageName);

    TestRunStatus errorRunDesc =
        runErrorTests(environment, options, expectedError, runStatus, packageName);

    coverageChecker.checkCoverage(regressionRunDesc, errorRunDesc);
  }

  /**
   * Performs a standard test of Randoop including a check of coverage that assumes all declared
   * methods of the classes under test should be covered.
   *
   * @param environment the working environment of the test
   * @param options the Randoop options
   * @param expectedRegression the minimum expected number of regression tests
   * @param expectedError the minimum expected error tests
   */
  private void generateAndTestWithCoverage(
      SystemTestEnvironment environment,
      RandoopOptions options,
      ExpectedTests expectedRegression,
      ExpectedTests expectedError) {
    generateAndTestWithCoverage(
        environment, options, expectedRegression, expectedError, new CoverageChecker(options));
  }

  /**
   * Checks that the expected number of error-revealing tests have been generated, and if any are
   * expected runs them, captures and returns the result.
   *
   * @param environment the working environment for the test
   * @param options the Randoop options
   * @param expectedError the quantifier for the expected number of error tests
   * @param runStatus the status of the Randoop run
   * @param packageName the package name for generated tests
   * @return the {@link TestRunStatus} for running the error tests, may be null
   */
  private TestRunStatus runErrorTests(
      SystemTestEnvironment environment,
      RandoopOptions options,
      ExpectedTests expectedError,
      RandoopRunStatus runStatus,
      String packageName) {
    TestRunStatus errorRunDesc = null;
    String errorBasename = options.getErrorBasename();
    switch (expectedError) {
      case SOME:
        assertThat(
            "Test suite should have error tests", runStatus.errorTestCount, is(greaterThan(0)));
        try {
          errorRunDesc = TestRunStatus.runTests(environment, packageName, errorBasename);
        } catch (IOException e) {
          fail("Exception collecting coverage from error tests: " + e.getMessage());
        }
        assert errorRunDesc.processStatus.exitStatus != 0 : "JUnit should exit with error";
        if (errorRunDesc.testsFail != errorRunDesc.testsRun) {
          for (String line : errorRunDesc.processStatus.outputLines) {
            System.err.println(line);
          }
          fail(
              "All error tests should fail, but "
                  + errorRunDesc.testsSucceed
                  + " error tests passed");
        }
        break;
      case NONE:
        if (runStatus.errorTestCount != 0) {
          // TODO: should output the error tests.  Print the file?
          StringBuilder message = new StringBuilder();
          message.append(
              String.format(
                  "Test suite should have no error tests, but has %d:%n%n",
                  runStatus.errorTestCount));

          String packageString = options.getPackageName();
          String packagePathString = packageString == null ? "" : packageString.replace('.', '/');
          Path srcDir = environment.sourceDir.resolve(packagePathString);
          try (DirectoryStream<Path> testFiles =
              Files.newDirectoryStream(srcDir, errorBasename + "*.java")) {
            for (Path path : testFiles) {
              message.append(FileUtils.readFileToString(path.toFile(), (String) null));
              message.append(lineSep);
            }
          } catch (IOException e) {
            // The user can do nothing about this, and the test failure is more important.
            e.printStackTrace();
          }
          fail(message.toString());
        }
        break;
      case DONT_CARE:
        break;
    }
    return errorRunDesc;
  }

  /**
   * Checks that the expected number of regression tests have been generated, and if so runs them,
   * captures and returns the results.
   *
   * @param environment the working environment of the test
   * @param options the Randoop options
   * @param expectedRegression the quantifier for expected regression tests
   * @param runStatus the Randoop run status
   * @param packageName the package name for generated tests
   * @return the {@link TestRunStatus} for the execution of the regression tests, null if there are
   *     none
   */
  private TestRunStatus runRegressionTests(
      SystemTestEnvironment environment,
      RandoopOptions options,
      ExpectedTests expectedRegression,
      RandoopRunStatus runStatus,
      String packageName) {
    TestRunStatus regressionRunDesc = null;
    switch (expectedRegression) {
      case SOME:
        assertThat("...has regression tests", runStatus.regressionTestCount, is(greaterThan(0)));
        String regressionBasename = options.getRegressionBasename();
        try {
          regressionRunDesc = TestRunStatus.runTests(environment, packageName, regressionBasename);
        } catch (IOException e) {
          fail("Exception collecting coverage from regression tests: " + e.getMessage());
        }
        if (regressionRunDesc.processStatus.exitStatus != 0) {
          for (String line : regressionRunDesc.processStatus.outputLines) {
            System.err.println(line);
          }
          fail("JUnit should exit properly");
        }
        if (regressionRunDesc.testsSucceed != regressionRunDesc.testsRun) {
          for (String line : regressionRunDesc.processStatus.outputLines) {
            System.err.println(line);
          }
          fail(
              "All regression tests should pass, but "
                  + regressionRunDesc.testsFail
                  + " regression tests failed");
        }
        break;
      case NONE:
        if (runStatus.regressionTestCount != 0) {
          fail(
              "Test suite should have no regression tests, but has "
                  + runStatus.regressionTestCount);
        }
        break;
      case DONT_CARE:
        break;
    }
    return regressionRunDesc;
  }

  /**
   * Runs Randoop using the given test environment and options, printing captured output to standard
   * output. Failure of Randoop may be allowed by passing true for {@code allowRandoopFailure},
   * otherwise, the test will fail.
   *
   * @param environment the working environment for the test
   * @param options the Randoop options
   * @param allowRandoopFailure flag whether to allow Randoop failure
   * @return the captured {@link RandoopRunStatus} from running Randoop
   */
  private RandoopRunStatus generateAndCompile(
      SystemTestEnvironment environment, RandoopOptions options, boolean allowRandoopFailure) {
    RandoopRunStatus runStatus =
        RandoopRunStatus.generateAndCompile(environment, options, allowRandoopFailure);

    System.out.println("Randoop:");
    boolean prevLineIsBlank = false;
    for (String line : runStatus.processStatus.outputLines) {
      if ((line.isEmpty() && !prevLineIsBlank)
          || (!line.isEmpty() && !line.startsWith("Progress update:"))) {
        System.out.println(line);
      }
      prevLineIsBlank = line.isEmpty();
    }
    return runStatus;
  }

  private ProcessStatus generate(SystemTestEnvironment testEnvironment, RandoopOptions options) {
    ProcessStatus status = RandoopRunStatus.generate(testEnvironment, options);

    System.out.println("Randoop:");
    boolean prevLineIsBlank = false;
    for (String line : status.outputLines) {
      if ((line.isEmpty() && !prevLineIsBlank)
          || (!line.isEmpty() && !line.startsWith("Progress update:"))) {
        System.out.println(line);
      }
      prevLineIsBlank = line.isEmpty();
    }
    return status;
  }
}<|MERGE_RESOLUTION|>--- conflicted
+++ resolved
@@ -665,10 +665,6 @@
   @Test
   public void runCMExceptionTest() {
 
-<<<<<<< HEAD
-    TestEnvironment testEnvironment =
-        systemTestEnvironment.createTestEnvironment("cm-exception-tests");
-=======
     // TEMPORARILY DISABLE THE TEST
     if (true) {
       return;
@@ -676,7 +672,6 @@
 
     SystemTestEnvironment testEnvironment =
         systemTestEnvironmentManager.createTestEnvironment("cm-exception-tests");
->>>>>>> d4baddfc
     RandoopOptions options = RandoopOptions.createOptions(testEnvironment);
     options.setPackageName("misc");
     options.setRegressionBasename("CMExceptionTest");
