--- conflicted
+++ resolved
@@ -261,11 +261,6 @@
     options.addTestClass("java7.util7.Collections");
     options.setOption("omit-field-list", "resources/systemTest/naiveomitfields.txt");
     options.setOption("operation-history-log", "-"); // log to stdout
-<<<<<<< HEAD
-    options.setOption("omitmethods", "java7.util7.Collections.max"); // Instantiation issue
-    options.setOption("omitmethods", "java7.util7.Collections.min"); // Instatiation issue
-=======
->>>>>>> 197f32df
     options.setOption("omitmethods", "java7.util7.LinkedList.remove"); // Flaky test issue
 
     CoverageChecker coverageChecker =
