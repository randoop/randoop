package randoop.main;

import static org.hamcrest.CoreMatchers.equalTo;
import static org.hamcrest.CoreMatchers.is;
import static org.hamcrest.Matchers.greaterThan;
import static org.junit.Assert.assertThat;
import static org.junit.Assert.assertTrue;
import static org.junit.Assert.fail;

import java.io.IOException;
import java.nio.file.Path;
import java.nio.file.Paths;
import java.util.ArrayList;
import java.util.Iterator;
import java.util.List;
import org.junit.BeforeClass;
import org.junit.FixMethodOrder;
import org.junit.Test;
import org.junit.runners.MethodSorters;

/**
 * A JUnit test class that runs the Randoop system tests. These are tests that were run from within
 * the original Makefile using shell commands. The test methods in this class assume that the
 * current working directory has subdirectories <tt>resources/systemTest</tt> where resources files
 * are located (standard Gradle organization), and <tt>working-directories/</tt> where working files
 * can be written. The Gradle file sets the working directory for the <tt>systemTest</tt> source set
 * to which this class belongs.
 *
 * <p>Each of the test methods
 *
 * <ul>
 *   <li>creates it's own subdirectory,
 *   <li>runs Randoop and saves generated tests to the subdirectory, and
 *   <li>compiles the generated test files.
 * </ul>
 *
 * Most of the methods then run the tests and check that the expected number of failed tests matches
 * the number of error-revealing tests, or that the number of passed tests matches the number of
 * regression tests.
 *
 * <p>The Makefile also checked diffs of generated tests for some of the tests. These methods do not
 * do this check.
 */
@FixMethodOrder(MethodSorters.NAME_ASCENDING)
public class RandoopSystemTest {

  private static SystemTestEnvironment systemTestEnvironment;

  /** Sets up the environment for test execution. */
  @BeforeClass
  public static void setupClass() {
    String classpath = System.getProperty("java.class.path");
    /* the current working directory for this test class */
    Path buildDir = Paths.get("").toAbsolutePath().normalize();
    systemTestEnvironment = SystemTestEnvironment.createSystemTestEnvironment(classpath, buildDir);
  }

  /**
   * Enumerated type to quantify expected test generation:
   *
   * <ul>
   *   <li>{@code SOME} - at least one test is generated,
   *   <li>{@code NONE} - no tests are generated, or
   *   <li>{@code DONT_CARE} - the number of tests does not need to be checked.
   * </ul>
   */
  private enum ExpectedTests {
    SOME,
    NONE,
    DONT_CARE
  }

  /* --------------------------------------- test methods --------------------------------------- */

  /*
   * WRITING TEST METHODS:
   *
   * Methods with the Test annotation will be run normally as JUnit tests.
   * Each method should consist of one system test, and is responsible for setting up the
   * directories for the test, setting the options for Randoop, running Randoop, compiling the
   * generated tests, and then doing whatever checks are required for the test.  The steps each
   * test should follow are:
   *
   * 1. Set up the test environment.
   *
   *    Each test method should create the working environment for running the test with a call like
   *
   *      TestEnvironment testEnvironment = systemTestEnvironment.createTestEnvironment(testName);
   *
   *    where testName is the name of your test (be sure that it doesn't conflict with the name
   *    of any test already in this class).
   *    The variable systemTestEnvironment refers to the global environment for a run of the
   *    system tests, and contains information about the classpath, and directories needed while
   *    running all of the system tests.
   *
   * 2. Set the options for Randoop.
   *
   *    The method that executes Randoop takes the command-line arguments as a RandoopOptions object,
   *    which can be constructed by the line
   *      RandoopOptions options = RandoopOptions.createOptions(testEnvironment);
   *    using the TestEnvironment built in the first step.
   *    This class has methods to explicitly set the test package name and base names:
   *      options.setPackageName("foo.bar");
   *      options.setRegressionBasename("TestClass");
   *      options.setErrorBasename("ErrorTestClass");
   *    And, the input classes should be specified by using the methods
   *      options.addTestClass(testClassName);
   *      options.addClassList(classListFilename);
   *    that correspond to the Randoop arguments.
   *    Other options can be set using the methods
   *      options.setFlag(flagName);
   *      options.setOption(optionName, optionValue);
   *    This object will also set options for output directories and logging, so only options
   *    affecting generation are needed.
   *
   *    Input files should be placed in src/systemtest/resources (or src/inputtest/resources if they
   *    relate to classes in the inputTest source set), and can be used in option using the path
   *    prefix resources/systemTest/.
   *
   *
   *  3. Run Randoop and compile generated tests.
   *
   *     This is where things can vary somewhat depending on the condition of the test.
   *
   *     In the majority of cases, we want to check that Randoop generates an expected number of
   *     regression and/or error-revealing tests; that the generated tests compile; and that when run,
   *     regression tests succeed, error tests fail, and that the methods of the classes-under-test
   *     are covered by all tests.  In this case, the test method will make a call like
   *
   *       generateAndTestWithCoverage(
   *         testEnvironment,
   *         options,
   *         expectedRegressionTests,
   *         expectedErrorTests);
   *
   *     where testEnvironment, packageName, regressionBasename, errorBasename, and options are all
   *     defined in steps 1 and 2.
   *     The expected-tests parameters are values of the ExpectedTests enumerated type.
   *     Use the value SOME if there must be at least one test, NONE if there should be no tests,
   *     and DONT_CARE if, well, it doesn't matter how many tests there are.
   *     The generateAndTestWithCoverage() method handles the standard test behavior, checking the standard
   *     assumptions about regression and error tests (given the quantifiers), and dumping output
   *     when the results don't meet expectations.
   *
   *     By default, coverage is checked against all methods returned by Class.getDeclaredMethods()
   *     for an input class. Some tests need to specifically exclude methods that Randoop should not
   *     generate, or need to ignore methods.  These can be indicated by creating a
   *     CoverageChecker object and adding these method names using either the exclude() or ignore()
   *     methods, and then giving the CoverageChecker as the last argument to the alternate version
   *     of generateAndTestWithCoverage(). When excluded methods are given, these methods may not be
   *    covered, and, unless ignored, any method not excluded is expected to be covered.
   *
   *     As a stop-gap, the method
   *       generateAndTest(
   *         testEnvironment,
   *         options,
   *         expectedRegressionTests,
   *         expectedErrorTests);
   *     is used for tests where the coverage is non-deterministic. This is not meant to be a
   *     permanent solution, and new tests should not be written this way.
   *
   *     There are cases where the test may not follow this standard pattern. In that case, the
   *     test should minimally make a call like
   *       RandoopRunStatus randoopRunDesc =
   *           RandoopRunStatus.generateAndCompile(
   *              testEnvironment,
   *              options);
   *     where the arguments are defined in steps 1 and 2.
   *     This call will run Randoop to generate tests and then compile them.  All tests should
   *     minimally confirm that generated tests compile before testing anything else.
   *     Information about the Randoop run is included in the return value, including the output
   *     from the execution.
   */

  /**
   * Test formerly known as randoop1. This test previously did a diff on TestClass0.java with goal
   * file.
   */
  @Test
  public void runCollectionsTest() {

    TestEnvironment testEnvironment =
        systemTestEnvironment.createTestEnvironment("collections-test");

    RandoopOptions options = RandoopOptions.createOptions(testEnvironment);
    options.setPackageName("foo.bar");
    options.setRegressionBasename("TestClass");
    options.addTestClass("java2.util2.TreeSet");
    options.addTestClass("java2.util2.Collections");
    options.setFlag("no-error-revealing-tests");
    options.setOption("outputlimit", "200");
    options.setOption("npe-on-null-input", "EXPECTED");
    options.setFlag("debug_checks");
    options.setOption("observers", "resources/systemTest/randoop1_observers.txt");
    options.setOption("omit-field-list", "resources/systemTest/testclassomitfields.txt");

    CoverageChecker coverageChecker = new CoverageChecker(options);
    coverageChecker.exclude("java2.util2.Collections.get(java2.util2.ListIterator, int)");
    coverageChecker.exclude(
        "java2.util2.Collections.iteratorBinarySearch(java2.util2.List, java.lang.Object)");
    coverageChecker.exclude(
        "java2.util2.Collections.iteratorBinarySearch(java2.util2.List, java.lang.Object, java2.util2.Comparator)");
    coverageChecker.exclude("java2.util2.Collections.rotate2(java2.util2.List, int)");
    coverageChecker.exclude("java2.util2.Collections.swap(java.lang.Object[], int, int)");
    coverageChecker.exclude("java2.util2.Collections.swap(java2.util2.List, int, int)");
    coverageChecker.exclude(
        "java2.util2.Collections.synchronizedCollection(java2.util2.Collection, java.lang.Object)");
    coverageChecker.exclude(
        "java2.util2.Collections.synchronizedList(java2.util2.List, java.lang.Object)");
    coverageChecker.exclude(
        "java2.util2.Collections.synchronizedSet(java2.util2.Set, java.lang.Object)");
    coverageChecker.exclude("java2.util2.Collections.synchronizedSortedMap(java2.util2.SortedMap)");
    coverageChecker.exclude("java2.util2.Collections.unmodifiableSortedMap(java2.util2.SortedMap)");
    coverageChecker.exclude("java2.util2.TreeSet.readObject(java.io.ObjectInputStream)");
    coverageChecker.exclude("java2.util2.TreeSet.subSet(java.lang.Object, java.lang.Object)");
    coverageChecker.exclude("java2.util2.TreeSet.writeObject(java.io.ObjectOutputStream)");

    //TODO after changed types to ordered set in OperationModel, failing on Travis, but not locally
    coverageChecker.ignore("java2.util2.Collections.synchronizedSet(java2.util2.Set)");
    coverageChecker.ignore("java2.util2.Collections.synchronizedSortedSet(java2.util2.SortedSet)");
    coverageChecker.ignore("java2.util2.TreeSet.first()");
    coverageChecker.ignore("java2.util2.TreeSet.last()");
    coverageChecker.ignore("java2.util2.TreeSet.tailSet(java.lang.Object)");
    ExpectedTests expectedRegressionTests = ExpectedTests.SOME;
    ExpectedTests expectedErrorTests = ExpectedTests.NONE;

    generateAndTestWithCoverage(
        testEnvironment, options, expectedRegressionTests, expectedErrorTests, coverageChecker);
  }

  /** Test formerly known as randoop2. Previously did a diff on generated test. */
  @Test
  public void runNaiveCollectionsTest() {

    TestEnvironment testEnvironment =
        systemTestEnvironment.createTestEnvironment("naive-collections-test");
    RandoopOptions options = RandoopOptions.createOptions(testEnvironment);
    options.setPackageName("foo.bar");
    options.setRegressionBasename("NaiveRegression");
    options.setErrorBasename("NaiveError");
    options.setOption("outputlimit", "200");
    options.addTestClass("java2.util2.TreeSet");
    options.addTestClass("java2.util2.ArrayList");
    options.addTestClass("java2.util2.LinkedList");
    options.addTestClass("java2.util2.Collections");
    options.setOption("omit-field-list", "resources/systemTest/naiveomitfields.txt");
    options.setFlag("log-operation-history");

    CoverageChecker coverageChecker = new CoverageChecker(options);
    coverageChecker.exclude("java2.util2.ArrayList.add(int, java.lang.Object)");
    coverageChecker.exclude("java2.util2.ArrayList.get(int)");
    coverageChecker.exclude("java2.util2.ArrayList.lastIndexOf(java.lang.Object)");
    coverageChecker.exclude("java2.util2.ArrayList.readObject(java.io.ObjectInputStream)");
    coverageChecker.exclude("java2.util2.ArrayList.remove(int)");
    coverageChecker.exclude("java2.util2.ArrayList.removeRange(int, int)");
    coverageChecker.exclude("java2.util2.ArrayList.set(int, java.lang.Object)");
    coverageChecker.exclude("java2.util2.ArrayList.writeObject(java.io.ObjectOutputStream)");
    coverageChecker.exclude("java2.util2.Collections.eq(java.lang.Object, java.lang.Object)");
    coverageChecker.exclude("java2.util2.Collections.get(java2.util2.ListIterator, int)");
    coverageChecker.exclude(
        "java2.util2.Collections.indexOfSubList(java2.util2.List, java2.util2.List)");
    coverageChecker.exclude(
        "java2.util2.Collections.iteratorBinarySearch(java2.util2.List, java.lang.Object)");
    coverageChecker.exclude(
        "java2.util2.Collections.iteratorBinarySearch(java2.util2.List, java.lang.Object, java2.util2.Comparator)");
    coverageChecker.exclude("java2.util2.Collections.rotate2(java2.util2.List, int)");
    coverageChecker.exclude("java2.util2.Collections.shuffle(java2.util2.List)");
    coverageChecker.exclude(
        "java2.util2.Collections.shuffle(java2.util2.List, java2.util2.Random)");
    coverageChecker.exclude("java2.util2.Collections.swap(java.lang.Object[], int, int)");
    coverageChecker.exclude("java2.util2.Collections.swap(java2.util2.List, int, int)");
    coverageChecker.exclude(
        "java2.util2.Collections.synchronizedCollection(java2.util2.Collection, java.lang.Object)");
    coverageChecker.exclude(
        "java2.util2.Collections.synchronizedList(java2.util2.List, java.lang.Object)");
    coverageChecker.exclude(
        "java2.util2.Collections.synchronizedSet(java2.util2.Set, java.lang.Object)");
    coverageChecker.exclude("java2.util2.Collections.synchronizedSortedMap(java2.util2.SortedMap)");
    coverageChecker.exclude("java2.util2.Collections.unmodifiableList(java2.util2.List)");
    coverageChecker.exclude("java2.util2.Collections.unmodifiableSortedMap(java2.util2.SortedMap)");
    coverageChecker.exclude("java2.util2.Collections.unmodifiableSortedSet(java2.util2.SortedSet)");
    coverageChecker.exclude("java2.util2.LinkedList.add(int, java.lang.Object)");
    coverageChecker.exclude("java2.util2.LinkedList.addFirst(java.lang.Object)");
    coverageChecker.exclude("java2.util2.LinkedList.addLast(java.lang.Object)");
    coverageChecker.exclude("java2.util2.LinkedList.get(int)");
    coverageChecker.exclude("java2.util2.LinkedList.readObject(java.io.ObjectInputStream)");
    coverageChecker.exclude("java2.util2.LinkedList.remove(int)");
    coverageChecker.exclude("java2.util2.LinkedList.writeObject(java.io.ObjectOutputStream)");
    coverageChecker.exclude("java2.util2.TreeSet.first()");
    coverageChecker.exclude("java2.util2.TreeSet.headSet(java.lang.Object)");
    coverageChecker.exclude("java2.util2.TreeSet.last()");
    coverageChecker.exclude("java2.util2.TreeSet.readObject(java.io.ObjectInputStream)");
    coverageChecker.exclude("java2.util2.TreeSet.subSet(java.lang.Object, java.lang.Object)");
    coverageChecker.exclude("java2.util2.TreeSet.tailSet(java.lang.Object)");
    coverageChecker.exclude("java2.util2.TreeSet.writeObject(java.io.ObjectOutputStream)");

    ExpectedTests expectedRegressionTests = ExpectedTests.SOME;
    ExpectedTests expectedErrorTests = ExpectedTests.DONT_CARE;

    generateAndTestWithCoverage(
        testEnvironment, options, expectedRegressionTests, expectedErrorTests, coverageChecker);
  }

  /**
   * Test formerly known as randoop3. Previously this test did nothing beyond generating the tests.
   */
  @Test
  public void runJDKTest() {

    TestEnvironment testEnvironment = systemTestEnvironment.createTestEnvironment("jdk-test");
    RandoopOptions options = RandoopOptions.createOptions(testEnvironment);
    options.setPackageName("jdktests");
    options.setRegressionBasename("JDK_Tests_regression");
    options.setErrorBasename("JDK_Tests_error");

    options.setOption("inputlimit", "1000");
    options.setOption("null-ratio", "0.3");
    options.setOption("alias-ratio", "0.3");
    options.setFlag("small-tests");
    options.setFlag("clear=100");
    options.addClassList("resources/systemTest/jdk_classlist.txt");

    // omit methods that use Random
    options.setOption(
        "omitmethods", "java2\\.util2\\.Collections\\.shuffle\\(java2\\.util2\\.List\\)");

    ExpectedTests expectedRegressionTests = ExpectedTests.SOME;
    ExpectedTests expectedErrorTests = ExpectedTests.DONT_CARE;

    generateAndTest(testEnvironment, options, expectedRegressionTests, expectedErrorTests);
  }

  /**
   * Test formerly known as randoop-contracts. Takes a long time. Evidence from running <tt>time
   * make randoop-contracts</tt> with previous Makefile. Reports: <tt>
   *
   * <pre>
   *  real	0m15.976s
   *  user	0m17.902s
   *  sys	0m9.814s
   * </pre>
   *
   * </tt>
   */
  @Test
  public void runContractsTest() {

    TestEnvironment testEnvironment =
        systemTestEnvironment.createTestEnvironment("contracts-test"); // temp directory
    RandoopOptions options = RandoopOptions.createOptions(testEnvironment);
    options.setErrorBasename("BuggyTest");

    options.setFlag("no-regression-tests");
    options.setOption("inputlimit", "1000");
    // Don't minimize the tests because it would take too long to finish.
    options.setOption("minimize_error_test", "false");
    options.addClassList("resources/systemTest/buggyclasses.txt");

    ExpectedTests expectedRegressionTests = ExpectedTests.NONE;
    ExpectedTests expectedErrorTests = ExpectedTests.SOME;

    CoverageChecker coverageChecker = new CoverageChecker(options);
    coverageChecker.ignore("examples.Buggy.hashCode()");
    coverageChecker.ignore("examples.Buggy.toString()");
    /* don't care about hashCode for compareTo input classes */
    coverageChecker.ignore("examples.Buggy.BuggyCompareToAntiSymmetric.hashCode()");
    coverageChecker.ignore("examples.Buggy.BuggyCompareToEquals.hashCode()");
    coverageChecker.ignore("examples.Buggy.BuggyCompareToTransitive.hashCode()");
    coverageChecker.ignore("examples.Buggy.BuggyCompareToReflexive.hashCode()");
    coverageChecker.ignore("examples.Buggy.BuggyCompareToSubs.hashCode()");
    coverageChecker.ignore("examples.Buggy.BuggyEqualsTransitive.hashCode()");

    coverageChecker.ignore("examples.Buggy.StackOverflowError()");

    /* these should be covered, but are in failing assertions and wont show up in JaCoCo results */
    coverageChecker.exclude(
        "examples.Buggy.BuggyCompareToAntiSymmetric.compareTo(java.lang.Object)");
    coverageChecker.exclude("examples.Buggy.BuggyCompareToEquals.compareTo(java.lang.Object)");
    coverageChecker.exclude("examples.Buggy.BuggyCompareToEquals.equals(java.lang.Object)");
    coverageChecker.exclude("examples.Buggy.BuggyCompareToReflexive.compareTo(java.lang.Object)");
    coverageChecker.exclude("examples.Buggy.BuggyCompareToReflexive.equals(java.lang.Object)");
    coverageChecker.exclude("examples.Buggy.BuggyCompareToSubs.compareTo(java.lang.Object)");
    coverageChecker.exclude("examples.Buggy.BuggyCompareToTransitive.compareTo(java.lang.Object)");

    generateAndTestWithCoverage(
        testEnvironment, options, expectedRegressionTests, expectedErrorTests, coverageChecker);
  }

  /** Test formerly known as randoop-checkrep. */
  @Test
  public void runCheckRepTest() {

    TestEnvironment testEnvironment =
        systemTestEnvironment.createTestEnvironment("checkrep-test"); // temp directory
    RandoopOptions options = RandoopOptions.createOptions(testEnvironment);
    options.setErrorBasename("CheckRepTest");

    options.setFlag("no-regression-tests");
    options.setOption("timelimit", "2");
    options.addTestClass("examples.CheckRep1");
    options.addTestClass("examples.CheckRep2");

    ExpectedTests expectedRegressionTests = ExpectedTests.NONE;
    ExpectedTests expectedErrorTests = ExpectedTests.SOME;
    generateAndTestWithCoverage(
        testEnvironment, options, expectedRegressionTests, expectedErrorTests);
  }

  /**
   * Test formerly known as randoop-literals. Previously did a diff on generated test file and goal.
   */
  @Test
  public void runLiteralsTest() {

    TestEnvironment testEnvironment =
        systemTestEnvironment.createTestEnvironment("literals-test"); // temp directory
    RandoopOptions options = RandoopOptions.createOptions(testEnvironment);
    options.setPackageName("");
    options.setRegressionBasename("LiteralsReg");
    options.setErrorBasename("LiteralsErr");

    options.setOption("inputlimit", "1000");
    options.addTestClass("randoop.literals.A");
    options.addTestClass("randoop.literals.A2");
    options.addTestClass("randoop.literals.B");
    options.setOption("literals-level", "CLASS");
    options.setOption("literals-file", "resources/systemTest/literalsfile.txt");

    ExpectedTests expectedRegressionTests = ExpectedTests.SOME;
    ExpectedTests expectedErrorTests = ExpectedTests.NONE;
    generateAndTestWithCoverage(
        testEnvironment, options, expectedRegressionTests, expectedErrorTests);
  }

  /**
   * Test formerly known as randoop-long-string. Previously performed a diff on generated test and
   * goal file.
   */
  @Test
  public void runLongStringTest() {
    TestEnvironment testEnvironment =
        systemTestEnvironment.createTestEnvironment("longstring-test"); // temp directory
    RandoopOptions options = RandoopOptions.createOptions(testEnvironment);
    options.setPackageName("");
    options.setRegressionBasename("LongString");
    options.setErrorBasename("");

    options.setOption("timelimit", "1");
    options.addTestClass("randoop.test.LongString");

    ExpectedTests expectedRegressionTests = ExpectedTests.SOME;
    ExpectedTests expectedErrorTests = ExpectedTests.NONE;

    CoverageChecker coverageChecker = new CoverageChecker(options);
    //XXX after adding compile check this method did not appear in JDK7 runs
    coverageChecker.ignore("randoop.test.LongString.tooLongString()");
    generateAndTestWithCoverage(
        testEnvironment, options, expectedRegressionTests, expectedErrorTests, coverageChecker);
  }

  /** Test formerly known as randoop-visibility. */
  @Test
  public void runVisibilityTest() {
    TestEnvironment testEnvironment =
        systemTestEnvironment.createTestEnvironment("visibility-test"); // temp directory
    RandoopOptions options = RandoopOptions.createOptions(testEnvironment);
    options.setPackageName("");
    options.setRegressionBasename("VisibilityTest");
    options.setErrorBasename("");

    options.setOption("timelimit", "2");
    options.addTestClass("examples.Visibility");

    ExpectedTests expectedRegressionTests = ExpectedTests.SOME;
    ExpectedTests expectedErrorTests = ExpectedTests.NONE;

    CoverageChecker coverageChecker = new CoverageChecker(options);
    coverageChecker.exclude("examples.Visibility.getNonVisible()");
    coverageChecker.exclude("examples.Visibility.takesNonVisible(examples.NonVisible)");

    generateAndTestWithCoverage(
        testEnvironment, options, expectedRegressionTests, expectedErrorTests, coverageChecker);
  }

  /**
   * Test formerly known as randoop-no-output. Runs with <tt>--noprogressdisplay</tt> and so should
   * have no output.
   */
  @Test
  public void runNoOutputTest() {
    TestEnvironment testEnvironment =
        systemTestEnvironment.createTestEnvironment("no-output-test"); // temp directory
    RandoopOptions options = RandoopOptions.createOptions(testEnvironment);
    options.setPackageName("");
    options.setRegressionBasename("NoOutputTest");
    options.setErrorBasename("");

    options.setOption("timelimit", "1");
    options.addTestClass("java.util.LinkedList");
    options.setFlag("noprogressdisplay");

    RandoopRunStatus randoopRunDesc =
        RandoopRunStatus.generateAndCompile(testEnvironment, options, false);

    assertThat(
        "There should be no output",
        randoopRunDesc.processStatus.outputLines.size(),
        is(equalTo(0)));
  }

  @Test
  public void runInnerClassTest() {
    TestEnvironment testEnvironment =
        systemTestEnvironment.createTestEnvironment("inner-class-test");
    RandoopOptions options = RandoopOptions.createOptions(testEnvironment);
    options.setPackageName("");
    options.setRegressionBasename("InnerClassRegression");
    options.setErrorBasename("InnerClassError");
    options.addTestClass("randoop.test.ClassWithInnerClass");
    options.addTestClass("randoop.test.ClassWithInnerClass$A");
    options.setOption("inputlimit", "20");
    options.setFlag("silently-ignore-bad-class-names");
    options.setOption("unchecked-exception", "ERROR");
    options.setOption("npe-on-null-input", "ERROR");
    options.setOption("npe-on-non-null-input", "ERROR");

    ExpectedTests expectedRegressionTests = ExpectedTests.SOME;
    ExpectedTests expectedErrorTests = ExpectedTests.SOME;
    generateAndTestWithCoverage(
        testEnvironment, options, expectedRegressionTests, expectedErrorTests);
  }

  @Test
  public void runParameterizedTypeTest() {
    TestEnvironment testEnvironment =
        systemTestEnvironment.createTestEnvironment("parameterized-type");
    RandoopOptions options = RandoopOptions.createOptions(testEnvironment);
    options.setPackageName("");
    options.setRegressionBasename("ParamTypeReg");
    options.setErrorBasename("ParamTypeErr");
    options.addTestClass("muse.SortContainer");
    options.setOption("outputlimit", "100");
    options.setOption("timelimit", "300");
    options.setFlag("forbid-null");
    options.setOption("null-ratio", "0");

    ExpectedTests expectedRegressionTests = ExpectedTests.SOME;
    ExpectedTests expectedErrorTests = ExpectedTests.NONE;
    generateAndTestWithCoverage(
        testEnvironment, options, expectedRegressionTests, expectedErrorTests);
  }

  @Test
  public void runRecursiveBoundTest() {
    TestEnvironment testEnvironment =
        systemTestEnvironment.createTestEnvironment("recursive-bound");
    RandoopOptions options = RandoopOptions.createOptions(testEnvironment);
    options.setPackageName("muse");
    options.setRegressionBasename("BoundsReg");
    options.setErrorBasename("BoundsErr");
    options.addTestClass("muse.RecursiveBound");
    options.setOption("outputlimit", "100");
    options.setOption("timelimit", "300");
    options.setFlag("forbid-null");
    options.setOption("null-ratio", "0");

    ExpectedTests expectedRegressionTests = ExpectedTests.SOME;
    ExpectedTests expectedErrorTests = ExpectedTests.NONE;
    generateAndTestWithCoverage(
        testEnvironment, options, expectedRegressionTests, expectedErrorTests);
  }

  /** Simply runs Randoop on a class in the default package to ensure nothing breaks. */
  @Test
  public void runDefaultPackageTest() {
    TestEnvironment testEnvironment =
        systemTestEnvironment.createTestEnvironment("default-package");
    RandoopOptions options = RandoopOptions.createOptions(testEnvironment);
    options.setPackageName("");
    options.setRegressionBasename("DefaultPackageReg");
    options.setErrorBasename("DefaultPackageErr");
    options.addTestClass("ClassInDefaultPackage");
    options.setOption("inputlimit", "20");

    ExpectedTests expectedRegressionTests = ExpectedTests.SOME;
    ExpectedTests expectedErrorTests = ExpectedTests.NONE;
    generateAndTestWithCoverage(
        testEnvironment, options, expectedRegressionTests, expectedErrorTests);
  }

  /** Tests that Randoop deals properly with exceptions */
  @Test
  public void runExceptionTest() {
    TestEnvironment testEnvironment =
        systemTestEnvironment.createTestEnvironment("exception-tests");
    RandoopOptions options = RandoopOptions.createOptions(testEnvironment);
    options.setPackageName("misc");
    options.setRegressionBasename("RegressionTest");
    options.setErrorBasename("ErrorTest");
    options.addTestClass("misc.ThrowsAnonymousException");
    options.setOption("outputlimit", "2");

    ExpectedTests expectedRegressionTests = ExpectedTests.SOME;
    ExpectedTests expectedErrorTests = ExpectedTests.NONE;
    generateAndTestWithCoverage(
        testEnvironment, options, expectedRegressionTests, expectedErrorTests);
  }

  /**
   * Test collection generation.
   *
   * <p>Uses collectiongen package in testInput. Expect that generated test will cover all methods
   * of collectiongen.InputClass as long as method input type is a test class. This will include the
   * enum Day and the class AnInputClass, but exclude the enum Season and the class ANonInputClass.
   *
   * <p>Note: if this test is failing coverage for a generic method (the message says a parameter is
   * Object), make sure that there are no overloads of the generic method with more specific
   * arguments in InputClass. If there are, method resolution rules may lead to a call that Randoop
   * thinks is to the generic method turning into a call to a more specific method, leading to
   * coverage issues.
   */
  @Test
  public void runCollectionGenerationTest() {
    TestEnvironment testEnvironment = systemTestEnvironment.createTestEnvironment("coll-gen-tests");
    RandoopOptions options = RandoopOptions.createOptions(testEnvironment);
    options.setPackageName("gen");
    options.setRegressionBasename("GenRegressionTest");
    options.setErrorBasename("GenErrorTest");
    options.addTestClass("collectiongen.InputClass");
    options.addTestClass("collectiongen.Day");
    options.addTestClass("collectiongen.AnInputClass");
    options.setFlag("small-tests");
    options.setOption("inputlimit", "500");
    options.setOption("omitmethods", "hashCode\\(\\)");

    CoverageChecker coverageChecker = new CoverageChecker(options);
    coverageChecker.exclude("collectiongen.Day.valueOf(java.lang.String)");
    coverageChecker.ignore("collectiongen.AnInputClass.hashCode()");
    ExpectedTests expectedRegressionTests = ExpectedTests.SOME;
    ExpectedTests expectedErrorTests = ExpectedTests.NONE;
    generateAndTestWithCoverage(
        testEnvironment, options, expectedRegressionTests, expectedErrorTests, coverageChecker);
  }

  /**
   * Test for Enum value assertion generation.
   *
   * <p>Uses examples.Option class in testInput. Only actually tests whether methods are called.
   *
   * <p>Need to scrape generated source file for Enum constant values.
   */
  @Test
  public void runEnumAssertionTest() {
    TestEnvironment testEnvironment =
        systemTestEnvironment.createTestEnvironment("enum-assertions");
    RandoopOptions options = RandoopOptions.createOptions(testEnvironment);
    options.setPackageName("check");
    options.setRegressionBasename("EnumCheckRegression");
    options.setErrorBasename("EnumCheckError");
    options.addTestClass("examples.Option");
    options.setFlag("small-tests");
    options.setOption("inputlimit", "20");

    ExpectedTests expectedRegressionTests = ExpectedTests.SOME;
    ExpectedTests expectedErrorTests = ExpectedTests.NONE;
    generateAndTestWithCoverage(
        testEnvironment, options, expectedRegressionTests, expectedErrorTests);
  }

  /** Test what happens when have empty input class names. */
  @Test
  public void runEmptyInputNamesTest() {
    TestEnvironment testEnvironment = systemTestEnvironment.createTestEnvironment("empty-names");
    RandoopOptions options = RandoopOptions.createOptions(testEnvironment);
    options.addClassList("resources/systemTest/emptyclasslist.txt");

    RandoopRunStatus result = generateAndCompile(testEnvironment, options, true);

    Iterator<String> it = result.processStatus.outputLines.iterator();
    String line = "";
    while (!line.contains("No classes to test") && it.hasNext()) {
      line = it.next();
    }
    assertTrue("should fail to find class names in file", line.contains("No classes to test"));
  }

  /**
   * Test for flaky NaN: the value Double.NaN and the computed NaN value are distinct. This means
   * that the same computation over each can have different outcomes, but both are printed as
   * Double.NaN so when run may have a different result from test during generation.
   */
  @Test
  public void runFlakyNaNTest() {
    TestEnvironment testEnvironment = systemTestEnvironment.createTestEnvironment("flaky-nan");
    RandoopOptions options = RandoopOptions.createOptions(testEnvironment);
    options.addTestClass("examples.NaNBadness");
    options.setRegressionBasename("NaNRegression");
    options.setErrorBasename("NaNError");
    options.setOption("inputlimit", "200");

    ExpectedTests expectedRegressionTests = ExpectedTests.SOME;
    ExpectedTests expectedErrorTests = ExpectedTests.NONE;
    generateAndTestWithCoverage(
        testEnvironment, options, expectedRegressionTests, expectedErrorTests);
  }

  /** Test for inserted test fixtures. */
  @Test
  public void runFixtureTest() {
    TestEnvironment testEnvironment = systemTestEnvironment.createTestEnvironment("fixtures");
    RandoopOptions options = RandoopOptions.createOptions(testEnvironment);
    options.addTestClass("examples.Dummy");
    options.setRegressionBasename("FixtureRegression");
    options.setOption("junit-before-all", "resources/systemTest/beforeallcode.txt");
    options.setOption("junit-after-all", "resources/systemTest/afterallcode.txt");
    options.setOption("junit-before-each", "resources/systemTest/beforeeachcode.txt");
    options.setOption("junit-after-each", "resources/systemTest/aftereachcode.txt");
    options.setOption("inputlimit", "200");
    options.setFlag("no-error-revealing-tests");

    RandoopRunStatus runStatus = generateAndCompile(testEnvironment, options, false);
    String packageName = options.getPackageName();
    TestRunStatus regressionRunDesc =
        runRegressionTests(testEnvironment, options, ExpectedTests.SOME, runStatus, packageName);

    int beforeAllCount = 0;
    int beforeEachCount = 0;
    int afterAllCount = 0;
    int afterEachCount = 0;
    for (String line : regressionRunDesc.processStatus.outputLines) {
      if (line.contains("Before All")) {
        beforeAllCount++;
      }
      if (line.contains("Before Each")) {
        beforeEachCount++;
      }
      if (line.contains("After All")) {
        afterAllCount++;
      }
      if (line.contains("After Each")) {
        afterEachCount++;
      }
    }

    assertThat("should only have one BeforeAll", beforeAllCount, is(equalTo(1)));
    assertThat("should have one AfterAll", afterAllCount, is(equalTo(1)));
    assertThat(
        "should have one BeforeEach for each test",
        beforeEachCount,
        is(equalTo(regressionRunDesc.testsRun)));
    assertThat(
        "should have one AfterEach for each test",
        afterEachCount,
        is(equalTo(regressionRunDesc.testsRun)));
  }

  /** Runs the FixtureTest except with a driver instead of a JUnit test suite. */
  @Test
  public void runFixtureDriverTest() {
    TestEnvironment testEnvironment = systemTestEnvironment.createTestEnvironment("fixture-driver");
    RandoopOptions options = RandoopOptions.createOptions(testEnvironment);
    options.addTestClass("examples.Dummy");
    options.setRegressionBasename("FixtureRegression");
    options.setOption("junit-before-all", "resources/systemTest/beforeallcode.txt");
    options.setOption("junit-after-all", "resources/systemTest/afterallcode.txt");
    options.setOption("junit-before-each", "resources/systemTest/beforeeachcode.txt");
    options.setOption("junit-after-each", "resources/systemTest/aftereachcode.txt");
    options.setOption("inputlimit", "200");
    options.setFlag("no-error-revealing-tests");
    options.unsetFlag("junit-reflection-allowed");

    RandoopRunStatus runStatus = generateAndCompile(testEnvironment, options, false);
    String driverName = options.getRegressionBasename() + "Driver";
    List<String> command = new ArrayList<>();
    command.add("java");
    command.add("-ea");
    command.add("-classpath");
    command.add(testEnvironment.testClassPath);
    command.add(driverName);
    ProcessStatus status = ProcessStatus.runCommand(command);

    int beforeAllCount = 0;
    int beforeEachCount = 0;
    int afterAllCount = 0;
    int afterEachCount = 0;
    for (String line : status.outputLines) {
      if (line.contains("Before All")) {
        beforeAllCount++;
      }
      if (line.contains("Before Each")) {
        beforeEachCount++;
      }
      if (line.contains("After All")) {
        afterAllCount++;
      }
      if (line.contains("After Each")) {
        afterEachCount++;
      }
    }

    assertThat("should only have one BeforeAll", beforeAllCount, is(equalTo(1)));
    assertThat("should have one AfterAll", afterAllCount, is(equalTo(1)));
    assertThat(
        "should have one BeforeEach for each test",
        beforeEachCount,
        is(equalTo(runStatus.regressionTestCount)));
    assertThat(
        "should have one AfterEach for each test",
        afterEachCount,
        is(equalTo(runStatus.regressionTestCount)));
  }

  /**
   * recreate problem with tests over Google Guava where value from private enum returned by public
   * method and value used in {@code randoop.test.ObjectCheck} surfaces in test code, creating
   * uncompilable code.
   */
  @Test
  public void runPrivateEnumTest() {
    TestEnvironment testEnvironment = systemTestEnvironment.createTestEnvironment("private-enum");
    RandoopOptions options = RandoopOptions.createOptions(testEnvironment);
    options.addTestClass("generror.Ints");
    options.setErrorBasename("LexError");
    options.setRegressionBasename("LexRegression");
    options.setOption("timelimit", "30");

    generateAndTestWithCoverage(
        testEnvironment, options, ExpectedTests.SOME, ExpectedTests.DONT_CARE);
  }

  /** This test uses input classes that result in uncompilable tests. */
  @Test
  public void runInstantiationErrorTest() {
    TestEnvironment testEnvironment = systemTestEnvironment.createTestEnvironment("compile-error");
    RandoopOptions options = RandoopOptions.createOptions(testEnvironment);
    options.addTestClass("compileerr.WildcardCollection");
    options.setErrorBasename("CompError");
    options.setRegressionBasename("CompRegression");
    options.setOption("timelimit", "30");

    CoverageChecker coverageChecker = new CoverageChecker(options);
    coverageChecker.ignore("compileerr.WildcardCollection.getAStringList()");
    coverageChecker.ignore("compileerr.WildcardCollection.getAnIntegerList()");
    coverageChecker.ignore("compileerr.WildcardCollection.munge(java.util.List, java.util.List)");
    generateAndTestWithCoverage(
        testEnvironment, options, ExpectedTests.SOME, ExpectedTests.NONE, coverageChecker);
  }

  @Test
  public void runExercisedClassFilter() {
    TestEnvironment testEnvironment =
        systemTestEnvironment.createTestEnvironment("exercised-class");
    testEnvironment.addJavaAgent(systemTestEnvironment.exercisedClassAgentPath);
    RandoopOptions options = RandoopOptions.createOptions(testEnvironment);
    options.addClassList("resources/systemTest/instrument/testcase/allclasses.txt");
    options.setOption(
        "include-if-class-exercised",
        "resources/systemTest/instrument/testcase/coveredclasses.txt");
    options.setOption("outputlimit", "250");
    options.setOption("inputlimit", "500");
    options.setErrorBasename("ExError");
    options.setRegressionBasename("ExRegression");

    CoverageChecker coverageChecker = new CoverageChecker(options);
    //TODO figure out why this method not covered
    coverageChecker.ignore("instrument.testcase.A.toString()");
    coverageChecker.exclude("instrument.testcase.C.getValue()");
    coverageChecker.exclude("instrument.testcase.C.isZero()");
    coverageChecker.exclude("instrument.testcase.C.jumpValue()");
    generateAndTestWithCoverage(
        testEnvironment, options, ExpectedTests.SOME, ExpectedTests.NONE, coverageChecker);
  }

  /**
   * Expecting something like
   *
   * <pre>
   * generation.Dim6Matrix dim6Matrix = new generation.Dim6Matrix();
   * generation.Dim5Matrix copy = dim6Matrix.copy();
   * double d = copy.a1;
   * </pre>
   *
   * which fails at the second line in the JVM because of a bad cast that is not caught using
   * reflection.
   */
  @Test
  public void runBadCopyCastTest() {
    TestEnvironment testEnvironment = systemTestEnvironment.createTestEnvironment("bad-copy-cast");
    RandoopOptions options = RandoopOptions.createOptions(testEnvironment);
    options.addTestClass("generation.Dim5Matrix");
    options.addTestClass("generation.Dim6Matrix");
    options.setOption("outputlimit", "200");
    options.setOption("timelimit", "20");

    generateAndTest(testEnvironment, options, ExpectedTests.SOME, ExpectedTests.NONE);
  }

  /**
   * This test uses classes from (or based on) the <a
   * href="http://docs.oracle.com/javase/tutorial/uiswing/examples/components/index.html">Swing
   * Tutorial Examples</a>.
   *
   * <p>Notes:
   *
   * <ul>
   *   <li>Setting <code>timeout=5</code> for this test results in multiple <code>ThreadDeath</code>
   *       exceptions during Randoop generation. The test still completes.
   *   <li>Even though the default replacements attempt to suppress calls to methods that throw
   *       <code>HeadlessException</code>, they still happen. So, this test may fail in a headless
   *       environment. On Travis CI, this is resolved by running <code>xvfb</code>.
   *   <li>There are differences in coverage between JDK 7 and 8 when running on Travis.
   * </ul>
   */
  @Test
  public void runDirectSwingTest() {
    String classpath =
        systemTestEnvironment.classpath + ":" + systemTestEnvironment.mapcallAgentPath;
    TestEnvironment testEnvironment =
        systemTestEnvironment.createTestEnvironment(
            "swing-direct-test", classpath, systemTestEnvironment.mapcallAgentPath.toString());

    String genDebugDir = testEnvironment.workingDir.resolve("mapcall-generation").toString();
    String testDebugDir = testEnvironment.workingDir.resolve("mapcall-testing").toString();
    testEnvironment.addJavaAgent(
        systemTestEnvironment.mapcallAgentPath,
        "--dont-transform=resources/systemTest/load-exclusions.txt,--debug,--debug-directory="
            + genDebugDir,
        "--dont-transform=resources/systemTest/load-exclusions.txt,--debug,--debug-directory="
            + testDebugDir);

    RandoopOptions options = RandoopOptions.createOptions(testEnvironment);
    options.setPackageName("components");
    options.addTestClass("components.ArrowIcon");
    options.addTestClass("components.ConversionPanel");
    options.addTestClass("components.Converter");
    options.addTestClass("components.ConverterRangeModel");
    options.addTestClass("components.Corner");
    options.addTestClass("components.CrayonPanel");
    options.addTestClass("components.CustomDialog");
    options.addTestClass("components.DialogRunner");
    options.addTestClass("components.DynamicTree");
    options.addTestClass("components.FollowerRangeModel");
    options.addTestClass("components.Framework");
    options.addTestClass("components.GenealogyModel");
    options.addTestClass("components.GenealogyTree");
    options.addTestClass("components.ImageFileView");
    options.addTestClass("components.ImageFilter");
    options.addTestClass("components.ImagePreview");
    options.addTestClass("components.ListDialog");
    options.addTestClass("components.ListDialogRunner");
    options.addTestClass("components.MissingIcon");
    options.addTestClass("components.MyInternalFrame");
    options.addTestClass("components.Converter");
    options.addTestClass("components.Person");
    options.addTestClass("components.Rule");
    options.addTestClass("components.ScrollablePicture");
    options.addTestClass("components.Unit");
    options.addTestClass("components.Utils");

    options.setOption("omit-field-list", "resources/systemTest/components/omitfields.txt");
    //
    options.setOption("outputlimit", "400");
    options.setOption("timelimit", "200");
    options.setFlag("ignore-flaky-tests");
    options.setFlag("log-operation-history");

    CoverageChecker checker = new CoverageChecker(options);

    // these are ignored/excluded on jdk 7 and 8
    checker.ignore("components.ArrowIcon.getIconHeight()");
    checker.ignore("components.ArrowIcon.getIconWidth()");
    checker.ignore(
        "components.ArrowIcon.paintIcon(java.awt.Component, java.awt.Graphics, int, int)");
    checker.ignore("components.ConversionPanel.actionPerformed(java.awt.event.ActionEvent)");
    checker.ignore("components.ConversionPanel.getMaximumSize()");
    checker.ignore("components.ConversionPanel.getValue()");
    checker.ignore("components.ConversionPanel.getMultiplier()");
    checker.ignore("components.ConversionPanel.propertyChange(java.beans.PropertyChangeEvent)");
    checker.ignore("components.ConversionPanel.stateChanged(javax.swing.event.ChangeEvent)");
    checker.ignore("components.Converter.createAndShowGUI()");
    checker.ignore("components.Converter.initLookAndFeel()");
    checker.ignore("components.Converter.main(java.lang.String[])");
    checker.ignore("components.Converter.resetMaxValues(boolean)");
    checker.ignore("components.ConverterRangeModel.getExtent()");
    checker.ignore("components.ConverterRangeModel.getDoubleValue()");
    checker.ignore("components.ConverterRangeModel.getMaximum()");
    checker.ignore("components.ConverterRangeModel.getMinimum()");
    checker.ignore("components.ConverterRangeModel.getMultiplier()");
    checker.ignore("components.ConverterRangeModel.getValue()");
    checker.ignore("components.ConverterRangeModel.getValueIsAdjusting()");
    checker.ignore("components.ConverterRangeModel.setDoubleValue(double)");
    checker.ignore("components.ConverterRangeModel.setExtent(int)");
    checker.ignore("components.ConverterRangeModel.setMaximum(int)");
    checker.ignore("components.ConverterRangeModel.setMinimum(int)");
    checker.ignore("components.ConverterRangeModel.setMultiplier(double)");
    checker.ignore(
        "components.ConverterRangeModel.setRangeProperties(double, int, int, int, boolean)");
    checker.ignore(
        "components.ConverterRangeModel.setRangeProperties(int, int, int, int, boolean)");
    checker.ignore("components.ConverterRangeModel.setValue(int)");
    checker.ignore("components.ConverterRangeModel.setValueIsAdjusting(boolean)");
    checker.ignore(
        "components.ConverterRangeModel.removeChangeListener(javax.swing.event.ChangeListener)");
    checker.ignore("components.Corner.paintComponent(java.awt.Graphics)");
    checker.ignore("components.CrayonPanel.actionPerformed(java.awt.event.ActionEvent)");
    checker.ignore("components.CrayonPanel.getDisplayName()");
    checker.ignore("components.CrayonPanel.getLargeDisplayIcon()");
    checker.ignore("components.CrayonPanel.getSmallDisplayIcon()");
    checker.ignore("components.CrayonPanel.buildChooser()");
    checker.ignore(
        "components.CrayonPanel.createCrayon(java.lang.String, javax.swing.border.Border)");
    checker.exclude("components.CustomDialog.actionPerformed(java.awt.event.ActionEvent)");
    checker.ignore("components.CustomDialog.clearAndHide()");
    checker.ignore("components.CustomDialog.getValidatedText()");
    checker.ignore("components.DialogRunner.runDialogDemo()");
    checker.ignore("components.DynamicTree.addObject(java.lang.Object)");
    checker.ignore(
        "components.DynamicTree.addObject(javax.swing.tree.DefaultMutableTreeNode, java.lang.Object)");
    checker.ignore(
        "components.DynamicTree.addObject(javax.swing.tree.DefaultMutableTreeNode, java.lang.Object, boolean)");
    checker.ignore("components.DynamicTree.removeCurrentNode()");
    checker.ignore("components.FollowerRangeModel.getDoubleValue()");
    checker.ignore("components.FollowerRangeModel.getExtent()");
    checker.ignore("components.FollowerRangeModel.getMaximum()");
    checker.ignore("components.FollowerRangeModel.getValue()");
    checker.ignore("components.FollowerRangeModel.setDoubleValue(double)");
    checker.ignore("components.FollowerRangeModel.setExtent(int)");
    checker.ignore("components.FollowerRangeModel.setMaximum(int)");
    checker.ignore("components.FollowerRangeModel.setRangeProperties(int, int, int, int, boolean)");
    checker.ignore("components.FollowerRangeModel.setValue(int)");
    checker.ignore("components.Framework.createAndShowGUI()");
    checker.ignore("components.Framework.main(java.lang.String[])");
    checker.ignore("components.Framework.quit(javax.swing.JFrame)");
    checker.ignore("components.Framework.quitConfirmed(javax.swing.JFrame)");
    checker.ignore("components.Framework.windowClosed(java.awt.event.WindowEvent)");
    checker.ignore("components.GenealogyModel.getChild(java.lang.Object, int)");
    checker.ignore("components.GenealogyModel.getChildCount(java.lang.Object)");
    checker.ignore("components.GenealogyModel.getIndexOfChild(java.lang.Object, java.lang.Object)");
    checker.ignore("components.GenealogyModel.isLeaf(java.lang.Object)");
    checker.ignore(
        "components.GenealogyModel.removeTreeModelListener(javax.swing.event.TreeModelListener)");
    checker.ignore(
        "components.GenealogyModel.valueForPathChanged(javax.swing.tree.TreePath, java.lang.Object)");
    checker.ignore(
        "components.GenealogyModel.addTreeModelListener(javax.swing.event.TreeModelListener)");
    checker.ignore("components.GenealogyModel.fireTreeStructureChanged(components.Person)");
    checker.ignore("components.GenealogyModel.getRoot()");
    checker.ignore("components.GenealogyModel.showAncestor(boolean, java.lang.Object)");
    checker.ignore("components.GenealogyTree.showAncestor(boolean)");
    checker.ignore("components.MissingIcon.getIconHeight()");
    checker.ignore("components.ImageFileView.getDescription(java.io.File)");
    checker.ignore("components.ImageFileView.getIcon(java.io.File)");
    checker.ignore("components.ImageFileView.getName(java.io.File)");
    checker.ignore("components.ImageFileView.getTypeDescription(java.io.File)");
    checker.ignore("components.ImageFileView.isTraversable(java.io.File)");
    checker.ignore("components.ImageFilter.accept(java.io.File)");
    checker.ignore("components.ImageFilter.getDescription()");
    checker.ignore("components.ImagePreview.loadImage()");
    checker.ignore("components.ImagePreview.paintComponent(java.awt.Graphics)");
    checker.ignore("components.ImagePreview.propertyChange(java.beans.PropertyChangeEvent)");
    checker.ignore("components.ListDialog.actionPerformed(java.awt.event.ActionEvent)");
    checker.ignore("components.ListDialog.setValue(java.lang.String)");
    checker.ignore(
        "components.ListDialog.showDialog(java.awt.Component, java.awt.Component, java.lang.String, java.lang.String, java.lang.String[], java.lang.String, java.lang.String)");
    checker.ignore("components.ListDialogRunner.createAndShowGUI()");
    checker.ignore("components.ListDialogRunner.createUI()");
    checker.ignore("components.ListDialogRunner.getAFont()");
    checker.ignore("components.ListDialogRunner.main(java.lang.String[])");
    checker.ignore(
        "components.MissingIcon.paintIcon(java.awt.Component, java.awt.Graphics, int, int)");
    checker.ignore("components.Person.getChildAt(int)");
    checker.ignore("components.Person.getChildCount()");
    checker.ignore("components.Person.getFather()");
    checker.ignore("components.Person.getIndexOfChild(components.Person)");
    checker.ignore("components.Person.getMother()");
    checker.ignore("components.Person.getName()");
    checker.ignore("components.Person.toString()");
    checker.ignore(
        "components.Person.linkFamily(components.Person, components.Person, components.Person[])");
    checker.ignore("components.Rule.paintComponent(java.awt.Graphics)");
    checker.ignore("components.Rule.getIncrement()");
    checker.ignore("components.Rule.isMetric()");
    checker.ignore("components.Rule.setIncrementAndUnits()");
    checker.ignore("components.Rule.setIsMetric(boolean)");
    checker.ignore("components.Rule.setPreferredHeight(int)");
    checker.ignore("components.Rule.setPreferredWidth(int)");
    checker.ignore("components.ScrollablePicture.getPreferredScrollableViewportSize()");
    checker.ignore("components.ScrollablePicture.getPreferredSize()");
    checker.ignore(
        "components.ScrollablePicture.getScrollableBlockIncrement(java.awt.Rectangle, int, int)");
    checker.ignore("components.ScrollablePicture.getScrollableTracksViewportHeight()");
    checker.ignore("components.ScrollablePicture.getScrollableTracksViewportWidth()");
    checker.ignore(
        "components.ScrollablePicture.getScrollableUnitIncrement(java.awt.Rectangle, int, int)");
    checker.ignore("components.ScrollablePicture.mouseDragged(java.awt.event.MouseEvent)");
    checker.ignore("components.ScrollablePicture.mouseMoved(java.awt.event.MouseEvent)");
    checker.ignore("components.ScrollablePicture.setMaxUnitIncrement(int)");
    checker.ignore("components.Unit.toString()");
    checker.ignore("components.Utils.getExtension(java.io.File)");

    // These are not covered on jdk7 on travis
    checker.ignore(
        "components.ConverterRangeModel.addChangeListener(javax.swing.event.ChangeListener)");
    checker.ignore("components.ConverterRangeModel.fireStateChanged()");
    checker.ignore("components.CrayonPanel.updateChooser()");
    checker.ignore("components.CustomDialog.propertyChange(java.beans.PropertyChangeEvent)");
    checker.ignore("components.DynamicTree.clear()");
    checker.ignore("components.FollowerRangeModel.stateChanged(javax.swing.event.ChangeEvent)");
    checker.ignore("components.Framework.makeNewWindow()");
    checker.ignore("components.MissingIcon.getIconWidth()");

    generateAndTestWithCoverage(
        testEnvironment, options, ExpectedTests.SOME, ExpectedTests.NONE, checker);
  }

  /**
   * This test uses classes from (or based on) the <a
   * href="http://docs.oracle.com/javase/tutorial/uiswing/examples/components/index.html">Swing
   * Tutorial Examples</a>.
   */
  @Test
  public void runIndirectSwingTest() {
    String classpath =
        systemTestEnvironment.classpath + ":" + systemTestEnvironment.mapcallAgentPath;

    TestEnvironment testEnvironment =
        systemTestEnvironment.createTestEnvironment(
            "swing-indirect-test", classpath, systemTestEnvironment.mapcallAgentPath.toString());

    String genDebugDir = testEnvironment.workingDir.resolve("mapcall-generation").toString();
    String testDebugDir = testEnvironment.workingDir.resolve("mapcall-testing").toString();
    testEnvironment.addJavaAgent(
        systemTestEnvironment.mapcallAgentPath,
        "--dont-transform=resources/systemTest/load-exclusions.txt,--debug,--debug-directory="
            + genDebugDir,
        "--dont-transform=resources/systemTest/load-exclusions.txt,--debug,--debug-directory="
            + testDebugDir);
    RandoopOptions options = RandoopOptions.createOptions(testEnvironment);
    options.setPackageName("components");
    options.addTestClass("components.DialogRunner");

    options.setOption("outputlimit", "400");
    options.setOption("timelimit", "200");
    options.setFlag("ignore-flaky-tests");

    CoverageChecker checker = new CoverageChecker(options);

    //this is actually run but since there is a ThreadDeath, JaCoCo doesn't see it
    checker.ignore("components.DialogRunner.runDialogDemo()");
    generateAndTestWithCoverage(
        testEnvironment, options, ExpectedTests.SOME, ExpectedTests.NONE, checker);
  }

  @Test
  public void runSystemExitTest() {
<<<<<<< HEAD
    TestEnvironment testEnvironment =
        systemTestEnvironment.createTestEnvironment("system-exit-test");
=======
    String classpath =
        systemTestEnvironment.classpath + ":" + systemTestEnvironment.mapcallAgentPath;
    TestEnvironment testEnvironment =
        systemTestEnvironment.createTestEnvironment("system-exit-test", classpath, null);
>>>>>>> 91bf228d
    testEnvironment.addJavaAgent(
        systemTestEnvironment.mapcallAgentPath,
        "--dont-transform=resources/systemTest/load-exclusions.txt");
    RandoopOptions options = RandoopOptions.createOptions(testEnvironment);
    options.addTestClass("input.SystemExitClass");
    options.setOption("outputlimit", "20");
    CoverageChecker checker = new CoverageChecker(options);
    checker.ignore("input.SystemExitClass.hashCode()");
    generateAndTestWithCoverage(
        testEnvironment, options, ExpectedTests.SOME, ExpectedTests.NONE, checker);
  }

  @Test
  public void runNoReplacementsTest() {
<<<<<<< HEAD
    TestEnvironment testEnvironment =
        systemTestEnvironment.createTestEnvironment("no-replacement-test");
=======
    String classpath =
        systemTestEnvironment.classpath + ":" + systemTestEnvironment.mapcallAgentPath;
    TestEnvironment testEnvironment =
        systemTestEnvironment.createTestEnvironment("no-replacement-test", classpath, null);
>>>>>>> 91bf228d
    testEnvironment.addJavaAgent(
        systemTestEnvironment.mapcallAgentPath,
        "--dont-transform=resources/systemTest/load-exclusions.txt");
    RandoopOptions options = RandoopOptions.createOptions(testEnvironment);
    options.addTestClass("input.NoExitClass");
    options.setOption("outputlimit", "20");
    generateAndTest(testEnvironment, options, ExpectedTests.SOME, ExpectedTests.NONE);
  }

  /* ------------------------------ utility methods ---------------------------------- */

  /**
   * Runs a standard system test:
   *
   * <ol>
   *   <li>runs Randoop and compiles the generated tests,
   *   <li>checks that the number of generated tests meets the expectation (none or some),
   *   <li>runs any generated tests,
   *   <li>checks that types of tests run as expected.
   * </ol>
   *
   * @param environment the working environment
   * @param options the Randoop command-line arguments
   * @param expectedRegression the minimum expected number of regression tests
   * @param expectedError the minimum expected number of error tests
   */
  private void generateAndTestWithCoverage(
      TestEnvironment environment,
      RandoopOptions options,
      ExpectedTests expectedRegression,
      ExpectedTests expectedError,
      CoverageChecker coverageChecker) {

    RandoopRunStatus runStatus = generateAndCompile(environment, options, false);

    String packageName = options.getPackageName();

    TestRunStatus regressionRunDesc =
        runRegressionTests(environment, options, expectedRegression, runStatus, packageName);

    TestRunStatus errorRunDesc =
        runErrorTests(environment, options, expectedError, runStatus, packageName);

    coverageChecker.checkCoverage(regressionRunDesc, errorRunDesc);
  }

  /**
   * Performs a standard test of Randoop including a check of coverage that assumes all declared
   * methods of the classes under test should be covered.
   *
   * @param environment the working environment of the test
   * @param options the Randoop options
   * @param expectedRegression the minimum expected number of regression tests
   * @param expectedError the minimum expected error tests
   */
  private void generateAndTestWithCoverage(
      TestEnvironment environment,
      RandoopOptions options,
      ExpectedTests expectedRegression,
      ExpectedTests expectedError) {
    generateAndTestWithCoverage(
        environment, options, expectedRegression, expectedError, new CoverageChecker(options));
  }

  /**
   * Performs the standard test except does not check coverage. This method is used (presumably)
   * temporarily by some tests where the coverage is non-deterministic, and should eventually not be
   * needed.
   *
   * @see #runJDKTest()
   * @see #runCollectionsTest()
   * @see #runNaiveCollectionsTest()
   * @param environment the working environment for the test
   * @param options the Randoop options for the test
   * @param expectedRegression the quantifier for generated regression tests
   * @param expectedError the quantifier for generated error tests
   */
  private void generateAndTest(
      TestEnvironment environment,
      RandoopOptions options,
      ExpectedTests expectedRegression,
      ExpectedTests expectedError) {
    RandoopRunStatus runStatus = generateAndCompile(environment, options);

    String packageName = options.getPackageName();

    // the result of running the tests is not used
    runRegressionTests(environment, options, expectedRegression, runStatus, packageName);

    // the result of running the tests is not used
    runErrorTests(environment, options, expectedError, runStatus, packageName);
  }

  /**
   * Checks that the expected number of error-revealing tests have been generated, and if any are
   * expected runs them, captures and returns the result.
   *
   * @param environment the working environment for the test
   * @param options the Randoop options
   * @param expectedError the quantifier for the expected number of error tests
   * @param runStatus the status of the Randoop run
   * @param packageName the package name for generated tests
   * @return the {@link TestRunStatus} for running the error tests, may be null
   */
  private TestRunStatus runErrorTests(
      TestEnvironment environment,
      RandoopOptions options,
      ExpectedTests expectedError,
      RandoopRunStatus runStatus,
      String packageName) {
    TestRunStatus errorRunDesc = null;
    switch (expectedError) {
      case SOME:
        assertThat("...has error tests", runStatus.errorTestCount, is(greaterThan(0)));
        String errorBasename = options.getErrorBasename();
        try {
          errorRunDesc = TestRunStatus.runTests(environment, packageName, errorBasename);
        } catch (IOException e) {
          fail("Exception collecting coverage from error tests: " + e.getMessage());
        }
        assert errorRunDesc.processStatus.exitStatus != 0 : "JUnit should exit with error";
        if (errorRunDesc.testsFail != errorRunDesc.testsRun) {
          for (String line : errorRunDesc.processStatus.outputLines) {
            System.err.println(line);
          }
          fail("all error tests should fail, but " + errorRunDesc.testsSucceed + " passed");
        }
        break;
      case NONE:
        assertThat("...has no error tests", runStatus.errorTestCount, is(equalTo(0)));
        break;
      case DONT_CARE:
        break;
    }
    return errorRunDesc;
  }

  /**
   * Checks that the expected number of regression tests have been generated, and if so runs them,
   * captures and returns the results.
   *
   * @param environment the working environment of the test
   * @param options the Randoop options
   * @param expectedRegression the quantifier for expected regression tests
   * @param runStatus the Randoop run status
   * @param packageName the package name for generated tests
   * @return the {@link TestRunStatus} for the execution of the regression tests, null if there are
   *     none
   */
  private TestRunStatus runRegressionTests(
      TestEnvironment environment,
      RandoopOptions options,
      ExpectedTests expectedRegression,
      RandoopRunStatus runStatus,
      String packageName) {
    TestRunStatus regressionRunDesc = null;
    switch (expectedRegression) {
      case SOME:
        assertThat("...has regression tests", runStatus.regressionTestCount, is(greaterThan(0)));
        String regressionBasename = options.getRegressionBasename();
        try {
          regressionRunDesc = TestRunStatus.runTests(environment, packageName, regressionBasename);
        } catch (IOException e) {
          fail("Exception collecting coverage from regression tests: " + e.getMessage());
        }
        if (regressionRunDesc.processStatus.exitStatus != 0) {
          for (String line : regressionRunDesc.processStatus.outputLines) {
            System.err.println(line);
          }
          fail("JUnit should exit properly");
        }
        if (regressionRunDesc.testsSucceed != regressionRunDesc.testsRun) {
          for (String line : regressionRunDesc.processStatus.outputLines) {
            System.err.println(line);
          }
          fail("all regression tests should pass, but " + regressionRunDesc.testsFail + " failed");
        }
        break;
      case NONE:
        assertThat("...has no regression tests", runStatus.regressionTestCount, is(equalTo(0)));
        break;
      case DONT_CARE:
        break;
    }
    return regressionRunDesc;
  }

  /**
   * Runs Randoop using the given test environment and options, printing captured output to standard
   * output. Failure of Randoop may be allowed by passing true for {@code allowRandoopFailure},
   * otherwise, the test will fail.
   *
   * @param environment the working environment for the test
   * @param options the Randoop options
   * @param allowRandoopFailure flag whether to allow Randoop failure
   * @return the captured {@link RandoopRunStatus} from running Randoop
   */
  private RandoopRunStatus generateAndCompile(
      TestEnvironment environment, RandoopOptions options, boolean allowRandoopFailure) {
    RandoopRunStatus runStatus =
        RandoopRunStatus.generateAndCompile(environment, options, allowRandoopFailure);

    System.out.println("Randoop:");
    boolean prevLineIsBlank = false;
    for (String line : runStatus.processStatus.outputLines) {
      if ((line.isEmpty() && !prevLineIsBlank)
          || (!line.isEmpty() && !line.startsWith("Progress update:"))) {
        System.out.println(line);
      }
      prevLineIsBlank = line.isEmpty();
    }
    return runStatus;
  }

  /**
   * Runs Randoop given the test environment and options, printing captured output to standard
   * output.
   *
   * @param environment the working environment for the test
   * @param options the Randoop options
   * @return the captured {@link RandoopRunStatus} from running Randoop
   */
  private RandoopRunStatus generateAndCompile(TestEnvironment environment, RandoopOptions options) {
    return generateAndCompile(environment, options, false);
  }
}<|MERGE_RESOLUTION|>--- conflicted
+++ resolved
@@ -1153,15 +1153,10 @@
 
   @Test
   public void runSystemExitTest() {
-<<<<<<< HEAD
-    TestEnvironment testEnvironment =
-        systemTestEnvironment.createTestEnvironment("system-exit-test");
-=======
     String classpath =
         systemTestEnvironment.classpath + ":" + systemTestEnvironment.mapcallAgentPath;
     TestEnvironment testEnvironment =
         systemTestEnvironment.createTestEnvironment("system-exit-test", classpath, null);
->>>>>>> 91bf228d
     testEnvironment.addJavaAgent(
         systemTestEnvironment.mapcallAgentPath,
         "--dont-transform=resources/systemTest/load-exclusions.txt");
@@ -1176,15 +1171,10 @@
 
   @Test
   public void runNoReplacementsTest() {
-<<<<<<< HEAD
-    TestEnvironment testEnvironment =
-        systemTestEnvironment.createTestEnvironment("no-replacement-test");
-=======
     String classpath =
         systemTestEnvironment.classpath + ":" + systemTestEnvironment.mapcallAgentPath;
     TestEnvironment testEnvironment =
         systemTestEnvironment.createTestEnvironment("no-replacement-test", classpath, null);
->>>>>>> 91bf228d
     testEnvironment.addJavaAgent(
         systemTestEnvironment.mapcallAgentPath,
         "--dont-transform=resources/systemTest/load-exclusions.txt");
