--- conflicted
+++ resolved
@@ -3,11 +3,8 @@
 import org.junit.BeforeClass;
 import org.junit.FixMethodOrder;
 import org.junit.Test;
-<<<<<<< HEAD
+import org.junit.runners.MethodSorters;
 import randoop.util.Log;
-=======
-import org.junit.runners.MethodSorters;
->>>>>>> 02b532e7
 
 import java.io.*;
 import java.nio.file.Path;
@@ -815,7 +812,56 @@
         is(equalTo(runStatus.regressionTestCount)));
   }
 
-<<<<<<< HEAD
+  @Test
+  public void runToradocuInputTest() {
+    TestEnvironment testEnvironment = systemTestEnvironment.createTestEnvironment("toradocu-input");
+    RandoopOptions options = RandoopOptions.createOptions(testEnvironment);
+    options.addTestClass("net.Connection");
+    options.setOption("toradocu-conditions", "resources/systemTest/ConnectionConditions.json");
+    options.setErrorBasename("ConditionError");
+    options.setRegressionBasename("ConditionRegression");
+    options.setOption("timelimit", "30");
+    options.setOption("outputlimit", "200");
+
+    //TODO should check for invalid test count
+    generateAndTestWithCoverage(
+        testEnvironment, options, ExpectedTests.SOME, ExpectedTests.DONT_CARE);
+  }
+
+  @Test
+  public void runInheritedToradocuTest() {
+    TestEnvironment testEnvironment =
+        systemTestEnvironment.createTestEnvironment("toradocu-inherited");
+    RandoopOptions options = RandoopOptions.createOptions(testEnvironment);
+    options.addTestClass("pkg.SubClass");
+    options.setOption("toradocu-conditions", "resources/systemTest/SubClassConditions.json");
+    options.setErrorBasename("ConditionError");
+    options.setRegressionBasename("ConditionRegression");
+    options.setOption("timelimit", "30");
+    options.setOption("outputlimit", "200");
+
+    generateAndTestWithCoverage(
+        testEnvironment, options, ExpectedTests.SOME, ExpectedTests.DONT_CARE);
+  }
+
+  /**
+   * recreate problem with tests over Google Guava where value from private enum returned by
+   * public method and value used in {@link randoop.test.ObjectCheck} surfaces in test code,
+   * creating uncompilable code.
+   */
+  @Test
+  public void runPrivateEnumTest() {
+    TestEnvironment testEnvironment = systemTestEnvironment.createTestEnvironment("private-enum");
+    RandoopOptions options = RandoopOptions.createOptions(testEnvironment);
+    options.addTestClass("generror.Ints");
+    options.setErrorBasename("LexError");
+    options.setRegressionBasename("LexRegression");
+    options.setOption("timelimit", "30");
+
+    generateAndTestWithCoverage(
+        testEnvironment, options, ExpectedTests.SOME, ExpectedTests.DONT_CARE);
+  }
+
   // TODO: finish
   @Test
   public void runOrienteeringTest() {
@@ -962,56 +1008,6 @@
     generateAndTestWithCoverage(
         testEnvironment, options, expectedRegressionTests, expectedErrorTests);
     */
-=======
-  @Test
-  public void runToradocuInputTest() {
-    TestEnvironment testEnvironment = systemTestEnvironment.createTestEnvironment("toradocu-input");
-    RandoopOptions options = RandoopOptions.createOptions(testEnvironment);
-    options.addTestClass("net.Connection");
-    options.setOption("toradocu-conditions", "resources/systemTest/ConnectionConditions.json");
-    options.setErrorBasename("ConditionError");
-    options.setRegressionBasename("ConditionRegression");
-    options.setOption("timelimit", "30");
-    options.setOption("outputlimit", "200");
-
-    //TODO should check for invalid test count
-    generateAndTestWithCoverage(
-        testEnvironment, options, ExpectedTests.SOME, ExpectedTests.DONT_CARE);
-  }
-
-  @Test
-  public void runInheritedToradocuTest() {
-    TestEnvironment testEnvironment =
-        systemTestEnvironment.createTestEnvironment("toradocu-inherited");
-    RandoopOptions options = RandoopOptions.createOptions(testEnvironment);
-    options.addTestClass("pkg.SubClass");
-    options.setOption("toradocu-conditions", "resources/systemTest/SubClassConditions.json");
-    options.setErrorBasename("ConditionError");
-    options.setRegressionBasename("ConditionRegression");
-    options.setOption("timelimit", "30");
-    options.setOption("outputlimit", "200");
-
-    generateAndTestWithCoverage(
-        testEnvironment, options, ExpectedTests.SOME, ExpectedTests.DONT_CARE);
-  }
-
-  /**
-   * recreate problem with tests over Google Guava where value from private enum returned by
-   * public method and value used in {@link randoop.test.ObjectCheck} surfaces in test code,
-   * creating uncompilable code.
-   */
-  @Test
-  public void runPrivateEnumTest() {
-    TestEnvironment testEnvironment = systemTestEnvironment.createTestEnvironment("private-enum");
-    RandoopOptions options = RandoopOptions.createOptions(testEnvironment);
-    options.addTestClass("generror.Ints");
-    options.setErrorBasename("LexError");
-    options.setRegressionBasename("LexRegression");
-    options.setOption("timelimit", "30");
-
-    generateAndTestWithCoverage(
-        testEnvironment, options, ExpectedTests.SOME, ExpectedTests.DONT_CARE);
->>>>>>> 02b532e7
   }
 
   /* ------------------------------ utility methods ---------------------------------- */
@@ -1118,7 +1114,7 @@
     TestRunStatus errorRunDesc = null;
     switch (expectedError) {
       case SOME:
-        //assertThat("...has error tests", runStatus.errorTestCount, is(greaterThan(0)));
+        assertThat("...has error tests", runStatus.errorTestCount, is(greaterThan(0)));
         String errorBasename = options.getErrorBasename();
         try {
           errorRunDesc = TestRunStatus.runTests(environment, packageName, errorBasename);
@@ -1162,7 +1158,7 @@
     TestRunStatus regressionRunDesc = null;
     switch (expectedRegression) {
       case SOME:
-        //assertThat("...has regression tests", runStatus.regressionTestCount, is(greaterThan(0)));
+        assertThat("...has regression tests", runStatus.regressionTestCount, is(greaterThan(0)));
         String regressionBasename = options.getRegressionBasename();
         try {
           regressionRunDesc = TestRunStatus.runTests(environment, packageName, regressionBasename);
