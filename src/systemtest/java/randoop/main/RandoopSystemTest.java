package randoop.main;

import static org.hamcrest.CoreMatchers.equalTo;
import static org.hamcrest.CoreMatchers.is;
import static org.hamcrest.Matchers.greaterThan;
import static org.junit.Assert.assertThat;
import static org.junit.Assert.assertTrue;
import static org.junit.Assert.fail;

import java.io.File;
import java.io.IOException;
import java.nio.file.Path;
import java.nio.file.Paths;
import java.util.ArrayList;
import java.util.Iterator;
import java.util.List;
import org.junit.BeforeClass;
import org.junit.FixMethodOrder;
import org.junit.Test;
import org.junit.runners.MethodSorters;

/**
 * A JUnit test class that runs the Randoop system tests. These are tests that were run from within
 * the original Makefile using shell commands. The test methods in this class assume that the
 * current working directory has subdirectories <tt>resources/systemTest</tt> where resources files
 * are located (standard Gradle organization), and <tt>working-directories/</tt> where working files
 * can be written. The Gradle file sets the working directory for the <tt>systemTest</tt> source set
 * to which this class belongs.
 *
 * <p>Each of the test methods
 *
 * <ul>
 *   <li>creates it's own subdirectory,
 *   <li>runs Randoop and saves generated tests to the subdirectory, and
 *   <li>compiles the generated test files.
 * </ul>
 *
 * Most of the methods then run the tests and check that the expected number of failed tests matches
 * the number of error-revealing tests, or that the number of passed tests matches the number of
 * regression tests.
 *
 * <p>The Makefile also checked diffs of generated tests for some of the tests. These methods do not
 * do this check.
 */
@FixMethodOrder(MethodSorters.NAME_ASCENDING)
public class RandoopSystemTest {

  private static SystemTestEnvironment systemTestEnvironment;

  /** Sets up the environment for test execution. */
  @BeforeClass
  public static void setupClass() {
    String classpath = System.getProperty("java.class.path");
    /* the current working directory for this test class */
    Path buildDir = Paths.get("").toAbsolutePath().normalize();
    systemTestEnvironment = SystemTestEnvironment.createSystemTestEnvironment(classpath, buildDir);
  }

  /**
   * Enumerated type to quantify expected test generation:
   *
   * <ul>
   *   <li>{@code SOME} - at least one test is generated,
   *   <li>{@code NONE} - no tests are generated, or
   *   <li>{@code DONT_CARE} - the number of tests does not need to be checked.
   * </ul>
   */
  private enum ExpectedTests {
    SOME,
    NONE,
    DONT_CARE
  }

  /* --------------------------------------- test methods --------------------------------------- */

  /*
   * WRITING TEST METHODS:
   *
   * Methods with the Test annotation will be run normally as JUnit tests.
   * Each method should consist of one system test, and is responsible for setting up the
   * directories for the test, setting the options for Randoop, running Randoop, compiling the
   * generated tests, and then doing whatever checks are required for the test.  The steps each
   * test should follow are:
   *
   * 1. Set up the test environment.
   *
   *    Each test method should create the working environment for running the test with a call like
   *
   *      TestEnvironment testEnvironment = systemTestEnvironment.createTestEnvironment(testName);
   *
   *    where testName is the name of your test (be sure that it doesn't conflict with the name
   *    of any test already in this class).
   *    The variable systemTestEnvironment refers to the global environment for a run of the
   *    system tests, and contains information about the classpath, and directories needed while
   *    running all of the system tests.
   *
   * 2. Set the options for Randoop.
   *
   *    The method that executes Randoop takes the command-line arguments as a RandoopOptions object,
   *    which can be constructed by the line
   *      RandoopOptions options = RandoopOptions.createOptions(testEnvironment);
   *    using the TestEnvironment built in the first step.
   *    This class has methods to explicitly set the test package name and base names:
   *      options.setPackageName("foo.bar");
   *      options.setRegressionBasename("TestClass");
   *      options.setErrorBasename("ErrorTestClass");
   *    And, the input classes should be specified by using the methods
   *      options.addTestClass(testClassName);
   *      options.addClassList(classListFilename);
   *    that correspond to the Randoop arguments.
   *    Other options can be set using the methods
   *      options.setFlag(flagName);
   *      options.setOption(optionName, optionValue);
   *    This object will also set options for output directories and logging, so only options
   *    affecting generation are needed.
   *
   *    Input files should be placed in src/systemtest/resources (or src/inputtest/resources if they
   *    relate to classes in the inputTest source set), and can be used in option using the path
   *    prefix resources/systemTest/.
   *
   *
   *  3. Run Randoop and compile generated tests.
   *
   *     This is where things can vary somewhat depending on the condition of the test.
   *
   *     In the majority of cases, we want to check that Randoop generates an expected number of
   *     regression and/or error-revealing tests; that the generated tests compile; and that when run,
   *     regression tests succeed, error tests fail, and that the methods of the classes-under-test
   *     are covered by all tests.  In this case, the test method will make a call like
   *
   *       generateAndTestWithCoverage(
   *         testEnvironment,
   *         options,
   *         expectedRegressionTests,
   *         expectedErrorTests);
   *
   *     where testEnvironment, packageName, regressionBasename, errorBasename, and options are all
   *     defined in steps 1 and 2.
   *     The expected-tests parameters are values of the ExpectedTests enumerated type.
   *     Use the value SOME if there must be at least one test, NONE if there should be no tests,
   *     and DONT_CARE if, well, it doesn't matter how many tests there are.
   *     The generateAndTestWithCoverage() method handles the standard test behavior, checking the standard
   *     assumptions about regression and error tests (given the quantifiers), and dumping output
   *     when the results don't meet expectations.
   *
   *     By default, coverage is checked against all methods returned by Class.getDeclaredMethods()
   *     for an input class. Some tests need to specifically exclude methods that Randoop should not
   *     generate, or need to ignore methods.  These can be indicated by creating a
   *     CoverageChecker object and adding these method names using either the exclude() or ignore()
   *     methods, and then giving the CoverageChecker as the last argument to the alternate version
   *     of generateAndTestWithCoverage(). When excluded methods are given, these methods may not be
   *    covered, and, unless ignored, any method not excluded is expected to be covered.
   *
   *     As a stop-gap, the method
   *       generateAndTest(
   *         testEnvironment,
   *         options,
   *         expectedRegressionTests,
   *         expectedErrorTests);
   *     is used for tests where the coverage is non-deterministic. This is not meant to be a
   *     permanent solution, and new tests should not be written this way.
   *
   *     There are cases where the test may not follow this standard pattern. In that case, the
   *     test should minimally make a call like
   *       RandoopRunStatus randoopRunDesc =
   *           RandoopRunStatus.generateAndCompile(
   *              testEnvironment,
   *              options);
   *     where the arguments are defined in steps 1 and 2.
   *     This call will run Randoop to generate tests and then compile them.  All tests should
   *     minimally confirm that generated tests compile before testing anything else.
   *     Information about the Randoop run is included in the return value, including the output
   *     from the execution.
   */

  /**
   * Test formerly known as randoop1. This test previously did a diff on TestClass0.java with goal
   * file.
   */
  @Test
  public void runCollectionsTest() {

    TestEnvironment testEnvironment =
        systemTestEnvironment.createTestEnvironment("collections-test");

    RandoopOptions options = RandoopOptions.createOptions(testEnvironment);
    options.setPackageName("foo.bar");
    options.setRegressionBasename("TestClass");
    options.addTestClass("java2.util2.TreeSet");
    options.addTestClass("java2.util2.Collections");
    options.setFlag("no-error-revealing-tests");
    options.setOption("outputlimit", "200");
    options.setOption("npe-on-null-input", "EXPECTED");
    options.setFlag("debug_checks");
    options.setOption("observers", "resources/systemTest/randoop1_observers.txt");
    options.setOption("omit-field-list", "resources/systemTest/testclassomitfields.txt");

    CoverageChecker coverageChecker = new CoverageChecker(options);
    coverageChecker.exclude("java2.util2.Collections.get(java2.util2.ListIterator, int)");
    coverageChecker.exclude(
        "java2.util2.Collections.iteratorBinarySearch(java2.util2.List, java.lang.Object)");
    coverageChecker.exclude(
        "java2.util2.Collections.iteratorBinarySearch(java2.util2.List, java.lang.Object, java2.util2.Comparator)");
    coverageChecker.exclude("java2.util2.Collections.rotate2(java2.util2.List, int)");
    coverageChecker.exclude("java2.util2.Collections.swap(java.lang.Object[], int, int)");
    coverageChecker.exclude("java2.util2.Collections.swap(java2.util2.List, int, int)");
    coverageChecker.exclude(
        "java2.util2.Collections.synchronizedCollection(java2.util2.Collection, java.lang.Object)");
    coverageChecker.exclude(
        "java2.util2.Collections.synchronizedList(java2.util2.List, java.lang.Object)");
    coverageChecker.exclude(
        "java2.util2.Collections.synchronizedSet(java2.util2.Set, java.lang.Object)");
    coverageChecker.exclude("java2.util2.Collections.synchronizedSortedMap(java2.util2.SortedMap)");
    coverageChecker.exclude("java2.util2.Collections.unmodifiableSortedMap(java2.util2.SortedMap)");
    coverageChecker.exclude("java2.util2.TreeSet.readObject(java.io.ObjectInputStream)");
    coverageChecker.exclude("java2.util2.TreeSet.subSet(java.lang.Object, java.lang.Object)");
    coverageChecker.exclude("java2.util2.TreeSet.writeObject(java.io.ObjectOutputStream)");

    // The following are known coverage inconsistencies when using --literals-level=CLASS_OR_ALL with --p.const=.01
    // These inconsistencies depend on the value of --p_const
    if (GenInputsAbstract.literals_level == GenInputsAbstract.ClassLiteralsMode.CLASS_OR_ALL
        && GenInputsAbstract.p_const == .01) {
      /* Inconsistent locally, covered on Travis */
      coverageChecker.ignore(
          "java2.util2.Collections.max(java2.util2.Collection, java2.util2.Comparator)");
      /* Inconsistent on Travis */
      coverageChecker.ignore("java2.util2.Collections.eq(java.lang.Object, java.lang.Object)");
    }

    // Coverage inconsistencies
    if (GenInputsAbstract.literals_level == GenInputsAbstract.ClassLiteralsMode.CLASS) {
      /* Inconsistent on Travis */
      coverageChecker.ignore("java2.util2.Collections.eq(java.lang.Object, java.lang.Object)");
      coverageChecker.ignore(
          "java2.util2.Collections.max(java2.util2.Collection, java2.util2.Comparator)");
    }

    //TODO after changed types to ordered set in OperationModel, failing on Travis, but not locally
    coverageChecker.ignore("java2.util2.Collections.synchronizedSet(java2.util2.Set)");
    coverageChecker.ignore("java2.util2.Collections.synchronizedSortedSet(java2.util2.SortedSet)");
    coverageChecker.ignore("java2.util2.TreeSet.first()");
    coverageChecker.ignore("java2.util2.TreeSet.last()");
    coverageChecker.ignore("java2.util2.TreeSet.tailSet(java.lang.Object)");
    ExpectedTests expectedRegressionTests = ExpectedTests.SOME;
    ExpectedTests expectedErrorTests = ExpectedTests.NONE;

    generateAndTestWithCoverage(
        testEnvironment, options, expectedRegressionTests, expectedErrorTests, coverageChecker);
  }

  /** Test formerly known as randoop2. Previously did a diff on generated test. */
  @Test
  public void runNaiveCollectionsTest() {

    TestEnvironment testEnvironment =
        systemTestEnvironment.createTestEnvironment("naive-collections-test");
    RandoopOptions options = RandoopOptions.createOptions(testEnvironment);
    options.setPackageName("foo.bar");
    options.setRegressionBasename("NaiveRegression");
    options.setErrorBasename("NaiveError");
    options.setOption("outputlimit", "200");
    options.addTestClass("java2.util2.TreeSet");
    options.addTestClass("java2.util2.ArrayList");
    options.addTestClass("java2.util2.LinkedList");
    options.addTestClass("java2.util2.Collections");
    options.setOption("omit-field-list", "resources/systemTest/naiveomitfields.txt");
    options.setFlag("log-operation-history");

    CoverageChecker coverageChecker = new CoverageChecker(options);
    //    coverageChecker.exclude("java2.util2.ArrayList.add(int, java.lang.Object)");
    coverageChecker.exclude("java2.util2.ArrayList.get(int)");
    //    coverageChecker.exclude("java2.util2.ArrayList.lastIndexOf(java.lang.Object)");
    coverageChecker.exclude("java2.util2.ArrayList.readObject(java.io.ObjectInputStream)");
    coverageChecker.exclude("java2.util2.ArrayList.remove(int)");
    coverageChecker.exclude("java2.util2.ArrayList.removeRange(int, int)");
    coverageChecker.exclude("java2.util2.ArrayList.set(int, java.lang.Object)");
    coverageChecker.exclude("java2.util2.ArrayList.writeObject(java.io.ObjectOutputStream)");
    coverageChecker.exclude("java2.util2.Collections.enumeration(java2.util2.Collection)");
    coverageChecker.exclude("java2.util2.Collections.eq(java.lang.Object, java.lang.Object)");
    coverageChecker.exclude("java2.util2.Collections.get(java2.util2.ListIterator, int)");
    //    coverageChecker.exclude(
    //        "java2.util2.Collections.indexOfSubList(java2.util2.List, java2.util2.List)");
    coverageChecker.exclude(
        "java2.util2.Collections.iteratorBinarySearch(java2.util2.List, java.lang.Object)");
    coverageChecker.exclude(
        "java2.util2.Collections.iteratorBinarySearch(java2.util2.List, java.lang.Object, java2.util2.Comparator)");
    coverageChecker.exclude("java2.util2.Collections.rotate2(java2.util2.List, int)");
    //    coverageChecker.exclude("java2.util2.Collections.shuffle(java2.util2.List)");
    //    coverageChecker.exclude(
    //        "java2.util2.Collections.shuffle(java2.util2.List, java2.util2.Random)");
    coverageChecker.exclude("java2.util2.Collections.swap(java.lang.Object[], int, int)");
    coverageChecker.exclude("java2.util2.Collections.swap(java2.util2.List, int, int)");
    coverageChecker.exclude(
        "java2.util2.Collections.synchronizedCollection(java2.util2.Collection, java.lang.Object)");
    coverageChecker.exclude(
        "java2.util2.Collections.synchronizedList(java2.util2.List, java.lang.Object)");
    coverageChecker.exclude("java2.util2.Collections.synchronizedSet(java2.util2.Set)");
    coverageChecker.exclude(
        "java2.util2.Collections.synchronizedSet(java2.util2.Set, java.lang.Object)");
    coverageChecker.exclude("java2.util2.Collections.synchronizedSortedMap(java2.util2.SortedMap)");
    //    coverageChecker.exclude("java2.util2.Collections.unmodifiableList(java2.util2.List)");
    coverageChecker.exclude("java2.util2.Collections.unmodifiableMap(java2.util2.Map)");
    coverageChecker.exclude("java2.util2.Collections.unmodifiableSet(java2.util2.Set)");
    coverageChecker.exclude("java2.util2.Collections.unmodifiableSortedMap(java2.util2.SortedMap)");
    //    coverageChecker.exclude("java2.util2.Collections.unmodifiableSortedSet(java2.util2.SortedSet)");
    coverageChecker.exclude("java2.util2.LinkedList.add(int, java.lang.Object)");
    //    coverageChecker.exclude("java2.util2.LinkedList.addFirst(java.lang.Object)");
    //    coverageChecker.exclude("java2.util2.LinkedList.addLast(java.lang.Object)");
    coverageChecker.exclude("java2.util2.LinkedList.clone()");
    coverageChecker.exclude("java2.util2.LinkedList.get(int)");
    coverageChecker.exclude("java2.util2.LinkedList.readObject(java.io.ObjectInputStream)");
    coverageChecker.exclude("java2.util2.LinkedList.remove(int)");
    coverageChecker.exclude("java2.util2.LinkedList.remove(java.lang.Object)");
    coverageChecker.exclude("java2.util2.LinkedList.set(int, java.lang.Object)");
    coverageChecker.exclude("java2.util2.LinkedList.toArray()");
    coverageChecker.exclude("java2.util2.LinkedList.writeObject(java.io.ObjectOutputStream)");
    coverageChecker.exclude("java2.util2.TreeSet.first()");
    //    coverageChecker.exclude("java2.util2.TreeSet.headSet(java.lang.Object)");
    coverageChecker.exclude("java2.util2.TreeSet.last()");
    coverageChecker.exclude("java2.util2.TreeSet.readObject(java.io.ObjectInputStream)");
    coverageChecker.exclude("java2.util2.TreeSet.subSet(java.lang.Object, java.lang.Object)");
    coverageChecker.exclude("java2.util2.TreeSet.tailSet(java.lang.Object)");
    coverageChecker.exclude("java2.util2.TreeSet.writeObject(java.io.ObjectOutputStream)");

    // Known coverage inconsistencies when using --literals-level=CLASS
    if (GenInputsAbstract.literals_level == GenInputsAbstract.ClassLiteralsMode.CLASS) {

      /* inconsistent on Travis  */
      coverageChecker.ignore("java2.util2.ArrayList.add(int, java.lang.Object)");
      coverageChecker.ignore("java2.util2.ArrayList.add(java.lang.Object)");
      coverageChecker.ignore("java2.util2.ArrayList.clone()");
      coverageChecker.ignore("java2.util2.ArrayList.trimToSize()");
      coverageChecker.ignore("java2.util2.Collections.max(java2.util2.Collection)");
      coverageChecker.ignore("java2.util2.Collections.rotate(java2.util2.List, int)");
      coverageChecker.ignore("java2.util2.Collections.rotate1(java2.util2.List, int)");
      coverageChecker.ignore(
          "java2.util2.Collections.singletonMap(java.lang.Object, java.lang.Object)");
      coverageChecker.ignore(
          "java2.util2.Collections.sort(java2.util2.List, java2.util2.Comparator)");
      coverageChecker.ignore("java2.util2.Collections.synchronizedMap(java2.util2.Map)");
      coverageChecker.ignore("java2.util2.Collections.synchronizedSet(java2.util2.Set)");
      coverageChecker.ignore("java2.util2.LinkedList.add(java.lang.Object)");
      coverageChecker.ignore("java2.util2.LinkedList.get(int)");
      coverageChecker.ignore("java2.util2.LinkedList.lastIndexOf(java.lang.Object)");
      coverageChecker.ignore("java2.util2.TreeSet.last()");
      coverageChecker.ignore("java2.util2.TreeSet.tailSet(java.lang.Object)");

      /* inconsistent on local machine */
      coverageChecker.ignore("java2.util2.ArrayList.get(int)");
      coverageChecker.ignore("java2.util2.LinkedList.set(int, java.lang.Object)");
      coverageChecker.ignore("java2.util2.LinkedList.toArray()");
    }

    // The following are known coverage inconsistencies when using --literals-level=CLASS_OR_ALL with --p.const=.01
    // These also depend on the value of --p_const
    if (GenInputsAbstract.literals_level == GenInputsAbstract.ClassLiteralsMode.CLASS_OR_ALL
        && GenInputsAbstract.p_const == .01) {

      /* Covered locally, inconsistently covered on Travis */
      coverageChecker.ignore("java2.util2.ArrayList.add(int, java.lang.Object)");
      coverageChecker.ignore("java2.util2.ArrayList.add(java.lang.Object)");
      coverageChecker.ignore("java2.util2.ArrayList.clone()");
      coverageChecker.ignore("java2.util2.ArrayList.trimToSize()");
      coverageChecker.ignore("java2.util2.Collections.max(java2.util2.Collection)");
      coverageChecker.ignore("java2.util2.Collections.rotate(java2.util2.List, int)");
      coverageChecker.ignore("java2.util2.Collections.rotate1(java2.util2.List, int)");
      coverageChecker.ignore(
          "java2.util2.Collections.singletonMap(java.lang.Object, java.lang.Object)");
      coverageChecker.ignore(
          "java2.util2.Collections.sort(java2.util2.List, java2.util2.Comparator)");
      coverageChecker.ignore("java2.util2.Collections.synchronizedMap(java2.util2.Map)");
      coverageChecker.ignore("java2.util2.LinkedList.add(java.lang.Object)");
      coverageChecker.ignore("java2.util2.LinkedList.lastIndexOf(java.lang.Object)");
      coverageChecker.ignore("java2.util2.LinkedList.set(int, java.lang.Object)");
      coverageChecker.ignore("java2.util2.LinkedList.toArray()");
      coverageChecker.ignore("java2.util2.TreeSet.isEmpty()");

      /* Inconsistently covered locally, not covered on Travis */
      coverageChecker.ignore("java2.util2.ArrayList.get(int)");

      /* Not covered locally, inconsistently covered on Travis */
      coverageChecker.ignore("java2.util2.Collections.eq(java.lang.Object, java.lang.Object)");
      coverageChecker.ignore("java2.util2.LinkedList.clone()");
      coverageChecker.ignore("java2.util2.LinkedList.remove(java.lang.Object)");
      coverageChecker.ignore("java2.util2.TreeSet.first()");
      coverageChecker.ignore("java2.util2.TreeSet.headSet(java.lang.Object)");
      coverageChecker.ignore("java2.util2.TreeSet.last()");

      /* Not covered locally, covered on Travis*/
      coverageChecker.ignore("java2.util2.Collections.synchronizedSet(java2.util2.Set)");
      coverageChecker.ignore("java2.util2.TreeSet.tailSet(java.lang.Object)");
      coverageChecker.ignore("java2.util2.LinkedList.get(int)");
    }

    ExpectedTests expectedRegressionTests = ExpectedTests.SOME;
    ExpectedTests expectedErrorTests = ExpectedTests.DONT_CARE;

    generateAndTestWithCoverage(
        testEnvironment, options, expectedRegressionTests, expectedErrorTests, coverageChecker);
  }

  /**
   * Test formerly known as randoop3. Previously this test did nothing beyond generating the tests.
   */
  @Test
  public void runJDKTest() {

    TestEnvironment testEnvironment = systemTestEnvironment.createTestEnvironment("jdk-test");
    RandoopOptions options = RandoopOptions.createOptions(testEnvironment);
    options.setPackageName("jdktests");
    options.setRegressionBasename("JDK_Tests_regression");
    options.setErrorBasename("JDK_Tests_error");

    options.setOption("inputlimit", "1000");
    options.setOption("null-ratio", "0.3");
    options.setOption("alias-ratio", "0.3");
    options.setFlag("small-tests");
    options.setFlag("clear=100");
    options.addClassList("resources/systemTest/jdk_classlist.txt");

    // omit methods that use Random
    options.setOption(
        "omitmethods", "java2\\.util2\\.Collections\\.shuffle\\(java2\\.util2\\.List\\)");

    ExpectedTests expectedRegressionTests = ExpectedTests.SOME;
    ExpectedTests expectedErrorTests = ExpectedTests.DONT_CARE;

    generateAndTest(testEnvironment, options, expectedRegressionTests, expectedErrorTests);
  }

  /**
   * Test formerly known as randoop-contracts. Takes a long time. Evidence from running <tt>time
   * make randoop-contracts</tt> with previous Makefile. Reports: <tt>
   *
   * <pre>
   *  real	0m15.976s
   *  user	0m17.902s
   *  sys	0m9.814s
   * </pre>
   *
   * </tt>
   */
  @Test
  public void runContractsTest() {

    TestEnvironment testEnvironment =
        systemTestEnvironment.createTestEnvironment("contracts-test"); // temp directory
    RandoopOptions options = RandoopOptions.createOptions(testEnvironment);
    options.setErrorBasename("BuggyTest");

    options.setFlag("no-regression-tests");
    options.setOption("inputlimit", "1000");
    // Don't minimize the tests because it would take too long to finish.
    options.setOption("minimize_error_test", "false");
    options.addClassList("resources/systemTest/buggyclasses.txt");

    ExpectedTests expectedRegressionTests = ExpectedTests.NONE;
    ExpectedTests expectedErrorTests = ExpectedTests.SOME;

    CoverageChecker coverageChecker = new CoverageChecker(options);
    coverageChecker.ignore("examples.Buggy.hashCode()");
    coverageChecker.ignore("examples.Buggy.toString()");
    /* don't care about hashCode for compareTo input classes */
    coverageChecker.ignore("examples.Buggy.BuggyCompareToAntiSymmetric.hashCode()");
    coverageChecker.ignore("examples.Buggy.BuggyCompareToEquals.hashCode()");
    coverageChecker.ignore("examples.Buggy.BuggyCompareToTransitive.hashCode()");
    coverageChecker.ignore("examples.Buggy.BuggyCompareToReflexive.hashCode()");
    coverageChecker.ignore("examples.Buggy.BuggyCompareToSubs.hashCode()");
    coverageChecker.ignore("examples.Buggy.BuggyEqualsTransitive.hashCode()");

    coverageChecker.ignore("examples.Buggy.StackOverflowError()");

    /* Excluded locally and on Travis */
    coverageChecker.exclude("examples.Buggy.Buggy3.equals(java.lang.Object)");
    coverageChecker.exclude("examples.Buggy.Buggy3.hashCode()");
    coverageChecker.exclude("examples.Buggy.Buggy5.equals(java.lang.Object)");
    coverageChecker.exclude("examples.Buggy.Buggy5.getOne()");
    coverageChecker.exclude("examples.Buggy.Buggy5.getTwo()");
    coverageChecker.exclude("examples.Buggy.BuggyEqualsTransitive.equals(java.lang.Object)");
    coverageChecker.exclude("examples.Buggy.BuggyEqualsTransitive.getOne()");
    coverageChecker.exclude("examples.Buggy.BuggyEqualsTransitive.getThree()");
    coverageChecker.exclude("examples.Buggy.BuggyEqualsTransitive.getTwo()");

    // Coverage inconsistencies
    if (GenInputsAbstract.literals_level == GenInputsAbstract.ClassLiteralsMode.CLASS) {
      /* Inconsistent locally and on Travis */
      coverageChecker.ignore("examples.Buggy.BuggyCompareToSubs.getOne()");
    }

    // Coverage inconsistencies
    if (GenInputsAbstract.literals_level == GenInputsAbstract.ClassLiteralsMode.CLASS_OR_ALL) {
      /* Covered locally, inconsistent on Travis */
      coverageChecker.ignore("examples.Buggy.BuggyCompareToSubs.getOne()");
      coverageChecker.ignore("examples.Buggy.BuggyCompareToSubs.getThree()");
      /* Inconsistent locally, covered on Travis */
      coverageChecker.ignore("examples.Buggy.BuggyCompareToTransitive.getTwo()");
      /* high suspicion this method is inconsistent on Travis is well */
      //    coverageChecker.ignore("examples.Buggy.BuggyCompareToTransitive.getThree()");
    }

    /* these should be covered, but are in failing assertions and wont show up in JaCoCo results */
    coverageChecker.exclude(
        "examples.Buggy.BuggyCompareToAntiSymmetric.compareTo(java.lang.Object)");
    coverageChecker.exclude("examples.Buggy.BuggyCompareToEquals.compareTo(java.lang.Object)");
    coverageChecker.exclude("examples.Buggy.BuggyCompareToEquals.equals(java.lang.Object)");
    coverageChecker.exclude("examples.Buggy.BuggyCompareToReflexive.compareTo(java.lang.Object)");
    coverageChecker.exclude("examples.Buggy.BuggyCompareToReflexive.equals(java.lang.Object)");
    coverageChecker.exclude("examples.Buggy.BuggyCompareToSubs.compareTo(java.lang.Object)");
    coverageChecker.exclude("examples.Buggy.BuggyCompareToTransitive.compareTo(java.lang.Object)");

    generateAndTestWithCoverage(
        testEnvironment, options, expectedRegressionTests, expectedErrorTests, coverageChecker);
  }

  /** Test formerly known as randoop-checkrep. */
  @Test
  public void runCheckRepTest() {

    TestEnvironment testEnvironment =
        systemTestEnvironment.createTestEnvironment("checkrep-test"); // temp directory
    RandoopOptions options = RandoopOptions.createOptions(testEnvironment);
    options.setErrorBasename("CheckRepTest");

    options.setFlag("no-regression-tests");
    options.setOption("timelimit", "2");
    options.addTestClass("examples.CheckRep1");
    options.addTestClass("examples.CheckRep2");

    ExpectedTests expectedRegressionTests = ExpectedTests.NONE;
    ExpectedTests expectedErrorTests = ExpectedTests.SOME;
    generateAndTestWithCoverage(
        testEnvironment, options, expectedRegressionTests, expectedErrorTests);
  }

  /**
   * Test formerly known as randoop-literals. Previously did a diff on generated test file and goal.
   */
  @Test
  public void runLiteralsTest() {

    TestEnvironment testEnvironment =
        systemTestEnvironment.createTestEnvironment("literals-test"); // temp directory
    RandoopOptions options = RandoopOptions.createOptions(testEnvironment);
    options.setPackageName("");
    options.setRegressionBasename("LiteralsReg");
    options.setErrorBasename("LiteralsErr");

    options.setOption("inputlimit", "1000");
    options.addTestClass("randoop.literals.A");
    options.addTestClass("randoop.literals.A2");
    options.addTestClass("randoop.literals.B");
    options.setOption("literals-level", "CLASS");
    options.setOption("literals-file", "resources/systemTest/literalsfile.txt");

    ExpectedTests expectedRegressionTests = ExpectedTests.SOME;
    ExpectedTests expectedErrorTests = ExpectedTests.NONE;
    generateAndTestWithCoverage(
        testEnvironment, options, expectedRegressionTests, expectedErrorTests);
  }

  /**
   * Test formerly known as randoop-long-string. Previously performed a diff on generated test and
   * goal file.
   */
  @Test
  public void runLongStringTest() {
    TestEnvironment testEnvironment =
        systemTestEnvironment.createTestEnvironment("longstring-test"); // temp directory
    RandoopOptions options = RandoopOptions.createOptions(testEnvironment);
    options.setPackageName("");
    options.setRegressionBasename("LongString");
    options.setErrorBasename("");

    options.setOption("timelimit", "1");
    options.addTestClass("randoop.test.LongString");

    ExpectedTests expectedRegressionTests = ExpectedTests.SOME;
    ExpectedTests expectedErrorTests = ExpectedTests.NONE;

    CoverageChecker coverageChecker = new CoverageChecker(options);
    //XXX after adding compile check this method did not appear in JDK7 runs
    coverageChecker.ignore("randoop.test.LongString.tooLongString()");
    generateAndTestWithCoverage(
        testEnvironment, options, expectedRegressionTests, expectedErrorTests, coverageChecker);
  }

  /** Test formerly known as randoop-visibility. */
  @Test
  public void runVisibilityTest() {
    TestEnvironment testEnvironment =
        systemTestEnvironment.createTestEnvironment("visibility-test"); // temp directory
    RandoopOptions options = RandoopOptions.createOptions(testEnvironment);
    options.setPackageName("");
    options.setRegressionBasename("VisibilityTest");
    options.setErrorBasename("");

    options.setOption("timelimit", "2");
    options.addTestClass("examples.Visibility");

    ExpectedTests expectedRegressionTests = ExpectedTests.SOME;
    ExpectedTests expectedErrorTests = ExpectedTests.NONE;

    CoverageChecker coverageChecker = new CoverageChecker(options);
    coverageChecker.exclude("examples.Visibility.getNonVisible()");
    coverageChecker.exclude("examples.Visibility.takesNonVisible(examples.NonVisible)");

    generateAndTestWithCoverage(
        testEnvironment, options, expectedRegressionTests, expectedErrorTests, coverageChecker);
  }

  /**
   * Test formerly known as randoop-no-output. Runs with <tt>--noprogressdisplay</tt> and so should
   * have no output.
   */
  @Test
  public void runNoOutputTest() {
    TestEnvironment testEnvironment =
        systemTestEnvironment.createTestEnvironment("no-output-test"); // temp directory
    RandoopOptions options = RandoopOptions.createOptions(testEnvironment);
    options.setPackageName("");
    options.setRegressionBasename("NoOutputTest");
    options.setErrorBasename("");

    options.setOption("timelimit", "1");
    options.addTestClass("java.util.LinkedList");
    options.setFlag("noprogressdisplay");

    RandoopRunStatus randoopRunDesc =
        RandoopRunStatus.generateAndCompile(testEnvironment, options, false);

    assertThat(
        "There should be no output",
        randoopRunDesc.processStatus.outputLines.size(),
        is(equalTo(0)));
  }

  @Test
  public void runInnerClassTest() {
    TestEnvironment testEnvironment =
        systemTestEnvironment.createTestEnvironment("inner-class-test");
    RandoopOptions options = RandoopOptions.createOptions(testEnvironment);
    options.setPackageName("");
    options.setRegressionBasename("InnerClassRegression");
    options.setErrorBasename("InnerClassError");
    options.addTestClass("randoop.test.ClassWithInnerClass");
    options.addTestClass("randoop.test.ClassWithInnerClass$A");
    options.setOption("inputlimit", "20");
    options.setFlag("silently-ignore-bad-class-names");
    options.setOption("unchecked-exception", "ERROR");
    options.setOption("npe-on-null-input", "ERROR");
    options.setOption("npe-on-non-null-input", "ERROR");

    ExpectedTests expectedRegressionTests = ExpectedTests.SOME;
    ExpectedTests expectedErrorTests = ExpectedTests.SOME;
    generateAndTestWithCoverage(
        testEnvironment, options, expectedRegressionTests, expectedErrorTests);
  }

  @Test
  public void runParameterizedTypeTest() {
    TestEnvironment testEnvironment =
        systemTestEnvironment.createTestEnvironment("parameterized-type");
    RandoopOptions options = RandoopOptions.createOptions(testEnvironment);
    options.setPackageName("");
    options.setRegressionBasename("ParamTypeReg");
    options.setErrorBasename("ParamTypeErr");
    options.addTestClass("muse.SortContainer");
    options.setOption("outputlimit", "100");
    options.setOption("timelimit", "300");
    options.setFlag("forbid-null");
    options.setOption("null-ratio", "0");

    ExpectedTests expectedRegressionTests = ExpectedTests.SOME;
    ExpectedTests expectedErrorTests = ExpectedTests.NONE;
    generateAndTestWithCoverage(
        testEnvironment, options, expectedRegressionTests, expectedErrorTests);
  }

  @Test
  public void runRecursiveBoundTest() {
    TestEnvironment testEnvironment =
        systemTestEnvironment.createTestEnvironment("recursive-bound");
    RandoopOptions options = RandoopOptions.createOptions(testEnvironment);
    options.setPackageName("muse");
    options.setRegressionBasename("BoundsReg");
    options.setErrorBasename("BoundsErr");
    options.addTestClass("muse.RecursiveBound");
    options.setOption("outputlimit", "100");
    options.setOption("timelimit", "300");
    options.setFlag("forbid-null");
    options.setOption("null-ratio", "0");

    ExpectedTests expectedRegressionTests = ExpectedTests.SOME;
    ExpectedTests expectedErrorTests = ExpectedTests.NONE;
    generateAndTestWithCoverage(
        testEnvironment, options, expectedRegressionTests, expectedErrorTests);
  }

  /** Simply runs Randoop on a class in the default package to ensure nothing breaks. */
  @Test
  public void runDefaultPackageTest() {
    TestEnvironment testEnvironment =
        systemTestEnvironment.createTestEnvironment("default-package");
    RandoopOptions options = RandoopOptions.createOptions(testEnvironment);
    options.setPackageName("");
    options.setRegressionBasename("DefaultPackageReg");
    options.setErrorBasename("DefaultPackageErr");
    options.addTestClass("ClassInDefaultPackage");
    options.setOption("inputlimit", "20");

    ExpectedTests expectedRegressionTests = ExpectedTests.SOME;
    ExpectedTests expectedErrorTests = ExpectedTests.NONE;
    generateAndTestWithCoverage(
        testEnvironment, options, expectedRegressionTests, expectedErrorTests);
  }

  /** Tests that Randoop deals properly with exceptions */
  @Test
  public void runExceptionTest() {
    TestEnvironment testEnvironment =
        systemTestEnvironment.createTestEnvironment("exception-tests");
    RandoopOptions options = RandoopOptions.createOptions(testEnvironment);
    options.setPackageName("misc");
    options.setRegressionBasename("RegressionTest");
    options.setErrorBasename("ErrorTest");
    options.addTestClass("misc.ThrowsAnonymousException");
    options.setOption("outputlimit", "2");

    ExpectedTests expectedRegressionTests = ExpectedTests.SOME;
    ExpectedTests expectedErrorTests = ExpectedTests.NONE;
    generateAndTestWithCoverage(
        testEnvironment, options, expectedRegressionTests, expectedErrorTests);
  }

  /**
   * Test collection generation.
   *
   * <p>Uses collectiongen package in testInput. Expect that generated test will cover all methods
   * of collectiongen.InputClass as long as method input type is a test class. This will include the
   * enum Day and the class AnInputClass, but exclude the enum Season and the class ANonInputClass.
   *
   * <p>Note: if this test is failing coverage for a generic method (the message says a parameter is
   * Object), make sure that there are no overloads of the generic method with more specific
   * arguments in InputClass. If there are, method resolution rules may lead to a call that Randoop
   * thinks is to the generic method turning into a call to a more specific method, leading to
   * coverage issues.
   */
  @Test
  public void runCollectionGenerationTest() {
    TestEnvironment testEnvironment = systemTestEnvironment.createTestEnvironment("coll-gen-tests");
    RandoopOptions options = RandoopOptions.createOptions(testEnvironment);
    options.setPackageName("gen");
    options.setRegressionBasename("GenRegressionTest");
    options.setErrorBasename("GenErrorTest");
    options.addTestClass("collectiongen.InputClass");
    options.addTestClass("collectiongen.Day");
    options.addTestClass("collectiongen.AnInputClass");
    options.setFlag("small-tests");
    options.setOption("inputlimit", "500");
    options.setOption("omitmethods", "hashCode\\(\\)");

    CoverageChecker coverageChecker = new CoverageChecker(options);
    coverageChecker.exclude("collectiongen.Day.valueOf(java.lang.String)");
    coverageChecker.ignore("collectiongen.AnInputClass.hashCode()");
    ExpectedTests expectedRegressionTests = ExpectedTests.SOME;
    ExpectedTests expectedErrorTests = ExpectedTests.NONE;
    generateAndTestWithCoverage(
        testEnvironment, options, expectedRegressionTests, expectedErrorTests, coverageChecker);
  }

  /**
   * Test for Enum value assertion generation.
   *
   * <p>Uses examples.Option class in testInput. Only actually tests whether methods are called.
   *
   * <p>Need to scrape generated source file for Enum constant values.
   */
  @Test
  public void runEnumAssertionTest() {
    TestEnvironment testEnvironment =
        systemTestEnvironment.createTestEnvironment("enum-assertions");
    RandoopOptions options = RandoopOptions.createOptions(testEnvironment);
    options.setPackageName("check");
    options.setRegressionBasename("EnumCheckRegression");
    options.setErrorBasename("EnumCheckError");
    options.addTestClass("examples.Option");
    options.setFlag("small-tests");
    options.setOption("inputlimit", "20");

    ExpectedTests expectedRegressionTests = ExpectedTests.SOME;
    ExpectedTests expectedErrorTests = ExpectedTests.NONE;
    generateAndTestWithCoverage(
        testEnvironment, options, expectedRegressionTests, expectedErrorTests);
  }

  /** Test what happens when have empty input class names. */
  @Test
  public void runEmptyInputNamesTest() {
    TestEnvironment testEnvironment = systemTestEnvironment.createTestEnvironment("empty-names");
    RandoopOptions options = RandoopOptions.createOptions(testEnvironment);
    options.addClassList("resources/systemTest/emptyclasslist.txt");

    RandoopRunStatus result = generateAndCompile(testEnvironment, options, true);

    Iterator<String> it = result.processStatus.outputLines.iterator();
    String line = "";
    while (!line.contains("No classes to test") && it.hasNext()) {
      line = it.next();
    }
    assertTrue("should fail to find class names in file", line.contains("No classes to test"));
  }

  /**
   * Test for flaky NaN: the value Double.NaN and the computed NaN value are distinct. This means
   * that the same computation over each can have different outcomes, but both are printed as
   * Double.NaN so when run may have a different result from test during generation.
   */
  @Test
  public void runFlakyNaNTest() {
    TestEnvironment testEnvironment = systemTestEnvironment.createTestEnvironment("flaky-nan");
    RandoopOptions options = RandoopOptions.createOptions(testEnvironment);
    options.addTestClass("examples.NaNBadness");
    options.setRegressionBasename("NaNRegression");
    options.setErrorBasename("NaNError");
    options.setOption("inputlimit", "200");

    ExpectedTests expectedRegressionTests = ExpectedTests.SOME;
    ExpectedTests expectedErrorTests = ExpectedTests.NONE;
    generateAndTestWithCoverage(
        testEnvironment, options, expectedRegressionTests, expectedErrorTests);
  }

  /** Test for inserted test fixtures. */
  @Test
  public void runFixtureTest() {
    TestEnvironment testEnvironment = systemTestEnvironment.createTestEnvironment("fixtures");
    RandoopOptions options = RandoopOptions.createOptions(testEnvironment);
    options.addTestClass("examples.Dummy");
    options.setRegressionBasename("FixtureRegression");
    options.setOption("junit-before-all", "resources/systemTest/beforeallcode.txt");
    options.setOption("junit-after-all", "resources/systemTest/afterallcode.txt");
    options.setOption("junit-before-each", "resources/systemTest/beforeeachcode.txt");
    options.setOption("junit-after-each", "resources/systemTest/aftereachcode.txt");
    options.setOption("inputlimit", "200");
    options.setFlag("no-error-revealing-tests");

    RandoopRunStatus runStatus = generateAndCompile(testEnvironment, options, false);
    String packageName = options.getPackageName();
    TestRunStatus regressionRunDesc =
        runRegressionTests(testEnvironment, options, ExpectedTests.SOME, runStatus, packageName);

    int beforeAllCount = 0;
    int beforeEachCount = 0;
    int afterAllCount = 0;
    int afterEachCount = 0;
    for (String line : regressionRunDesc.processStatus.outputLines) {
      if (line.contains("Before All")) {
        beforeAllCount++;
      }
      if (line.contains("Before Each")) {
        beforeEachCount++;
      }
      if (line.contains("After All")) {
        afterAllCount++;
      }
      if (line.contains("After Each")) {
        afterEachCount++;
      }
    }

    assertThat("should only have one BeforeAll", beforeAllCount, is(equalTo(1)));
    assertThat("should have one AfterAll", afterAllCount, is(equalTo(1)));
    assertThat(
        "should have one BeforeEach for each test",
        beforeEachCount,
        is(equalTo(regressionRunDesc.testsRun)));
    assertThat(
        "should have one AfterEach for each test",
        afterEachCount,
        is(equalTo(regressionRunDesc.testsRun)));
  }

  /** Runs the FixtureTest except with a driver instead of a JUnit test suite. */
  @Test
  public void runFixtureDriverTest() {
    TestEnvironment testEnvironment = systemTestEnvironment.createTestEnvironment("fixture-driver");
    RandoopOptions options = RandoopOptions.createOptions(testEnvironment);
    options.addTestClass("examples.Dummy");
    options.setRegressionBasename("FixtureRegression");
    options.setOption("junit-before-all", "resources/systemTest/beforeallcode.txt");
    options.setOption("junit-after-all", "resources/systemTest/afterallcode.txt");
    options.setOption("junit-before-each", "resources/systemTest/beforeeachcode.txt");
    options.setOption("junit-after-each", "resources/systemTest/aftereachcode.txt");
    options.setOption("inputlimit", "200");
    options.setFlag("no-error-revealing-tests");
    options.unsetFlag("junit-reflection-allowed");

    RandoopRunStatus runStatus = generateAndCompile(testEnvironment, options, false);
    String driverName = options.getRegressionBasename() + "Driver";
    List<String> command = new ArrayList<>();
    command.add("java");
    command.add("-ea");
    command.add("-classpath");
    command.add(testEnvironment.testClassPath);
    command.add(driverName);
    ProcessStatus status = ProcessStatus.runCommand(command);

    int beforeAllCount = 0;
    int beforeEachCount = 0;
    int afterAllCount = 0;
    int afterEachCount = 0;
    for (String line : status.outputLines) {
      if (line.contains("Before All")) {
        beforeAllCount++;
      }
      if (line.contains("Before Each")) {
        beforeEachCount++;
      }
      if (line.contains("After All")) {
        afterAllCount++;
      }
      if (line.contains("After Each")) {
        afterEachCount++;
      }
    }

    assertThat("should only have one BeforeAll", beforeAllCount, is(equalTo(1)));
    assertThat("should have one AfterAll", afterAllCount, is(equalTo(1)));
    assertThat(
        "should have one BeforeEach for each test",
        beforeEachCount,
        is(equalTo(runStatus.regressionTestCount)));
    assertThat(
        "should have one AfterEach for each test",
        afterEachCount,
        is(equalTo(runStatus.regressionTestCount)));
  }

  /**
   * recreate problem with tests over Google Guava where value from private enum returned by public
   * method and value used in {@link randoop.test.ObjectCheck} surfaces in test code, creating
   * uncompilable code.
   */
  @Test
  public void runPrivateEnumTest() {
    TestEnvironment testEnvironment = systemTestEnvironment.createTestEnvironment("private-enum");
    RandoopOptions options = RandoopOptions.createOptions(testEnvironment);
    options.addTestClass("generror.Ints");
    options.setErrorBasename("LexError");
    options.setRegressionBasename("LexRegression");
    options.setOption("timelimit", "30");

    generateAndTestWithCoverage(
        testEnvironment, options, ExpectedTests.SOME, ExpectedTests.DONT_CARE);
  }

  @Test
  public void runInstantiationErrorTest() {
    TestEnvironment testEnvironment = systemTestEnvironment.createTestEnvironment("compile-error");
    RandoopOptions options = RandoopOptions.createOptions(testEnvironment);
    options.addTestClass("compileerr.WildcardCollection");
    options.setErrorBasename("CompError");
    options.setRegressionBasename("CompRegression");
    options.setOption("timelimit", "30");

    CoverageChecker coverageChecker = new CoverageChecker(options);
    coverageChecker.ignore("compileerr.WildcardCollection.getAStringList()");
    coverageChecker.ignore("compileerr.WildcardCollection.getAnIntegerList()");
    coverageChecker.ignore("compileerr.WildcardCollection.munge(java.util.List, java.util.List)");
    generateAndTestWithCoverage(
        testEnvironment, options, ExpectedTests.SOME, ExpectedTests.NONE, coverageChecker);
  }

  @Test
  public void runExercisedClassFilter() {
    TestEnvironment testEnvironment =
        systemTestEnvironment.createTestEnvironment("exercised-class");
    testEnvironment.addJavaAgent(systemTestEnvironment.exercisedClassAgentPath);
    RandoopOptions options = RandoopOptions.createOptions(testEnvironment);
    options.addClassList("resources/systemTest/instrument/testcase/allclasses.txt");
    options.setOption(
        "include-if-class-exercised",
        "resources/systemTest/instrument/testcase/coveredclasses.txt");
    options.setOption("outputlimit", "250");
    options.setOption("inputlimit", "500");
    options.setErrorBasename("ExError");
    options.setRegressionBasename("ExRegression");

    CoverageChecker coverageChecker = new CoverageChecker(options);
    //TODO figure out why this method not covered
    coverageChecker.ignore("instrument.testcase.A.toString()");
    coverageChecker.exclude("instrument.testcase.C.getValue()");
    coverageChecker.exclude("instrument.testcase.C.isZero()");
    coverageChecker.exclude("instrument.testcase.C.jumpValue()");
    generateAndTestWithCoverage(
        testEnvironment, options, ExpectedTests.SOME, ExpectedTests.NONE, coverageChecker);
  }

<<<<<<< HEAD
  // Tests the --output-sequence-info flag, which outputs information about the generated sequence pool
  @Test
  public void runRandoopOutputSequenceInfo() {
    TestEnvironment testEnvironment =
        systemTestEnvironment.createTestEnvironment("randoop-sequenceInfo");

    RandoopOptions options = RandoopOptions.createOptions(testEnvironment);
    options.setPackageName("");
    options.setRegressionBasename("RandoopSequenceInfoCompareReg");
    options.setErrorBasename("RandoopSequenceInfoCompareErr");
    options.setOption("literals-level", "CLASS");
    options.setOption("literals-file", "CLASSES");
    options.setFlag("output-sequence-info");

    // stuff
    options.setOption("inputlimit", "125"); // temp fix
    options.setOption("timelimit", "30");
    //options.setOption("outputlimit", "200");
    options.setOption("null-ratio", "0.3");
    options.setOption("alias-ratio", "0.3");
    options.setFlag("clear=100");
    options.addClassList("resources/systemTest/jdk_classlist.txt");

    // omit methods that use Random
    options.setOption(
        "omitmethods", "java2\\.util2\\.Collections\\.shuffle\\(java2\\.util2\\.List\\)");

    ExpectedTests expectedRegressionTests = ExpectedTests.SOME;
    ExpectedTests expectedErrorTests = ExpectedTests.DONT_CARE;

    generateAndTest(testEnvironment, options, expectedRegressionTests, expectedErrorTests);
    renameOutputTo("randoop-sequenceInfo.csv");
=======
  /**
   * Expecting something like
   *
   * <pre>
   * generation.Dim6Matrix dim6Matrix = new generation.Dim6Matrix();
   * generation.Dim5Matrix copy = dim6Matrix.copy();
   * double d = copy.a1;
   * </pre>
   *
   * which fails at the second line in the JVM because of a bad cast that is not caught using
   * reflection.
   */
  @Test
  public void runBadCopyCastTest() {
    TestEnvironment testEnvironment = systemTestEnvironment.createTestEnvironment("bad-copy-cast");
    RandoopOptions options = RandoopOptions.createOptions(testEnvironment);
    options.addTestClass("generation.Dim5Matrix");
    options.addTestClass("generation.Dim6Matrix");
    options.setOption("outputlimit", "200");
    options.setOption("timelimit", "20");

    generateAndTest(testEnvironment, options, ExpectedTests.SOME, ExpectedTests.NONE);
>>>>>>> e4a45451
  }

  /* ------------------------------ utility methods ---------------------------------- */

  /**
   * Runs a standard system test:
   *
   * <ol>
   *   <li>runs Randoop and compiles the generated tests,
   *   <li>checks that the number of generated tests meets the expectation (none or some),
   *   <li>runs any generated tests,
   *   <li>checks that types of tests run as expected.
   * </ol>
   *
   * @param environment the working environment
   * @param options the Randoop command-line arguments
   * @param expectedRegression the minimum expected number of regression tests
   * @param expectedError the minimum expected number of error tests
   */
  private void generateAndTestWithCoverage(
      TestEnvironment environment,
      RandoopOptions options,
      ExpectedTests expectedRegression,
      ExpectedTests expectedError,
      CoverageChecker coverageChecker) {

    RandoopRunStatus runStatus = generateAndCompile(environment, options, false);

    String packageName = options.getPackageName();

    TestRunStatus regressionRunDesc =
        runRegressionTests(environment, options, expectedRegression, runStatus, packageName);

    TestRunStatus errorRunDesc =
        runErrorTests(environment, options, expectedError, runStatus, packageName);

    coverageChecker.checkCoverage(regressionRunDesc, errorRunDesc);
  }

  /**
   * Performs a standard test of Randoop including a check of coverage that assumes all declared
   * methods of the classes under test should be covered.
   *
   * @param environment the working environment of the test
   * @param options the Randoop options
   * @param expectedRegression the minimum expected number of regression tests
   * @param expectedError the minimum expected error tests
   */
  private void generateAndTestWithCoverage(
      TestEnvironment environment,
      RandoopOptions options,
      ExpectedTests expectedRegression,
      ExpectedTests expectedError) {
    generateAndTestWithCoverage(
        environment, options, expectedRegression, expectedError, new CoverageChecker(options));
  }

  /**
   * Performs the standard test except does not check coverage. This method is used (presumably)
   * temporarily by some tests where the coverage is non-deterministic, and should eventually not be
   * needed.
   *
   * @see #runJDKTest()
   * @see #runCollectionsTest()
   * @see #runNaiveCollectionsTest()
   * @param environment the working environment for the test
   * @param options the Randoop options for the test
   * @param expectedRegression the quantifier for generated regression tests
   * @param expectedError the quantifier for generated error tests
   */
  private void generateAndTest(
      TestEnvironment environment,
      RandoopOptions options,
      ExpectedTests expectedRegression,
      ExpectedTests expectedError) {
    RandoopRunStatus runStatus = generateAndCompile(environment, options);

    String packageName = options.getPackageName();

    // the result of running the tests is not used
    runRegressionTests(environment, options, expectedRegression, runStatus, packageName);

    // the result of running the tests is not used
    runErrorTests(environment, options, expectedError, runStatus, packageName);
  }

  /**
   * Checks that the expected number of error-revealing tests have been generated, and if any are
   * expected runs them, captures and returns the result.
   *
   * @param environment the working environment for the test
   * @param options the Randoop options
   * @param expectedError the quantifier for the expected number of error tests
   * @param runStatus the status of the Randoop run
   * @param packageName the package name for generated tests
   * @return the {@link TestRunStatus} for running the error tests, may be null
   */
  private TestRunStatus runErrorTests(
      TestEnvironment environment,
      RandoopOptions options,
      ExpectedTests expectedError,
      RandoopRunStatus runStatus,
      String packageName) {
    TestRunStatus errorRunDesc = null;
    switch (expectedError) {
      case SOME:
        assertThat("...has error tests", runStatus.errorTestCount, is(greaterThan(0)));
        String errorBasename = options.getErrorBasename();
        try {
          errorRunDesc = TestRunStatus.runTests(environment, packageName, errorBasename);
        } catch (IOException e) {
          fail("Exception collecting coverage from error tests: " + e.getMessage());
        }
        assert errorRunDesc.processStatus.exitStatus != 0 : "JUnit should exit with error";
        if (errorRunDesc.testsFail != errorRunDesc.testsRun) {
          for (String line : errorRunDesc.processStatus.outputLines) {
            System.err.println(line);
          }
          fail("all error tests should fail, but " + errorRunDesc.testsSucceed + " passed");
        }
        break;
      case NONE:
        assertThat("...has no error tests", runStatus.errorTestCount, is(equalTo(0)));
        break;
      case DONT_CARE:
        break;
    }
    return errorRunDesc;
  }

  /**
   * Checks that the expected number of regression tests have been generated, and if so runs them,
   * captures and returns the results.
   *
   * @param environment the working environment of the test
   * @param options the Randoop options
   * @param expectedRegression the quantifier for expected regression tests
   * @param runStatus the Randoop run status
   * @param packageName the package name for generated tests
   * @return the {@link TestRunStatus} for the execution of the regression tests, null if there are
   *     none
   */
  private TestRunStatus runRegressionTests(
      TestEnvironment environment,
      RandoopOptions options,
      ExpectedTests expectedRegression,
      RandoopRunStatus runStatus,
      String packageName) {
    TestRunStatus regressionRunDesc = null;
    switch (expectedRegression) {
      case SOME:
        assertThat("...has regression tests", runStatus.regressionTestCount, is(greaterThan(0)));
        String regressionBasename = options.getRegressionBasename();
        try {
          regressionRunDesc = TestRunStatus.runTests(environment, packageName, regressionBasename);
        } catch (IOException e) {
          fail("Exception collecting coverage from regression tests: " + e.getMessage());
        }
        if (regressionRunDesc.processStatus.exitStatus != 0) {
          for (String line : regressionRunDesc.processStatus.outputLines) {
            System.err.println(line);
          }
          fail("JUnit should exit properly");
        }
        if (regressionRunDesc.testsSucceed != regressionRunDesc.testsRun) {
          for (String line : regressionRunDesc.processStatus.outputLines) {
            System.err.println(line);
          }
          fail("all regression tests should pass, but " + regressionRunDesc.testsFail + " failed");
        }
        break;
      case NONE:
        assertThat("...has no regression tests", runStatus.regressionTestCount, is(equalTo(0)));
        break;
      case DONT_CARE:
        break;
    }
    return regressionRunDesc;
  }

  /**
   * Runs Randoop using the given test environment and options, printing captured output to standard
   * output. Failure of Randoop may be allowed by passing true for {@code allowRandoopFailure},
   * otherwise, the test will fail.
   *
   * @param environment the working environment for the test
   * @param options the Randoop options
   * @param allowRandoopFailure flag whether to allow Randoop failure
   * @return the captured {@link RandoopRunStatus} from running Randoop
   */
  private RandoopRunStatus generateAndCompile(
      TestEnvironment environment, RandoopOptions options, boolean allowRandoopFailure) {
    RandoopRunStatus runStatus =
        RandoopRunStatus.generateAndCompile(environment, options, allowRandoopFailure);

    System.out.println("Randoop:");
    boolean prevLineIsBlank = false;
    for (String line : runStatus.processStatus.outputLines) {
      if ((line.isEmpty() && !prevLineIsBlank)
          || (!line.isEmpty() && !line.startsWith("Progress update:"))) {
        System.out.println(line);
      }
      prevLineIsBlank = line.isEmpty();
    }
    return runStatus;
  }

  /**
   * Runs Randoop given the test environment and options, printing captured output to standard
   * output.
   *
   * @param environment the working environment for the test
   * @param options the Randoop options
   * @return the captured {@link RandoopRunStatus} from running Randoop
   */
  private RandoopRunStatus generateAndCompile(TestEnvironment environment, RandoopOptions options) {
    return generateAndCompile(environment, options, false);
  }

  /**
   * Outdated helper function for the weightedTests. Use this to rename the .csv file named by
   * <code>
   * --output-sequence-info-filename</code> since the weightedTests write to the same base directory
   * in the build/working-directories folder. Note you can now just add the option <code>
   * --output-sequence-info-filename</code> to not overwrite. Would not be an issue in normal
   * conditions, as the .csv file will always be overwritten.
   *
   * @param newFileName the name which <code>--output-sequence-info-filename</code> will be renamed
   *     to
   */
  private void renameOutputTo(String newFileName) {

    File tempDir = new File(GenInputsAbstract.output_sequence_info_filename);
    File result = new File(newFileName);
    boolean renamed = tempDir.renameTo(result);
    if (!renamed) {
      fail("Couldn't rename file");
    }
  }
}<|MERGE_RESOLUTION|>--- conflicted
+++ resolved
@@ -996,7 +996,6 @@
         testEnvironment, options, ExpectedTests.SOME, ExpectedTests.NONE, coverageChecker);
   }
 
-<<<<<<< HEAD
   // Tests the --output-sequence-info flag, which outputs information about the generated sequence pool
   @Test
   public void runRandoopOutputSequenceInfo() {
@@ -1029,7 +1028,8 @@
 
     generateAndTest(testEnvironment, options, expectedRegressionTests, expectedErrorTests);
     renameOutputTo("randoop-sequenceInfo.csv");
-=======
+  }
+
   /**
    * Expecting something like
    *
@@ -1052,7 +1052,6 @@
     options.setOption("timelimit", "20");
 
     generateAndTest(testEnvironment, options, ExpectedTests.SOME, ExpectedTests.NONE);
->>>>>>> e4a45451
   }
 
   /* ------------------------------ utility methods ---------------------------------- */
