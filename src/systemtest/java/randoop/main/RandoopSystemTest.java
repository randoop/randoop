package randoop.main;

import static org.hamcrest.CoreMatchers.equalTo;
import static org.hamcrest.CoreMatchers.is;
import static org.hamcrest.Matchers.greaterThan;
import static org.junit.Assert.assertThat;
import static org.junit.Assert.assertTrue;
import static org.junit.Assert.fail;

import java.io.File;
import java.io.IOException;
import java.nio.file.Path;
import java.nio.file.Paths;
import java.util.ArrayList;
import java.util.Iterator;
import java.util.List;
import org.junit.BeforeClass;
import org.junit.FixMethodOrder;
import org.junit.Test;
import org.junit.runners.MethodSorters;

/**
 * A JUnit test class that runs the Randoop system tests. These are tests that were run from within
 * the original Makefile using shell commands. The test methods in this class assume that the
 * current working directory has subdirectories <tt>resources/systemTest</tt> where resources files
 * are located (standard Gradle organization), and <tt>working-directories/</tt> where working files
 * can be written. The Gradle file sets the working directory for the <tt>systemTest</tt> source set
 * to which this class belongs.
 *
 * <p>Each of the test methods
 *
 * <ul>
 *   <li>creates it's own subdirectory,
 *   <li>runs Randoop and saves generated tests to the subdirectory, and
 *   <li>compiles the generated test files.
 * </ul>
 *
 * Most of the methods then run the tests and check that the expected number of failed tests matches
 * the number of error-revealing tests, or that the number of passed tests matches the number of
 * regression tests.
 *
 * <p>The Makefile also checked diffs of generated tests for some of the tests. These methods do not
 * do this check.
 */
@FixMethodOrder(MethodSorters.NAME_ASCENDING)
public class RandoopSystemTest {

  private static SystemTestEnvironment systemTestEnvironment;

  /** Sets up the environment for test execution. */
  @BeforeClass
  public static void setupClass() {
    String classpath = System.getProperty("java.class.path");
    /* the current working directory for this test class */
    Path buildDir = Paths.get("").toAbsolutePath().normalize();
    systemTestEnvironment = SystemTestEnvironment.createSystemTestEnvironment(classpath, buildDir);
  }

  /**
   * Enumerated type to quantify expected test generation:
   *
   * <ul>
   *   <li>{@code SOME} - at least one test is generated,
   *   <li>{@code NONE} - no tests are generated, or
   *   <li>{@code DONT_CARE} - the number of tests does not need to be checked.
   * </ul>
   */
  private enum ExpectedTests {
    SOME,
    NONE,
    DONT_CARE
  }

  /* --------------------------------------- test methods --------------------------------------- */

  /*
   * WRITING TEST METHODS:
   *
   * Methods with the Test annotation will be run normally as JUnit tests.
   * Each method should consist of one system test, and is responsible for setting up the
   * directories for the test, setting the options for Randoop, running Randoop, compiling the
   * generated tests, and then doing whatever checks are required for the test.  The steps each
   * test should follow are:
   *
   * 1. Set up the test environment.
   *
   *    Each test method should create the working environment for running the test with a call like
   *
   *      TestEnvironment testEnvironment = systemTestEnvironment.createTestEnvironment(testName);
   *
   *    where testName is the name of your test (be sure that it doesn't conflict with the name
   *    of any test already in this class).
   *    The variable systemTestEnvironment refers to the global environment for a run of the
   *    system tests, and contains information about the classpath, and directories needed while
   *    running all of the system tests.
   *
   * 2. Set the options for Randoop.
   *
   *    The method that executes Randoop takes the command-line arguments as a RandoopOptions object,
   *    which can be constructed by the line
   *      RandoopOptions options = RandoopOptions.createOptions(testEnvironment);
   *    using the TestEnvironment built in the first step.
   *    This class has methods to explicitly set the test package name and base names:
   *      options.setPackageName("foo.bar");
   *      options.setRegressionBasename("TestClass");
   *      options.setErrorBasename("ErrorTestClass");
   *    And, the input classes should be specified by using the methods
   *      options.addTestClass(testClassName);
   *      options.addClassList(classListFilename);
   *    that correspond to the Randoop arguments.
   *    Other options can be set using the methods
   *      options.setFlag(flagName);
   *      options.setOption(optionName, optionValue);
   *    This object will also set options for output directories and logging, so only options
   *    affecting generation are needed.
   *
   *    Input files should be placed in src/systemtest/resources (or src/inputtest/resources if they
   *    relate to classes in the inputTest source set), and can be used in option using the path
   *    prefix resources/systemTest/.
   *
   *
   *  3. Run Randoop and compile generated tests.
   *
   *     This is where things can vary somewhat depending on the condition of the test.
   *
   *     In the majority of cases, we want to check that Randoop generates an expected number of
   *     regression and/or error-revealing tests; that the generated tests compile; and that when run,
   *     regression tests succeed, error tests fail, and that the methods of the classes-under-test
   *     are covered by all tests.  In this case, the test method will make a call like
   *
   *       generateAndTestWithCoverage(
   *         testEnvironment,
   *         options,
   *         expectedRegressionTests,
   *         expectedErrorTests);
   *
   *     where testEnvironment, packageName, regressionBasename, errorBasename, and options are all
   *     defined in steps 1 and 2.
   *     The expected-tests parameters are values of the ExpectedTests enumerated type.
   *     Use the value SOME if there must be at least one test, NONE if there should be no tests,
   *     and DONT_CARE if, well, it doesn't matter how many tests there are.
   *     The generateAndTestWithCoverage() method handles the standard test behavior, checking the standard
   *     assumptions about regression and error tests (given the quantifiers), and dumping output
   *     when the results don't meet expectations.
   *
   *     By default, coverage is checked against all methods returned by Class.getDeclaredMethods()
   *     for an input class. Some tests need to specifically exclude methods that Randoop should not
   *     generate, or need to ignore methods.  These can be indicated by creating a
   *     CoverageChecker object and adding these method names using either the exclude() or ignore()
   *     methods, and then giving the CoverageChecker as the last argument to the alternate version
   *     of generateAndTestWithCoverage(). When excluded methods are given, these methods may not be
   *    covered, and, unless ignored, any method not excluded is expected to be covered.
   *
   *     As a stop-gap, the method
   *       generateAndTest(
   *         testEnvironment,
   *         options,
   *         expectedRegressionTests,
   *         expectedErrorTests);
   *     is used for tests where the coverage is non-deterministic. This is not meant to be a
   *     permanent solution, and new tests should not be written this way.
   *
   *     There are cases where the test may not follow this standard pattern. In that case, the
   *     test should minimally make a call like
   *       RandoopRunStatus randoopRunDesc =
   *           RandoopRunStatus.generateAndCompile(
   *              testEnvironment,
   *              options);
   *     where the arguments are defined in steps 1 and 2.
   *     This call will run Randoop to generate tests and then compile them.  All tests should
   *     minimally confirm that generated tests compile before testing anything else.
   *     Information about the Randoop run is included in the return value, including the output
   *     from the execution.
   */

  /**
   * Test formerly known as randoop1. This test previously did a diff on TestClass0.java with goal
   * file.
   */
  @Test
  public void runCollectionsTest() {

    TestEnvironment testEnvironment =
        systemTestEnvironment.createTestEnvironment("collections-test");

    RandoopOptions options = RandoopOptions.createOptions(testEnvironment);
    options.setPackageName("foo.bar");
    options.setRegressionBasename("TestClass");
    options.addTestClass("java2.util2.TreeSet");
    options.addTestClass("java2.util2.Collections");
    options.setFlag("no-error-revealing-tests");
    options.setOption("inputlimit", "600");
    options.setOption("npe-on-null-input", "EXPECTED");
    options.setFlag("debug_checks");
    options.setOption("observers", "resources/systemTest/randoop1_observers.txt");
    options.setOption("omit-field-list", "resources/systemTest/testclassomitfields.txt");

    CoverageChecker coverageChecker = new CoverageChecker(options);
    coverageChecker.exclude("java2.util2.Collections.get(java2.util2.ListIterator, int)");
    coverageChecker.exclude(
        "java2.util2.Collections.iteratorBinarySearch(java2.util2.List, java.lang.Object)");
    coverageChecker.exclude(
        "java2.util2.Collections.iteratorBinarySearch(java2.util2.List, java.lang.Object, java2.util2.Comparator)");
    coverageChecker.exclude("java2.util2.Collections.rotate2(java2.util2.List, int)");
    coverageChecker.exclude("java2.util2.Collections.swap(java.lang.Object[], int, int)");
    coverageChecker.exclude("java2.util2.Collections.swap(java2.util2.List, int, int)");
    coverageChecker.exclude(
        "java2.util2.Collections.synchronizedCollection(java2.util2.Collection, java.lang.Object)");
    coverageChecker.exclude(
        "java2.util2.Collections.synchronizedList(java2.util2.List, java.lang.Object)");
    coverageChecker.exclude(
        "java2.util2.Collections.synchronizedSet(java2.util2.Set, java.lang.Object)");
    coverageChecker.exclude("java2.util2.Collections.synchronizedSortedMap(java2.util2.SortedMap)");
    coverageChecker.exclude("java2.util2.Collections.unmodifiableSortedMap(java2.util2.SortedMap)");
    coverageChecker.exclude("java2.util2.TreeSet.readObject(java.io.ObjectInputStream)");
    coverageChecker.exclude("java2.util2.TreeSet.subSet(java.lang.Object, java.lang.Object)");
    coverageChecker.exclude("java2.util2.TreeSet.tailSet(java.lang.Object)");
    coverageChecker.exclude("java2.util2.TreeSet.writeObject(java.io.ObjectOutputStream)");

    ExpectedTests expectedRegressionTests = ExpectedTests.SOME;
    ExpectedTests expectedErrorTests = ExpectedTests.NONE;

    generateAndTestWithCoverage(
        testEnvironment, options, expectedRegressionTests, expectedErrorTests, coverageChecker);
  }

  /**
   * Test formerly known as randoop2. Previously did a diff on generated test. Used to fail with
   * --weighted-constants and --weighted-sequences additions prior to the JUnitFileWriter removal
   */
  @Test
  public void runNaiveCollectionsTest() {

    TestEnvironment testEnvironment =
        systemTestEnvironment.createTestEnvironment("naive-collections-test");
    RandoopOptions options = RandoopOptions.createOptions(testEnvironment);
    options.setPackageName("foo.bar");
    options.setRegressionBasename("NaiveRegression");
    options.setErrorBasename("NaiveError");
    options.setOption("inputlimit", "700");
    options.addTestClass("java2.util2.TreeSet");
    options.addTestClass("java2.util2.ArrayList");
    options.addTestClass("java2.util2.LinkedList");
    options.addTestClass("java2.util2.Collections");
    options.setOption("omit-field-list", "resources/systemTest/naiveomitfields.txt");

    CoverageChecker coverageChecker = new CoverageChecker(options);
    coverageChecker.exclude("java2.util2.ArrayList.readObject(java.io.ObjectInputStream)");
    coverageChecker.exclude("java2.util2.ArrayList.remove(int)");
    coverageChecker.exclude("java2.util2.ArrayList.removeRange(int, int)");
    coverageChecker.exclude("java2.util2.ArrayList.writeObject(java.io.ObjectOutputStream)");
    coverageChecker.exclude("java2.util2.Collections.eq(java.lang.Object, java.lang.Object)");
    coverageChecker.exclude("java2.util2.Collections.get(java2.util2.ListIterator, int)");
    coverageChecker.exclude(
        "java2.util2.Collections.iteratorBinarySearch(java2.util2.List, java.lang.Object)");
    coverageChecker.exclude(
        "java2.util2.Collections.iteratorBinarySearch(java2.util2.List, java.lang.Object, java2.util2.Comparator)");
    coverageChecker.exclude("java2.util2.Collections.rotate2(java2.util2.List, int)");
    coverageChecker.exclude("java2.util2.Collections.swap(java.lang.Object[], int, int)");
    coverageChecker.exclude("java2.util2.Collections.swap(java2.util2.List, int, int)");
    coverageChecker.exclude(
        "java2.util2.Collections.synchronizedCollection(java2.util2.Collection, java.lang.Object)");
    coverageChecker.exclude(
        "java2.util2.Collections.synchronizedList(java2.util2.List, java.lang.Object)");
    coverageChecker.exclude(
        "java2.util2.Collections.synchronizedSet(java2.util2.Set, java.lang.Object)");
    coverageChecker.exclude("java2.util2.Collections.synchronizedSortedMap(java2.util2.SortedMap)");
    coverageChecker.exclude("java2.util2.Collections.unmodifiableSortedMap(java2.util2.SortedMap)");
    coverageChecker.exclude("java2.util2.LinkedList.add(int, java.lang.Object)");
    coverageChecker.exclude("java2.util2.LinkedList.readObject(java.io.ObjectInputStream)");
    coverageChecker.exclude("java2.util2.LinkedList.remove(int)");
    coverageChecker.exclude("java2.util2.LinkedList.writeObject(java.io.ObjectOutputStream)");
    coverageChecker.exclude("java2.util2.TreeSet.first()");
    coverageChecker.exclude("java2.util2.TreeSet.last()");
    coverageChecker.exclude("java2.util2.TreeSet.readObject(java.io.ObjectInputStream)");
    coverageChecker.exclude("java2.util2.TreeSet.subSet(java.lang.Object, java.lang.Object)");
    coverageChecker.exclude("java2.util2.TreeSet.tailSet(java.lang.Object)");
    coverageChecker.exclude("java2.util2.TreeSet.writeObject(java.io.ObjectOutputStream)");

    //these are consistently not being covered on Travis for JDK 8;
    // annoying but not clear how Randoop's fault
    coverageChecker.ignore("java2.util2.ArrayList.add(int, java.lang.Object)");
    coverageChecker.ignore("java2.util2.LinkedList.addLast(java.lang.Object)");
    coverageChecker.ignore("java2.util2.Collections.unmodifiableList(java2.util2.List)");
    coverageChecker.ignore("java2.util2.LinkedList.get(int)");

    ExpectedTests expectedRegressionTests = ExpectedTests.SOME;
    ExpectedTests expectedErrorTests = ExpectedTests.DONT_CARE;

    generateAndTestWithCoverage(
        testEnvironment, options, expectedRegressionTests, expectedErrorTests, coverageChecker);
  }

  /**
   * Test formerly known as randoop3. Previously this test did nothing beyond generating the tests.
   */
  @Test
  public void runJDKTest() {

    TestEnvironment testEnvironment = systemTestEnvironment.createTestEnvironment("jdk-test");
    RandoopOptions options = RandoopOptions.createOptions(testEnvironment);
    options.setPackageName("jdktests");
    options.setRegressionBasename("JDK_Tests_regression");
    options.setErrorBasename("JDK_Tests_error");

    options.setOption("inputlimit", "1000");
    options.setOption("null-ratio", "0.3");
    options.setOption("alias-ratio", "0.3");
    options.setFlag("small-tests");
    options.setFlag("clear=100");
    options.addClassList("resources/systemTest/jdk_classlist.txt");

    // omit methods that use Random
    options.setOption(
        "omitmethods", "java2\\.util2\\.Collections\\.shuffle\\(java2\\.util2\\.List\\)");

    ExpectedTests expectedRegressionTests = ExpectedTests.SOME;
    ExpectedTests expectedErrorTests = ExpectedTests.DONT_CARE;

    generateAndTest(testEnvironment, options, expectedRegressionTests, expectedErrorTests);
  }

  /**
   * Test formerly known as randoop-contracts. Takes a long time. Evidence from running <tt>time
   * make randoop-contracts</tt> with previous Makefile. Reports: <tt>
   *
   * <pre>
   *  real	0m15.976s
   *  user	0m17.902s
   *  sys	0m9.814s
   * </pre>
   *
   * </tt>
   */
  @Test
  public void runContractsTest() {

    TestEnvironment testEnvironment =
        systemTestEnvironment.createTestEnvironment("contracts-test"); // temp directory
    RandoopOptions options = RandoopOptions.createOptions(testEnvironment);
    options.setErrorBasename("BuggyTest");

    options.setFlag("no-regression-tests");
    options.setOption("inputlimit", "1000");
    options.addClassList("resources/systemTest/buggyclasses.txt");

    ExpectedTests expectedRegressionTests = ExpectedTests.NONE;
    ExpectedTests expectedErrorTests = ExpectedTests.SOME;

    CoverageChecker coverageChecker = new CoverageChecker(options);
    coverageChecker.ignore("examples.Buggy.hashCode()");
    coverageChecker.ignore("examples.Buggy.toString()");
    /* don't care about hashCode for compareTo input classes */
    coverageChecker.ignore("examples.Buggy.BuggyCompareToAntiSymmetric.hashCode()");
    coverageChecker.ignore("examples.Buggy.BuggyCompareToEquals.hashCode()");
    coverageChecker.ignore("examples.Buggy.BuggyCompareToTransitive.hashCode()");
    coverageChecker.ignore("examples.Buggy.BuggyCompareToReflexive.hashCode()");
    coverageChecker.ignore("examples.Buggy.BuggyCompareToSubs.hashCode()");
    coverageChecker.ignore("examples.Buggy.BuggyEqualsTransitive.hashCode()");

    coverageChecker.ignore("examples.Buggy.StackOverflowError()");

    /* these should be covered, but are in failing assertions and wont show up in JaCoCo results */
    coverageChecker.exclude(
        "examples.Buggy.BuggyCompareToAntiSymmetric.compareTo(java.lang.Object)");
    coverageChecker.exclude("examples.Buggy.BuggyCompareToEquals.compareTo(java.lang.Object)");
    coverageChecker.exclude("examples.Buggy.BuggyCompareToEquals.equals(java.lang.Object)");
    coverageChecker.exclude("examples.Buggy.BuggyCompareToReflexive.compareTo(java.lang.Object)");
    coverageChecker.exclude("examples.Buggy.BuggyCompareToReflexive.equals(java.lang.Object)");
    coverageChecker.exclude("examples.Buggy.BuggyCompareToSubs.compareTo(java.lang.Object)");
    coverageChecker.exclude("examples.Buggy.BuggyCompareToTransitive.compareTo(java.lang.Object)");

    generateAndTestWithCoverage(
        testEnvironment, options, expectedRegressionTests, expectedErrorTests, coverageChecker);
  }

  /** Test formerly known as randoop-checkrep. */
  @Test
  public void runCheckRepTest() {

    TestEnvironment testEnvironment =
        systemTestEnvironment.createTestEnvironment("checkrep-test"); // temp directory
    RandoopOptions options = RandoopOptions.createOptions(testEnvironment);
    options.setErrorBasename("CheckRepTest");

    options.setFlag("no-regression-tests");
    options.setOption("timelimit", "2");
    options.addTestClass("examples.CheckRep1");
    options.addTestClass("examples.CheckRep2");

    ExpectedTests expectedRegressionTests = ExpectedTests.NONE;
    ExpectedTests expectedErrorTests = ExpectedTests.SOME;
    generateAndTestWithCoverage(
        testEnvironment, options, expectedRegressionTests, expectedErrorTests);
  }

  /**
   * Test formerly known as randoop-literals. Previously did a diff on generated test file and goal.
   */
  @Test
  public void runLiteralsTest() {

    TestEnvironment testEnvironment =
        systemTestEnvironment.createTestEnvironment("literals-test"); // temp directory
    RandoopOptions options = RandoopOptions.createOptions(testEnvironment);
    options.setPackageName("");
    options.setRegressionBasename("LiteralsReg");
    options.setErrorBasename("LiteralsErr");

    options.setOption("inputlimit", "1000");
    options.addTestClass("randoop.literals.A");
    options.addTestClass("randoop.literals.A2");
    options.addTestClass("randoop.literals.B");
    options.setOption("literals-level", "CLASS");
    options.setOption("literals-file", "resources/systemTest/literalsfile.txt");

    ExpectedTests expectedRegressionTests = ExpectedTests.SOME;
    ExpectedTests expectedErrorTests = ExpectedTests.NONE;
    generateAndTestWithCoverage(
        testEnvironment, options, expectedRegressionTests, expectedErrorTests);
  }

  /**
   * Test formerly known as randoop-long-string. Previously performed a diff on generated test and
   * goal file.
   */
  @Test
  public void runLongStringTest() {
    TestEnvironment testEnvironment =
        systemTestEnvironment.createTestEnvironment("longstring-test"); // temp directory
    RandoopOptions options = RandoopOptions.createOptions(testEnvironment);
    options.setPackageName("");
    options.setRegressionBasename("LongString");
    options.setErrorBasename("");

    options.setOption("timelimit", "1");
    options.addTestClass("randoop.test.LongString");

    ExpectedTests expectedRegressionTests = ExpectedTests.SOME;
    ExpectedTests expectedErrorTests = ExpectedTests.NONE;

    CoverageChecker coverageChecker = new CoverageChecker(options);
    //XXX after adding compile check this method did not appear in JDK7 runs
    coverageChecker.ignore("randoop.test.LongString.tooLongString()");
    generateAndTestWithCoverage(
        testEnvironment, options, expectedRegressionTests, expectedErrorTests, coverageChecker);
  }

  /** Test formerly known as randoop-visibility. */
  @Test
  public void runVisibilityTest() {
    TestEnvironment testEnvironment =
        systemTestEnvironment.createTestEnvironment("visibility-test"); // temp directory
    RandoopOptions options = RandoopOptions.createOptions(testEnvironment);
    options.setPackageName("");
    options.setRegressionBasename("VisibilityTest");
    options.setErrorBasename("");

    options.setOption("timelimit", "2");
    options.addTestClass("examples.Visibility");

    ExpectedTests expectedRegressionTests = ExpectedTests.SOME;
    ExpectedTests expectedErrorTests = ExpectedTests.NONE;

    CoverageChecker coverageChecker = new CoverageChecker(options);
    coverageChecker.exclude("examples.Visibility.getNonVisible()");
    coverageChecker.exclude("examples.Visibility.takesNonVisible(examples.NonVisible)");

    generateAndTestWithCoverage(
        testEnvironment, options, expectedRegressionTests, expectedErrorTests, coverageChecker);
  }

  /**
   * Test formerly known as randoop-no-output. Runs with <tt>--noprogressdisplay</tt> and so should
   * have no output.
   */
  @Test
  public void runNoOutputTest() {
    TestEnvironment testEnvironment =
        systemTestEnvironment.createTestEnvironment("no-output-test"); // temp directory
    RandoopOptions options = RandoopOptions.createOptions(testEnvironment);
    options.setPackageName("");
    options.setRegressionBasename("NoOutputTest");
    options.setErrorBasename("");

    options.setOption("timelimit", "1");
    options.addTestClass("java.util.LinkedList");
    options.setFlag("noprogressdisplay");

    RandoopRunStatus randoopRunDesc =
        RandoopRunStatus.generateAndCompile(testEnvironment, options, false);

    assertThat(
        "There should be no output",
        randoopRunDesc.processStatus.outputLines.size(),
        is(equalTo(0)));
  }

  @Test
  public void runInnerClassTest() {
    TestEnvironment testEnvironment =
        systemTestEnvironment.createTestEnvironment("inner-class-test");
    RandoopOptions options = RandoopOptions.createOptions(testEnvironment);
    options.setPackageName("");
    options.setRegressionBasename("InnerClassRegression");
    options.setErrorBasename("InnerClassError");
    options.addTestClass("randoop.test.ClassWithInnerClass");
    options.addTestClass("randoop.test.ClassWithInnerClass$A");
    options.setOption("inputlimit", "20");
    options.setFlag("silently-ignore-bad-class-names");
    options.setOption("unchecked-exception", "ERROR");
    options.setOption("npe-on-null-input", "ERROR");
    options.setOption("npe-on-non-null-input", "ERROR");

    ExpectedTests expectedRegressionTests = ExpectedTests.SOME;
    ExpectedTests expectedErrorTests = ExpectedTests.SOME;
    generateAndTestWithCoverage(
        testEnvironment, options, expectedRegressionTests, expectedErrorTests);
  }

  @Test
  public void runParameterizedTypeTest() {
    TestEnvironment testEnvironment =
        systemTestEnvironment.createTestEnvironment("parameterized-type");
    RandoopOptions options = RandoopOptions.createOptions(testEnvironment);
    options.setPackageName("");
    options.setRegressionBasename("ParamTypeReg");
    options.setErrorBasename("ParamTypeErr");
    options.addTestClass("muse.SortContainer");
    options.setOption("outputlimit", "100");
    options.setOption("timelimit", "300");
    options.setFlag("forbid-null");
    options.setOption("null-ratio", "0");

    ExpectedTests expectedRegressionTests = ExpectedTests.SOME;
    ExpectedTests expectedErrorTests = ExpectedTests.NONE;
    generateAndTestWithCoverage(
        testEnvironment, options, expectedRegressionTests, expectedErrorTests);
  }

  @Test
  public void runRecursiveBoundTest() {
    TestEnvironment testEnvironment =
        systemTestEnvironment.createTestEnvironment("recursive-bound");
    RandoopOptions options = RandoopOptions.createOptions(testEnvironment);
    options.setPackageName("muse");
    options.setRegressionBasename("BoundsReg");
    options.setErrorBasename("BoundsErr");
    options.addTestClass("muse.RecursiveBound");
    options.setOption("outputlimit", "100");
    options.setOption("timelimit", "300");
    options.setFlag("forbid-null");
    options.setOption("null-ratio", "0");

    ExpectedTests expectedRegressionTests = ExpectedTests.SOME;
    ExpectedTests expectedErrorTests = ExpectedTests.NONE;
    generateAndTestWithCoverage(
        testEnvironment, options, expectedRegressionTests, expectedErrorTests);
  }

  /** Simply runs Randoop on a class in the default package to ensure nothing breaks. */
  @Test
  public void runDefaultPackageTest() {
    TestEnvironment testEnvironment =
        systemTestEnvironment.createTestEnvironment("default-package");
    RandoopOptions options = RandoopOptions.createOptions(testEnvironment);
    options.setPackageName("");
    options.setRegressionBasename("DefaultPackageReg");
    options.setErrorBasename("DefaultPackageErr");
    options.addTestClass("ClassInDefaultPackage");
    options.setOption("inputlimit", "20");

    ExpectedTests expectedRegressionTests = ExpectedTests.SOME;
    ExpectedTests expectedErrorTests = ExpectedTests.NONE;
    generateAndTestWithCoverage(
        testEnvironment, options, expectedRegressionTests, expectedErrorTests);
  }

  /** Tests that Randoop deals properly with exceptions */
  @Test
  public void runExceptionTest() {
    TestEnvironment testEnvironment =
        systemTestEnvironment.createTestEnvironment("exception-tests");
    RandoopOptions options = RandoopOptions.createOptions(testEnvironment);
    options.setPackageName("misc");
    options.setRegressionBasename("RegressionTest");
    options.setErrorBasename("ErrorTest");
    options.addTestClass("misc.ThrowsAnonymousException");
    options.setOption("outputlimit", "2");

    ExpectedTests expectedRegressionTests = ExpectedTests.SOME;
    ExpectedTests expectedErrorTests = ExpectedTests.NONE;
    generateAndTestWithCoverage(
        testEnvironment, options, expectedRegressionTests, expectedErrorTests);
  }

  /**
   * Test collection generation.
   *
   * <p>Uses collectiongen package in testInput. Expect that generated test will cover all methods
   * of collectiongen.InputClass as long as method input type is a test class. This will include the
   * enum Day and the class AnInputClass, but exclude the enum Season and the class ANonInputClass.
   *
   * <p>Note: if this test is failing coverage for a generic method (the message says a parameter is
   * Object), make sure that there are no overloads of the generic method with more specific
   * arguments in InputClass. If there are, method resolution rules may lead to a call that Randoop
   * thinks is to the generic method turning into a call to a more specific method, leading to
   * coverage issues.
   */
  @Test
  public void runCollectionGenerationTest() {
    TestEnvironment testEnvironment = systemTestEnvironment.createTestEnvironment("coll-gen-tests");
    RandoopOptions options = RandoopOptions.createOptions(testEnvironment);
    options.setPackageName("gen");
    options.setRegressionBasename("GenRegressionTest");
    options.setErrorBasename("GenErrorTest");
    options.addTestClass("collectiongen.InputClass");
    options.addTestClass("collectiongen.Day");
    options.addTestClass("collectiongen.AnInputClass");
    options.setFlag("small-tests");
    options.setOption("inputlimit", "500");
    options.setOption("omitmethods", "hashCode\\(\\)");

    CoverageChecker coverageChecker = new CoverageChecker(options);
    coverageChecker.exclude("collectiongen.Day.valueOf(java.lang.String)");
    coverageChecker.ignore("collectiongen.AnInputClass.hashCode()");
    ExpectedTests expectedRegressionTests = ExpectedTests.SOME;
    ExpectedTests expectedErrorTests = ExpectedTests.NONE;
    generateAndTestWithCoverage(
        testEnvironment, options, expectedRegressionTests, expectedErrorTests, coverageChecker);
  }

  /**
   * Test for Enum value assertion generation.
   *
   * <p>Uses examples.Option class in testInput. Only actually tests whether methods are called.
   *
   * <p>Need to scrape generated source file for Enum constant values.
   */
  @Test
  public void runEnumAssertionTest() {
    TestEnvironment testEnvironment =
        systemTestEnvironment.createTestEnvironment("enum-assertions");
    RandoopOptions options = RandoopOptions.createOptions(testEnvironment);
    options.setPackageName("check");
    options.setRegressionBasename("EnumCheckRegression");
    options.setErrorBasename("EnumCheckError");
    options.addTestClass("examples.Option");
    options.setFlag("small-tests");
    options.setOption("inputlimit", "20");

    ExpectedTests expectedRegressionTests = ExpectedTests.SOME;
    ExpectedTests expectedErrorTests = ExpectedTests.NONE;
    generateAndTestWithCoverage(
        testEnvironment, options, expectedRegressionTests, expectedErrorTests);
  }

  /** Test what happens when have empty input class names. */
  @Test
  public void runEmptyInputNamesTest() {
    TestEnvironment testEnvironment = systemTestEnvironment.createTestEnvironment("empty-names");
    RandoopOptions options = RandoopOptions.createOptions(testEnvironment);
    options.addClassList("resources/systemTest/emptyclasslist.txt");

    RandoopRunStatus result = generateAndCompile(testEnvironment, options, true);

    Iterator<String> it = result.processStatus.outputLines.iterator();
    String line = "";
    while (!line.contains("No classes to test") && it.hasNext()) {
      line = it.next();
    }
    assertTrue("should fail to find class names in file", line.contains("No classes to test"));
  }

  /**
   * Test for flaky NaN: the value Double.NaN and the computed NaN value are distinct. This means
   * that the same computation over each can have different outcomes, but both are printed as
   * Double.NaN so when run may have a different result from test during generation.
   */
  @Test
  public void runFlakyNaNTest() {
    TestEnvironment testEnvironment = systemTestEnvironment.createTestEnvironment("flaky-nan");
    RandoopOptions options = RandoopOptions.createOptions(testEnvironment);
    options.addTestClass("examples.NaNBadness");
    options.setRegressionBasename("NaNRegression");
    options.setErrorBasename("NaNError");
    options.setOption("inputlimit", "200");

    ExpectedTests expectedRegressionTests = ExpectedTests.SOME;
    ExpectedTests expectedErrorTests = ExpectedTests.NONE;
    generateAndTestWithCoverage(
        testEnvironment, options, expectedRegressionTests, expectedErrorTests);
  }

  /** Test for inserted test fixtures. */
  @Test
  public void runFixtureTest() {
    TestEnvironment testEnvironment = systemTestEnvironment.createTestEnvironment("fixtures");
    RandoopOptions options = RandoopOptions.createOptions(testEnvironment);
    options.addTestClass("examples.Dummy");
    options.setRegressionBasename("FixtureRegression");
    options.setOption("junit-before-all", "resources/systemTest/beforeallcode.txt");
    options.setOption("junit-after-all", "resources/systemTest/afterallcode.txt");
    options.setOption("junit-before-each", "resources/systemTest/beforeeachcode.txt");
    options.setOption("junit-after-each", "resources/systemTest/aftereachcode.txt");
    options.setOption("inputlimit", "200");
    options.setFlag("no-error-revealing-tests");

    RandoopRunStatus runStatus = generateAndCompile(testEnvironment, options, false);
    String packageName = options.getPackageName();
    TestRunStatus regressionRunDesc =
        runRegressionTests(testEnvironment, options, ExpectedTests.SOME, runStatus, packageName);

    int beforeAllCount = 0;
    int beforeEachCount = 0;
    int afterAllCount = 0;
    int afterEachCount = 0;
    for (String line : regressionRunDesc.processStatus.outputLines) {
      if (line.contains("Before All")) {
        beforeAllCount++;
      }
      if (line.contains("Before Each")) {
        beforeEachCount++;
      }
      if (line.contains("After All")) {
        afterAllCount++;
      }
      if (line.contains("After Each")) {
        afterEachCount++;
      }
    }

    assertThat("should only have one BeforeAll", beforeAllCount, is(equalTo(1)));
    assertThat("should have one AfterAll", afterAllCount, is(equalTo(1)));
    assertThat(
        "should have one BeforeEach for each test",
        beforeEachCount,
        is(equalTo(regressionRunDesc.testsRun)));
    assertThat(
        "should have one AfterEach for each test",
        afterEachCount,
        is(equalTo(regressionRunDesc.testsRun)));
  }

  /** Runs the FixtureTest except with a driver instead of a JUnit test suite. */
  @Test
  public void runFixtureDriverTest() {
    TestEnvironment testEnvironment = systemTestEnvironment.createTestEnvironment("fixture-driver");
    RandoopOptions options = RandoopOptions.createOptions(testEnvironment);
    options.addTestClass("examples.Dummy");
    options.setRegressionBasename("FixtureRegression");
    options.setOption("junit-before-all", "resources/systemTest/beforeallcode.txt");
    options.setOption("junit-after-all", "resources/systemTest/afterallcode.txt");
    options.setOption("junit-before-each", "resources/systemTest/beforeeachcode.txt");
    options.setOption("junit-after-each", "resources/systemTest/aftereachcode.txt");
    options.setOption("inputlimit", "200");
    options.setFlag("no-error-revealing-tests");
    options.unsetFlag("junit-reflection-allowed");

    RandoopRunStatus runStatus = generateAndCompile(testEnvironment, options, false);
    String driverName = options.getRegressionBasename() + "Driver";
    List<String> command = new ArrayList<>();
    command.add("java");
    command.add("-ea");
    command.add("-classpath");
    command.add(testEnvironment.testClassPath);
    command.add(driverName);
    ProcessStatus status = ProcessStatus.runCommand(command);

    int beforeAllCount = 0;
    int beforeEachCount = 0;
    int afterAllCount = 0;
    int afterEachCount = 0;
    for (String line : status.outputLines) {
      if (line.contains("Before All")) {
        beforeAllCount++;
      }
      if (line.contains("Before Each")) {
        beforeEachCount++;
      }
      if (line.contains("After All")) {
        afterAllCount++;
      }
      if (line.contains("After Each")) {
        afterEachCount++;
      }
    }

    assertThat("should only have one BeforeAll", beforeAllCount, is(equalTo(1)));
    assertThat("should have one AfterAll", afterAllCount, is(equalTo(1)));
    assertThat(
        "should have one BeforeEach for each test",
        beforeEachCount,
        is(equalTo(runStatus.regressionTestCount)));
    assertThat(
        "should have one AfterEach for each test",
        afterEachCount,
        is(equalTo(runStatus.regressionTestCount)));
  }

  @Test
  public void runToradocuInputTest() {
    TestEnvironment testEnvironment = systemTestEnvironment.createTestEnvironment("toradocu-input");
    RandoopOptions options = RandoopOptions.createOptions(testEnvironment);
    options.addTestClass("net.Connection");
    options.setOption("toradocu-conditions", "resources/systemTest/ConnectionConditions.json");
    options.setErrorBasename("ConditionError");
    options.setRegressionBasename("ConditionRegression");
    options.setOption("timelimit", "30");
    options.setOption("outputlimit", "200");

    //TODO should check for invalid test count
    generateAndTestWithCoverage(
        testEnvironment, options, ExpectedTests.SOME, ExpectedTests.DONT_CARE);
  }

  @Test
  public void runInheritedToradocuTest() {
    TestEnvironment testEnvironment =
        systemTestEnvironment.createTestEnvironment("toradocu-inherited");
    RandoopOptions options = RandoopOptions.createOptions(testEnvironment);
    options.addTestClass("pkg.SubClass");
    options.setOption("toradocu-conditions", "resources/systemTest/SubClassConditions.json");
    options.setErrorBasename("ConditionError");
    options.setRegressionBasename("ConditionRegression");
    options.setOption("timelimit", "30");
    options.setOption("outputlimit", "200");

    generateAndTestWithCoverage(
        testEnvironment, options, ExpectedTests.SOME, ExpectedTests.DONT_CARE);
  }

  /**
   * recreate problem with tests over Google Guava where value from private enum returned by public
   * method and value used in {@link randoop.test.ObjectCheck} surfaces in test code, creating
   * uncompilable code.
   */
  @Test
  public void runPrivateEnumTest() {
    TestEnvironment testEnvironment = systemTestEnvironment.createTestEnvironment("private-enum");
    RandoopOptions options = RandoopOptions.createOptions(testEnvironment);
    options.addTestClass("generror.Ints");
    options.setErrorBasename("LexError");
    options.setRegressionBasename("LexRegression");
    options.setOption("timelimit", "30");

    generateAndTestWithCoverage(
        testEnvironment, options, ExpectedTests.SOME, ExpectedTests.DONT_CARE);
  }

  @Test
  public void runInstantiationErrorTest() {
    TestEnvironment testEnvironment = systemTestEnvironment.createTestEnvironment("compile-error");
    RandoopOptions options = RandoopOptions.createOptions(testEnvironment);
    options.addTestClass("compileerr.WildcardCollection");
    options.setErrorBasename("CompError");
    options.setRegressionBasename("CompRegression");
    options.setOption("timelimit", "30");

    CoverageChecker coverageChecker = new CoverageChecker(options);
    coverageChecker.ignore("compileerr.WildcardCollection.getAStringList()");
    coverageChecker.ignore("compileerr.WildcardCollection.getAnIntegerList()");
    coverageChecker.ignore("compileerr.WildcardCollection.munge(java.util.List, java.util.List)");
    generateAndTestWithCoverage(
        testEnvironment, options, ExpectedTests.SOME, ExpectedTests.NONE, coverageChecker);
  }

<<<<<<< HEAD
  // TODO: can take too much heap space and timeout/fail
  @Test
  public void runWeightedSequencesTest() {
    TestEnvironment testEnvironment =
        systemTestEnvironment.createTestEnvironment("weighted-sequences");

    RandoopOptions options = RandoopOptions.createOptions(testEnvironment);
    options.setPackageName("");
    options.setRegressionBasename("WeightedSequencesReg");
    options.setErrorBasename("WeightedSequencesErr");
    options.setFlag("weighted-sequences");

    setUpAndRunWeightedTests(testEnvironment, options);
  }

  // TODO: can take too much heap space and timeout/fail
  @Test
  public void runWeightedConstantsTest() {
    TestEnvironment testEnvironment =
        systemTestEnvironment.createTestEnvironment("weighted-constants");

    RandoopOptions options = RandoopOptions.createOptions(testEnvironment);
    options.setPackageName("");
    options.setRegressionBasename("WeightedConstantsReg");
    options.setErrorBasename("WeightedConstantsErr");
    options.setFlag("weighted-constants");

    setUpAndRunWeightedTests(testEnvironment, options);
  }

  // TODO: comment
  @Test
  public void runRandoopOutputSequenceInfo() {
    TestEnvironment testEnvironment =
        systemTestEnvironment.createTestEnvironment("randoop-sequenceInfo");

    RandoopOptions options = RandoopOptions.createOptions(testEnvironment);
    options.setPackageName("");
    options.setRegressionBasename("RandoopSequenceInfoCompareReg");
    options.setErrorBasename("RandoopSequenceInfoCompareErr");
    //options.setOption("literals-level", "CLASS");
    //options.setOption("literals-file", "CLASSES");
    options.setFlag("output-sequence-info");

    setUpAndRunWeightedTests(testEnvironment, options);
    renameOutputTo("randoop-sequenceInfo.csv");
  }

  // TODO: can take too much heap space and timeout/fail
  @Test
  public void runWeightedOutputSequenceInfo() {
    TestEnvironment testEnvironment =
        systemTestEnvironment.createTestEnvironment("weighted-sequenceInfo");

    RandoopOptions options = RandoopOptions.createOptions(testEnvironment);
    options.setPackageName("");
    options.setRegressionBasename("WeightedSequenceInfoCompareReg");
    options.setErrorBasename("WeightedSequenceInfoCompareErr");
    options.setOption("literals-level", "CLASS");
    options.setOption("literals-file", "CLASSES");
    options.setFlag("weighted-sequences");
    options.setFlag("weighted-constants");
    options.setFlag("output-sequence-info");

    setUpAndRunWeightedTests(testEnvironment, options);
    renameOutputTo("weighted-sequenceInfo.csv");
=======
  @Test
  public void runExercisedClassFilter() {
    TestEnvironment testEnvironment =
        systemTestEnvironment.createTestEnvironment("exercised-class");
    testEnvironment.addJavaAgent(systemTestEnvironment.excercisedClassAgentPath);
    RandoopOptions options = RandoopOptions.createOptions(testEnvironment);
    options.addClassList("resources/systemTest/randoop/instrument/testcase/allclasses.txt");
    options.setOption(
        "include-if-class-exercised",
        "resources/systemTest/randoop/instrument/testcase/coveredclasses.txt");
    options.setOption("outputlimit", "250");
    options.setOption("inputlimit", "500");
    options.setErrorBasename("ExError");
    options.setRegressionBasename("ExRegression");

    CoverageChecker coverageChecker = new CoverageChecker(options);
    //TODO figure out why this method not covered
    coverageChecker.ignore("randoop.instrument.testcase.A.toString()");
    coverageChecker.exclude("randoop.instrument.testcase.C.getValue()");
    coverageChecker.exclude("randoop.instrument.testcase.C.isZero()");
    coverageChecker.exclude("randoop.instrument.testcase.C.jumpValue()");
    generateAndTestWithCoverage(
        testEnvironment, options, ExpectedTests.SOME, ExpectedTests.NONE, coverageChecker);
>>>>>>> d59728a4
  }

  /* ------------------------------ utility methods ---------------------------------- */

  /**
   * Runs a standard system test:
   *
   * <ol>
   *   <li>runs Randoop and compiles the generated tests,
   *   <li>checks that the number of generated tests meets the expectation (none or some),
   *   <li>runs any generated tests,
   *   <li>checks that types of tests run as expected.
   * </ol>
   *
   * @param environment the working environment
   * @param options the Randoop command-line arguments
   * @param expectedRegression the minimum expected number of regression tests
   * @param expectedError the minimum expected number of error tests
   */
  private void generateAndTestWithCoverage(
      TestEnvironment environment,
      RandoopOptions options,
      ExpectedTests expectedRegression,
      ExpectedTests expectedError,
      CoverageChecker coverageChecker) {

    RandoopRunStatus runStatus = generateAndCompile(environment, options, false);

    String packageName = options.getPackageName();

    TestRunStatus regressionRunDesc =
        runRegressionTests(environment, options, expectedRegression, runStatus, packageName);

    TestRunStatus errorRunDesc =
        runErrorTests(environment, options, expectedError, runStatus, packageName);

    coverageChecker.checkCoverage(regressionRunDesc, errorRunDesc);
  }

  /**
   * Performs a standard test of Randoop including a check of coverage that assumes all declared
   * methods of the classes under test should be covered.
   *
   * @param environment the working environment of the test
   * @param options the Randoop options
   * @param expectedRegression the minimum expected number of regression tests
   * @param expectedError the minimum expected error tests
   */
  private void generateAndTestWithCoverage(
      TestEnvironment environment,
      RandoopOptions options,
      ExpectedTests expectedRegression,
      ExpectedTests expectedError) {
    generateAndTestWithCoverage(
        environment, options, expectedRegression, expectedError, new CoverageChecker(options));
  }

  /**
   * Performs the standard test except does not check coverage. This method is used (presumably)
   * temporarily by some tests where the coverage is non-deterministic, and should eventually not be
   * needed.
   *
   * @see #runJDKTest()
   * @see #runCollectionsTest()
   * @see #runNaiveCollectionsTest()
   * @param environment the working environment for the test
   * @param options the Randoop options for the test
   * @param expectedRegression the quantifier for generated regression tests
   * @param expectedError the quantifier for generated error tests
   */
  private void generateAndTest(
      TestEnvironment environment,
      RandoopOptions options,
      ExpectedTests expectedRegression,
      ExpectedTests expectedError) {
    RandoopRunStatus runStatus = generateAndCompile(environment, options);

    String packageName = options.getPackageName();

    // the result of running the tests is not used
    runRegressionTests(environment, options, expectedRegression, runStatus, packageName);

    // the result of running the tests is not used
    runErrorTests(environment, options, expectedError, runStatus, packageName);
  }

  /**
   * Checks that the expected number of error-revealing tests have been generated, and if any are
   * expected runs them, captures and returns the result.
   *
   * @param environment the working environment for the test
   * @param options the Randoop options
   * @param expectedError the quantifier for the expected number of error tests
   * @param runStatus the status of the Randoop run
   * @param packageName the package name for generated tests
   * @return the {@link TestRunStatus} for running the error tests, may be null
   */
  private TestRunStatus runErrorTests(
      TestEnvironment environment,
      RandoopOptions options,
      ExpectedTests expectedError,
      RandoopRunStatus runStatus,
      String packageName) {
    TestRunStatus errorRunDesc = null;
    switch (expectedError) {
      case SOME:
        assertThat("...has error tests", runStatus.errorTestCount, is(greaterThan(0)));
        String errorBasename = options.getErrorBasename();
        try {
          errorRunDesc = TestRunStatus.runTests(environment, packageName, errorBasename);
        } catch (IOException e) {
          fail("Exception collecting coverage from error tests: " + e.getMessage());
        }
        assert errorRunDesc.processStatus.exitStatus != 0 : "JUnit should exit with error";
        if (errorRunDesc.testsFail != errorRunDesc.testsRun) {
          for (String line : errorRunDesc.processStatus.outputLines) {
            System.err.println(line);
          }
          fail("all error tests should fail, but " + errorRunDesc.testsSucceed + " passed");
        }
        break;
      case NONE:
        assertThat("...has no error tests", runStatus.errorTestCount, is(equalTo(0)));
        break;
      case DONT_CARE:
        break;
    }
    return errorRunDesc;
  }

  /**
   * Checks that the expected number of regression tests have been generated, and if so runs them,
   * captures and returns the results.
   *
   * @param environment the working environment of the test
   * @param options the Randoop options
   * @param expectedRegression the quantifier for expected regression tests
   * @param runStatus the Randoop run status
   * @param packageName the package name for generated tests
   * @return the {@link TestRunStatus} for the execution of the regression tests, null if there are
   *     none
   */
  private TestRunStatus runRegressionTests(
      TestEnvironment environment,
      RandoopOptions options,
      ExpectedTests expectedRegression,
      RandoopRunStatus runStatus,
      String packageName) {
    TestRunStatus regressionRunDesc = null;
    switch (expectedRegression) {
      case SOME:
        assertThat("...has regression tests", runStatus.regressionTestCount, is(greaterThan(0)));
        String regressionBasename = options.getRegressionBasename();
        try {
          regressionRunDesc = TestRunStatus.runTests(environment, packageName, regressionBasename);
        } catch (IOException e) {
          fail("Exception collecting coverage from regression tests: " + e.getMessage());
        }
        if (regressionRunDesc.processStatus.exitStatus != 0) {
          for (String line : regressionRunDesc.processStatus.outputLines) {
            System.err.println(line);
          }
          fail("JUnit should exit properly");
        }
        if (regressionRunDesc.testsSucceed != regressionRunDesc.testsRun) {
          for (String line : regressionRunDesc.processStatus.outputLines) {
            System.err.println(line);
          }
          fail("all regression tests should pass, but " + regressionRunDesc.testsFail + " failed");
        }
        break;
      case NONE:
        assertThat("...has no regression tests", runStatus.regressionTestCount, is(equalTo(0)));
        break;
      case DONT_CARE:
        break;
    }
    return regressionRunDesc;
  }

  /**
   * Runs Randoop using the given test environment and options, printing captured output to standard
   * output. Failure of Randoop may be allowed by passing true for {@code allowRandoopFailure},
   * otherwise, the test will fail.
   *
   * @param environment the working environment for the test
   * @param options the Randoop options
   * @param allowRandoopFailure flag whether to allow Randoop failure
   * @return the captured {@link RandoopRunStatus} from running Randoop
   */
  private RandoopRunStatus generateAndCompile(
      TestEnvironment environment, RandoopOptions options, boolean allowRandoopFailure) {
    RandoopRunStatus runStatus =
        RandoopRunStatus.generateAndCompile(environment, options, allowRandoopFailure);

    System.out.println("Randoop:");
    boolean prevLineIsBlank = false;
    for (String line : runStatus.processStatus.outputLines) {
      if ((line.isEmpty() && !prevLineIsBlank)
          || (!line.isEmpty() && !line.startsWith("Progress update:"))) {
        System.out.println(line);
      }
      prevLineIsBlank = line.isEmpty();
    }
    return runStatus;
  }

  /**
   * Runs Randoop given the test environment and options, printing captured output to standard
   * output.
   *
   * @param environment the working environment for the test
   * @param options the Randoop options
   * @return the captured {@link RandoopRunStatus} from running Randoop
   */
  private RandoopRunStatus generateAndCompile(TestEnvironment environment, RandoopOptions options) {
    return generateAndCompile(environment, options, false);
  }

  /**
   * Use this to rename the .csv file named by <code>--output-sequence-info-filename</code> since
   * the weightedTests write to the same directory. Would not be an issue in normal conditions, as
   * the .csv file will always be overwritten.
   *
   * @param newFileName the name which <code>--output-sequence-info-filename</code> will be renamed
   *     to
   */
  private void renameOutputTo(String newFileName) {

    File tempDir = new File(GenInputsAbstract.output_sequence_info_filename);
    File result = new File(newFileName);
    boolean renamed = tempDir.renameTo(result);
    if (!renamed) {
      fail("Couldn't rename file");
    }
  }

  /** TODO: issue with heap space running out */
  private void setUpAndRunWeightedTests(TestEnvironment testEnvironment, RandoopOptions options) {

    options.setOption("inputlimit", "125"); // temp fix
    options.setOption("timelimit", "30");
    //options.setOption("outputlimit", "200");
    options.setOption("null-ratio", "0.3");
    options.setOption("alias-ratio", "0.3");
    options.setFlag("clear=100");
    options.addClassList("resources/systemTest/jdk_classlist.txt");

    // omit methods that use Random
    options.setOption(
        "omitmethods", "java2\\.util2\\.Collections\\.shuffle\\(java2\\.util2\\.List\\)");

    ExpectedTests expectedRegressionTests = ExpectedTests.SOME;
    ExpectedTests expectedErrorTests = ExpectedTests.DONT_CARE;

    generateAndTest(testEnvironment, options, expectedRegressionTests, expectedErrorTests);

    // TODO: maybe just generate and compile
    //generateAndCompile(testEnvironment, options);
  }
}<|MERGE_RESOLUTION|>--- conflicted
+++ resolved
@@ -225,8 +225,9 @@
   }
 
   /**
-   * Test formerly known as randoop2. Previously did a diff on generated test. Used to fail with
-   * --weighted-constants and --weighted-sequences additions prior to the JUnitFileWriter removal
+   * Test formerly known as randoop2. Previously did a diff on generated test. Used to always fail
+   * with --weighted-constants and --weighted-sequences additions prior to the JUnitFileWriter
+   * removal. Now fails inconsistently.
    */
   @Test
   public void runNaiveCollectionsTest() {
@@ -865,7 +866,31 @@
         testEnvironment, options, ExpectedTests.SOME, ExpectedTests.NONE, coverageChecker);
   }
 
-<<<<<<< HEAD
+  @Test
+  public void runExercisedClassFilter() {
+    TestEnvironment testEnvironment =
+        systemTestEnvironment.createTestEnvironment("exercised-class");
+    testEnvironment.addJavaAgent(systemTestEnvironment.excercisedClassAgentPath);
+    RandoopOptions options = RandoopOptions.createOptions(testEnvironment);
+    options.addClassList("resources/systemTest/randoop/instrument/testcase/allclasses.txt");
+    options.setOption(
+        "include-if-class-exercised",
+        "resources/systemTest/randoop/instrument/testcase/coveredclasses.txt");
+    options.setOption("outputlimit", "250");
+    options.setOption("inputlimit", "500");
+    options.setErrorBasename("ExError");
+    options.setRegressionBasename("ExRegression");
+
+    CoverageChecker coverageChecker = new CoverageChecker(options);
+    //TODO figure out why this method not covered
+    coverageChecker.ignore("randoop.instrument.testcase.A.toString()");
+    coverageChecker.exclude("randoop.instrument.testcase.C.getValue()");
+    coverageChecker.exclude("randoop.instrument.testcase.C.isZero()");
+    coverageChecker.exclude("randoop.instrument.testcase.C.jumpValue()");
+    generateAndTestWithCoverage(
+        testEnvironment, options, ExpectedTests.SOME, ExpectedTests.NONE, coverageChecker);
+  }
+
   // TODO: can take too much heap space and timeout/fail
   @Test
   public void runWeightedSequencesTest() {
@@ -932,31 +957,6 @@
 
     setUpAndRunWeightedTests(testEnvironment, options);
     renameOutputTo("weighted-sequenceInfo.csv");
-=======
-  @Test
-  public void runExercisedClassFilter() {
-    TestEnvironment testEnvironment =
-        systemTestEnvironment.createTestEnvironment("exercised-class");
-    testEnvironment.addJavaAgent(systemTestEnvironment.excercisedClassAgentPath);
-    RandoopOptions options = RandoopOptions.createOptions(testEnvironment);
-    options.addClassList("resources/systemTest/randoop/instrument/testcase/allclasses.txt");
-    options.setOption(
-        "include-if-class-exercised",
-        "resources/systemTest/randoop/instrument/testcase/coveredclasses.txt");
-    options.setOption("outputlimit", "250");
-    options.setOption("inputlimit", "500");
-    options.setErrorBasename("ExError");
-    options.setRegressionBasename("ExRegression");
-
-    CoverageChecker coverageChecker = new CoverageChecker(options);
-    //TODO figure out why this method not covered
-    coverageChecker.ignore("randoop.instrument.testcase.A.toString()");
-    coverageChecker.exclude("randoop.instrument.testcase.C.getValue()");
-    coverageChecker.exclude("randoop.instrument.testcase.C.isZero()");
-    coverageChecker.exclude("randoop.instrument.testcase.C.jumpValue()");
-    generateAndTestWithCoverage(
-        testEnvironment, options, ExpectedTests.SOME, ExpectedTests.NONE, coverageChecker);
->>>>>>> d59728a4
   }
 
   /* ------------------------------ utility methods ---------------------------------- */
@@ -1177,9 +1177,9 @@
   }
 
   /**
-   * Use this to rename the .csv file named by <code>--output-sequence-info-filename</code> since
-   * the weightedTests write to the same directory. Would not be an issue in normal conditions, as
-   * the .csv file will always be overwritten.
+   * Helper function for the weightedTests. Use this to rename the .csv file named by <code>
+   * --output-sequence-info-filename</code> since the weightedTests write to the same directory.
+   * Would not be an issue in normal conditions, as the .csv file will always be overwritten.
    *
    * @param newFileName the name which <code>--output-sequence-info-filename</code> will be renamed
    *     to
@@ -1194,7 +1194,7 @@
     }
   }
 
-  /** TODO: issue with heap space running out */
+  /** TODO: occasional issues with heap space running out without inputlimit */
   private void setUpAndRunWeightedTests(TestEnvironment testEnvironment, RandoopOptions options) {
 
     options.setOption("inputlimit", "125"); // temp fix
