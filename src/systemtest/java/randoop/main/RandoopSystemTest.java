package randoop.main;

import static org.hamcrest.CoreMatchers.equalTo;
import static org.hamcrest.CoreMatchers.is;
import static org.hamcrest.Matchers.greaterThan;
import static org.junit.Assert.assertThat;
import static org.junit.Assert.assertTrue;
import static org.junit.Assert.fail;

import java.io.File;
import java.io.IOException;
import java.nio.file.DirectoryStream;
import java.nio.file.Files;
import java.nio.file.Path;
import java.nio.file.Paths;
import java.util.ArrayList;
import java.util.Iterator;
import java.util.List;
import org.apache.commons.io.FileUtils;
import org.junit.BeforeClass;
import org.junit.FixMethodOrder;
import org.junit.Test;
import org.junit.runners.MethodSorters;
import plume.UtilMDE;

/**
 * A JUnit test class that runs the Randoop system tests, each within its own new JVM. (Thus, there
 * is no need to run Randomness.setSeed(0) or ReflectionExecutor.resetStatistics() at the beginning
 * of each test.)
 *
 * <p>The test methods in this class assume that the current working directory has subdirectories
 * <tt>resources/systemTest</tt> where resources files are located (standard Gradle organization),
 * and <tt>working-directories/</tt> where working files can be written. The Gradle file sets the
 * working directory for the <tt>systemTest</tt> source set to which this class belongs.
 *
 * <p>Each of the test methods
 *
 * <ul>
 *   <li>creates its own subdirectory,
 *   <li>runs Randoop and saves generated tests to the subdirectory, and
 *   <li>compiles the generated test files.
 * </ul>
 *
 * Most of the methods then run the tests and check that the expected number of failed tests matches
 * the number of error-revealing tests, or that the number of passed tests matches the number of
 * regression tests.
 *
 * <p>These are tests that used to be run from within the original Makefile using shell commands.
 * The Makefile also checked diffs of generated tests for some of the tests. These methods do not do
 * this check.
 */
@FixMethodOrder(MethodSorters.NAME_ASCENDING)
public class RandoopSystemTest {

  final String lineSep = System.getProperty("line.separator");

  // Keep this in synch with GenTests.NO_OPERATIONS_TO_TEST.  (Since we are avoiding dependencies
  // of the system tests on Randoop code, the tests can't directly use GenTests.NO_METHODS_TO_TEST.)
  // XXX Factor into module of shared dependencies.
  private static final String NO_OPERATIONS_TO_TEST = "There are no operations to test. Exiting.";

  private static SystemTestEnvironmentManager systemTestEnvironmentManager;

  /** Sets up the environment for test execution. */
  @BeforeClass
  public static void setupClass() {
    String classpath = System.getProperty("java.class.path");
    /* the current working directory for this test class */
    Path buildDir = Paths.get("").toAbsolutePath().normalize();
    systemTestEnvironmentManager =
        SystemTestEnvironmentManager.createSystemTestEnvironmentManager(classpath, buildDir);
  }

  /**
   * Enumerated type to quantify expected test generation:
   *
   * <ul>
   *   <li>{@code SOME} - at least one test is generated,
   *   <li>{@code NONE} - no tests are generated, or
   *   <li>{@code DONT_CARE} - the number of tests does not need to be checked.
   * </ul>
   */
  private enum ExpectedTests {
    SOME,
    NONE,
    DONT_CARE
  }

  /* --------------------------------------- test methods --------------------------------------- */

  /*
   * WRITING TEST METHODS:
   *
   * Methods with the @Test annotation will be run normally as JUnit tests.
   * Each method should consist of one system test, and is responsible for setting up the
   * directories for the test, setting the options for Randoop, running Randoop, compiling the
   * generated tests, and then doing whatever checks are required for the test.  The steps each
   * test should follow are:
   *
   * 1. Set up the test environment.
   *
   *    Each test method should create the working environment for running the test with a call like
   *
   *      SystemTestEnvironment testEnvironment = systemTestEnvironmentManager.createTestEnvironment(testName);
   *
   *    where testName is the name of your test (be sure that it doesn't conflict with the name
   *    of any test already in this class).
   *    The variable systemTestEnvironmentManager refers to the global environment for a run of the
   *    system tests, and contains information about the classpath, and directories needed while
   *    running all of the system tests.
   *
   * 2. Set the options for Randoop.
   *
   *    The method that executes Randoop takes the command-line arguments as a RandoopOptions object,
   *    which can be constructed by the line
   *      RandoopOptions options = RandoopOptions.createOptions(testEnvironment);
   *    using the SystemTestEnvironment built in the first step.
   *    This class has methods to explicitly set the test package name and base names:
   *      options.setPackageName("foo.bar");
   *      options.setRegressionBasename("TestClass");
   *      options.setErrorBasename("ErrorTestClass");
   *    And, the input classes should be specified by using the methods
   *      options.addTestClass(testClassName);
   *      options.addClassList(classListFilename);
   *    that correspond to the Randoop arguments.
   *    Other options can be set using the methods
   *      options.setFlag(flagName);
   *      options.setOption(optionName, optionValue);
   *    This object will also set options for output directories and logging, so only options
   *    affecting generation are needed.
   *
   *    Input files should be placed in src/systemtest/resources (or src/inputtest/resources if they
   *    relate to classes in the inputTest source set), and can be used in option using the path
   *    prefix resources/systemTest/.
   *
   *
   *  3. Run Randoop and compile generated tests.
   *
   *     This is where things can vary somewhat depending on the condition of the test.
   *
   *     In the majority of cases, we want to check that Randoop generates an expected number of
   *     regression and/or error-revealing tests; that the generated tests compile; and that when run,
   *     regression tests succeed, error tests fail, and that the methods of the classes-under-test
   *     are covered by all tests.  In this case, the test method will make a call like
   *
   *       generateAndTestWithCoverage(
   *         testEnvironment,
   *         options,
   *         expectedRegressionTests,
   *         expectedErrorTests);
   *
   *     where testEnvironment, packageName, regressionBasename, errorBasename, and options are all
   *     defined in steps 1 and 2.
   *     The expected-tests parameters are values of the ExpectedTests enumerated type.
   *     Use the value SOME if there must be at least one test, NONE if there should be no tests,
   *     and DONT_CARE if, well, it doesn't matter how many tests there are.
   *     The generateAndTestWithCoverage() method handles the standard test behavior, checking the
   *     standard assumptions about regression and error tests (given the quantifiers), and dumping
   *     output when the results don't meet expectations.
   *
   *     By default, coverage is checked against all methods returned by Class.getDeclaredMethods()
   *     for an input class. Some tests need to specifically exclude methods that Randoop should not
   *     generate, or need to ignore methods.  These can be indicated by creating a
   *     CoverageChecker object and adding these method names using either the exclude() or ignore()
   *     methods, and then giving the CoverageChecker as the last argument to the alternate version
   *     of generateAndTestWithCoverage(). When excluded methods are given, these methods may not be
   *     covered, and, unless ignored, any method not excluded is expected to be covered.
   */

  /**
   * Test formerly known as randoop1. This test previously did a diff on TestClass0.java with goal
   * file.
   */
  @Test
  public void runCollectionsTest() {

    SystemTestEnvironment testEnvironment =
        systemTestEnvironmentManager.createTestEnvironment("collections-test");

    RandoopOptions options = RandoopOptions.createOptions(testEnvironment);
    options.setPackageName("foo.bar");
    options.setRegressionBasename("TestClass");
    options.addTestClass("java2.util2.TreeSet");
    options.addTestClass("java2.util2.Collections");
    options.setFlag("no-error-revealing-tests");
    options.setOption("outputLimit", "1000");
    options.setOption("npe-on-null-input", "EXPECTED");
    options.setFlag("debug_checks");
    options.setOption("observers", "resources/systemTest/randoop1_observers.txt");
    options.setOption("omit-field-list", "resources/systemTest/testclassomitfields.txt");

    CoverageChecker coverageChecker =
        new CoverageChecker(
            options,
            "java2.util2.Collections.get(java2.util2.ListIterator, int) exclude",
            "java2.util2.Collections.iteratorBinarySearch(java2.util2.List, java.lang.Object) exclude",
            "java2.util2.Collections.iteratorBinarySearch(java2.util2.List, java.lang.Object, java2.util2.Comparator) exclude",
            "java2.util2.Collections.rotate2(java2.util2.List, int) exclude",
            "java2.util2.Collections.swap(java.lang.Object[], int, int) exclude",
            "java2.util2.Collections.swap(java2.util2.List, int, int) exclude",
            "java2.util2.Collections.synchronizedCollection(java2.util2.Collection, java.lang.Object) exclude",
            "java2.util2.Collections.synchronizedList(java2.util2.List, java.lang.Object) exclude",
            "java2.util2.Collections.synchronizedSet(java2.util2.Set) ignore",
            "java2.util2.Collections.synchronizedSet(java2.util2.Set, java.lang.Object) exclude",
            "java2.util2.Collections.synchronizedSortedMap(java2.util2.SortedMap) exclude",
            "java2.util2.Collections.synchronizedSortedSet(java2.util2.SortedSet) ignore",
            "java2.util2.Collections.unmodifiableSortedMap(java2.util2.SortedMap) exclude",
            "java2.util2.TreeSet.first() ignore",
            "java2.util2.TreeSet.last() ignore",
            "java2.util2.TreeSet.readObject(java.io.ObjectInputStream) exclude",
            "java2.util2.TreeSet.subSet(java.lang.Object, java.lang.Object) exclude",
            "java2.util2.TreeSet.tailSet(java.lang.Object) ignore",
            "java2.util2.TreeSet.writeObject(java.io.ObjectOutputStream) exclude"
            // end of list (line break to permit easier sorting)
            );
    ExpectedTests expectedRegressionTests = ExpectedTests.SOME;
    ExpectedTests expectedErrorTests = ExpectedTests.NONE;

    generateAndTestWithCoverage(
        testEnvironment, options, expectedRegressionTests, expectedErrorTests, coverageChecker);
  }

  /** Test formerly known as randoop2. Previously did a diff on generated test. */
  @Test
  public void runNaiveCollectionsTest() {
    String directoryName = "naive-collections-test";
    SystemTestEnvironment testEnvironment =
        systemTestEnvironmentManager.createTestEnvironment(directoryName);
    RandoopOptions options = RandoopOptions.createOptions(testEnvironment);
    options.setPackageName("foo.bar");
    options.setRegressionBasename("NaiveRegression");
    options.setErrorBasename("NaiveError");
    options.setOption("outputLimit", "2000");
    options.addTestClass("java2.util2.TreeSet");
    options.addTestClass("java2.util2.ArrayList");
    options.addTestClass("java2.util2.LinkedList");
    options.addTestClass("java2.util2.Collections");
    options.setOption("omit-field-list", "resources/systemTest/naiveomitfields.txt");
    options.setOption("operation-history-log", "-"); // log to stdout

    CoverageChecker coverageChecker =
        new CoverageChecker(
            options,
            "java2.util2.ArrayList.readObject(java.io.ObjectInputStream) exclude",
            "java2.util2.ArrayList.remove(int) ignore",
            "java2.util2.ArrayList.removeRange(int, int) exclude",
            "java2.util2.ArrayList.set(int, java.lang.Object) ignore",
            "java2.util2.ArrayList.writeObject(java.io.ObjectOutputStream) exclude",
            "java2.util2.Collections.eq(java.lang.Object, java.lang.Object) ignore",
            "java2.util2.Collections.get(java2.util2.ListIterator, int) exclude",
            "java2.util2.Collections.iteratorBinarySearch(java2.util2.List, java.lang.Object) exclude",
            "java2.util2.Collections.iteratorBinarySearch(java2.util2.List, java.lang.Object, java2.util2.Comparator) exclude",
            "java2.util2.Collections.rotate2(java2.util2.List, int) exclude",
            "java2.util2.Collections.swap(java.lang.Object[], int, int) exclude",
            "java2.util2.Collections.swap(java2.util2.List, int, int) ignore",
            "java2.util2.Collections.synchronizedCollection(java2.util2.Collection, java.lang.Object) exclude",
            "java2.util2.Collections.synchronizedList(java2.util2.List, java.lang.Object) exclude",
            "java2.util2.Collections.synchronizedSet(java2.util2.Set, java.lang.Object) exclude",
            "java2.util2.Collections.synchronizedSortedMap(java2.util2.SortedMap) exclude",
            "java2.util2.Collections.unmodifiableSortedMap(java2.util2.SortedMap) exclude",
            "java2.util2.LinkedList.readObject(java.io.ObjectInputStream) exclude",
            "java2.util2.LinkedList.remove(int) ignore",
            "java2.util2.LinkedList.writeObject(java.io.ObjectOutputStream) exclude",
            "java2.util2.TreeSet.first() ignore",
            "java2.util2.TreeSet.last() ignore",
            "java2.util2.TreeSet.readObject(java.io.ObjectInputStream) exclude",
            "java2.util2.TreeSet.subSet(java.lang.Object, java.lang.Object) exclude",
            "java2.util2.TreeSet.tailSet(java.lang.Object) ignore",
            "java2.util2.TreeSet.writeObject(java.io.ObjectOutputStream) exclude"
            // end of list (line break to permit easier sorting)
            );

    ExpectedTests expectedRegressionTests = ExpectedTests.SOME;
    ExpectedTests expectedErrorTests = ExpectedTests.DONT_CARE;

    generateAndTestWithCoverage(
        testEnvironment, options, expectedRegressionTests, expectedErrorTests, coverageChecker);
  }

  /**
   * Test formerly known as randoop3. Previously this test did nothing beyond generating the tests.
   */
  @Test
  public void runJDKTest() {

    SystemTestEnvironment testEnvironment =
        systemTestEnvironmentManager.createTestEnvironment("jdk-test");
    RandoopOptions options = RandoopOptions.createOptions(testEnvironment);
    options.setPackageName("jdktests");
    options.setRegressionBasename("JDK_Tests_regression");
    options.setErrorBasename("JDK_Tests_error");

    options.setOption("generatedLimit", "5000"); // runs out of memory on Travis if 6000
    options.setOption("null-ratio", "0.3");
    options.setOption("alias-ratio", "0.3");
    options.setFlag("small-tests");
    options.setFlag("clear=2000");
    options.addClassList("resources/systemTest/jdk_classlist.txt");

    // omit methods that use Random
    options.setOption(
        "omitmethods", "java2\\.util2\\.Collections\\.shuffle\\(java2\\.util2\\.List\\)");

    ExpectedTests expectedRegressionTests = ExpectedTests.SOME;
    ExpectedTests expectedErrorTests = ExpectedTests.DONT_CARE;

    CoverageChecker coverageChecker =
        new CoverageChecker(
            options,
            "java2.util2.ArrayList.readObject(java.io.ObjectInputStream) exclude",
            "java2.util2.ArrayList.remove(int) ignore",
            "java2.util2.ArrayList.removeRange(int, int) exclude",
            "java2.util2.ArrayList.writeObject(java.io.ObjectOutputStream) exclude",
            "java2.util2.Arrays.med3(byte[], int, int, int) exclude",
            "java2.util2.Arrays.med3(char[], int, int, int) exclude",
            "java2.util2.Arrays.med3(double[], int, int, int) exclude",
            "java2.util2.Arrays.med3(float[], int, int, int) exclude",
            "java2.util2.Arrays.med3(int[], int, int, int) exclude",
            "java2.util2.Arrays.med3(long[], int, int, int) exclude",
            "java2.util2.Arrays.med3(short[], int, int, int) exclude",
            "java2.util2.Arrays.sort(char[], int, int) ignore",
            "java2.util2.Arrays.sort(java.lang.Object[], int, int, java2.util2.Comparator) ignore",
            "java2.util2.Arrays.swap(char[], int, int) ignore",
            "java2.util2.Arrays.swap(int[], int, int) ignore",
            "java2.util2.Arrays.swap(java.lang.Object[], int, int) exclude",
            "java2.util2.Arrays.vecswap(byte[], int, int, int) exclude",
            "java2.util2.Arrays.vecswap(char[], int, int, int) exclude",
            "java2.util2.Arrays.vecswap(double[], int, int, int) exclude",
            "java2.util2.Arrays.vecswap(float[], int, int, int) exclude",
            "java2.util2.Arrays.vecswap(int[], int, int, int) exclude",
            "java2.util2.Arrays.vecswap(long[], int, int, int) exclude",
            "java2.util2.Arrays.vecswap(short[], int, int, int) exclude",
            "java2.util2.BitSet.getBits(int) exclude",
            "java2.util2.BitSet.readObject(java.io.ObjectInputStream) exclude",
            "java2.util2.Collections.eq(java.lang.Object, java.lang.Object) ignore",
            "java2.util2.Collections.get(java2.util2.ListIterator, int) exclude",
            "java2.util2.Collections.iteratorBinarySearch(java2.util2.List, java.lang.Object) exclude",
            "java2.util2.Collections.iteratorBinarySearch(java2.util2.List, java.lang.Object, java2.util2.Comparator) exclude",
            "java2.util2.Collections.rotate2(java2.util2.List, int) exclude",
            "java2.util2.Collections.shuffle(java2.util2.List) exclude",
            "java2.util2.Collections.swap(java.lang.Object[], int, int) exclude",
            "java2.util2.Collections.swap(java2.util2.List, int, int) ignore",
            "java2.util2.Hashtable.readObject(java.io.ObjectInputStream) exclude",
            "java2.util2.Hashtable.rehash() ignore", // Travis
            "java2.util2.Hashtable.writeObject(java.io.ObjectOutputStream) exclude",
            "java2.util2.LinkedHashMap.newValueIterator() ignore",
            "java2.util2.LinkedList.readObject(java.io.ObjectInputStream) exclude",
            "java2.util2.LinkedList.set(int, java.lang.Object) ignore",
            "java2.util2.LinkedList.writeObject(java.io.ObjectOutputStream) exclude",
            "java2.util2.Observable.clearChanged() exclude",
            "java2.util2.Observable.setChanged() exclude",
            "java2.util2.Stack.empty() ignore", // Travis
            "java2.util2.Stack.push(java.lang.Object) ignore", // Travis
            "java2.util2.TreeMap.addAllForTreeSet(java2.util2.SortedSet, java.lang.Object) ignore",
            "java2.util2.TreeMap.colorOf(java2.util2.TreeMap.Entry) exclude",
            "java2.util2.TreeMap.decrementSize() ignore", // Travis
            "java2.util2.TreeMap.deleteEntry(java2.util2.TreeMap.Entry) ignore", // Travis
            "java2.util2.TreeMap.fixAfterDeletion(java2.util2.TreeMap.Entry) exclude",
            "java2.util2.TreeMap.fixAfterInsertion(java2.util2.TreeMap.Entry) exclude",
            "java2.util2.TreeMap.getCeilEntry(java.lang.Object) ignore", // Travis
            "java2.util2.TreeMap.getPrecedingEntry(java.lang.Object) exclude",
            "java2.util2.TreeMap.lastKey() ignore",
            "java2.util2.TreeMap.leftOf(java2.util2.TreeMap.Entry) exclude",
            "java2.util2.TreeMap.parentOf(java2.util2.TreeMap.Entry) exclude",
            "java2.util2.TreeMap.readObject(java.io.ObjectInputStream) exclude",
            "java2.util2.TreeMap.readTreeSet(int, java.io.ObjectInputStream, java.lang.Object) exclude",
            "java2.util2.TreeMap.rightOf(java2.util2.TreeMap.Entry) exclude",
            "java2.util2.TreeMap.rotateLeft(java2.util2.TreeMap.Entry) exclude",
            "java2.util2.TreeMap.rotateRight(java2.util2.TreeMap.Entry) exclude",
            "java2.util2.TreeMap.setColor(java2.util2.TreeMap.Entry, boolean) exclude",
            "java2.util2.TreeMap.subMap(java.lang.Object, java.lang.Object) ignore",
            "java2.util2.TreeMap.valEquals(java.lang.Object, java.lang.Object) exclude",
            "java2.util2.TreeMap.valueSearchNonNull(java2.util2.TreeMap.Entry, java.lang.Object) ignore",
            "java2.util2.TreeMap.valueSearchNull(java2.util2.TreeMap.Entry) ignore",
            "java2.util2.TreeMap.writeObject(java.io.ObjectOutputStream) exclude",
            "java2.util2.TreeSet.first() ignore",
            "java2.util2.TreeSet.last() ignore",
            "java2.util2.TreeSet.readObject(java.io.ObjectInputStream) exclude",
            "java2.util2.TreeSet.subSet(java.lang.Object, java.lang.Object) ignore",
            "java2.util2.TreeSet.writeObject(java.io.ObjectOutputStream) exclude",
            "java2.util2.Vector.removeRange(int, int) exclude",
            "java2.util2.Vector.writeObject(java.io.ObjectOutputStream) exclude",
            "java2.util2.WeakHashMap.eq(java.lang.Object, java.lang.Object) ignore", // Travis
            "java2.util2.WeakHashMap.removeMapping(java.lang.Object) exclude",
            "java2.util2.WeakHashMap.resize(int) ignore",
            "java2.util2.WeakHashMap.transfer(java2.util2.WeakHashMap.Entry[], java2.util2.WeakHashMap.Entry[]) ignore",
            "java2.util2.WeakHashMap.unmaskNull(java.lang.Object) ignore"
            // end of list (line break to permit easier sorting)
            );
    generateAndTestWithCoverage(
        testEnvironment, options, expectedRegressionTests, expectedErrorTests, coverageChecker);
  }

  /**
   * Test formerly known as randoop-contracts. Takes a long time. Evidence from running {@code time
   * make randoop-contracts} with previous Makefile. Reports:
   *
   * <pre>
   *  real	0m15.976s
   *  user	0m17.902s
   *  sys	0m9.814s
   * </pre>
   */
  @Test
  public void runContractsTest() {

    SystemTestEnvironment testEnvironment =
        systemTestEnvironmentManager.createTestEnvironment("contracts-test"); // temp directory
    RandoopOptions options = RandoopOptions.createOptions(testEnvironment);
    options.setErrorBasename("BuggyTest");

    options.setFlag("no-regression-tests");
    options.setOption("generatedLimit", "1000");
    // Don't minimize the tests because it would take too long to finish.
    options.setOption("minimize_error_test", "false");
    options.addClassList("resources/systemTest/buggyclasses.txt");

    ExpectedTests expectedRegressionTests = ExpectedTests.NONE;
    ExpectedTests expectedErrorTests = ExpectedTests.SOME;

    CoverageChecker coverageChecker =
        new CoverageChecker(
            options,
            "examples.Buggy.BuggyCompareToTransitive.getTwo() ignore",
            "examples.Buggy.StackOverflowError() ignore",
            "examples.Buggy.hashCode() ignore",
            "examples.Buggy.toString() ignore",

            /* don't care about hashCode for compareTo input classes */
            "examples.Buggy.BuggyCompareToAntiSymmetric.hashCode() ignore",
            "examples.Buggy.BuggyCompareToEquals.hashCode() ignore",
            "examples.Buggy.BuggyCompareToReflexive.hashCode() ignore",
            "examples.Buggy.BuggyCompareToSubs.hashCode() ignore",
            "examples.Buggy.BuggyCompareToTransitive.hashCode() ignore",
            "examples.Buggy.BuggyEqualsTransitive.hashCode() ignore",

            /* These should be covered, but are in failing assertions and won't show up in JaCoCo results. */
            "examples.Buggy.BuggyCompareToAntiSymmetric.compareTo(java.lang.Object) exclude",
            "examples.Buggy.BuggyCompareToEquals.compareTo(java.lang.Object) exclude",
            "examples.Buggy.BuggyCompareToEquals.equals(java.lang.Object) exclude",
            "examples.Buggy.BuggyCompareToReflexive.compareTo(java.lang.Object) exclude",
            "examples.Buggy.BuggyCompareToReflexive.equals(java.lang.Object) exclude",
            "examples.Buggy.BuggyCompareToSubs.compareTo(java.lang.Object) exclude",
            "examples.Buggy.BuggyCompareToTransitive.compareTo(java.lang.Object) exclude");

    generateAndTestWithCoverage(
        testEnvironment, options, expectedRegressionTests, expectedErrorTests, coverageChecker);
  }

  /** Test formerly known as randoop-checkrep. */
  @Test
  public void runCheckRepTest() {

    SystemTestEnvironment testEnvironment =
        systemTestEnvironmentManager.createTestEnvironment("checkrep-test"); // temp directory
    RandoopOptions options = RandoopOptions.createOptions(testEnvironment);
    options.setErrorBasename("CheckRepTest");

    options.setFlag("no-regression-tests");
    options.setOption("attemptedLimit", "1000");
    options.setOption("generatedLimit", "200");
    options.addTestClass("examples.CheckRep1");
    options.addTestClass("examples.CheckRep2");

    ExpectedTests expectedRegressionTests = ExpectedTests.NONE;
    ExpectedTests expectedErrorTests = ExpectedTests.SOME;

    CoverageChecker coverageChecker =
        new CoverageChecker(
            options,
            // I don't see how to cover a checkRep method that always throws an exception.
            "examples.CheckRep1.throwsException() ignore");

    generateAndTestWithCoverage(
        testEnvironment, options, expectedRegressionTests, expectedErrorTests, coverageChecker);
  }

  /**
   * Test formerly known as randoop-literals. Previously did a diff on generated test file and goal.
   */
  @Test
  public void runLiteralsTest() {

    SystemTestEnvironment testEnvironment =
        systemTestEnvironmentManager.createTestEnvironment("literals-test"); // temp directory
    RandoopOptions options = RandoopOptions.createOptions(testEnvironment);
    options.setPackageName(null);
    options.setRegressionBasename("LiteralsReg");
    options.setErrorBasename("LiteralsErr");

    options.setOption("generatedLimit", "1000");
    options.addTestClass("randoop.literals.A");
    options.addTestClass("randoop.literals.A2");
    options.addTestClass("randoop.literals.B");
    options.setOption("literals-level", "CLASS");
    options.setOption("literals-file", "resources/systemTest/literalsfile.txt");

    ExpectedTests expectedRegressionTests = ExpectedTests.SOME;
    ExpectedTests expectedErrorTests = ExpectedTests.NONE;
    generateAndTestWithCoverage(
        testEnvironment, options, expectedRegressionTests, expectedErrorTests);
  }

  /**
   * Test formerly known as randoop-long-string. Previously performed a diff on generated test and
   * goal file.
   */
  @Test
  public void runLongStringTest() {
    SystemTestEnvironment testEnvironment =
        systemTestEnvironmentManager.createTestEnvironment("longstring-test"); // temp directory
    RandoopOptions options = RandoopOptions.createOptions(testEnvironment);
    options.setPackageName(null);
    options.setRegressionBasename("LongString");
    options.setErrorBasename("");

    options.setOption("attemptedLimit", "1000");
    options.setOption("generatedLimit", "100");
    options.addTestClass("randoop.test.LongString");

    ExpectedTests expectedRegressionTests = ExpectedTests.SOME;
    ExpectedTests expectedErrorTests = ExpectedTests.NONE;

    CoverageChecker coverageChecker =
        new CoverageChecker(
            options,
            // XXX after adding compile check this method did not appear in JDK7 runs
            "randoop.test.LongString.tooLongString() ignore");
    generateAndTestWithCoverage(
        testEnvironment, options, expectedRegressionTests, expectedErrorTests, coverageChecker);
  }

  /** Test formerly known as randoop-visibility. */
  @Test
  public void runVisibilityTest() {
    SystemTestEnvironment testEnvironment =
        systemTestEnvironmentManager.createTestEnvironment("visibility-test"); // temp directory
    RandoopOptions options = RandoopOptions.createOptions(testEnvironment);
    options.setPackageName(null);
    options.setRegressionBasename("VisibilityTest");
    options.setErrorBasename("");

    options.setOption("attemptedLimit", "1000");
    options.setOption("generatedLimit", "200");
    options.addTestClass("examples.Visibility");

    ExpectedTests expectedRegressionTests = ExpectedTests.SOME;
    ExpectedTests expectedErrorTests = ExpectedTests.NONE;

    CoverageChecker coverageChecker =
        new CoverageChecker(
            options,
            "examples.Visibility.getNonVisible() exclude",
            "examples.Visibility.takesNonVisible(examples.NonVisible) exclude");

    generateAndTestWithCoverage(
        testEnvironment, options, expectedRegressionTests, expectedErrorTests, coverageChecker);
  }

  /**
   * Test formerly known as randoop-no-output. Runs with <tt>--progressdisplay=false</tt> and so
   * should have no output.
   */
  @Test
  public void runNoOutputTest() {
    SystemTestEnvironment testEnvironment =
        systemTestEnvironmentManager.createTestEnvironment("no-output-test"); // temp directory
    RandoopOptions options = RandoopOptions.createOptions(testEnvironment);
    options.setPackageName(null);
    options.setRegressionBasename("NoOutputTest");
    options.setErrorBasename("");

    options.setOption("generatedLimit", "100");
    options.addTestClass("java.util.LinkedList");
    options.setOption("progressdisplay", "false");

    RandoopRunStatus randoopRunDesc =
        RandoopRunStatus.generateAndCompile(testEnvironment, options, false);

    assertThat(
        "There should be no output; got:"
            + lineSep
            + UtilMDE.join(randoopRunDesc.processStatus.outputLines, lineSep),
        randoopRunDesc.processStatus.outputLines.size(),
        is(equalTo(0)));
  }

  @Test
  public void runInnerClassTest() {
    SystemTestEnvironment testEnvironment =
        systemTestEnvironmentManager.createTestEnvironment("inner-class-test");
    RandoopOptions options = RandoopOptions.createOptions(testEnvironment);
    options.setPackageName(null);
    options.setRegressionBasename("InnerClassRegression");
    options.setErrorBasename("InnerClassError");
    options.addTestClass("randoop.test.ClassWithInnerClass");
    options.addTestClass("randoop.test.ClassWithInnerClass$A");
    options.setOption("generatedLimit", "40");
    options.setFlag("silently-ignore-bad-class-names");
    options.setOption("unchecked-exception", "ERROR");
    options.setOption("npe-on-null-input", "ERROR");
    options.setOption("npe-on-non-null-input", "ERROR");

    ExpectedTests expectedRegressionTests = ExpectedTests.SOME;
    ExpectedTests expectedErrorTests = ExpectedTests.SOME;
    generateAndTestWithCoverage(
        testEnvironment, options, expectedRegressionTests, expectedErrorTests);
  }

  @Test
  public void runParameterizedTypeTest() {
    SystemTestEnvironment testEnvironment =
        systemTestEnvironmentManager.createTestEnvironment("parameterized-type");
    RandoopOptions options = RandoopOptions.createOptions(testEnvironment);
    options.setPackageName(null);
    options.setRegressionBasename("ParamTypeReg");
    options.setErrorBasename("ParamTypeErr");
    options.addTestClass("muse.SortContainer");
    options.setOption("generatedLimit", "30000");
    options.setOption("outputLimit", "100");
    options.setFlag("forbid-null");
    options.setOption("null-ratio", "0");

    ExpectedTests expectedRegressionTests = ExpectedTests.SOME;
    ExpectedTests expectedErrorTests = ExpectedTests.NONE;
    generateAndTestWithCoverage(
        testEnvironment, options, expectedRegressionTests, expectedErrorTests);
  }

  @Test
  public void runRecursiveBoundTest() {
    SystemTestEnvironment testEnvironment =
        systemTestEnvironmentManager.createTestEnvironment("recursive-bound");
    RandoopOptions options = RandoopOptions.createOptions(testEnvironment);
    options.setPackageName("muse");
    options.setRegressionBasename("BoundsReg");
    options.setErrorBasename("BoundsErr");
    options.addTestClass("muse.RecursiveBound");
    options.setOption("generatedLimit", "30000");
    options.setOption("outputLimit", "100");
    options.setFlag("forbid-null");
    options.setOption("null-ratio", "0");

    ExpectedTests expectedRegressionTests = ExpectedTests.SOME;
    ExpectedTests expectedErrorTests = ExpectedTests.NONE;
    generateAndTestWithCoverage(
        testEnvironment, options, expectedRegressionTests, expectedErrorTests);
  }

  /** Runs Randoop on a class in the default package to ensure nothing breaks. */
  @Test
  public void runDefaultPackageTest() {
    SystemTestEnvironment testEnvironment =
        systemTestEnvironmentManager.createTestEnvironment("default-package");
    RandoopOptions options = RandoopOptions.createOptions(testEnvironment);
    options.setPackageName(null);
    options.setRegressionBasename("DefaultPackageReg");
    options.setErrorBasename("DefaultPackageErr");
    options.addTestClass("ClassInDefaultPackage");
    options.setOption("generatedLimit", "20");

    ExpectedTests expectedRegressionTests = ExpectedTests.SOME;
    ExpectedTests expectedErrorTests = ExpectedTests.NONE;
    generateAndTestWithCoverage(
        testEnvironment, options, expectedRegressionTests, expectedErrorTests);
  }

  /** Tests that Randoop deals properly with exceptions */
  @Test
  public void runExceptionTest() {
    SystemTestEnvironment testEnvironment =
        systemTestEnvironmentManager.createTestEnvironment("exception-tests");
    RandoopOptions options = RandoopOptions.createOptions(testEnvironment);
    options.setPackageName("misc");
    options.setRegressionBasename("ExceptionTest");
    options.setErrorBasename("ExceptionErr");
    options.addTestClass("misc.ThrowsAnonymousException");
    options.setOption("outputLimit", "5");

    ExpectedTests expectedRegressionTests = ExpectedTests.SOME;
    ExpectedTests expectedErrorTests = ExpectedTests.NONE;
    generateAndTestWithCoverage(
        testEnvironment, options, expectedRegressionTests, expectedErrorTests);
  }

  /** Tests that Randoop deals properly with ConcurrentModificationException in contract checks. */
  @Test
  public void runCMExceptionTest() {

    SystemTestEnvironment testEnvironment =
        systemTestEnvironmentManager.createTestEnvironment("cm-exception-tests");
    RandoopOptions options = RandoopOptions.createOptions(testEnvironment);
    options.setPackageName("misc");
    options.setRegressionBasename("CMExceptionTest");
    options.setErrorBasename("CMExceptionErr");
    options.addTestClass("misc.MyCmeList");
    options.setOption("outputLimit", "100");

    ExpectedTests expectedRegressionTests = ExpectedTests.SOME;
    ExpectedTests expectedErrorTests = ExpectedTests.NONE;

    CoverageChecker coverageChecker =
        new CoverageChecker(
            options,
            // Randoop does not test hashCode(), because it may be nondeterministic
            "misc.MyCmeList.hashCode() ignore");

    generateAndTestWithCoverage(
        testEnvironment, options, expectedRegressionTests, expectedErrorTests, coverageChecker);
  }

  /**
   * Test collection generation.
   *
   * <p>Uses collectiongen package in testInput. Expect that generated test will cover all methods
   * of collectiongen.InputClass as long as method input type is a test class. This will include the
   * enum Day and the class AnInputClass, but exclude the enum Season and the class ANonInputClass.
   *
   * <p>Note: if this test is failing coverage for a generic method (the message says a parameter is
   * Object), make sure that there are no overloads of the generic method with more specific
   * arguments in InputClass. If there are, method resolution rules may lead to a call that Randoop
   * thinks is to the generic method turning into a call to a more specific method, leading to
   * coverage issues.
   */
  @Test
  public void runCollectionGenerationTest() {
    SystemTestEnvironment testEnvironment =
        systemTestEnvironmentManager.createTestEnvironment("coll-gen-tests");
    RandoopOptions options = RandoopOptions.createOptions(testEnvironment);
    options.setPackageName("gen");
    options.setRegressionBasename("GenRegressionTest");
    options.setErrorBasename("GenErrorTest");
    options.addTestClass("collectiongen.InputClass");
    options.addTestClass("collectiongen.Day");
    options.addTestClass("collectiongen.AnInputClass");
    options.setFlag("small-tests");
    options.setOption("generatedLimit", "500");
    options.setOption("omitmethods", "hashCode\\(\\)");

    CoverageChecker coverageChecker =
        new CoverageChecker(
            options,
            "collectiongen.Day.valueOf(java.lang.String) exclude",
            "collectiongen.AnInputClass.hashCode() ignore");
    ExpectedTests expectedRegressionTests = ExpectedTests.SOME;
    ExpectedTests expectedErrorTests = ExpectedTests.NONE;
    generateAndTestWithCoverage(
        testEnvironment, options, expectedRegressionTests, expectedErrorTests, coverageChecker);
  }

  /**
   * Test for Enum value assertion generation.
   *
   * <p>Uses examples.Option class in testInput. Only actually tests whether methods are called.
   *
   * <p>Need to scrape generated source file for Enum constant values.
   */
  @Test
  public void runEnumAssertionTest() {
    SystemTestEnvironment testEnvironment =
        systemTestEnvironmentManager.createTestEnvironment("enum-assertions");
    RandoopOptions options = RandoopOptions.createOptions(testEnvironment);
    options.setPackageName("check");
    options.setRegressionBasename("EnumCheckRegression");
    options.setErrorBasename("EnumCheckError");
    options.addTestClass("examples.Option");
    options.setFlag("small-tests");
    options.setOption("generatedLimit", "20");

    ExpectedTests expectedRegressionTests = ExpectedTests.SOME;
    ExpectedTests expectedErrorTests = ExpectedTests.NONE;
    generateAndTestWithCoverage(
        testEnvironment, options, expectedRegressionTests, expectedErrorTests);
  }

  /** Test what happens when have empty input class names. */
  @Test
  public void runEmptyInputNamesTest() {
    SystemTestEnvironment testEnvironment =
        systemTestEnvironmentManager.createTestEnvironment("empty-names");
    RandoopOptions options = RandoopOptions.createOptions(testEnvironment);
    options.addClassList("resources/systemTest/emptyclasslist.txt");
    options.setOption("attemptedLimit", "20");

    ProcessStatus result = generate(testEnvironment, options);

    Iterator<String> it = result.outputLines.iterator();
    String line = "";
    while (!line.contains(NO_OPERATIONS_TO_TEST) && it.hasNext()) {
      line = it.next();
    }
    assertTrue("should fail to find class names in file", line.contains(NO_OPERATIONS_TO_TEST));
  }

  /**
   * Test for flaky NaN: the value Double.NaN and the computed NaN value are distinct. This means
   * that the same computation over each can have different outcomes, but both are printed as
   * Double.NaN so when run may have a different result from test during generation.
   */
  @Test
  public void runFlakyNaNTest() {
    SystemTestEnvironment testEnvironment =
        systemTestEnvironmentManager.createTestEnvironment("flaky-nan");
    RandoopOptions options = RandoopOptions.createOptions(testEnvironment);
    options.addTestClass("examples.NaNBadness");
    options.setRegressionBasename("NaNRegression");
    options.setErrorBasename("NaNError");
    options.setOption("generatedLimit", "200");

    ExpectedTests expectedRegressionTests = ExpectedTests.SOME;
    ExpectedTests expectedErrorTests = ExpectedTests.NONE;
    generateAndTestWithCoverage(
        testEnvironment, options, expectedRegressionTests, expectedErrorTests);
  }

  /** Test for inserted test fixtures. */
  @Test
  public void runFixtureTest() {
    SystemTestEnvironment testEnvironment =
        systemTestEnvironmentManager.createTestEnvironment("fixtures");
    RandoopOptions options = RandoopOptions.createOptions(testEnvironment);
    options.addTestClass("examples.Dummy");
    options.setRegressionBasename("FixtureRegression");
    options.setOption("junit-before-all", "resources/systemTest/beforeallcode.txt");
    options.setOption("junit-after-all", "resources/systemTest/afterallcode.txt");
    options.setOption("junit-before-each", "resources/systemTest/beforeeachcode.txt");
    options.setOption("junit-after-each", "resources/systemTest/aftereachcode.txt");
    options.setOption("generatedLimit", "200");
    options.setFlag("no-error-revealing-tests");

    RandoopRunStatus runStatus = generateAndCompile(testEnvironment, options, false);
    String packageName = options.getPackageName();
    TestRunStatus regressionRunDesc =
        runRegressionTests(testEnvironment, options, ExpectedTests.SOME, runStatus, packageName);

    int beforeAllCount = 0;
    int beforeEachCount = 0;
    int afterAllCount = 0;
    int afterEachCount = 0;
    for (String line : regressionRunDesc.processStatus.outputLines) {
      if (line.contains("Before All")) {
        beforeAllCount++;
      }
      if (line.contains("Before Each")) {
        beforeEachCount++;
      }
      if (line.contains("After All")) {
        afterAllCount++;
      }
      if (line.contains("After Each")) {
        afterEachCount++;
      }
    }

    assertThat("should only have one BeforeAll", beforeAllCount, is(equalTo(1)));
    assertThat("should have one AfterAll", afterAllCount, is(equalTo(1)));
    assertThat(
        "should have one BeforeEach for each test",
        beforeEachCount,
        is(equalTo(regressionRunDesc.testsRun)));
    assertThat(
        "should have one AfterEach for each test",
        afterEachCount,
        is(equalTo(regressionRunDesc.testsRun)));
  }

  /** Runs the FixtureTest except with a driver instead of a JUnit test suite. */
  @Test
  public void runFixtureDriverTest() {
    SystemTestEnvironment testEnvironment =
        systemTestEnvironmentManager.createTestEnvironment("fixture-driver");
    RandoopOptions options = RandoopOptions.createOptions(testEnvironment);
    options.addTestClass("examples.Dummy");
    options.setRegressionBasename("FixtureRegression");
    options.setOption("junit-before-all", "resources/systemTest/beforeallcode.txt");
    options.setOption("junit-after-all", "resources/systemTest/afterallcode.txt");
    options.setOption("junit-before-each", "resources/systemTest/beforeeachcode.txt");
    options.setOption("junit-after-each", "resources/systemTest/aftereachcode.txt");
    options.setOption("generatedLimit", "200");
    options.setFlag("no-error-revealing-tests");
    options.unsetFlag("junit-reflection-allowed");

    RandoopRunStatus runStatus = generateAndCompile(testEnvironment, options, false);
    String driverName = options.getRegressionBasename() + "Driver";
    List<String> command = new ArrayList<>();
    command.add("java");
    command.add("-ea");
    command.add("-classpath");
    command.add(testEnvironment.testClassPath);
    command.add(driverName);
    ProcessStatus status = ProcessStatus.runCommand(command);

    int beforeAllCount = 0;
    int beforeEachCount = 0;
    int afterAllCount = 0;
    int afterEachCount = 0;
    for (String line : status.outputLines) {
      if (line.contains("Before All")) {
        beforeAllCount++;
      }
      if (line.contains("Before Each")) {
        beforeEachCount++;
      }
      if (line.contains("After All")) {
        afterAllCount++;
      }
      if (line.contains("After Each")) {
        afterEachCount++;
      }
    }

    assertThat("should only have one BeforeAll", beforeAllCount, is(equalTo(1)));
    assertThat("should have one AfterAll", afterAllCount, is(equalTo(1)));
    assertThat(
        "should have one BeforeEach for each test",
        beforeEachCount,
        is(equalTo(runStatus.regressionTestCount)));
    assertThat(
        "should have one AfterEach for each test",
        afterEachCount,
        is(equalTo(runStatus.regressionTestCount)));
  }

  // TODO figure out why Randoop won't generate the error test for this input class/spec.
  @Test
  public void runConditionInputTest() {
    SystemTestEnvironment testEnvironment =
        systemTestEnvironmentManager.createTestEnvironment("condition-input");
    RandoopOptions options = RandoopOptions.createOptions(testEnvironment);
    options.addTestClass("randoop.condition.ClassWithConditions");
    options.setOption(
        "specifications", "resources/systemTest/randoop/condition/classwithconditions.json");
    options.unsetFlag("use-jdk-specifications");
    options.setFlag("fail-on-condition-error");
    options.setErrorBasename("ConditionError");
    options.setRegressionBasename("ConditionRegression");
    options.setOption("outputLimit", "200");

    //TODO should check for invalid test count
    generateAndTestWithCoverage(
        testEnvironment, options, ExpectedTests.SOME, ExpectedTests.DONT_CARE);
  }

  /** test input based on Toradocu tutorial example */
  @Test
  public void runToradocuExampleTest() {
    SystemTestEnvironment testEnvironment =
        systemTestEnvironmentManager.createTestEnvironment("toradocu-input");
    RandoopOptions options = RandoopOptions.createOptions(testEnvironment);
    options.addTestClass("net.Connection");
    options.setOption(
        "specifications", "resources/systemTest/net/net_connection_toradocu_spec.json");
    options.unsetFlag("use-jdk-specifications");
    options.setFlag("fail-on-condition-error");
    options.setErrorBasename("ConditionError");
    options.setRegressionBasename("ConditionRegression");
    options.setOption("outputLimit", "200");

    //TODO should check for invalid test count
    generateAndTestWithCoverage(
        testEnvironment, options, ExpectedTests.SOME, ExpectedTests.DONT_CARE);
  }

  //TODO need these 3 together: counts should not change when standard classification changes
  @Test
  public void runToradocuExampleWithInvalidExceptionsTest() {
    SystemTestEnvironment testEnvironment =
        systemTestEnvironmentManager.createTestEnvironment("toradocu-invalid");
    RandoopOptions options = RandoopOptions.createOptions(testEnvironment);
    options.addTestClass("net.Connection");
    options.setOption(
        "specifications", "resources/systemTest/net/net_connection_toradocu_spec.json");
    options.unsetFlag("use-jdk-specifications");
    options.setFlag("fail-on-condition-error");
    options.setErrorBasename("ConditionError");
    options.setRegressionBasename("ConditionRegression");
    options.setOption("outputLimit", "200");
    options.setOption("checked-exception", "INVALID");
    options.setOption("unchecked-exception", "INVALID");

    //TODO should check for invalid test count
    generateAndTestWithCoverage(
        testEnvironment, options, ExpectedTests.SOME, ExpectedTests.DONT_CARE);
  }

  @Test
  public void runToradocuExampleWithErrorExceptionsTest() {
    SystemTestEnvironment testEnvironment =
        systemTestEnvironmentManager.createTestEnvironment("toradocu-error");
    RandoopOptions options = RandoopOptions.createOptions(testEnvironment);
    options.addTestClass("net.Connection");
    options.setOption(
        "specifications", "resources/systemTest/net/net_connection_toradocu_spec.json");
    options.unsetFlag("use-jdk-specifications");
    options.setFlag("fail-on-condition-error");
    options.setErrorBasename("ConditionError");
    options.setRegressionBasename("ConditionRegression");
    options.setOption("outputLimit", "200");
    options.setOption("checked-exception", "ERROR");
    options.setOption("unchecked-exception", "ERROR");

    //TODO should check for invalid test count
    generateAndTestWithCoverage(
        testEnvironment, options, ExpectedTests.SOME, ExpectedTests.DONT_CARE);
  }

  @Test
  public void runInheritedToradocuTest() {
    SystemTestEnvironment testEnvironment =
        systemTestEnvironmentManager.createTestEnvironment("toradocu-inherited");
    RandoopOptions options = RandoopOptions.createOptions(testEnvironment);
    options.addTestClass("pkg.SubClass");
    options.setOption("specifications", "resources/systemTest/pkg/pkg_subclass_toradocu_spec.json");
    options.unsetFlag("use-jdk-specifications");
    options.setFlag("fail-on-condition-error");
    options.setErrorBasename("ConditionError");
    options.setRegressionBasename("ConditionRegression");
    options.setOption("outputLimit", "200");

    generateAndTestWithCoverage(
        testEnvironment, options, ExpectedTests.SOME, ExpectedTests.DONT_CARE);
  }

  /**
   * Tests pre-conditions that throw exceptions. The methods in the class under test with failing
   * preconditions should not be covered by the generated tests.
   *
   * <p>The generation limits are set carefully, since only a few sequences are generated.
   */
  @Test
  public void runConditionWithExceptionTest() {
    SystemTestEnvironment testEnvironment =
        systemTestEnvironmentManager.createTestEnvironment("condition-with-exception");
    RandoopOptions options = RandoopOptions.createOptions(testEnvironment);
    options.addTestClass("randoop.condition.ConditionWithException");
    options.setOption(
        "specifications", "resources/systemTest/randoop/condition/condition_with_exception.json");
    options.unsetFlag("use-jdk-specifications");
    options.setFlag("fail-on-condition-error");
    options.setErrorBasename("ConditionError");
    options.setRegressionBasename("ConditionRegression");
    options.setOption("outputLimit", "200");
    options.setOption("attemptedLimit", "16");

    // These methods should not be called because the pre-conditions throw exceptions
    CoverageChecker coverageChecker =
        new CoverageChecker(
            options,
            "randoop.condition.ConditionWithException.getOne() exclude",
            "randoop.condition.ConditionWithException.getZero() exclude"
            //
            );

    generateAndTestWithCoverage(
        testEnvironment, options, ExpectedTests.SOME, ExpectedTests.NONE, coverageChecker);
  }

  @Test
  public void runInheritedConditionsTest() {
    SystemTestEnvironment testEnvironment =
        systemTestEnvironmentManager.createTestEnvironment("conditions-inherited");
    RandoopOptions options = RandoopOptions.createOptions(testEnvironment);
    options.addTestClass("randoop.condition.OverridingConditionsClass");
    options.setOption(
        "specifications", "resources/systemTest/randoop/condition/overridingconditionsclass.json");
    options.unsetFlag("use-jdk-specifications");
    options.setFlag("fail-on-condition-error");
    options.setErrorBasename("ConditionsError");
    options.setRegressionBasename("ConditionsRegression");
    options.setOption("outputLimit", "200");

    generateAndTestWithCoverage(testEnvironment, options, ExpectedTests.SOME, ExpectedTests.NONE);
  }

  @Test
  public void runSuperclassConditionsTest() {
    SystemTestEnvironment testEnvironment =
        systemTestEnvironmentManager.createTestEnvironment("conditions-superclass");
    RandoopOptions options = RandoopOptions.createOptions(testEnvironment);
    options.addTestClass("randoop.condition.OverridingConditionsClass");
    options.setOption(
        "specifications", "resources/systemTest/randoop/condition/conditionsuperclass.json");
    options.unsetFlag("use-jdk-specifications");
    options.setFlag("fail-on-condition-error");
    options.setErrorBasename("ConditionsError");
    options.setRegressionBasename("ConditionsRegression");
    options.setOption("outputLimit", "200");

    generateAndTestWithCoverage(testEnvironment, options, ExpectedTests.SOME, ExpectedTests.NONE);
  }

  @Test
  public void runInterfaceConditionsTest() {
    SystemTestEnvironment testEnvironment =
        systemTestEnvironmentManager.createTestEnvironment("conditions-interface");
    RandoopOptions options = RandoopOptions.createOptions(testEnvironment);
    options.addTestClass("randoop.condition.OverridingConditionsClass");
    options.setOption(
        "specifications", "resources/systemTest/randoop/condition/conditionsinterface.json");
    options.unsetFlag("use-jdk-specifications");
    options.setFlag("fail-on-condition-error");
    options.setErrorBasename("ConditionsError");
    options.setRegressionBasename("ConditionsRegression");
    options.setOption("outputLimit", "200");

    generateAndTestWithCoverage(testEnvironment, options, ExpectedTests.SOME, ExpectedTests.NONE);
  }

  @Test
  public void runSuperSuperclassConditionsTest() {
    SystemTestEnvironment testEnvironment =
        systemTestEnvironmentManager.createTestEnvironment("conditions-supersuperclass");
    RandoopOptions options = RandoopOptions.createOptions(testEnvironment);
    options.addTestClass("randoop.condition.OverridingConditionsClass");
    options.setOption(
        "specifications", "resources/systemTest/randoop/condition/conditionsupersuperclass.json");
    options.unsetFlag("use-jdk-specifications");
    options.setFlag("fail-on-condition-error");
    options.setErrorBasename("ConditionsError");
    options.setRegressionBasename("ConditionsRegression");
    options.setOption("outputLimit", "200");

    generateAndTestWithCoverage(testEnvironment, options, ExpectedTests.SOME, ExpectedTests.NONE);
  }

  /**
   * recreate problem with tests over Google Guava where value from private enum returned by public
   * method and value used in {@code randoop.test.ObjectCheck} surfaces in test code, creating
   * uncompilable code.
   */
  @Test
  public void runPrivateEnumTest() {
    SystemTestEnvironment testEnvironment =
        systemTestEnvironmentManager.createTestEnvironment("private-enum");
    RandoopOptions options = RandoopOptions.createOptions(testEnvironment);
    options.addTestClass("generror.Ints");
    options.setErrorBasename("LexError");
    options.setRegressionBasename("LexRegression");
    options.setOption("attemptedLimit", "10000");
    options.setOption("generatedLimit", "3000");

    generateAndTestWithCoverage(
        testEnvironment, options, ExpectedTests.SOME, ExpectedTests.DONT_CARE);
  }

  /** This test uses input classes that result in uncompilable tests. */
  @Test
  public void runInstantiationErrorTest() {
    SystemTestEnvironment testEnvironment =
        systemTestEnvironmentManager.createTestEnvironment("compile-error");
    RandoopOptions options = RandoopOptions.createOptions(testEnvironment);
    options.addTestClass("compileerr.WildcardCollection");
    options.setErrorBasename("CompError");
    options.setRegressionBasename("CompRegression");
    options.setOption("attemptedLimit", "3000");

    CoverageChecker coverageChecker =
        new CoverageChecker(
            options,
            "compileerr.WildcardCollection.getAStringList() ignore",
            "compileerr.WildcardCollection.getAnIntegerList() ignore",
            "compileerr.WildcardCollection.munge(java.util.List, java.util.List) ignore");
    generateAndTestWithCoverage(
        testEnvironment, options, ExpectedTests.SOME, ExpectedTests.NONE, coverageChecker);
  }

  @Test
  public void runCoveredClassFilterTest() {
    SystemTestEnvironment testEnvironment =
        systemTestEnvironmentManager.createTestEnvironment("covered-class");
    testEnvironment.addJavaAgent(systemTestEnvironmentManager.coveredClassAgentPath);
    RandoopOptions options = RandoopOptions.createOptions(testEnvironment);
    options.addClassList("resources/systemTest/instrument/testcase/allclasses.txt");
    options.setOption(
        "require-covered-classes", "resources/systemTest/instrument/testcase/coveredclasses.txt");
    options.setOption("generatedLimit", "500");
    options.setOption("outputLimit", "250");
    options.setErrorBasename("ExError");
    options.setRegressionBasename("ExRegression");

    CoverageChecker coverageChecker =
        new CoverageChecker(
            options,
            // TODO figure out why this method not covered
            "instrument.testcase.A.toString() ignore",
            "instrument.testcase.C.getValue() exclude",
            "instrument.testcase.C.isZero() exclude",
            "instrument.testcase.C.jumpValue() exclude");
    generateAndTestWithCoverage(
        testEnvironment, options, ExpectedTests.SOME, ExpectedTests.NONE, coverageChecker);
  }

  /**
   * Expecting something like
   *
   * <pre>
   * generation.Dim6Matrix dim6Matrix = new generation.Dim6Matrix();
   * generation.Dim5Matrix copy = dim6Matrix.copy();
   * double d = copy.a1;
   * </pre>
   *
   * which fails at the second line in the JVM because of a bad cast that is not caught using
   * reflection.
   */
  @Test
  public void runBadCopyCastTest() {
    SystemTestEnvironment testEnvironment =
        systemTestEnvironmentManager.createTestEnvironment("bad-copy-cast");
    RandoopOptions options = RandoopOptions.createOptions(testEnvironment);
    options.addTestClass("generation.Dim5Matrix");
    options.addTestClass("generation.Dim6Matrix");
    options.setOption("generatedLimit", "2000");
    options.setOption("outputLimit", "200");

    generateAndTestWithCoverage(testEnvironment, options, ExpectedTests.SOME, ExpectedTests.NONE);
  }

  /* Test based on classes from the olajgo library. Has an instantiation error for
      <N> randoop.types.CompoundFunction<N>.<init> : () -> randoop.types.CompoundFunction<N>
      and generates no sequences
  @Test
  public void runAbstractWithRecursiveBoundTest() {
    SystemTestEnvironment testEnvironment =
        systemTestEnvironmentManager.createTestEnvironment("abstract-recursive-bound");
    RandoopOptions options = RandoopOptions.createOptions(testEnvironment);
    options.addTestClass("randoop.types.AbstractMultiary"); // abstract shouldn't load
    options.addTestClass("randoop.types.CompoundFunction"); // uses AbstractMultiary
    options.setOption("generatedLimit", "1");
    generateAndTestWithCoverage(testEnvironment, options, ExpectedTests.SOME, ExpectedTests.SOME);
  }
  */

  /**
   * This test uses classes from (or based on) the <a
   * href="https://docs.oracle.com/javase/tutorial/uiswing/examples/components/index.html">Swing
   * Tutorial Examples</a>.
   *
   * <p>Notes:
   *
   * <ul>
   *   <li>Setting {@code timeout=5} for this test results in multiple {@code ThreadDeath}
   *       exceptions during Randoop generation. The test still completes.
   *   <li>Even though the default replacements attempt to suppress calls to methods that throw
   *       {@code HeadlessException}, they still happen. So, this test may fail in a headless
   *       environment. On Travis CI, this is resolved by running {@code xvfb}.
   *   <li>There are differences in coverage between JDK 7 and 8 when running on Travis.
   * </ul>
   */
  @Test
  public void runDirectSwingTest() {
    String classpath =
        systemTestEnvironmentManager.classpath
            + File.pathSeparator
            + systemTestEnvironmentManager.replacecallAgentPath;
    SystemTestEnvironment testEnvironment =
        systemTestEnvironmentManager.createTestEnvironment(
            "swing-direct-test",
            classpath,
            systemTestEnvironmentManager.replacecallAgentPath.toString());

    String genDebugDir = testEnvironment.workingDir.resolve("replacecall-generation").toString();
    String testDebugDir = testEnvironment.workingDir.resolve("replacecall-testing").toString();
    testEnvironment.addJavaAgent(
        systemTestEnvironmentManager.replacecallAgentPath,
        "--dont-transform=resources/systemTest/replacecall-exclusions.txt,--debug,--debug-directory="
            + genDebugDir,
        "--dont-transform=resources/systemTest/replacecall-exclusions.txt,--debug,--debug-directory="
            + testDebugDir);

    RandoopOptions options = RandoopOptions.createOptions(testEnvironment);
    options.setPackageName("components");
    options.addTestClass("components.ArrowIcon");
    options.addTestClass("components.ConversionPanel");
    options.addTestClass("components.Converter");
    options.addTestClass("components.ConverterRangeModel");
    options.addTestClass("components.Corner");
    options.addTestClass("components.CrayonPanel");
    options.addTestClass("components.CustomDialog");
    options.addTestClass("components.DialogRunner");
    options.addTestClass("components.DynamicTree");
    options.addTestClass("components.FollowerRangeModel");
    options.addTestClass("components.Framework");
    options.addTestClass("components.GenealogyModel");
    options.addTestClass("components.GenealogyTree");
    options.addTestClass("components.ImageFileView");
    options.addTestClass("components.ImageFilter");
    options.addTestClass("components.ImagePreview");
    options.addTestClass("components.ListDialog");
    options.addTestClass("components.ListDialogRunner");
    options.addTestClass("components.MissingIcon");
    // getParent() returns null, which can cause NPE in javax.swing.JInternalFrame.setMaximum()
    // options.addTestClass("components.MyInternalFrame");
    options.addTestClass("components.Converter");
    options.addTestClass("components.Person");
    options.addTestClass("components.Rule");
    options.addTestClass("components.ScrollablePicture");
    options.addTestClass("components.Unit");
    options.addTestClass("components.Utils");

    options.setOption("omit-field-list", "resources/systemTest/components/omitfields.txt");
    //
    options.setOption("outputLimit", "1000");
    options.setOption("generatedLimit", "3000");
    options.setFlag("ignore-flaky-tests");
    options.setOption("operation-history-log", "-");
    options.setFlag("usethreads");
    options.unsetFlag("deterministic");

    CoverageChecker coverageChecker =
        new CoverageChecker(
            options,
            "components.ArrowIcon.getIconHeight() ignore",
            "components.ArrowIcon.getIconWidth() ignore",
            "components.ArrowIcon.paintIcon(java.awt.Component, java.awt.Graphics, int, int) ignore",
            "components.ConversionPanel.actionPerformed(java.awt.event.ActionEvent) ignore",
            "components.ConversionPanel.getMaximumSize() ignore",
            "components.ConversionPanel.getMultiplier() ignore",
            "components.ConversionPanel.getValue() ignore",
            "components.ConversionPanel.propertyChange(java.beans.PropertyChangeEvent) ignore",
            "components.ConversionPanel.stateChanged(javax.swing.event.ChangeEvent) ignore",
            "components.Converter.createAndShowGUI() ignore",
            "components.Converter.initLookAndFeel() ignore",
            "components.Converter.main(java.lang.String[]) ignore",
            "components.Converter.resetMaxValues(boolean) ignore",
            "components.ConverterRangeModel.addChangeListener(javax.swing.event.ChangeListener) ignore",
            "components.ConverterRangeModel.fireStateChanged() ignore",
            "components.ConverterRangeModel.getDoubleValue() ignore",
            "components.ConverterRangeModel.getExtent() ignore",
            "components.ConverterRangeModel.getMaximum() ignore",
            "components.ConverterRangeModel.getMinimum() ignore",
            "components.ConverterRangeModel.getMultiplier() ignore",
            "components.ConverterRangeModel.getValue() ignore",
            "components.ConverterRangeModel.getValueIsAdjusting() ignore",
            "components.ConverterRangeModel.removeChangeListener(javax.swing.event.ChangeListener) ignore",
            "components.ConverterRangeModel.setDoubleValue(double) ignore",
            "components.ConverterRangeModel.setExtent(int) ignore",
            "components.ConverterRangeModel.setMaximum(int) ignore",
            "components.ConverterRangeModel.setMinimum(int) ignore",
            "components.ConverterRangeModel.setMultiplier(double) ignore",
            "components.ConverterRangeModel.setRangeProperties(double, int, int, int, boolean) ignore",
            "components.ConverterRangeModel.setRangeProperties(int, int, int, int, boolean) ignore",
            "components.ConverterRangeModel.setValue(int) ignore",
            "components.ConverterRangeModel.setValueIsAdjusting(boolean) ignore",
            "components.Corner.paintComponent(java.awt.Graphics) ignore",
            "components.CrayonPanel.actionPerformed(java.awt.event.ActionEvent) ignore",
            "components.CrayonPanel.buildChooser() ignore",
            "components.CrayonPanel.createCrayon(java.lang.String, javax.swing.border.Border) ignore",
            "components.CrayonPanel.createImageIcon(java.lang.String) ignore", // inconsistent JDK7 vs 8, due to different implementations of JComponent.getAccessibleContext
            "components.CrayonPanel.getDisplayName() ignore",
            "components.CrayonPanel.getLargeDisplayIcon() ignore",
            "components.CrayonPanel.getSmallDisplayIcon() ignore",
            "components.CrayonPanel.updateChooser() ignore",
            "components.CustomDialog.actionPerformed(java.awt.event.ActionEvent) exclude",
            "components.CustomDialog.actionPerformed(java.awt.event.ActionEvent) ignore",
            "components.CustomDialog.clearAndHide() ignore",
            "components.CustomDialog.getValidatedText() ignore",
            "components.CustomDialog.propertyChange(java.beans.PropertyChangeEvent) ignore",
            "components.DialogRunner.runDialogDemo() ignore",
            "components.DynamicTree.addObject(java.lang.Object) ignore",
            "components.DynamicTree.addObject(javax.swing.tree.DefaultMutableTreeNode, java.lang.Object) ignore",
            "components.DynamicTree.addObject(javax.swing.tree.DefaultMutableTreeNode, java.lang.Object, boolean) ignore",
            "components.DynamicTree.clear() ignore",
            "components.DynamicTree.removeCurrentNode() ignore",
            "components.FollowerRangeModel.getDoubleValue() ignore",
            "components.FollowerRangeModel.getExtent() ignore",
            "components.FollowerRangeModel.getMaximum() ignore",
            "components.FollowerRangeModel.getValue() ignore",
            "components.FollowerRangeModel.setDoubleValue(double) ignore",
            "components.FollowerRangeModel.setExtent(int) ignore",
            "components.FollowerRangeModel.setMaximum(int) ignore",
            "components.FollowerRangeModel.setRangeProperties(int, int, int, int, boolean) ignore",
            "components.FollowerRangeModel.setValue(int) ignore",
            "components.FollowerRangeModel.stateChanged(javax.swing.event.ChangeEvent) ignore",
            "components.Framework.createAndShowGUI() ignore",
            "components.Framework.main(java.lang.String[]) ignore",
            "components.Framework.makeNewWindow() ignore",
            "components.Framework.quit(javax.swing.JFrame) ignore",
            "components.Framework.quitConfirmed(javax.swing.JFrame) ignore",
            "components.Framework.windowClosed(java.awt.event.WindowEvent) ignore",
            "components.GenealogyModel.addTreeModelListener(javax.swing.event.TreeModelListener) ignore",
            "components.GenealogyModel.fireTreeStructureChanged(components.Person) ignore",
            "components.GenealogyModel.getChild(java.lang.Object, int) ignore",
            "components.GenealogyModel.getChildCount(java.lang.Object) ignore",
            "components.GenealogyModel.getIndexOfChild(java.lang.Object, java.lang.Object) ignore",
            "components.GenealogyModel.getRoot() ignore",
            "components.GenealogyModel.isLeaf(java.lang.Object) ignore",
            "components.GenealogyModel.removeTreeModelListener(javax.swing.event.TreeModelListener) ignore",
            "components.GenealogyModel.showAncestor(boolean, java.lang.Object) ignore",
            "components.GenealogyModel.valueForPathChanged(javax.swing.tree.TreePath, java.lang.Object) ignore",
            "components.GenealogyTree.showAncestor(boolean) ignore",
            "components.ImageFileView.getDescription(java.io.File) ignore",
            "components.ImageFileView.getIcon(java.io.File) ignore",
            "components.ImageFileView.getName(java.io.File) ignore",
            "components.ImageFileView.getTypeDescription(java.io.File) ignore",
            "components.ImageFileView.isTraversable(java.io.File) ignore",
            "components.ImageFilter.accept(java.io.File) ignore",
            "components.ImageFilter.getDescription() ignore",
            "components.ImagePreview.loadImage() ignore",
            "components.ImagePreview.paintComponent(java.awt.Graphics) ignore",
            "components.ImagePreview.propertyChange(java.beans.PropertyChangeEvent) ignore",
            "components.ListDialog.actionPerformed(java.awt.event.ActionEvent) ignore",
            "components.ListDialog.setValue(java.lang.String) ignore",
            "components.ListDialog.showDialog(java.awt.Component, java.awt.Component, java.lang.String, java.lang.String, java.lang.String[], java.lang.String, java.lang.String) ignore",
            "components.ListDialogRunner.createAndShowGUI() ignore",
            "components.ListDialogRunner.createUI() ignore",
            "components.ListDialogRunner.getAFont() ignore",
            "components.ListDialogRunner.main(java.lang.String[]) ignore",
            "components.MissingIcon.getIconHeight() ignore",
            "components.MissingIcon.getIconWidth() ignore",
            "components.MissingIcon.paintIcon(java.awt.Component, java.awt.Graphics, int, int) ignore",
            "components.Person.getChildAt(int) ignore",
            "components.Person.getChildCount() ignore",
            "components.Person.getFather() ignore",
            "components.Person.getIndexOfChild(components.Person) ignore",
            "components.Person.getMother() ignore",
            "components.Person.getName() ignore",
            "components.Person.linkFamily(components.Person, components.Person, components.Person[]) ignore",
            "components.Person.toString() ignore",
            "components.Rule.getIncrement() ignore",
            "components.Rule.isMetric() ignore",
            "components.Rule.paintComponent(java.awt.Graphics) ignore",
            "components.Rule.setIncrementAndUnits() ignore",
            "components.Rule.setIsMetric(boolean) ignore",
            "components.Rule.setPreferredHeight(int) ignore",
            "components.Rule.setPreferredWidth(int) ignore",
            "components.ScrollablePicture.getPreferredScrollableViewportSize() ignore",
            "components.ScrollablePicture.getPreferredSize() ignore",
            "components.ScrollablePicture.getScrollableBlockIncrement(java.awt.Rectangle, int, int) ignore",
            "components.ScrollablePicture.getScrollableTracksViewportHeight() ignore",
            "components.ScrollablePicture.getScrollableTracksViewportWidth() ignore",
            "components.ScrollablePicture.getScrollableUnitIncrement(java.awt.Rectangle, int, int) ignore",
            "components.ScrollablePicture.mouseDragged(java.awt.event.MouseEvent) ignore",
            "components.ScrollablePicture.mouseMoved(java.awt.event.MouseEvent) ignore",
            "components.ScrollablePicture.setMaxUnitIncrement(int) ignore",
            "components.Unit.toString() ignore",
            "components.Utils.getExtension(java.io.File) ignore");

    generateAndTestWithCoverage(
        testEnvironment, options, ExpectedTests.SOME, ExpectedTests.NONE, coverageChecker);
  }

  /**
   * This test uses classes from (or based on) the <a
   * href="https://docs.oracle.com/javase/tutorial/uiswing/examples/components/index.html">Swing
   * Tutorial Examples</a>.
   */
  @Test
  public void runIndirectSwingTest() {
    String classpath =
        systemTestEnvironmentManager.classpath
            + File.pathSeparator
            + systemTestEnvironmentManager.replacecallAgentPath;

    SystemTestEnvironment testEnvironment =
        systemTestEnvironmentManager.createTestEnvironment(
            "swing-indirect-test",
            classpath,
            systemTestEnvironmentManager.replacecallAgentPath.toString());

    String genDebugDir = testEnvironment.workingDir.resolve("replacecall-generation").toString();
    String testDebugDir = testEnvironment.workingDir.resolve("replacecall-testing").toString();
    testEnvironment.addJavaAgent(
        systemTestEnvironmentManager.replacecallAgentPath,
        "--dont-transform=resources/systemTest/replacecall-exclusions.txt,--debug,--debug-directory="
            + genDebugDir,
        "--dont-transform=resources/systemTest/replacecall-exclusions.txt,--debug,--debug-directory="
            + testDebugDir);
    RandoopOptions options = RandoopOptions.createOptions(testEnvironment);
    options.setPackageName("components");
    options.addTestClass("components.DialogRunner");

    options.setOption("outputLimit", "4");
    options.setOption("generatedLimit", "10");
    options.setFlag("ignore-flaky-tests");

    CoverageChecker coverageChecker =
        new CoverageChecker(
            options,
            // This is actually run but since there is a ThreadDeath, JaCoCo doesn't see it.
            "components.DialogRunner.runDialogDemo() ignore");
    generateAndTestWithCoverage(
        testEnvironment, options, ExpectedTests.SOME, ExpectedTests.NONE, coverageChecker);
  }

  @Test
  public void runSystemExitTest() {
    String classpath =
        systemTestEnvironmentManager.classpath
            + File.pathSeparator
            + systemTestEnvironmentManager.replacecallAgentPath;
    SystemTestEnvironment testEnvironment =
        systemTestEnvironmentManager.createTestEnvironment(
            "system-exit-test",
            classpath,
            systemTestEnvironmentManager.replacecallAgentPath.toString());
    testEnvironment.addJavaAgent(
        systemTestEnvironmentManager.replacecallAgentPath,
        "--dont-transform=resources/systemTest/replacecall-exclusions.txt");
    RandoopOptions options = RandoopOptions.createOptions(testEnvironment);
    options.addTestClass("input.SystemExitClass");
    options.setOption("outputLimit", "20");
    options.setOption("generatedLimit", "80");
    CoverageChecker coverageChecker =
        new CoverageChecker(options, "input.SystemExitClass.hashCode() ignore");
    generateAndTestWithCoverage(
        testEnvironment, options, ExpectedTests.SOME, ExpectedTests.NONE, coverageChecker);
  }

  @Test
  public void runNoReplacementsTest() {
    String classpath =
        systemTestEnvironmentManager.classpath
            + File.pathSeparator
            + systemTestEnvironmentManager.replacecallAgentPath;
    SystemTestEnvironment testEnvironment =
        systemTestEnvironmentManager.createTestEnvironment(
            "no-replacement-test",
            classpath,
            systemTestEnvironmentManager.replacecallAgentPath.toString());
    testEnvironment.addJavaAgent(
        systemTestEnvironmentManager.replacecallAgentPath,
        "--dont-transform=resources/systemTest/replacecall-exclusions.txt");
    RandoopOptions options = RandoopOptions.createOptions(testEnvironment);
    options.addTestClass("input.NoExitClass");
    options.setOption("outputLimit", "20");
    options.setOption("generatedLimit", "40");
    CoverageChecker coverageChecker =
        new CoverageChecker(options, "input.NoExitClass.hashCode() exclude");
    generateAndTestWithCoverage(
        testEnvironment, options, ExpectedTests.SOME, ExpectedTests.NONE, coverageChecker);
  }

  @Test
  public void runJDKSpecificationsTest() {
    SystemTestEnvironment testEnvironment =
        systemTestEnvironmentManager.createTestEnvironment("jdk-specification-test");
    RandoopOptions options = RandoopOptions.createOptions(testEnvironment);
    options.addTestClass("java.util.ArrayList");
    options.addTestClass("java.util.LinkedHashSet");
    options.setFlag("use-jdk-specifications");
    options.setFlag("fail-on-condition-error");
    options.setOption("outputLimit", "400");
    options.setOption("generatedLimit", "800");

<<<<<<< HEAD
    CoverageChecker checker = new CoverageChecker(options);
    checker.exclude("java.util.ArrayList.add(int, java.lang.Object)");
    checker.exclude("java.util.ArrayList.add(java.lang.Object)");
    checker.exclude("java.util.ArrayList.addAll(int, java.util.Collection)");
    checker.exclude("java.util.ArrayList.addAll(java.util.Collection)");
    checker.exclude("java.util.ArrayList.batchRemove(java.util.Collection, boolean)");
    checker.exclude("java.util.ArrayList.calculateCapacity(java.lang.Object[], int)");
    checker.exclude("java.util.ArrayList.clear()");
    checker.exclude("java.util.ArrayList.clone()");
    checker.exclude("java.util.ArrayList.contains(java.lang.Object)");
    checker.exclude("java.util.ArrayList.elementData(int)");
    checker.exclude("java.util.ArrayList.ensureCapacity(int)");
    checker.exclude("java.util.ArrayList.ensureCapacityInternal(int)");
    checker.exclude("java.util.ArrayList.ensureExplicitCapacity(int)");
    checker.exclude("java.util.ArrayList.fastRemove(int)");
    checker.exclude("java.util.ArrayList.forEach(java.util.function.Consumer)");
    checker.exclude("java.util.ArrayList.get(int)");
    checker.exclude("java.util.ArrayList.grow(int)");
    checker.exclude("java.util.ArrayList.hugeCapacity(int)");
    checker.exclude("java.util.ArrayList.indexOf(java.lang.Object)");
    checker.exclude("java.util.ArrayList.isEmpty()");
    checker.exclude("java.util.ArrayList.iterator()");
    checker.exclude("java.util.ArrayList.lastIndexOf(java.lang.Object)");
    checker.exclude("java.util.ArrayList.listIterator()");
    checker.exclude("java.util.ArrayList.listIterator(int)");
    checker.exclude("java.util.ArrayList.outOfBoundsMsg(int)");
    checker.exclude("java.util.ArrayList.rangeCheck(int)");
    checker.exclude("java.util.ArrayList.rangeCheckForAdd(int)");
    checker.exclude("java.util.ArrayList.readObject(java.io.ObjectInputStream)");
    checker.exclude("java.util.ArrayList.remove(int)");
    checker.exclude("java.util.ArrayList.remove(java.lang.Object)");
    checker.exclude("java.util.ArrayList.removeAll(java.util.Collection)");
    checker.exclude("java.util.ArrayList.removeIf(java.util.function.Predicate)");
    checker.exclude("java.util.ArrayList.removeRange(int, int)");
    checker.exclude("java.util.ArrayList.replaceAll(java.util.function.UnaryOperator)");
    checker.exclude("java.util.ArrayList.retainAll(java.util.Collection)");
    checker.exclude("java.util.ArrayList.set(int, java.lang.Object)");
    checker.exclude("java.util.ArrayList.size()");
    checker.exclude("java.util.ArrayList.sort(java.util.Comparator)");
    checker.exclude("java.util.ArrayList.spliterator()");
    checker.exclude("java.util.ArrayList.subList(int, int)");
    checker.exclude("java.util.ArrayList.subListRangeCheck(int, int, int)");
    checker.exclude("java.util.ArrayList.toArray()");
    checker.exclude("java.util.ArrayList.toArray(java.lang.Object[])");
    checker.exclude("java.util.ArrayList.trimToSize()");
    checker.exclude("java.util.ArrayList.writeObject(java.io.ObjectOutputStream)");
    checker.exclude("java.util.LinkedHashSet.spliterator()");
=======
    CoverageChecker coverageChecker =
        new CoverageChecker(
            options,
            "java.util.ArrayList.add(int, java.lang.Object) exclude",
            "java.util.ArrayList.add(java.lang.Object) exclude",
            "java.util.ArrayList.addAll(int, java.util.Collection) exclude",
            "java.util.ArrayList.addAll(java.util.Collection) exclude",
            "java.util.ArrayList.batchRemove(java.util.Collection, boolean) exclude",
            "java.util.ArrayList.calculateCapacity(java.lang.Object[], int) exclude",
            "java.util.ArrayList.clear() exclude",
            "java.util.ArrayList.clone() exclude",
            "java.util.ArrayList.contains(java.lang.Object) exclude",
            "java.util.ArrayList.elementData(int) exclude",
            "java.util.ArrayList.ensureCapacity(int) exclude",
            "java.util.ArrayList.ensureCapacityInternal(int) exclude",
            "java.util.ArrayList.ensureExplicitCapacity(int) exclude",
            "java.util.ArrayList.fastRemove(int) exclude",
            "java.util.ArrayList.forEach(java.util.function.Consumer) exclude",
            "java.util.ArrayList.get(int) exclude",
            "java.util.ArrayList.grow(int) exclude",
            "java.util.ArrayList.hugeCapacity(int) exclude",
            "java.util.ArrayList.indexOf(java.lang.Object) exclude",
            "java.util.ArrayList.isEmpty() exclude",
            "java.util.ArrayList.iterator() exclude",
            "java.util.ArrayList.lastIndexOf(java.lang.Object) exclude",
            "java.util.ArrayList.listIterator() exclude",
            "java.util.ArrayList.listIterator(int) exclude",
            "java.util.ArrayList.outOfBoundsMsg(int) exclude",
            "java.util.ArrayList.rangeCheck(int) exclude",
            "java.util.ArrayList.rangeCheckForAdd(int) exclude",
            "java.util.ArrayList.readObject(java.io.ObjectInputStream) exclude",
            "java.util.ArrayList.remove(int) exclude",
            "java.util.ArrayList.remove(java.lang.Object) exclude",
            "java.util.ArrayList.removeAll(java.util.Collection) exclude",
            "java.util.ArrayList.removeIf(java.util.function.Predicate) exclude",
            "java.util.ArrayList.removeRange(int, int) exclude",
            "java.util.ArrayList.replaceAll(java.util.function.UnaryOperator) exclude",
            "java.util.ArrayList.retainAll(java.util.Collection) exclude",
            "java.util.ArrayList.set(int, java.lang.Object) exclude",
            "java.util.ArrayList.size() exclude",
            "java.util.ArrayList.sort(java.util.Comparator) exclude",
            "java.util.ArrayList.spliterator() exclude",
            "java.util.ArrayList.subList(int, int) exclude",
            "java.util.ArrayList.subListRangeCheck(int, int, int) exclude",
            "java.util.ArrayList.toArray() exclude",
            "java.util.ArrayList.toArray(java.lang.Object[]) exclude",
            "java.util.ArrayList.trimToSize() exclude",
            "java.util.ArrayList.writeObject(java.io.ObjectOutputStream) exclude",
            "java.util.LinkedHashSet.spliterator() exclude"
            //
            );

>>>>>>> 0f1d07a5
    generateAndTestWithCoverage(
        testEnvironment, options, ExpectedTests.SOME, ExpectedTests.NONE, coverageChecker);
  }

  /* ------------------------------ utility methods ---------------------------------- */

  /**
   * Runs a standard system test:
   *
   * <ol>
   *   <li>runs Randoop and compiles the generated tests,
   *   <li>checks that the number of generated tests meets the expectation (none or some),
   *   <li>runs any generated tests,
   *   <li>checks that types of tests run as expected.
   * </ol>
   *
   * @param environment the working environment
   * @param options the Randoop command-line arguments
   * @param expectedRegression the minimum expected number of regression tests
   * @param expectedError the minimum expected number of error tests
   */
  private void generateAndTestWithCoverage(
      SystemTestEnvironment environment,
      RandoopOptions options,
      ExpectedTests expectedRegression,
      ExpectedTests expectedError,
      CoverageChecker coverageChecker) {

    if (expectedError == ExpectedTests.NONE) {
      options.setFlag("stop-on-error-test");
    }

    RandoopRunStatus runStatus = generateAndCompile(environment, options, false);

    String packageName = options.getPackageName();

    TestRunStatus regressionRunDesc =
        runRegressionTests(environment, options, expectedRegression, runStatus, packageName);

    TestRunStatus errorRunDesc =
        runErrorTests(environment, options, expectedError, runStatus, packageName);

    coverageChecker.checkCoverage(regressionRunDesc, errorRunDesc);
  }

  /**
   * Performs a standard test of Randoop including a check of coverage that assumes all declared
   * methods of the classes under test should be covered.
   *
   * @param environment the working environment of the test
   * @param options the Randoop options
   * @param expectedRegression the minimum expected number of regression tests
   * @param expectedError the minimum expected error tests
   */
  private void generateAndTestWithCoverage(
      SystemTestEnvironment environment,
      RandoopOptions options,
      ExpectedTests expectedRegression,
      ExpectedTests expectedError) {
    generateAndTestWithCoverage(
        environment, options, expectedRegression, expectedError, new CoverageChecker(options));
  }

  /**
   * Checks that the expected number of error-revealing tests have been generated, and if any are
   * expected runs them, captures and returns the result.
   *
   * @param environment the working environment for the test
   * @param options the Randoop options
   * @param expectedError the quantifier for the expected number of error tests
   * @param runStatus the status of the Randoop run
   * @param packageName the package name for generated tests
   * @return the {@link TestRunStatus} for running the error tests, may be null
   */
  private TestRunStatus runErrorTests(
      SystemTestEnvironment environment,
      RandoopOptions options,
      ExpectedTests expectedError,
      RandoopRunStatus runStatus,
      String packageName) {
    TestRunStatus errorRunDesc = null;
    String errorBasename = options.getErrorBasename();
    switch (expectedError) {
      case SOME:
        assertThat(
            "Test suite should have error tests", runStatus.errorTestCount, is(greaterThan(0)));
        try {
          errorRunDesc = TestRunStatus.runTests(environment, packageName, errorBasename);
        } catch (IOException e) {
          fail("Exception collecting coverage from error tests: " + e.getMessage());
        }
        assert errorRunDesc.processStatus.exitStatus != 0 : "JUnit should exit with error";
        if (errorRunDesc.testsFail != errorRunDesc.testsRun) {
          for (String line : errorRunDesc.processStatus.outputLines) {
            System.err.println(line);
          }
          fail(
              "All error tests should fail, but "
                  + errorRunDesc.testsSucceed
                  + " error tests passed");
        }
        break;
      case NONE:
        if (runStatus.errorTestCount != 0) {
          // TODO: should output the error tests.  Print the file?
          StringBuilder message = new StringBuilder();
          message.append(
              String.format(
                  "Test suite should have no error tests, but has %d:%n%n",
                  runStatus.errorTestCount));

          String packageString = options.getPackageName();
          String packagePathString = packageString == null ? "" : packageString.replace('.', '/');
          Path srcDir = environment.sourceDir.resolve(packagePathString);
          try (DirectoryStream<Path> testFiles =
              Files.newDirectoryStream(srcDir, errorBasename + "*.java")) {
            for (Path path : testFiles) {
              message.append(FileUtils.readFileToString(path.toFile(), (String) null));
              message.append(lineSep);
            }
          } catch (IOException e) {
            // The user can do nothing about this, and the test failure is more important.
            e.printStackTrace();
          }
          fail(message.toString());
        }
        break;
      case DONT_CARE:
        break;
    }
    return errorRunDesc;
  }

  /**
   * Checks that the expected number of regression tests have been generated, and if so runs them,
   * captures and returns the results.
   *
   * @param environment the working environment of the test
   * @param options the Randoop options
   * @param expectedRegression the quantifier for expected regression tests
   * @param runStatus the Randoop run status
   * @param packageName the package name for generated tests
   * @return the {@link TestRunStatus} for the execution of the regression tests, null if there are
   *     none
   */
  private TestRunStatus runRegressionTests(
      SystemTestEnvironment environment,
      RandoopOptions options,
      ExpectedTests expectedRegression,
      RandoopRunStatus runStatus,
      String packageName) {
    TestRunStatus regressionRunDesc = null;
    switch (expectedRegression) {
      case SOME:
        assertThat("...has regression tests", runStatus.regressionTestCount, is(greaterThan(0)));
        String regressionBasename = options.getRegressionBasename();
        try {
          regressionRunDesc = TestRunStatus.runTests(environment, packageName, regressionBasename);
        } catch (IOException e) {
          fail("Exception collecting coverage from regression tests: " + e.getMessage());
        }
        if (regressionRunDesc.processStatus.exitStatus != 0) {
          for (String line : regressionRunDesc.processStatus.outputLines) {
            System.err.println(line);
          }
          fail("JUnit should exit properly");
        }
        if (regressionRunDesc.testsSucceed != regressionRunDesc.testsRun) {
          for (String line : regressionRunDesc.processStatus.outputLines) {
            System.err.println(line);
          }
          fail(
              "All regression tests should pass, but "
                  + regressionRunDesc.testsFail
                  + " regression tests failed");
        }
        break;
      case NONE:
        if (runStatus.regressionTestCount != 0) {
          fail(
              "Test suite should have no regression tests, but has "
                  + runStatus.regressionTestCount);
        }
        break;
      case DONT_CARE:
        break;
    }
    return regressionRunDesc;
  }

  /**
   * Runs Randoop using the given test environment and options, printing captured output to standard
   * output. Failure of Randoop may be allowed by passing true for {@code allowRandoopFailure},
   * otherwise, the test will fail.
   *
   * @param environment the working environment for the test
   * @param options the Randoop options
   * @param allowRandoopFailure flag whether to allow Randoop failure
   * @return the captured {@link RandoopRunStatus} from running Randoop
   */
  private RandoopRunStatus generateAndCompile(
      SystemTestEnvironment environment, RandoopOptions options, boolean allowRandoopFailure) {
    RandoopRunStatus runStatus =
        RandoopRunStatus.generateAndCompile(environment, options, allowRandoopFailure);

    if (!allowRandoopFailure) {
      System.out.println("Randoop:");
      boolean prevLineIsBlank = false;
      for (String line : runStatus.processStatus.outputLines) {
        if ((line.isEmpty() && !prevLineIsBlank)
            || (!line.isEmpty() && !line.startsWith("Progress update:"))) {
          System.out.println(line);
        }
        prevLineIsBlank = line.isEmpty();
      }
    }
    return runStatus;
  }

  private ProcessStatus generate(SystemTestEnvironment testEnvironment, RandoopOptions options) {
    ProcessStatus status = RandoopRunStatus.generate(testEnvironment, options);

    System.out.println("Randoop:");
    boolean prevLineIsBlank = false;
    for (String line : status.outputLines) {
      if ((line.isEmpty() && !prevLineIsBlank)
          || (!line.isEmpty() && !line.startsWith("Progress update:"))) {
        System.out.println(line);
      }
      prevLineIsBlank = line.isEmpty();
    }
    return status;
  }
}<|MERGE_RESOLUTION|>--- conflicted
+++ resolved
@@ -1542,55 +1542,6 @@
     options.setOption("outputLimit", "400");
     options.setOption("generatedLimit", "800");
 
-<<<<<<< HEAD
-    CoverageChecker checker = new CoverageChecker(options);
-    checker.exclude("java.util.ArrayList.add(int, java.lang.Object)");
-    checker.exclude("java.util.ArrayList.add(java.lang.Object)");
-    checker.exclude("java.util.ArrayList.addAll(int, java.util.Collection)");
-    checker.exclude("java.util.ArrayList.addAll(java.util.Collection)");
-    checker.exclude("java.util.ArrayList.batchRemove(java.util.Collection, boolean)");
-    checker.exclude("java.util.ArrayList.calculateCapacity(java.lang.Object[], int)");
-    checker.exclude("java.util.ArrayList.clear()");
-    checker.exclude("java.util.ArrayList.clone()");
-    checker.exclude("java.util.ArrayList.contains(java.lang.Object)");
-    checker.exclude("java.util.ArrayList.elementData(int)");
-    checker.exclude("java.util.ArrayList.ensureCapacity(int)");
-    checker.exclude("java.util.ArrayList.ensureCapacityInternal(int)");
-    checker.exclude("java.util.ArrayList.ensureExplicitCapacity(int)");
-    checker.exclude("java.util.ArrayList.fastRemove(int)");
-    checker.exclude("java.util.ArrayList.forEach(java.util.function.Consumer)");
-    checker.exclude("java.util.ArrayList.get(int)");
-    checker.exclude("java.util.ArrayList.grow(int)");
-    checker.exclude("java.util.ArrayList.hugeCapacity(int)");
-    checker.exclude("java.util.ArrayList.indexOf(java.lang.Object)");
-    checker.exclude("java.util.ArrayList.isEmpty()");
-    checker.exclude("java.util.ArrayList.iterator()");
-    checker.exclude("java.util.ArrayList.lastIndexOf(java.lang.Object)");
-    checker.exclude("java.util.ArrayList.listIterator()");
-    checker.exclude("java.util.ArrayList.listIterator(int)");
-    checker.exclude("java.util.ArrayList.outOfBoundsMsg(int)");
-    checker.exclude("java.util.ArrayList.rangeCheck(int)");
-    checker.exclude("java.util.ArrayList.rangeCheckForAdd(int)");
-    checker.exclude("java.util.ArrayList.readObject(java.io.ObjectInputStream)");
-    checker.exclude("java.util.ArrayList.remove(int)");
-    checker.exclude("java.util.ArrayList.remove(java.lang.Object)");
-    checker.exclude("java.util.ArrayList.removeAll(java.util.Collection)");
-    checker.exclude("java.util.ArrayList.removeIf(java.util.function.Predicate)");
-    checker.exclude("java.util.ArrayList.removeRange(int, int)");
-    checker.exclude("java.util.ArrayList.replaceAll(java.util.function.UnaryOperator)");
-    checker.exclude("java.util.ArrayList.retainAll(java.util.Collection)");
-    checker.exclude("java.util.ArrayList.set(int, java.lang.Object)");
-    checker.exclude("java.util.ArrayList.size()");
-    checker.exclude("java.util.ArrayList.sort(java.util.Comparator)");
-    checker.exclude("java.util.ArrayList.spliterator()");
-    checker.exclude("java.util.ArrayList.subList(int, int)");
-    checker.exclude("java.util.ArrayList.subListRangeCheck(int, int, int)");
-    checker.exclude("java.util.ArrayList.toArray()");
-    checker.exclude("java.util.ArrayList.toArray(java.lang.Object[])");
-    checker.exclude("java.util.ArrayList.trimToSize()");
-    checker.exclude("java.util.ArrayList.writeObject(java.io.ObjectOutputStream)");
-    checker.exclude("java.util.LinkedHashSet.spliterator()");
-=======
     CoverageChecker coverageChecker =
         new CoverageChecker(
             options,
@@ -1640,10 +1591,8 @@
             "java.util.ArrayList.trimToSize() exclude",
             "java.util.ArrayList.writeObject(java.io.ObjectOutputStream) exclude",
             "java.util.LinkedHashSet.spliterator() exclude"
-            //
+            // end of list (line break to permit easier sorting)
             );
-
->>>>>>> 0f1d07a5
     generateAndTestWithCoverage(
         testEnvironment, options, ExpectedTests.SOME, ExpectedTests.NONE, coverageChecker);
   }
