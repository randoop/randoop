--- conflicted
+++ resolved
@@ -1030,7 +1030,6 @@
     generateAndTestWithCoverage(testEnvironment, options, ExpectedTests.SOME, ExpectedTests.NONE);
   }
 
-<<<<<<< HEAD
   /** Uses methodlist input example {@code src/docs/manual/method_list_example.txt} as input. */
   @Test
   public void runMethodListTest() {
@@ -1042,7 +1041,7 @@
 
     generateAndTestWithCoverage(testEnvironment, options, ExpectedTests.SOME, ExpectedTests.NONE);
   }
-=======
+
   /* Test based on classes from the olajgo library. Has an instantiation error for
       <N> randoop.types.CompoundFunction<N>.<init> : () -> randoop.types.CompoundFunction<N>
       and generates no sequences
@@ -1057,7 +1056,6 @@
     generateAndTestWithCoverage(testEnvironment, options, ExpectedTests.SOME, ExpectedTests.SOME);
   }
   */
->>>>>>> 32956889
 
   /* ------------------------------ utility methods ---------------------------------- */
 
