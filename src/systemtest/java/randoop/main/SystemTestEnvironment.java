--- conflicted
+++ resolved
@@ -103,48 +103,8 @@
     return testInputClassDir;
   }
 
-<<<<<<< HEAD
-  /**
-   * Creates the {@link TestEnvironment} for a test using the given directory name and classpath.
-   * Creates a subdirectory in the {@link #systemTestWorkingDir} that contains the subdirectories
-   * for source, class and JaCoCo files using the directory names {@link #SOURCE_DIR_NAME}, {@link
-   * #CLASS_DIR_NAME}, and {@link #JACOCO_DIR_NAME}.
-   *
-   * <p>Will fail calling test if an {@code IOException} is thrown
-   *
-   * @param dirname the name of the working directory to create
-   * @param classpath the classpath to use for the test
-   * @param bootclasspath the bootclasspath to use for the test, null if none
-   * @return the {@link TestEnvironment} with the directory as the working directory and using the
-   *     given classpath
-   */
-  TestEnvironment createTestEnvironment(String dirname, String classpath, String bootclasspath) {
-    Path testDir;
-    Path sourceDir;
-    Path classDir;
-    Path jacocoDir;
-    try {
-      testDir = createSubDirectory(systemTestWorkingDir, dirname);
-      sourceDir = createSubDirectory(testDir, SOURCE_DIR_NAME);
-      classDir = createSubDirectory(testDir, CLASS_DIR_NAME);
-      jacocoDir = createSubDirectory(testDir, JACOCO_DIR_NAME);
-    } catch (IOException e) {
-      fail("failed to create working directory for test: " + e);
-      throw new Error("unreachable");
-    }
-    return new TestEnvironment(
-        bootclasspath,
-        classpath,
-        jacocoAgentPath,
-        testInputClassDir,
-        testDir,
-        sourceDir,
-        classDir,
-        jacocoDir);
-=======
   void addJavaAgent(Path javaAgentPath) {
     this.javaAgentPath = javaAgentPath;
->>>>>>> d4baddfc
   }
 
   void addJavaAgent(Path javaAgentPath, String argumentString) {
