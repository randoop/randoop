package randoop.main;

import static org.junit.Assert.fail;

import java.io.File;
import java.io.IOException;
import java.nio.file.DirectoryStream;
import java.nio.file.Files;
import java.nio.file.Path;

/** Manages the TestEnvironment for a system test run. */
class SystemTestEnvironment {
  /** The default directory name for test source files */
  private static final String SOURCE_DIR_NAME = "java";

  /** The default directory name for test source files */
  private static final String CLASS_DIR_NAME = "class";

  /** The default directory name for test jacocoagent files */
  private static final String JACOCO_DIR_NAME = "jacoco";

  /** The classpath for the systemtest */
  final String classpath;

  /** The root for the system test working directories */
  private final Path systemTestWorkingDir;

  /** The path for the JaCoCo javaagent */
  private final Path jacocoAgentPath;

  /** The path for the root directory for test input classes. */
  private final Path testInputClassDir;

  /** The path for the mapcall agent jar */
  final Path mapcallAgentPath;

  /** The path for the covered-class agent jar */
  final Path coveredClassAgentPath;

  /**
   * Initializes a {@link SystemTestEnvironment} with the given classpath, working directory, input
   * class directory, and JaCoCo agent path.
   *
   * @param classpath the class path for this system test run
   * @param workingDir the working directory for this system test run
   * @param testInputClassDir the input class directory
   * @param jacocoAgentPath the path for the jacocoagent.jar file
   */
  private SystemTestEnvironment(
      String classpath,
      Path workingDir,
      Path testInputClassDir,
      Path jacocoAgentPath,
      Path mapcallAgentPath,
      Path coveredClassAgentPath) {
    this.classpath = classpath;
    this.systemTestWorkingDir = workingDir;
    this.testInputClassDir = testInputClassDir;
    this.jacocoAgentPath = jacocoAgentPath;
    this.mapcallAgentPath = mapcallAgentPath;
    this.coveredClassAgentPath = coveredClassAgentPath;
  }

  /**
   * Creates the system test environment using the given classpath and build directory. Assumes
   * working directories, test input class files, and the jacoco agent jar file are all located
   * within the build directory.
   *
   * @param classpath the system test classpath
   * @param buildDir the build directory
   * @return the system test environment with
   */
  static SystemTestEnvironment createSystemTestEnvironment(String classpath, Path buildDir) {
    Path workingDir = buildDir.resolve("working-directories");
    Path testInputClassDir =
        buildDir.resolve("classes/java/testInput"); //XXX breaks when Gradle changes
    Path jacocoAgentPath = buildDir.resolve("jacocoagent/jacocoagent.jar");
    Path libsPath = buildDir.resolve("libs");
    Path mapcallAgentPath = null;
<<<<<<< HEAD
    Path exercisedClassAgentPath = null;
    Path randoopJarPath = null;
=======
    Path coveredClassAgentPath = null;
>>>>>>> 232462e1
    try (DirectoryStream<Path> dirStream = Files.newDirectoryStream(libsPath)) {
      for (Path entry : dirStream) {
        if (entry.getFileName().toString().startsWith("covered-class")) {
          coveredClassAgentPath = entry;
        }
        if (entry.getFileName().toString().startsWith("mapcall")) {
          mapcallAgentPath = entry;
        }
        if (entry.getFileName().toString().startsWith("randoop-all")) {
          randoopJarPath = entry;
        }
      }
    } catch (IOException e) {
      fail("unable to get build directory contents");
    }
    assert randoopJarPath != null;
    return new SystemTestEnvironment(
        classpath + File.pathSeparator + randoopJarPath,
        workingDir,
        testInputClassDir,
        jacocoAgentPath,
        mapcallAgentPath,
        coveredClassAgentPath);
  }

  /**
   * Creates the {@link TestEnvironment} for a test using the given directory name. Creates a
   * subdirectory in the {@link #systemTestWorkingDir} that contains the subdirectories for source,
   * class and JaCoCo files using the directory names {@link #SOURCE_DIR_NAME}, {@link
   * #CLASS_DIR_NAME}, and {@link #JACOCO_DIR_NAME}.
   *
   * <p>Will fail calling test if an {@code IOException} is thrown
   *
   * @param dirname the name of the directory to create
   * @return the {@link TestEnvironment} with the directory as the working directory
   */
  TestEnvironment createTestEnvironment(String dirname) {
    return createTestEnvironment(dirname, this.classpath, null);
  }

  /**
   * Creates the {@link TestEnvironment} for a test using the given directory name and classpath.
   * Creates a subdirectory in the {@link #systemTestWorkingDir} that contains the subdirectories
   * for source, class and JaCoCo files using the directory names {@link #SOURCE_DIR_NAME}, {@link
   * #CLASS_DIR_NAME}, and {@link #JACOCO_DIR_NAME}.
   *
   * <p>Will fail calling test if an {@code IOException} is thrown
   *
   * @param dirname the name of the working directory to create
   * @param classpath the classpath to use for the test
   * @param bootclasspath the bootclasspath to use for the test, null if none
   * @return the {@link TestEnvironment} with the directory as the working directory and using the
   *     given classpath
   */
  TestEnvironment createTestEnvironment(String dirname, String classpath, String bootclasspath) {
    Path testDir = null;
    Path sourceDir = null;
    Path classDir = null;
    Path jacocoDir = null;
    try {
      testDir = createSubDirectory(systemTestWorkingDir, dirname);
      sourceDir = createSubDirectory(testDir, SOURCE_DIR_NAME);
      classDir = createSubDirectory(testDir, CLASS_DIR_NAME);
      jacocoDir = createSubDirectory(testDir, JACOCO_DIR_NAME);
    } catch (IOException e) {
      fail("failed to create working directory for test: " + e);
    }
    return new TestEnvironment(
        bootclasspath,
        classpath,
        this.jacocoAgentPath,
        this.testInputClassDir,
        testDir,
        sourceDir,
        classDir,
        jacocoDir);
  }

  /**
   * Creates a directory in the given parent directory with the subdirectory name.
   *
   * @param parentDir the parent directory
   * @param subdirName the subdirectory name
   * @return the path of the created subdirectory
   */
  private Path createSubDirectory(Path parentDir, String subdirName) throws IOException {
    Path subDir = parentDir.resolve(subdirName);
    if (!Files.exists(subDir)) {
      Files.createDirectory(subDir);
    }
    return subDir;
  }
}<|MERGE_RESOLUTION|>--- conflicted
+++ resolved
@@ -77,12 +77,8 @@
     Path jacocoAgentPath = buildDir.resolve("jacocoagent/jacocoagent.jar");
     Path libsPath = buildDir.resolve("libs");
     Path mapcallAgentPath = null;
-<<<<<<< HEAD
-    Path exercisedClassAgentPath = null;
+    Path coveredClassAgentPath = null;
     Path randoopJarPath = null;
-=======
-    Path coveredClassAgentPath = null;
->>>>>>> 232462e1
     try (DirectoryStream<Path> dirStream = Files.newDirectoryStream(libsPath)) {
       for (Path entry : dirStream) {
         if (entry.getFileName().toString().startsWith("covered-class")) {
