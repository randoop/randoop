--- conflicted
+++ resolved
@@ -48,11 +48,8 @@
     optionsCache = new OptionsCache();
     optionsCache.saveState();
     GenInputsAbstract.deterministic = true;
-<<<<<<< HEAD
+    GenInputsAbstract.minimize_error_test = false;
     GenInputsAbstract.timelimit = 0;
-=======
-    GenInputsAbstract.minimize_error_test = false;
->>>>>>> d0d65e78
     GenInputsAbstract.outputlimit = 5000;
     GenInputsAbstract.inputlimit = 10000;
     GenInputsAbstract.silently_ignore_bad_class_names = false;
