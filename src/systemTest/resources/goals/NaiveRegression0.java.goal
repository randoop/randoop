package foo.bar;

import org.junit.FixMethodOrder;
import org.junit.Test;
import org.junit.runners.MethodSorters;

@FixMethodOrder(MethodSorters.NAME_ASCENDING)
public class NaiveRegression0 {

  public static boolean debug = false;

  @Test
  public void test01() throws Throwable {

    if (debug) { System.out.format("%n%s%n","NaiveRegression0.test01"); }


    java7.util7.Set set0 = null;
    // The following exception was thrown during execution in test generation
    try {
      java7.util7.Set set1 = java7.util7.Collections.unmodifiableSet(set0);
      org.junit.Assert.fail("Expected exception of type java.lang.NullPointerException");
    } catch (java.lang.NullPointerException e) {
      // Expected exception.
      if (! e.getClass().getCanonicalName().equals("java.lang.NullPointerException")) {
        org.junit.Assert.fail("Expected exception of type java.lang.NullPointerException, got " + e.getClass().getCanonicalName());
      }
    }

  }

  @Test
  public void test02() throws Throwable {

    if (debug) { System.out.format("%n%s%n","NaiveRegression0.test02"); }


    java7.util7.List list0 = null;
    // The following exception was thrown during execution in test generation
    try {
      java7.util7.List list1 = java7.util7.Collections.unmodifiableList(list0);
      org.junit.Assert.fail("Expected exception of type java.lang.NullPointerException");
    } catch (java.lang.NullPointerException e) {
      // Expected exception.
      if (! e.getClass().getCanonicalName().equals("java.lang.NullPointerException")) {
        org.junit.Assert.fail("Expected exception of type java.lang.NullPointerException, got " + e.getClass().getCanonicalName());
      }
    }

  }

  @Test
  public void test03() throws Throwable {

    if (debug) { System.out.format("%n%s%n","NaiveRegression0.test03"); }


    java7.util7.List list0 = null;
    // The following exception was thrown during execution in test generation
    try {
      java7.util7.Collections.reverse(list0);
      org.junit.Assert.fail("Expected exception of type java.lang.NullPointerException");
    } catch (java.lang.NullPointerException e) {
      // Expected exception.
      if (! e.getClass().getCanonicalName().equals("java.lang.NullPointerException")) {
        org.junit.Assert.fail("Expected exception of type java.lang.NullPointerException, got " + e.getClass().getCanonicalName());
      }
    }

  }

  @Test
  public void test04() throws Throwable {

    if (debug) { System.out.format("%n%s%n","NaiveRegression0.test04"); }


    java7.util7.List list0 = null;
    java7.util7.List list1 = null;
    // The following exception was thrown during execution in test generation
    try {
      int i2 = java7.util7.Collections.lastIndexOfSubList(list0, list1);
      org.junit.Assert.fail("Expected exception of type java.lang.NullPointerException");
    } catch (java.lang.NullPointerException e) {
      // Expected exception.
      if (! e.getClass().getCanonicalName().equals("java.lang.NullPointerException")) {
        org.junit.Assert.fail("Expected exception of type java.lang.NullPointerException, got " + e.getClass().getCanonicalName());
      }
    }

  }

  @Test
  public void test05() throws Throwable {

    if (debug) { System.out.format("%n%s%n","NaiveRegression0.test05"); }


    java7.util7.List list2 = java7.util7.Collections.nCopies(100, (java.lang.Object)(-1.0d));
    // The following exception was thrown during execution in test generation
    try {
      java7.util7.Collections.swap(list2, 1, (-1));
      org.junit.Assert.fail("Expected exception of type java.lang.UnsupportedOperationException");
    } catch (java.lang.UnsupportedOperationException e) {
      // Expected exception.
      if (! e.getClass().getCanonicalName().equals("java.lang.UnsupportedOperationException")) {
        org.junit.Assert.fail("Expected exception of type java.lang.UnsupportedOperationException, got " + e.getClass().getCanonicalName());
      }
    }
    
    
    org.junit.Assert.assertNotNull(list2);

  }

  @Test
  public void test06() throws Throwable {

    if (debug) { System.out.format("%n%s%n","NaiveRegression0.test06"); }


    java7.util7.List list0 = null;
    java7.util7.Comparator comparator2 = null;
    // The following exception was thrown during execution in test generation
    try {
      int i3 = java7.util7.Collections.binarySearch(list0, (java.lang.Object)"", comparator2);
      org.junit.Assert.fail("Expected exception of type java.lang.NullPointerException");
    } catch (java.lang.NullPointerException e) {
      // Expected exception.
      if (! e.getClass().getCanonicalName().equals("java.lang.NullPointerException")) {
        org.junit.Assert.fail("Expected exception of type java.lang.NullPointerException, got " + e.getClass().getCanonicalName());
      }
    }

  }

  @Test
  public void test07() throws Throwable {

    if (debug) { System.out.format("%n%s%n","NaiveRegression0.test07"); }


    java7.util7.ArrayList arrayList0 = new java7.util7.ArrayList();
    java7.util7.Collections.shuffle((java7.util7.List)arrayList0);

  }

  @Test
  public void test08() throws Throwable {

    if (debug) { System.out.format("%n%s%n","NaiveRegression0.test08"); }


    java7.util7.ArrayList arrayList0 = new java7.util7.ArrayList();
    // The following exception was thrown during execution in test generation
    try {
      java.lang.Object obj2 = arrayList0.get((-1));
      org.junit.Assert.fail("Expected exception of type java.lang.ArrayIndexOutOfBoundsException");
    } catch (java.lang.ArrayIndexOutOfBoundsException e) {
      // Expected exception.
      if (! e.getClass().getCanonicalName().equals("java.lang.ArrayIndexOutOfBoundsException")) {
        org.junit.Assert.fail("Expected exception of type java.lang.ArrayIndexOutOfBoundsException, got " + e.getClass().getCanonicalName());
      }
    }

  }

  @Test
  public void test09() throws Throwable {

    if (debug) { System.out.format("%n%s%n","NaiveRegression0.test09"); }


    java7.util7.ArrayList arrayList0 = new java7.util7.ArrayList();
    java7.util7.Enumeration enumeration1 = java7.util7.Collections.enumeration((java7.util7.Collection)arrayList0);
    java7.util7.ListIterator listIterator2 = arrayList0.listIterator();
    
    org.junit.Assert.assertNotNull(enumeration1);
    
    org.junit.Assert.assertNotNull(listIterator2);

  }

  @Test
  public void test10() throws Throwable {

    if (debug) { System.out.format("%n%s%n","NaiveRegression0.test10"); }


    java7.util7.ArrayList arrayList0 = new java7.util7.ArrayList();
    java7.util7.Enumeration enumeration1 = java7.util7.Collections.enumeration((java7.util7.Collection)arrayList0);
    java7.util7.List list2 = null;
    // The following exception was thrown during execution in test generation
    try {
      int i3 = java7.util7.Collections.indexOfSubList((java7.util7.List)arrayList0, list2);
      org.junit.Assert.fail("Expected exception of type java.lang.NullPointerException");
    } catch (java.lang.NullPointerException e) {
      // Expected exception.
      if (! e.getClass().getCanonicalName().equals("java.lang.NullPointerException")) {
        org.junit.Assert.fail("Expected exception of type java.lang.NullPointerException, got " + e.getClass().getCanonicalName());
      }
    }
    
    
    org.junit.Assert.assertNotNull(enumeration1);

  }

  @Test
  public void test11() throws Throwable {

    if (debug) { System.out.format("%n%s%n","NaiveRegression0.test11"); }


    java7.util7.ArrayList arrayList0 = new java7.util7.ArrayList();
    java7.util7.ArrayList arrayList1 = new java7.util7.ArrayList();
    boolean b2 = arrayList0.removeAll((java7.util7.Collection)arrayList1);
    java.lang.Object[] obj_array3 = arrayList1.toArray();
    java7.util7.LinkedList linkedList4 = new java7.util7.LinkedList();
    int i6 = java7.util7.Collections.binarySearch((java7.util7.List)linkedList4, (java.lang.Object)(byte)0);
    int i7 = java7.util7.Collections.indexOfSubList((java7.util7.List)arrayList1, (java7.util7.List)linkedList4);
    // The following exception was thrown during execution in test generation
    try {
      java.lang.Object obj9 = linkedList4.get(0);
      org.junit.Assert.fail("Expected exception of type java.lang.IndexOutOfBoundsException");
    } catch (java.lang.IndexOutOfBoundsException e) {
      // Expected exception.
      if (! e.getClass().getCanonicalName().equals("java.lang.IndexOutOfBoundsException")) {
        org.junit.Assert.fail("Expected exception of type java.lang.IndexOutOfBoundsException, got " + e.getClass().getCanonicalName());
      }
    }
    
    
<<<<<<< HEAD
    // Regression assertion (captures the current behavior of the code)
    org.junit.Assert.assertEquals(false, b2);
=======
    org.junit.Assert.assertTrue(b2 == false);
>>>>>>> 2e41e292
    
    org.junit.Assert.assertNotNull(obj_array3);
    
<<<<<<< HEAD
    // Regression assertion (captures the current behavior of the code)
    org.junit.Assert.assertEquals(-1, i6);
    
    // Regression assertion (captures the current behavior of the code)
    org.junit.Assert.assertEquals(0, i7);
=======
    org.junit.Assert.assertTrue(i6 == (-1));
    
    org.junit.Assert.assertTrue(i7 == 0);
>>>>>>> 2e41e292

  }

  @Test
  public void test12() throws Throwable {

    if (debug) { System.out.format("%n%s%n","NaiveRegression0.test12"); }


    java7.util7.ArrayList arrayList0 = new java7.util7.ArrayList();
    java7.util7.ArrayList arrayList1 = new java7.util7.ArrayList();
    boolean b2 = arrayList0.removeAll((java7.util7.Collection)arrayList1);
    arrayList0.trimToSize();
    
<<<<<<< HEAD
    // Regression assertion (captures the current behavior of the code)
    org.junit.Assert.assertEquals(false, b2);
=======
    org.junit.Assert.assertTrue(b2 == false);
>>>>>>> 2e41e292

  }

  @Test
  public void test13() throws Throwable {

    if (debug) { System.out.format("%n%s%n","NaiveRegression0.test13"); }


    java7.util7.LinkedList linkedList0 = new java7.util7.LinkedList();
    java7.util7.ArrayList arrayList1 = new java7.util7.ArrayList();
    java.lang.Object[] obj_array2 = new java.lang.Object[] { arrayList1 };
    java.lang.Object[] obj_array3 = linkedList0.toArray(obj_array2);
    java7.util7.LinkedList linkedList4 = new java7.util7.LinkedList();
    int i6 = linkedList4.indexOf((java.lang.Object)(short)10);
    linkedList4.addLast((java.lang.Object)(short)1);
    boolean b9 = linkedList0.retainAll((java7.util7.Collection)linkedList4);
    
    org.junit.Assert.assertNotNull(obj_array2);
    
    org.junit.Assert.assertNotNull(obj_array3);
    
<<<<<<< HEAD
    // Regression assertion (captures the current behavior of the code)
    org.junit.Assert.assertEquals(-1, i6);
    
    // Regression assertion (captures the current behavior of the code)
    org.junit.Assert.assertEquals(false, b9);
=======
    org.junit.Assert.assertTrue(i6 == (-1));
    
    org.junit.Assert.assertTrue(b9 == false);
>>>>>>> 2e41e292

  }

  @Test
  public void test14() throws Throwable {

    if (debug) { System.out.format("%n%s%n","NaiveRegression0.test14"); }


    java7.util7.LinkedList linkedList0 = new java7.util7.LinkedList();
    int i2 = linkedList0.indexOf((java.lang.Object)(short)10);
    linkedList0.addLast((java.lang.Object)(short)1);
    java7.util7.ArrayList arrayList5 = new java7.util7.ArrayList((java7.util7.Collection)linkedList0);
    java7.util7.LinkedList linkedList6 = new java7.util7.LinkedList();
    int i8 = java7.util7.Collections.binarySearch((java7.util7.List)linkedList6, (java.lang.Object)(byte)0);
    int i9 = linkedList0.indexOf((java.lang.Object)linkedList6);
    // The following exception was thrown during execution in test generation
    try {
      java.lang.Object obj10 = linkedList6.removeFirst();
      org.junit.Assert.fail("Expected exception of type java7.util7.NoSuchElementException");
    } catch (java7.util7.NoSuchElementException e) {
      // Expected exception.
      if (! e.getClass().getCanonicalName().equals("java7.util7.NoSuchElementException")) {
        org.junit.Assert.fail("Expected exception of type java7.util7.NoSuchElementException, got " + e.getClass().getCanonicalName());
      }
    }
    
    
<<<<<<< HEAD
    // Regression assertion (captures the current behavior of the code)
    org.junit.Assert.assertEquals((-1), i2);
    
    // Regression assertion (captures the current behavior of the code)
    org.junit.Assert.assertEquals((-1), i8);
    
    // Regression assertion (captures the current behavior of the code)
    org.junit.Assert.assertEquals((-1), i9);
=======
    org.junit.Assert.assertTrue(i2 == (-1));
    
    org.junit.Assert.assertTrue(i8 == (-1));
    
    org.junit.Assert.assertTrue(i9 == (-1));
>>>>>>> 2e41e292

  }

  @Test
  public void test15() throws Throwable {

    if (debug) { System.out.format("%n%s%n","NaiveRegression0.test15"); }


    java7.util7.Set set0 = null;
    // The following exception was thrown during execution in test generation
    try {
      java7.util7.Set set1 = java7.util7.Collections.synchronizedSet(set0);
      org.junit.Assert.fail("Expected exception of type java.lang.NullPointerException");
    } catch (java.lang.NullPointerException e) {
      // Expected exception.
      if (! e.getClass().getCanonicalName().equals("java.lang.NullPointerException")) {
        org.junit.Assert.fail("Expected exception of type java.lang.NullPointerException, got " + e.getClass().getCanonicalName());
      }
    }

  }

  @Test
  public void test16() throws Throwable {

    if (debug) { System.out.format("%n%s%n","NaiveRegression0.test16"); }


    java7.util7.ArrayList arrayList0 = new java7.util7.ArrayList();
    java7.util7.ArrayList arrayList1 = new java7.util7.ArrayList();
    boolean b2 = arrayList0.removeAll((java7.util7.Collection)arrayList1);
    java.lang.Object[] obj_array3 = arrayList1.toArray();
    java7.util7.LinkedList linkedList4 = new java7.util7.LinkedList();
    int i6 = java7.util7.Collections.binarySearch((java7.util7.List)linkedList4, (java.lang.Object)(byte)0);
    int i7 = java7.util7.Collections.indexOfSubList((java7.util7.List)arrayList1, (java7.util7.List)linkedList4);
    java7.util7.ArrayList arrayList9 = new java7.util7.ArrayList();
    java7.util7.ArrayList arrayList10 = new java7.util7.ArrayList();
    boolean b11 = arrayList9.removeAll((java7.util7.Collection)arrayList10);
    java.lang.Object[] obj_array12 = arrayList10.toArray();
    java7.util7.LinkedList linkedList13 = new java7.util7.LinkedList();
    int i15 = java7.util7.Collections.binarySearch((java7.util7.List)linkedList13, (java.lang.Object)(byte)0);
    int i16 = java7.util7.Collections.indexOfSubList((java7.util7.List)arrayList10, (java7.util7.List)linkedList13);
    boolean b17 = linkedList4.addAll(1, (java7.util7.Collection)arrayList10);
    java7.util7.Comparator comparator18 = null;
    // The following exception was thrown during execution in test generation
    try {
      java.lang.Object obj19 = java7.util7.Collections.max((java7.util7.Collection)linkedList4, comparator18);
      org.junit.Assert.fail("Expected exception of type java7.util7.NoSuchElementException");
    } catch (java7.util7.NoSuchElementException e) {
      // Expected exception.
      if (! e.getClass().getCanonicalName().equals("java7.util7.NoSuchElementException")) {
        org.junit.Assert.fail("Expected exception of type java7.util7.NoSuchElementException, got " + e.getClass().getCanonicalName());
      }
    }
    
    
<<<<<<< HEAD
    // Regression assertion (captures the current behavior of the code)
    org.junit.Assert.assertEquals(false, b2);
=======
    org.junit.Assert.assertTrue(b2 == false);
>>>>>>> 2e41e292
    
    org.junit.Assert.assertNotNull(obj_array3);
    
<<<<<<< HEAD
    // Regression assertion (captures the current behavior of the code)
    org.junit.Assert.assertEquals((-1), i6);
    
    // Regression assertion (captures the current behavior of the code)
    org.junit.Assert.assertEquals(0, i7);
    
    // Regression assertion (captures the current behavior of the code)
    org.junit.Assert.assertEquals(false, b11);
=======
    org.junit.Assert.assertTrue(i6 == (-1));
    
    org.junit.Assert.assertTrue(i7 == 0);
    
    org.junit.Assert.assertTrue(b11 == false);
>>>>>>> 2e41e292
    
    org.junit.Assert.assertNotNull(obj_array12);
    
<<<<<<< HEAD
    // Regression assertion (captures the current behavior of the code)
    org.junit.Assert.assertEquals((-1), i15);
    
    // Regression assertion (captures the current behavior of the code)
    org.junit.Assert.assertEquals(0, i16);
    
    // Regression assertion (captures the current behavior of the code)
    org.junit.Assert.assertEquals(false, b17);
=======
    org.junit.Assert.assertTrue(i15 == (-1));
    
    org.junit.Assert.assertTrue(i16 == 0);
    
    org.junit.Assert.assertTrue(b17 == false);
>>>>>>> 2e41e292

  }

  @Test
  public void test17() throws Throwable {

    if (debug) { System.out.format("%n%s%n","NaiveRegression0.test17"); }


    java7.util7.LinkedList linkedList0 = new java7.util7.LinkedList();
    int i2 = linkedList0.indexOf((java.lang.Object)(short)10);
    java7.util7.LinkedList linkedList3 = new java7.util7.LinkedList();
    int i5 = linkedList3.indexOf((java.lang.Object)(short)10);
    linkedList3.addLast((java.lang.Object)(short)1);
    java7.util7.ArrayList arrayList8 = new java7.util7.ArrayList((java7.util7.Collection)linkedList3);
    java7.util7.LinkedList linkedList9 = new java7.util7.LinkedList();
    int i11 = java7.util7.Collections.binarySearch((java7.util7.List)linkedList9, (java.lang.Object)(byte)0);
    int i12 = linkedList3.indexOf((java.lang.Object)linkedList9);
    java7.util7.LinkedList linkedList13 = new java7.util7.LinkedList();
    java7.util7.ArrayList arrayList14 = new java7.util7.ArrayList();
    java.lang.Object[] obj_array15 = new java.lang.Object[] { arrayList14 };
    java.lang.Object[] obj_array16 = linkedList13.toArray(obj_array15);
    java.lang.Object[] obj_array17 = linkedList3.toArray(obj_array16);
    boolean b18 = linkedList0.retainAll((java7.util7.Collection)linkedList3);
    // The following exception was thrown during execution in test generation
    try {
      java7.util7.ListIterator listIterator20 = linkedList0.listIterator(100);
      org.junit.Assert.fail("Expected exception of type java.lang.IndexOutOfBoundsException");
    } catch (java.lang.IndexOutOfBoundsException e) {
      // Expected exception.
      if (! e.getClass().getCanonicalName().equals("java.lang.IndexOutOfBoundsException")) {
        org.junit.Assert.fail("Expected exception of type java.lang.IndexOutOfBoundsException, got " + e.getClass().getCanonicalName());
      }
    }
    
    
<<<<<<< HEAD
    // Regression assertion (captures the current behavior of the code)
    org.junit.Assert.assertEquals((-1), i2);
    
    // Regression assertion (captures the current behavior of the code)
    org.junit.Assert.assertEquals((-1), i5);
    
    // Regression assertion (captures the current behavior of the code)
    org.junit.Assert.assertEquals((-1), i11);
    
    // Regression assertion (captures the current behavior of the code)
    org.junit.Assert.assertEquals((-1), i12);
=======
    org.junit.Assert.assertTrue(i2 == (-1));
    
    org.junit.Assert.assertTrue(i5 == (-1));
    
    org.junit.Assert.assertTrue(i11 == (-1));
    
    org.junit.Assert.assertTrue(i12 == (-1));
>>>>>>> 2e41e292
    
    org.junit.Assert.assertNotNull(obj_array15);
    
    org.junit.Assert.assertNotNull(obj_array16);
    
    org.junit.Assert.assertNotNull(obj_array17);
    
<<<<<<< HEAD
    // Regression assertion (captures the current behavior of the code)
    org.junit.Assert.assertEquals(false, b18);
=======
    org.junit.Assert.assertTrue(b18 == false);
>>>>>>> 2e41e292

  }

  @Test
  public void test18() throws Throwable {

    if (debug) { System.out.format("%n%s%n","NaiveRegression0.test18"); }


    // The following exception was thrown during execution in test generation
    try {
      java7.util7.ArrayList arrayList1 = new java7.util7.ArrayList((-1));
      org.junit.Assert.fail("Expected exception of type java.lang.IllegalArgumentException");
    } catch (java.lang.IllegalArgumentException e) {
      // Expected exception.
      if (! e.getClass().getCanonicalName().equals("java.lang.IllegalArgumentException")) {
        org.junit.Assert.fail("Expected exception of type java.lang.IllegalArgumentException, got " + e.getClass().getCanonicalName());
      }
    }

  }

  @Test
  public void test19() throws Throwable {

    if (debug) { System.out.format("%n%s%n","NaiveRegression0.test19"); }


    java7.util7.SortedMap sortedMap0 = null;
    // The following exception was thrown during execution in test generation
    try {
      java7.util7.SortedMap sortedMap1 = java7.util7.Collections.unmodifiableSortedMap(sortedMap0);
      org.junit.Assert.fail("Expected exception of type java.lang.NullPointerException");
    } catch (java.lang.NullPointerException e) {
      // Expected exception.
      if (! e.getClass().getCanonicalName().equals("java.lang.NullPointerException")) {
        org.junit.Assert.fail("Expected exception of type java.lang.NullPointerException, got " + e.getClass().getCanonicalName());
      }
    }

  }

  @Test
  public void test20() throws Throwable {

    if (debug) { System.out.format("%n%s%n","NaiveRegression0.test20"); }


    java7.util7.LinkedList linkedList0 = new java7.util7.LinkedList();
    int i2 = linkedList0.indexOf((java.lang.Object)(short)10);
    linkedList0.addLast((java.lang.Object)(short)1);
    java7.util7.ArrayList arrayList5 = new java7.util7.ArrayList((java7.util7.Collection)linkedList0);
    java7.util7.LinkedList linkedList6 = new java7.util7.LinkedList();
    int i8 = linkedList6.indexOf((java.lang.Object)(short)10);
    linkedList6.addLast((java.lang.Object)(short)1);
    boolean b11 = arrayList5.removeAll((java7.util7.Collection)linkedList6);
    
<<<<<<< HEAD
    // Regression assertion (captures the current behavior of the code)
    org.junit.Assert.assertEquals((-1), i2);
    
    // Regression assertion (captures the current behavior of the code)
    org.junit.Assert.assertEquals((-1), i8);
    
    // Regression assertion (captures the current behavior of the code)
    org.junit.Assert.assertEquals(true, b11);
=======
    org.junit.Assert.assertTrue(i2 == (-1));
    
    org.junit.Assert.assertTrue(i8 == (-1));
    
    org.junit.Assert.assertTrue(b11 == true);
>>>>>>> 2e41e292

  }

  @Test
  public void test21() throws Throwable {

    if (debug) { System.out.format("%n%s%n","NaiveRegression0.test21"); }


    java7.util7.LinkedList linkedList0 = new java7.util7.LinkedList();
    int i2 = linkedList0.indexOf((java.lang.Object)(short)10);
    java7.util7.TreeSet treeSet3 = new java7.util7.TreeSet((java7.util7.Collection)linkedList0);
    java7.util7.LinkedList linkedList4 = new java7.util7.LinkedList();
    int i6 = linkedList4.indexOf((java.lang.Object)(short)10);
    linkedList4.addLast((java.lang.Object)(short)1);
    java7.util7.Collections.fill((java7.util7.List)linkedList4, (java.lang.Object)10.0f);
    java7.util7.ArrayList arrayList11 = new java7.util7.ArrayList();
    java7.util7.ArrayList arrayList12 = new java7.util7.ArrayList();
    boolean b13 = arrayList11.removeAll((java7.util7.Collection)arrayList12);
    java.lang.Object[] obj_array14 = arrayList12.toArray();
    int i15 = arrayList12.size();
    // The following exception was thrown during execution in test generation
    try {
      java7.util7.SortedSet sortedSet16 = treeSet3.subSet((java.lang.Object)10.0f, (java.lang.Object)arrayList12);
      org.junit.Assert.fail("Expected exception of type java.lang.ClassCastException");
    } catch (java.lang.ClassCastException e) {
      // Expected exception.
      if (! e.getClass().getCanonicalName().equals("java.lang.ClassCastException")) {
        org.junit.Assert.fail("Expected exception of type java.lang.ClassCastException, got " + e.getClass().getCanonicalName());
      }
    }
    
    
<<<<<<< HEAD
    // Regression assertion (captures the current behavior of the code)
    org.junit.Assert.assertEquals((-1), i2);
    
    // Regression assertion (captures the current behavior of the code)
    org.junit.Assert.assertEquals((-1), i6);
    
    // Regression assertion (captures the current behavior of the code)
    org.junit.Assert.assertEquals(false, b13);
=======
    org.junit.Assert.assertTrue(i2 == (-1));
    
    org.junit.Assert.assertTrue(i6 == (-1));
    
    org.junit.Assert.assertTrue(b13 == false);
>>>>>>> 2e41e292
    
    org.junit.Assert.assertNotNull(obj_array14);
    
<<<<<<< HEAD
    // Regression assertion (captures the current behavior of the code)
    org.junit.Assert.assertEquals(0, i15);
=======
    org.junit.Assert.assertTrue(i15 == 0);
>>>>>>> 2e41e292

  }

  @Test
  public void test22() throws Throwable {

    if (debug) { System.out.format("%n%s%n","NaiveRegression0.test22"); }


    java7.util7.LinkedList linkedList0 = new java7.util7.LinkedList();
    int i2 = linkedList0.indexOf((java.lang.Object)(short)10);
    linkedList0.addLast((java.lang.Object)(short)1);
    java7.util7.Collections.fill((java7.util7.List)linkedList0, (java.lang.Object)10.0f);
    java.lang.Object[] obj_array7 = null;
    // The following exception was thrown during execution in test generation
    try {
      java.lang.Object[] obj_array8 = linkedList0.toArray(obj_array7);
      org.junit.Assert.fail("Expected exception of type java.lang.NullPointerException");
    } catch (java.lang.NullPointerException e) {
      // Expected exception.
      if (! e.getClass().getCanonicalName().equals("java.lang.NullPointerException")) {
        org.junit.Assert.fail("Expected exception of type java.lang.NullPointerException, got " + e.getClass().getCanonicalName());
      }
    }
    
    
<<<<<<< HEAD
    // Regression assertion (captures the current behavior of the code)
    org.junit.Assert.assertEquals((-1), i2);
=======
    org.junit.Assert.assertTrue(i2 == (-1));
>>>>>>> 2e41e292

  }

  @Test
  public void test23() throws Throwable {

    if (debug) { System.out.format("%n%s%n","NaiveRegression0.test23"); }


    java7.util7.LinkedList linkedList0 = new java7.util7.LinkedList();
    int i2 = linkedList0.indexOf((java.lang.Object)(short)10);
    java7.util7.LinkedList linkedList3 = new java7.util7.LinkedList();
    int i5 = linkedList3.indexOf((java.lang.Object)(short)10);
    linkedList3.addLast((java.lang.Object)(short)1);
    java7.util7.ArrayList arrayList8 = new java7.util7.ArrayList((java7.util7.Collection)linkedList3);
    java7.util7.LinkedList linkedList9 = new java7.util7.LinkedList();
    int i11 = java7.util7.Collections.binarySearch((java7.util7.List)linkedList9, (java.lang.Object)(byte)0);
    int i12 = linkedList3.indexOf((java.lang.Object)linkedList9);
    java7.util7.LinkedList linkedList13 = new java7.util7.LinkedList();
    java7.util7.ArrayList arrayList14 = new java7.util7.ArrayList();
    java.lang.Object[] obj_array15 = new java.lang.Object[] { arrayList14 };
    java.lang.Object[] obj_array16 = linkedList13.toArray(obj_array15);
    java.lang.Object[] obj_array17 = linkedList3.toArray(obj_array16);
    boolean b18 = linkedList0.retainAll((java7.util7.Collection)linkedList3);
    boolean b20 = linkedList3.contains((java.lang.Object)10);
    java7.util7.LinkedList linkedList21 = new java7.util7.LinkedList();
    java7.util7.ArrayList arrayList22 = new java7.util7.ArrayList();
    java.lang.Object[] obj_array23 = new java.lang.Object[] { arrayList22 };
    java.lang.Object[] obj_array24 = linkedList21.toArray(obj_array23);
    java.lang.Object[] obj_array25 = linkedList3.toArray(obj_array23);
    
<<<<<<< HEAD
    // Regression assertion (captures the current behavior of the code)
    org.junit.Assert.assertEquals((-1), i2);
    
    // Regression assertion (captures the current behavior of the code)
    org.junit.Assert.assertEquals((-1), i5);
    
    // Regression assertion (captures the current behavior of the code)
    org.junit.Assert.assertEquals((-1), i11);
    
    // Regression assertion (captures the current behavior of the code)
    org.junit.Assert.assertEquals((-1), i12);
=======
    org.junit.Assert.assertTrue(i2 == (-1));
    
    org.junit.Assert.assertTrue(i5 == (-1));
    
    org.junit.Assert.assertTrue(i11 == (-1));
    
    org.junit.Assert.assertTrue(i12 == (-1));
>>>>>>> 2e41e292
    
    org.junit.Assert.assertNotNull(obj_array15);
    
    org.junit.Assert.assertNotNull(obj_array16);
    
    org.junit.Assert.assertNotNull(obj_array17);
    
<<<<<<< HEAD
    // Regression assertion (captures the current behavior of the code)
    org.junit.Assert.assertEquals(false, b18);
    
    // Regression assertion (captures the current behavior of the code)
    org.junit.Assert.assertEquals(false, b20);
=======
    org.junit.Assert.assertTrue(b18 == false);
    
    org.junit.Assert.assertTrue(b20 == false);
>>>>>>> 2e41e292
    
    org.junit.Assert.assertNotNull(obj_array23);
    
    org.junit.Assert.assertNotNull(obj_array24);
    
    org.junit.Assert.assertNotNull(obj_array25);

  }

  @Test
  public void test24() throws Throwable {

    if (debug) { System.out.format("%n%s%n","NaiveRegression0.test24"); }


    java7.util7.LinkedList linkedList0 = new java7.util7.LinkedList();
    java7.util7.ArrayList arrayList1 = new java7.util7.ArrayList();
    java.lang.Object[] obj_array2 = new java.lang.Object[] { arrayList1 };
    java.lang.Object[] obj_array3 = linkedList0.toArray(obj_array2);
    java.lang.Object obj4 = null;
    boolean b5 = linkedList0.remove(obj4);
    java7.util7.LinkedList linkedList7 = new java7.util7.LinkedList();
    int i9 = linkedList7.indexOf((java.lang.Object)(short)10);
    linkedList7.addLast((java.lang.Object)(short)1);
    java7.util7.ArrayList arrayList12 = new java7.util7.ArrayList((java7.util7.Collection)linkedList7);
    java7.util7.LinkedList linkedList13 = new java7.util7.LinkedList();
    int i15 = java7.util7.Collections.binarySearch((java7.util7.List)linkedList13, (java.lang.Object)(byte)0);
    int i16 = linkedList7.indexOf((java.lang.Object)linkedList13);
    java7.util7.LinkedList linkedList17 = new java7.util7.LinkedList();
    java7.util7.ArrayList arrayList18 = new java7.util7.ArrayList();
    java.lang.Object[] obj_array19 = new java.lang.Object[] { arrayList18 };
    java.lang.Object[] obj_array20 = linkedList17.toArray(obj_array19);
    java.lang.Object[] obj_array21 = linkedList7.toArray(obj_array20);
    linkedList0.add(0, (java.lang.Object)obj_array21);
    java7.util7.LinkedList linkedList23 = new java7.util7.LinkedList();
    boolean b24 = linkedList0.addAll((java7.util7.Collection)linkedList23);
    java.lang.Object obj25 = linkedList0.getFirst();
    
    org.junit.Assert.assertNotNull(obj_array2);
    
    org.junit.Assert.assertNotNull(obj_array3);
    
<<<<<<< HEAD
    // Regression assertion (captures the current behavior of the code)
    org.junit.Assert.assertEquals(false, b5);
    
    // Regression assertion (captures the current behavior of the code)
    org.junit.Assert.assertEquals((-1), i9);
    
    // Regression assertion (captures the current behavior of the code)
    org.junit.Assert.assertEquals((-1), i15);
    
    // Regression assertion (captures the current behavior of the code)
    org.junit.Assert.assertEquals((-1), i16);
=======
    org.junit.Assert.assertTrue(b5 == false);
    
    org.junit.Assert.assertTrue(i9 == (-1));
    
    org.junit.Assert.assertTrue(i15 == (-1));
    
    org.junit.Assert.assertTrue(i16 == (-1));
>>>>>>> 2e41e292
    
    org.junit.Assert.assertNotNull(obj_array19);
    
    org.junit.Assert.assertNotNull(obj_array20);
    
    org.junit.Assert.assertNotNull(obj_array21);
    
<<<<<<< HEAD
    // Regression assertion (captures the current behavior of the code)
    org.junit.Assert.assertEquals(false, b24);
=======
    org.junit.Assert.assertTrue(b24 == false);
>>>>>>> 2e41e292
    
    org.junit.Assert.assertNotNull(obj25);

  }

  @Test
  public void test25() throws Throwable {

    if (debug) { System.out.format("%n%s%n","NaiveRegression0.test25"); }


    java7.util7.ArrayList arrayList0 = new java7.util7.ArrayList();
    java7.util7.ArrayList arrayList1 = new java7.util7.ArrayList();
    boolean b2 = arrayList0.removeAll((java7.util7.Collection)arrayList1);
    java.lang.Object[] obj_array3 = arrayList1.toArray();
    int i4 = arrayList1.size();
    java7.util7.LinkedList linkedList5 = new java7.util7.LinkedList();
    int i7 = linkedList5.indexOf((java.lang.Object)(short)10);
    linkedList5.addLast((java.lang.Object)(short)1);
    java7.util7.ArrayList arrayList10 = new java7.util7.ArrayList((java7.util7.Collection)linkedList5);
    java7.util7.LinkedList linkedList11 = new java7.util7.LinkedList();
    int i13 = java7.util7.Collections.binarySearch((java7.util7.List)linkedList11, (java.lang.Object)(byte)0);
    int i14 = linkedList5.indexOf((java.lang.Object)linkedList11);
    java7.util7.LinkedList linkedList15 = new java7.util7.LinkedList();
    java7.util7.ArrayList arrayList16 = new java7.util7.ArrayList();
    java.lang.Object[] obj_array17 = new java.lang.Object[] { arrayList16 };
    java.lang.Object[] obj_array18 = linkedList15.toArray(obj_array17);
    java.lang.Object[] obj_array19 = linkedList5.toArray(obj_array18);
    java.lang.Object[] obj_array20 = arrayList1.toArray(obj_array18);
    
<<<<<<< HEAD
    // Regression assertion (captures the current behavior of the code)
    org.junit.Assert.assertEquals(false, b2);
=======
    org.junit.Assert.assertTrue(b2 == false);
>>>>>>> 2e41e292
    
    org.junit.Assert.assertNotNull(obj_array3);
    
<<<<<<< HEAD
    // Regression assertion (captures the current behavior of the code)
    org.junit.Assert.assertEquals(0, i4);
    
    // Regression assertion (captures the current behavior of the code)
    org.junit.Assert.assertEquals((-1), i7);
    
    // Regression assertion (captures the current behavior of the code)
    org.junit.Assert.assertEquals((-1), i13);
    
    // Regression assertion (captures the current behavior of the code)
    org.junit.Assert.assertEquals((-1), i14);
=======
    org.junit.Assert.assertTrue(i4 == 0);
    
    org.junit.Assert.assertTrue(i7 == (-1));
    
    org.junit.Assert.assertTrue(i13 == (-1));
    
    org.junit.Assert.assertTrue(i14 == (-1));
>>>>>>> 2e41e292
    
    org.junit.Assert.assertNotNull(obj_array17);
    
    org.junit.Assert.assertNotNull(obj_array18);
    
    org.junit.Assert.assertNotNull(obj_array19);
    
    org.junit.Assert.assertNotNull(obj_array20);

  }

  @Test
  public void test26() throws Throwable {

    if (debug) { System.out.format("%n%s%n","NaiveRegression0.test26"); }


    java7.util7.ArrayList arrayList0 = new java7.util7.ArrayList();
    java7.util7.ArrayList arrayList1 = new java7.util7.ArrayList();
    boolean b2 = arrayList0.removeAll((java7.util7.Collection)arrayList1);
    java.lang.Object[] obj_array3 = arrayList1.toArray();
    java7.util7.LinkedList linkedList4 = new java7.util7.LinkedList();
    int i6 = java7.util7.Collections.binarySearch((java7.util7.List)linkedList4, (java.lang.Object)(byte)0);
    int i7 = java7.util7.Collections.indexOfSubList((java7.util7.List)arrayList1, (java7.util7.List)linkedList4);
    java.lang.Object[] obj_array8 = arrayList1.toArray();
    java7.util7.LinkedList linkedList9 = new java7.util7.LinkedList();
    int i11 = linkedList9.indexOf((java.lang.Object)(short)10);
    linkedList9.addLast((java.lang.Object)(short)1);
    java7.util7.Collections.fill((java7.util7.List)linkedList9, (java.lang.Object)10.0f);
    boolean b16 = linkedList9.isEmpty();
    boolean b17 = arrayList1.contains((java.lang.Object)b16);
    
<<<<<<< HEAD
    // Regression assertion (captures the current behavior of the code)
    org.junit.Assert.assertEquals(false, b2);
=======
    org.junit.Assert.assertTrue(b2 == false);
>>>>>>> 2e41e292
    
    org.junit.Assert.assertNotNull(obj_array3);
    
<<<<<<< HEAD
    // Regression assertion (captures the current behavior of the code)
    org.junit.Assert.assertEquals((-1), i6);
    
    // Regression assertion (captures the current behavior of the code)
    org.junit.Assert.assertEquals(0, i7);
=======
    org.junit.Assert.assertTrue(i6 == (-1));
    
    org.junit.Assert.assertTrue(i7 == 0);
>>>>>>> 2e41e292
    
    org.junit.Assert.assertNotNull(obj_array8);
    
<<<<<<< HEAD
    // Regression assertion (captures the current behavior of the code)
    org.junit.Assert.assertEquals((-1), i11);
    
    // Regression assertion (captures the current behavior of the code)
    org.junit.Assert.assertEquals(false, b16);
    
    // Regression assertion (captures the current behavior of the code)
    org.junit.Assert.assertEquals(false, b17);
=======
    org.junit.Assert.assertTrue(i11 == (-1));
    
    org.junit.Assert.assertTrue(b16 == false);
    
    org.junit.Assert.assertTrue(b17 == false);
>>>>>>> 2e41e292

  }

  @Test
  public void test27() throws Throwable {

    if (debug) { System.out.format("%n%s%n","NaiveRegression0.test27"); }


    java7.util7.ArrayList arrayList1 = new java7.util7.ArrayList();
    java7.util7.ArrayList arrayList2 = new java7.util7.ArrayList();
    boolean b3 = arrayList1.removeAll((java7.util7.Collection)arrayList2);
    java7.util7.Map map4 = java7.util7.Collections.singletonMap((java.lang.Object)(short)100, (java.lang.Object)b3);
    java7.util7.Map map5 = java7.util7.Collections.synchronizedMap(map4);
    
<<<<<<< HEAD
    // Regression assertion (captures the current behavior of the code)
    org.junit.Assert.assertEquals(false, b3);
=======
    org.junit.Assert.assertTrue(b3 == false);
>>>>>>> 2e41e292
    
    org.junit.Assert.assertNotNull(map4);
    
    org.junit.Assert.assertNotNull(map5);

  }

  @Test
  public void test28() throws Throwable {

    if (debug) { System.out.format("%n%s%n","NaiveRegression0.test28"); }


    java7.util7.LinkedList linkedList0 = new java7.util7.LinkedList();
    int i2 = linkedList0.indexOf((java.lang.Object)(short)10);
    java7.util7.LinkedList linkedList3 = new java7.util7.LinkedList();
    int i5 = linkedList3.indexOf((java.lang.Object)(short)10);
    linkedList3.addLast((java.lang.Object)(short)1);
    java7.util7.ArrayList arrayList8 = new java7.util7.ArrayList((java7.util7.Collection)linkedList3);
    java7.util7.LinkedList linkedList9 = new java7.util7.LinkedList();
    int i11 = java7.util7.Collections.binarySearch((java7.util7.List)linkedList9, (java.lang.Object)(byte)0);
    int i12 = linkedList3.indexOf((java.lang.Object)linkedList9);
    java7.util7.LinkedList linkedList13 = new java7.util7.LinkedList();
    java7.util7.ArrayList arrayList14 = new java7.util7.ArrayList();
    java.lang.Object[] obj_array15 = new java.lang.Object[] { arrayList14 };
    java.lang.Object[] obj_array16 = linkedList13.toArray(obj_array15);
    java.lang.Object[] obj_array17 = linkedList3.toArray(obj_array16);
    boolean b18 = linkedList0.retainAll((java7.util7.Collection)linkedList3);
    boolean b20 = linkedList3.contains((java.lang.Object)10);
    java7.util7.Random random21 = null;
    java7.util7.Collections.shuffle((java7.util7.List)linkedList3, random21);
    
<<<<<<< HEAD
    // Regression assertion (captures the current behavior of the code)
    org.junit.Assert.assertEquals((-1), i2);
    
    // Regression assertion (captures the current behavior of the code)
    org.junit.Assert.assertEquals((-1), i5);
    
    // Regression assertion (captures the current behavior of the code)
    org.junit.Assert.assertEquals((-1), i11);
    
    // Regression assertion (captures the current behavior of the code)
    org.junit.Assert.assertEquals((-1), i12);
=======
    org.junit.Assert.assertTrue(i2 == (-1));
    
    org.junit.Assert.assertTrue(i5 == (-1));
    
    org.junit.Assert.assertTrue(i11 == (-1));
    
    org.junit.Assert.assertTrue(i12 == (-1));
>>>>>>> 2e41e292
    
    org.junit.Assert.assertNotNull(obj_array15);
    
    org.junit.Assert.assertNotNull(obj_array16);
    
    org.junit.Assert.assertNotNull(obj_array17);
    
<<<<<<< HEAD
    // Regression assertion (captures the current behavior of the code)
    org.junit.Assert.assertEquals(false, b18);
    
    // Regression assertion (captures the current behavior of the code)
    org.junit.Assert.assertEquals(false, b20);
=======
    org.junit.Assert.assertTrue(b18 == false);
    
    org.junit.Assert.assertTrue(b20 == false);
>>>>>>> 2e41e292

  }

  @Test
  public void test29() throws Throwable {

    if (debug) { System.out.format("%n%s%n","NaiveRegression0.test29"); }


    java7.util7.LinkedList linkedList0 = new java7.util7.LinkedList();
    int i2 = linkedList0.indexOf((java.lang.Object)(short)10);
    linkedList0.addLast((java.lang.Object)(short)1);
    java7.util7.ArrayList arrayList5 = new java7.util7.ArrayList((java7.util7.Collection)linkedList0);
    java7.util7.LinkedList linkedList6 = new java7.util7.LinkedList();
    int i8 = java7.util7.Collections.binarySearch((java7.util7.List)linkedList6, (java.lang.Object)(byte)0);
    int i9 = linkedList0.indexOf((java.lang.Object)linkedList6);
    java7.util7.LinkedList linkedList10 = new java7.util7.LinkedList();
    java7.util7.ArrayList arrayList11 = new java7.util7.ArrayList();
    java.lang.Object[] obj_array12 = new java.lang.Object[] { arrayList11 };
    java.lang.Object[] obj_array13 = linkedList10.toArray(obj_array12);
    java.lang.Object[] obj_array14 = linkedList0.toArray(obj_array13);
    java7.util7.LinkedList linkedList15 = new java7.util7.LinkedList();
    int i17 = linkedList15.indexOf((java.lang.Object)(short)10);
    java7.util7.LinkedList linkedList18 = new java7.util7.LinkedList();
    int i20 = linkedList18.indexOf((java.lang.Object)(short)10);
    linkedList18.addLast((java.lang.Object)(short)1);
    java7.util7.ArrayList arrayList23 = new java7.util7.ArrayList((java7.util7.Collection)linkedList18);
    java7.util7.LinkedList linkedList24 = new java7.util7.LinkedList();
    int i26 = java7.util7.Collections.binarySearch((java7.util7.List)linkedList24, (java.lang.Object)(byte)0);
    int i27 = linkedList18.indexOf((java.lang.Object)linkedList24);
    java7.util7.LinkedList linkedList28 = new java7.util7.LinkedList();
    java7.util7.ArrayList arrayList29 = new java7.util7.ArrayList();
    java.lang.Object[] obj_array30 = new java.lang.Object[] { arrayList29 };
    java.lang.Object[] obj_array31 = linkedList28.toArray(obj_array30);
    java.lang.Object[] obj_array32 = linkedList18.toArray(obj_array31);
    boolean b33 = linkedList15.retainAll((java7.util7.Collection)linkedList18);
    boolean b35 = linkedList18.contains((java.lang.Object)10);
    int i37 = linkedList18.lastIndexOf((java.lang.Object)100.0f);
    java7.util7.Map map38 = java7.util7.Collections.singletonMap((java.lang.Object)obj_array14, (java.lang.Object)i37);
    
<<<<<<< HEAD
    // Regression assertion (captures the current behavior of the code)
    org.junit.Assert.assertEquals((-1), i2);
    
    // Regression assertion (captures the current behavior of the code)
    org.junit.Assert.assertEquals((-1), i8);
    
    // Regression assertion (captures the current behavior of the code)
    org.junit.Assert.assertEquals((-1), i9);
=======
    org.junit.Assert.assertTrue(i2 == (-1));
    
    org.junit.Assert.assertTrue(i8 == (-1));
    
    org.junit.Assert.assertTrue(i9 == (-1));
>>>>>>> 2e41e292
    
    org.junit.Assert.assertNotNull(obj_array12);
    
    org.junit.Assert.assertNotNull(obj_array13);
    
    org.junit.Assert.assertNotNull(obj_array14);
    
<<<<<<< HEAD
    // Regression assertion (captures the current behavior of the code)
    org.junit.Assert.assertEquals((-1), i17);
    
    // Regression assertion (captures the current behavior of the code)
    org.junit.Assert.assertEquals((-1), i20);
    
    // Regression assertion (captures the current behavior of the code)
    org.junit.Assert.assertEquals((-1), i26);
    
    // Regression assertion (captures the current behavior of the code)
    org.junit.Assert.assertEquals((-1), i27);
=======
    org.junit.Assert.assertTrue(i17 == (-1));
    
    org.junit.Assert.assertTrue(i20 == (-1));
    
    org.junit.Assert.assertTrue(i26 == (-1));
    
    org.junit.Assert.assertTrue(i27 == (-1));
>>>>>>> 2e41e292
    
    org.junit.Assert.assertNotNull(obj_array30);
    
    org.junit.Assert.assertNotNull(obj_array31);
    
    org.junit.Assert.assertNotNull(obj_array32);
    
<<<<<<< HEAD
    // Regression assertion (captures the current behavior of the code)
    org.junit.Assert.assertEquals(false, b33);
    
    // Regression assertion (captures the current behavior of the code)
    org.junit.Assert.assertEquals(false, b35);
    
    // Regression assertion (captures the current behavior of the code)
    org.junit.Assert.assertEquals((-1), i37);
=======
    org.junit.Assert.assertTrue(b33 == false);
    
    org.junit.Assert.assertTrue(b35 == false);
    
    org.junit.Assert.assertTrue(i37 == (-1));
>>>>>>> 2e41e292
    
    org.junit.Assert.assertNotNull(map38);

  }

  @Test
  public void test30() throws Throwable {

    if (debug) { System.out.format("%n%s%n","NaiveRegression0.test30"); }


    java7.util7.LinkedList linkedList0 = new java7.util7.LinkedList();
    int i2 = linkedList0.indexOf((java.lang.Object)(short)10);
    java7.util7.TreeSet treeSet3 = new java7.util7.TreeSet((java7.util7.Collection)linkedList0);
    java7.util7.SortedSet sortedSet4 = java7.util7.Collections.unmodifiableSortedSet((java7.util7.SortedSet)treeSet3);
    java7.util7.Set set5 = java7.util7.Collections.unmodifiableSet((java7.util7.Set)sortedSet4);
    
<<<<<<< HEAD
    // Regression assertion (captures the current behavior of the code)
    org.junit.Assert.assertEquals((-1), i2);
=======
    org.junit.Assert.assertTrue(i2 == (-1));
>>>>>>> 2e41e292
    
    org.junit.Assert.assertNotNull(sortedSet4);
    
    org.junit.Assert.assertNotNull(set5);

  }

  @Test
  public void test31() throws Throwable {

    if (debug) { System.out.format("%n%s%n","NaiveRegression0.test31"); }


    java7.util7.LinkedList linkedList0 = new java7.util7.LinkedList();
    int i2 = linkedList0.indexOf((java.lang.Object)(short)10);
    java7.util7.TreeSet treeSet3 = new java7.util7.TreeSet((java7.util7.Collection)linkedList0);
    java7.util7.SortedSet sortedSet4 = java7.util7.Collections.unmodifiableSortedSet((java7.util7.SortedSet)treeSet3);
    java7.util7.ArrayList arrayList5 = new java7.util7.ArrayList();
    java7.util7.ArrayList arrayList6 = new java7.util7.ArrayList();
    boolean b7 = arrayList5.removeAll((java7.util7.Collection)arrayList6);
    java.lang.Object[] obj_array8 = arrayList6.toArray();
    int i9 = arrayList6.size();
    boolean b10 = treeSet3.removeAll((java7.util7.Collection)arrayList6);
    arrayList6.ensureCapacity(100);
    
<<<<<<< HEAD
    // Regression assertion (captures the current behavior of the code)
    org.junit.Assert.assertEquals((-1), i2);
=======
    org.junit.Assert.assertTrue(i2 == (-1));
>>>>>>> 2e41e292
    
    org.junit.Assert.assertNotNull(sortedSet4);
    
<<<<<<< HEAD
    // Regression assertion (captures the current behavior of the code)
    org.junit.Assert.assertEquals(false, b7);
=======
    org.junit.Assert.assertTrue(b7 == false);
>>>>>>> 2e41e292
    
    org.junit.Assert.assertNotNull(obj_array8);
    
<<<<<<< HEAD
    // Regression assertion (captures the current behavior of the code)
    org.junit.Assert.assertEquals(0, i9);
    
    // Regression assertion (captures the current behavior of the code)
    org.junit.Assert.assertEquals(false, b10);
=======
    org.junit.Assert.assertTrue(i9 == 0);
    
    org.junit.Assert.assertTrue(b10 == false);
>>>>>>> 2e41e292

  }

  @Test
  public void test32() throws Throwable {

    if (debug) { System.out.format("%n%s%n","NaiveRegression0.test32"); }


    java7.util7.LinkedList linkedList0 = new java7.util7.LinkedList();
    int i2 = linkedList0.indexOf((java.lang.Object)(short)10);
    linkedList0.addLast((java.lang.Object)(short)1);
    java.lang.Object obj5 = linkedList0.getLast();
    
<<<<<<< HEAD
    // Regression assertion (captures the current behavior of the code)
    org.junit.Assert.assertEquals((-1), i2);
    
    // Regression assertion (captures the current behavior of the code)
    org.junit.Assert.assertEquals((short)1, obj5);
=======
    org.junit.Assert.assertTrue(i2 == (-1));
    
    org.junit.Assert.assertTrue("'" + obj5 + "' != '" + (short)1+ "'", obj5.equals((short)1));
>>>>>>> 2e41e292

  }

  @Test
  public void test33() throws Throwable {

    if (debug) { System.out.format("%n%s%n","NaiveRegression0.test33"); }


    java7.util7.ArrayList arrayList0 = new java7.util7.ArrayList();
    java7.util7.Enumeration enumeration1 = java7.util7.Collections.enumeration((java7.util7.Collection)arrayList0);
    boolean b2 = arrayList0.isEmpty();
    // The following exception was thrown during execution in test generation
    try {
      java.lang.Object obj4 = arrayList0.remove(0);
      org.junit.Assert.fail("Expected exception of type java.lang.IndexOutOfBoundsException");
    } catch (java.lang.IndexOutOfBoundsException e) {
      // Expected exception.
      if (! e.getClass().getCanonicalName().equals("java.lang.IndexOutOfBoundsException")) {
        org.junit.Assert.fail("Expected exception of type java.lang.IndexOutOfBoundsException, got " + e.getClass().getCanonicalName());
      }
    }
    
    
    org.junit.Assert.assertNotNull(enumeration1);
    
<<<<<<< HEAD
    // Regression assertion (captures the current behavior of the code)
    org.junit.Assert.assertEquals(true, b2);
=======
    org.junit.Assert.assertTrue(b2 == true);
>>>>>>> 2e41e292

  }

  @Test
  public void test34() throws Throwable {

    if (debug) { System.out.format("%n%s%n","NaiveRegression0.test34"); }


    java7.util7.LinkedList linkedList0 = new java7.util7.LinkedList();
    int i2 = java7.util7.Collections.binarySearch((java7.util7.List)linkedList0, (java.lang.Object)(byte)0);
    java7.util7.Comparator comparator3 = null;
    java7.util7.Collections.sort((java7.util7.List)linkedList0, comparator3);
    
<<<<<<< HEAD
    // Regression assertion (captures the current behavior of the code)
    org.junit.Assert.assertEquals((-1), i2);
=======
    org.junit.Assert.assertTrue(i2 == (-1));
>>>>>>> 2e41e292

  }

  @Test
  public void test35() throws Throwable {

    if (debug) { System.out.format("%n%s%n","NaiveRegression0.test35"); }


    java7.util7.LinkedList linkedList0 = new java7.util7.LinkedList();
    int i2 = linkedList0.indexOf((java.lang.Object)(short)10);
    linkedList0.addLast((java.lang.Object)(short)1);
    java7.util7.ArrayList arrayList5 = new java7.util7.ArrayList();
    java7.util7.ArrayList arrayList6 = new java7.util7.ArrayList();
    boolean b7 = arrayList5.removeAll((java7.util7.Collection)arrayList6);
    java.lang.Object[] obj_array8 = arrayList6.toArray();
    int i9 = arrayList6.size();
    java7.util7.LinkedList linkedList10 = new java7.util7.LinkedList();
    int i12 = linkedList10.indexOf((java.lang.Object)(short)10);
    linkedList10.addLast((java.lang.Object)(short)1);
    java7.util7.ArrayList arrayList15 = new java7.util7.ArrayList((java7.util7.Collection)linkedList10);
    java7.util7.LinkedList linkedList16 = new java7.util7.LinkedList();
    int i18 = java7.util7.Collections.binarySearch((java7.util7.List)linkedList16, (java.lang.Object)(byte)0);
    int i19 = linkedList10.indexOf((java.lang.Object)linkedList16);
    java7.util7.LinkedList linkedList20 = new java7.util7.LinkedList();
    java7.util7.ArrayList arrayList21 = new java7.util7.ArrayList();
    java.lang.Object[] obj_array22 = new java.lang.Object[] { arrayList21 };
    java.lang.Object[] obj_array23 = linkedList20.toArray(obj_array22);
    java.lang.Object[] obj_array24 = linkedList10.toArray(obj_array23);
    java7.util7.LinkedList linkedList25 = new java7.util7.LinkedList();
    int i27 = linkedList25.indexOf((java.lang.Object)(short)10);
    linkedList25.addLast((java.lang.Object)(short)1);
    java7.util7.ArrayList arrayList30 = new java7.util7.ArrayList((java7.util7.Collection)linkedList25);
    java7.util7.LinkedList linkedList31 = new java7.util7.LinkedList();
    int i33 = java7.util7.Collections.binarySearch((java7.util7.List)linkedList31, (java.lang.Object)(byte)0);
    int i34 = linkedList25.indexOf((java.lang.Object)linkedList31);
    java7.util7.LinkedList linkedList35 = new java7.util7.LinkedList();
    java7.util7.ArrayList arrayList36 = new java7.util7.ArrayList();
    java.lang.Object[] obj_array37 = new java.lang.Object[] { arrayList36 };
    java.lang.Object[] obj_array38 = linkedList35.toArray(obj_array37);
    java.lang.Object[] obj_array39 = linkedList25.toArray(obj_array38);
    int i40 = linkedList10.indexOf((java.lang.Object)obj_array39);
    int i41 = arrayList6.indexOf((java.lang.Object)linkedList10);
    java7.util7.Comparator comparator43 = null;
    int i44 = java7.util7.Collections.binarySearch((java7.util7.List)arrayList6, (java.lang.Object)(byte)0, comparator43);
    java7.util7.Collections.fill((java7.util7.List)linkedList0, (java.lang.Object)comparator43);
    
<<<<<<< HEAD
    // Regression assertion (captures the current behavior of the code)
    org.junit.Assert.assertEquals((-1), i2);
    
    // Regression assertion (captures the current behavior of the code)
    org.junit.Assert.assertEquals(false, b7);
=======
    org.junit.Assert.assertTrue(i2 == (-1));
    
    org.junit.Assert.assertTrue(b7 == false);
>>>>>>> 2e41e292
    
    org.junit.Assert.assertNotNull(obj_array8);
    
<<<<<<< HEAD
    // Regression assertion (captures the current behavior of the code)
    org.junit.Assert.assertEquals(0, i9);
    
    // Regression assertion (captures the current behavior of the code)
    org.junit.Assert.assertEquals((-1), i12);
    
    // Regression assertion (captures the current behavior of the code)
    org.junit.Assert.assertEquals((-1), i18);
    
    // Regression assertion (captures the current behavior of the code)
    org.junit.Assert.assertEquals((-1), i19);
=======
    org.junit.Assert.assertTrue(i9 == 0);
    
    org.junit.Assert.assertTrue(i12 == (-1));
    
    org.junit.Assert.assertTrue(i18 == (-1));
    
    org.junit.Assert.assertTrue(i19 == (-1));
>>>>>>> 2e41e292
    
    org.junit.Assert.assertNotNull(obj_array22);
    
    org.junit.Assert.assertNotNull(obj_array23);
    
    org.junit.Assert.assertNotNull(obj_array24);
    
<<<<<<< HEAD
    // Regression assertion (captures the current behavior of the code)
    org.junit.Assert.assertEquals((-1), i27);
    
    // Regression assertion (captures the current behavior of the code)
    org.junit.Assert.assertEquals((-1), i33);
    
    // Regression assertion (captures the current behavior of the code)
    org.junit.Assert.assertEquals((-1), i34);
=======
    org.junit.Assert.assertTrue(i27 == (-1));
    
    org.junit.Assert.assertTrue(i33 == (-1));
    
    org.junit.Assert.assertTrue(i34 == (-1));
>>>>>>> 2e41e292
    
    org.junit.Assert.assertNotNull(obj_array37);
    
    org.junit.Assert.assertNotNull(obj_array38);
    
    org.junit.Assert.assertNotNull(obj_array39);
    
<<<<<<< HEAD
    // Regression assertion (captures the current behavior of the code)
    org.junit.Assert.assertEquals((-1), i40);
    
    // Regression assertion (captures the current behavior of the code)
    org.junit.Assert.assertEquals((-1), i41);
    
    // Regression assertion (captures the current behavior of the code)
    org.junit.Assert.assertEquals((-1), i44);
=======
    org.junit.Assert.assertTrue(i40 == (-1));
    
    org.junit.Assert.assertTrue(i41 == (-1));
    
    org.junit.Assert.assertTrue(i44 == (-1));
>>>>>>> 2e41e292

  }

  @Test
  public void test36() throws Throwable {

    if (debug) { System.out.format("%n%s%n","NaiveRegression0.test36"); }


    java7.util7.ArrayList arrayList0 = new java7.util7.ArrayList();
    java7.util7.ArrayList arrayList1 = new java7.util7.ArrayList();
    boolean b2 = arrayList0.removeAll((java7.util7.Collection)arrayList1);
    java.lang.Object[] obj_array3 = arrayList1.toArray();
    java7.util7.LinkedList linkedList4 = new java7.util7.LinkedList();
    int i6 = java7.util7.Collections.binarySearch((java7.util7.List)linkedList4, (java.lang.Object)(byte)0);
    int i7 = java7.util7.Collections.indexOfSubList((java7.util7.List)arrayList1, (java7.util7.List)linkedList4);
    java7.util7.ArrayList arrayList9 = new java7.util7.ArrayList();
    java7.util7.Enumeration enumeration10 = java7.util7.Collections.enumeration((java7.util7.Collection)arrayList9);
    boolean b11 = arrayList9.isEmpty();
    // The following exception was thrown during execution in test generation
    try {
      boolean b12 = arrayList1.addAll(1, (java7.util7.Collection)arrayList9);
      org.junit.Assert.fail("Expected exception of type java.lang.IndexOutOfBoundsException");
    } catch (java.lang.IndexOutOfBoundsException e) {
      // Expected exception.
      if (! e.getClass().getCanonicalName().equals("java.lang.IndexOutOfBoundsException")) {
        org.junit.Assert.fail("Expected exception of type java.lang.IndexOutOfBoundsException, got " + e.getClass().getCanonicalName());
      }
    }
    
    
<<<<<<< HEAD
    // Regression assertion (captures the current behavior of the code)
    org.junit.Assert.assertEquals(false, b2);
=======
    org.junit.Assert.assertTrue(b2 == false);
>>>>>>> 2e41e292
    
    org.junit.Assert.assertNotNull(obj_array3);
    
<<<<<<< HEAD
    // Regression assertion (captures the current behavior of the code)
    org.junit.Assert.assertEquals((-1), i6);
    
    // Regression assertion (captures the current behavior of the code)
    org.junit.Assert.assertEquals(0, i7);
=======
    org.junit.Assert.assertTrue(i6 == (-1));
    
    org.junit.Assert.assertTrue(i7 == 0);
>>>>>>> 2e41e292
    
    org.junit.Assert.assertNotNull(enumeration10);
    
<<<<<<< HEAD
    // Regression assertion (captures the current behavior of the code)
    org.junit.Assert.assertEquals(true, b11);
=======
    org.junit.Assert.assertTrue(b11 == true);
>>>>>>> 2e41e292

  }

  @Test
  public void test37() throws Throwable {

    if (debug) { System.out.format("%n%s%n","NaiveRegression0.test37"); }


    java7.util7.ArrayList arrayList0 = new java7.util7.ArrayList();
    java7.util7.ArrayList arrayList1 = new java7.util7.ArrayList();
    boolean b2 = arrayList0.removeAll((java7.util7.Collection)arrayList1);
    java.lang.Object[] obj_array3 = arrayList1.toArray();
    int i4 = arrayList1.size();
    java7.util7.LinkedList linkedList5 = new java7.util7.LinkedList();
    int i7 = linkedList5.indexOf((java.lang.Object)(short)10);
    java7.util7.LinkedList linkedList8 = new java7.util7.LinkedList();
    int i10 = linkedList8.indexOf((java.lang.Object)(short)10);
    linkedList8.addLast((java.lang.Object)(short)1);
    java7.util7.ArrayList arrayList13 = new java7.util7.ArrayList((java7.util7.Collection)linkedList8);
    java7.util7.LinkedList linkedList14 = new java7.util7.LinkedList();
    int i16 = java7.util7.Collections.binarySearch((java7.util7.List)linkedList14, (java.lang.Object)(byte)0);
    int i17 = linkedList8.indexOf((java.lang.Object)linkedList14);
    java7.util7.LinkedList linkedList18 = new java7.util7.LinkedList();
    java7.util7.ArrayList arrayList19 = new java7.util7.ArrayList();
    java.lang.Object[] obj_array20 = new java.lang.Object[] { arrayList19 };
    java.lang.Object[] obj_array21 = linkedList18.toArray(obj_array20);
    java.lang.Object[] obj_array22 = linkedList8.toArray(obj_array21);
    boolean b23 = linkedList5.retainAll((java7.util7.Collection)linkedList8);
    boolean b25 = linkedList8.contains((java.lang.Object)10);
    java7.util7.Collections.fill((java7.util7.List)arrayList1, (java.lang.Object)linkedList8);
    
<<<<<<< HEAD
    // Regression assertion (captures the current behavior of the code)
    org.junit.Assert.assertEquals(false, b2);
=======
    org.junit.Assert.assertTrue(b2 == false);
>>>>>>> 2e41e292
    
    org.junit.Assert.assertNotNull(obj_array3);
    
<<<<<<< HEAD
    // Regression assertion (captures the current behavior of the code)
    org.junit.Assert.assertEquals(0, i4);
    
    // Regression assertion (captures the current behavior of the code)
    org.junit.Assert.assertEquals((-1), i7);
    
    // Regression assertion (captures the current behavior of the code)
    org.junit.Assert.assertEquals((-1), i10);
    
    // Regression assertion (captures the current behavior of the code)
    org.junit.Assert.assertEquals((-1), i16);
    
    // Regression assertion (captures the current behavior of the code)
    org.junit.Assert.assertEquals((-1), i17);
=======
    org.junit.Assert.assertTrue(i4 == 0);
    
    org.junit.Assert.assertTrue(i7 == (-1));
    
    org.junit.Assert.assertTrue(i10 == (-1));
    
    org.junit.Assert.assertTrue(i16 == (-1));
    
    org.junit.Assert.assertTrue(i17 == (-1));
>>>>>>> 2e41e292
    
    org.junit.Assert.assertNotNull(obj_array20);
    
    org.junit.Assert.assertNotNull(obj_array21);
    
    org.junit.Assert.assertNotNull(obj_array22);
    
<<<<<<< HEAD
    // Regression assertion (captures the current behavior of the code)
    org.junit.Assert.assertEquals(false, b23);
    
    // Regression assertion (captures the current behavior of the code)
    org.junit.Assert.assertEquals(false, b25);
=======
    org.junit.Assert.assertTrue(b23 == false);
    
    org.junit.Assert.assertTrue(b25 == false);
>>>>>>> 2e41e292

  }

  @Test
  public void test38() throws Throwable {

    if (debug) { System.out.format("%n%s%n","NaiveRegression0.test38"); }


    java7.util7.LinkedList linkedList0 = new java7.util7.LinkedList();
    int i2 = linkedList0.indexOf((java.lang.Object)(short)10);
    java7.util7.TreeSet treeSet3 = new java7.util7.TreeSet((java7.util7.Collection)linkedList0);
    java7.util7.SortedSet sortedSet4 = java7.util7.Collections.unmodifiableSortedSet((java7.util7.SortedSet)treeSet3);
    boolean b6 = treeSet3.add((java.lang.Object)0.0f);
    java7.util7.SortedSet sortedSet7 = java7.util7.Collections.unmodifiableSortedSet((java7.util7.SortedSet)treeSet3);
    java7.util7.ArrayList arrayList8 = new java7.util7.ArrayList();
    java7.util7.ArrayList arrayList9 = new java7.util7.ArrayList();
    boolean b10 = arrayList8.removeAll((java7.util7.Collection)arrayList9);
    java.lang.Object[] obj_array11 = arrayList9.toArray();
    java7.util7.LinkedList linkedList12 = new java7.util7.LinkedList();
    int i14 = java7.util7.Collections.binarySearch((java7.util7.List)linkedList12, (java.lang.Object)(byte)0);
    int i15 = java7.util7.Collections.indexOfSubList((java7.util7.List)arrayList9, (java7.util7.List)linkedList12);
    java7.util7.ArrayList arrayList17 = new java7.util7.ArrayList();
    java7.util7.ArrayList arrayList18 = new java7.util7.ArrayList();
    boolean b19 = arrayList17.removeAll((java7.util7.Collection)arrayList18);
    java.lang.Object[] obj_array20 = arrayList18.toArray();
    java7.util7.LinkedList linkedList21 = new java7.util7.LinkedList();
    int i23 = java7.util7.Collections.binarySearch((java7.util7.List)linkedList21, (java.lang.Object)(byte)0);
    int i24 = java7.util7.Collections.indexOfSubList((java7.util7.List)arrayList18, (java7.util7.List)linkedList21);
    boolean b25 = linkedList12.addAll(1, (java7.util7.Collection)arrayList18);
    boolean b26 = treeSet3.removeAll((java7.util7.Collection)linkedList12);
    treeSet3.clear();
    java7.util7.LinkedList linkedList28 = new java7.util7.LinkedList();
    int i30 = linkedList28.indexOf((java.lang.Object)(short)10);
    java7.util7.TreeSet treeSet31 = new java7.util7.TreeSet((java7.util7.Collection)linkedList28);
    java7.util7.SortedSet sortedSet32 = java7.util7.Collections.unmodifiableSortedSet((java7.util7.SortedSet)treeSet31);
    boolean b34 = treeSet31.add((java.lang.Object)0.0f);
    boolean b35 = treeSet31.isEmpty();
    boolean b36 = treeSet3.addAll((java7.util7.Collection)treeSet31);
    
<<<<<<< HEAD
    // Regression assertion (captures the current behavior of the code)
    org.junit.Assert.assertEquals((-1), i2);
=======
    org.junit.Assert.assertTrue(i2 == (-1));
>>>>>>> 2e41e292
    
    org.junit.Assert.assertNotNull(sortedSet4);
    
<<<<<<< HEAD
    // Regression assertion (captures the current behavior of the code)
    org.junit.Assert.assertEquals(true, b6);
=======
    org.junit.Assert.assertTrue(b6 == true);
>>>>>>> 2e41e292
    
    org.junit.Assert.assertNotNull(sortedSet7);
    
<<<<<<< HEAD
    // Regression assertion (captures the current behavior of the code)
    org.junit.Assert.assertEquals(false, b10);
=======
    org.junit.Assert.assertTrue(b10 == false);
>>>>>>> 2e41e292
    
    org.junit.Assert.assertNotNull(obj_array11);
    
<<<<<<< HEAD
    // Regression assertion (captures the current behavior of the code)
    org.junit.Assert.assertEquals((-1), i14);
    
    // Regression assertion (captures the current behavior of the code)
    org.junit.Assert.assertEquals(0, i15);
    
    // Regression assertion (captures the current behavior of the code)
    org.junit.Assert.assertEquals(false, b19);
=======
    org.junit.Assert.assertTrue(i14 == (-1));
    
    org.junit.Assert.assertTrue(i15 == 0);
    
    org.junit.Assert.assertTrue(b19 == false);
>>>>>>> 2e41e292
    
    org.junit.Assert.assertNotNull(obj_array20);
    
<<<<<<< HEAD
    // Regression assertion (captures the current behavior of the code)
    org.junit.Assert.assertEquals((-1), i23);
    
    // Regression assertion (captures the current behavior of the code)
    org.junit.Assert.assertEquals(0, i24);
    
    // Regression assertion (captures the current behavior of the code)
    org.junit.Assert.assertEquals(false, b25);
    
    // Regression assertion (captures the current behavior of the code)
    org.junit.Assert.assertEquals(false, b26);
    
    // Regression assertion (captures the current behavior of the code)
    org.junit.Assert.assertEquals((-1), i30);
=======
    org.junit.Assert.assertTrue(i23 == (-1));
    
    org.junit.Assert.assertTrue(i24 == 0);
    
    org.junit.Assert.assertTrue(b25 == false);
    
    org.junit.Assert.assertTrue(b26 == false);
    
    org.junit.Assert.assertTrue(i30 == (-1));
>>>>>>> 2e41e292
    
    org.junit.Assert.assertNotNull(sortedSet32);
    
<<<<<<< HEAD
    // Regression assertion (captures the current behavior of the code)
    org.junit.Assert.assertEquals(true, b34);
    
    // Regression assertion (captures the current behavior of the code)
    org.junit.Assert.assertEquals(false, b35);
    
    // Regression assertion (captures the current behavior of the code)
    org.junit.Assert.assertEquals(true, b36);
=======
    org.junit.Assert.assertTrue(b34 == true);
    
    org.junit.Assert.assertTrue(b35 == false);
    
    org.junit.Assert.assertTrue(b36 == true);
>>>>>>> 2e41e292

  }

  @Test
  public void test39() throws Throwable {

    if (debug) { System.out.format("%n%s%n","NaiveRegression0.test39"); }


    java7.util7.LinkedList linkedList0 = new java7.util7.LinkedList();
    int i2 = linkedList0.indexOf((java.lang.Object)(short)10);
    linkedList0.addLast((java.lang.Object)(short)1);
    java7.util7.Collections.fill((java7.util7.List)linkedList0, (java.lang.Object)10.0f);
    boolean b7 = linkedList0.isEmpty();
    java7.util7.Enumeration enumeration8 = java7.util7.Collections.enumeration((java7.util7.Collection)linkedList0);
    boolean b10 = linkedList0.remove((java.lang.Object)(byte)1);
    
<<<<<<< HEAD
    // Regression assertion (captures the current behavior of the code)
    org.junit.Assert.assertEquals((-1), i2);
    
    // Regression assertion (captures the current behavior of the code)
    org.junit.Assert.assertEquals(false, b7);
=======
    org.junit.Assert.assertTrue(i2 == (-1));
    
    org.junit.Assert.assertTrue(b7 == false);
>>>>>>> 2e41e292
    
    org.junit.Assert.assertNotNull(enumeration8);
    
<<<<<<< HEAD
    // Regression assertion (captures the current behavior of the code)
    org.junit.Assert.assertEquals(false, b10);
=======
    org.junit.Assert.assertTrue(b10 == false);
>>>>>>> 2e41e292

  }

  @Test
  public void test40() throws Throwable {

    if (debug) { System.out.format("%n%s%n","NaiveRegression0.test40"); }


    java7.util7.LinkedList linkedList0 = new java7.util7.LinkedList();
    int i2 = linkedList0.indexOf((java.lang.Object)(short)10);
    java7.util7.TreeSet treeSet3 = new java7.util7.TreeSet((java7.util7.Collection)linkedList0);
    java7.util7.SortedSet sortedSet4 = java7.util7.Collections.unmodifiableSortedSet((java7.util7.SortedSet)treeSet3);
    java7.util7.ArrayList arrayList5 = new java7.util7.ArrayList();
    java7.util7.ArrayList arrayList6 = new java7.util7.ArrayList();
    boolean b7 = arrayList5.removeAll((java7.util7.Collection)arrayList6);
    java.lang.Object[] obj_array8 = arrayList6.toArray();
    int i9 = arrayList6.size();
    boolean b10 = treeSet3.removeAll((java7.util7.Collection)arrayList6);
    java7.util7.Comparator comparator11 = treeSet3.comparator();
    
<<<<<<< HEAD
    // Regression assertion (captures the current behavior of the code)
    org.junit.Assert.assertEquals((-1), i2);
=======
    org.junit.Assert.assertTrue(i2 == (-1));
>>>>>>> 2e41e292
    
    org.junit.Assert.assertNotNull(sortedSet4);
    
<<<<<<< HEAD
    // Regression assertion (captures the current behavior of the code)
    org.junit.Assert.assertEquals(false, b7);
=======
    org.junit.Assert.assertTrue(b7 == false);
>>>>>>> 2e41e292
    
    org.junit.Assert.assertNotNull(obj_array8);
    
<<<<<<< HEAD
    // Regression assertion (captures the current behavior of the code)
    org.junit.Assert.assertEquals(0, i9);
    
    // Regression assertion (captures the current behavior of the code)
    org.junit.Assert.assertEquals(false, b10);
=======
    org.junit.Assert.assertTrue(i9 == 0);
    
    org.junit.Assert.assertTrue(b10 == false);
>>>>>>> 2e41e292
    
    org.junit.Assert.assertNull(comparator11);

  }

  @Test
  public void test41() throws Throwable {

    if (debug) { System.out.format("%n%s%n","NaiveRegression0.test41"); }


    java7.util7.LinkedList linkedList0 = new java7.util7.LinkedList();
    int i2 = linkedList0.indexOf((java.lang.Object)(short)10);
    java7.util7.Collections.shuffle((java7.util7.List)linkedList0);
    
<<<<<<< HEAD
    // Regression assertion (captures the current behavior of the code)
    org.junit.Assert.assertEquals((-1), i2);
=======
    org.junit.Assert.assertTrue(i2 == (-1));
>>>>>>> 2e41e292

  }

  @Test
  public void test42() throws Throwable {

    if (debug) { System.out.format("%n%s%n","NaiveRegression0.test42"); }


    java7.util7.LinkedList linkedList0 = new java7.util7.LinkedList();
    int i2 = linkedList0.indexOf((java.lang.Object)(short)10);
    linkedList0.addLast((java.lang.Object)(short)1);
    java7.util7.ArrayList arrayList5 = new java7.util7.ArrayList((java7.util7.Collection)linkedList0);
    java7.util7.LinkedList linkedList6 = new java7.util7.LinkedList();
    int i8 = java7.util7.Collections.binarySearch((java7.util7.List)linkedList6, (java.lang.Object)(byte)0);
    int i9 = linkedList0.indexOf((java.lang.Object)linkedList6);
    java7.util7.LinkedList linkedList10 = new java7.util7.LinkedList();
    java7.util7.ArrayList arrayList11 = new java7.util7.ArrayList();
    java.lang.Object[] obj_array12 = new java.lang.Object[] { arrayList11 };
    java.lang.Object[] obj_array13 = linkedList10.toArray(obj_array12);
    java.lang.Object[] obj_array14 = linkedList0.toArray(obj_array13);
    java7.util7.LinkedList linkedList15 = new java7.util7.LinkedList();
    int i17 = linkedList15.indexOf((java.lang.Object)(short)10);
    linkedList15.addLast((java.lang.Object)(short)1);
    java7.util7.ArrayList arrayList20 = new java7.util7.ArrayList((java7.util7.Collection)linkedList15);
    java7.util7.LinkedList linkedList21 = new java7.util7.LinkedList();
    int i23 = java7.util7.Collections.binarySearch((java7.util7.List)linkedList21, (java.lang.Object)(byte)0);
    int i24 = linkedList15.indexOf((java.lang.Object)linkedList21);
    java7.util7.LinkedList linkedList25 = new java7.util7.LinkedList();
    java7.util7.ArrayList arrayList26 = new java7.util7.ArrayList();
    java.lang.Object[] obj_array27 = new java.lang.Object[] { arrayList26 };
    java.lang.Object[] obj_array28 = linkedList25.toArray(obj_array27);
    java.lang.Object[] obj_array29 = linkedList15.toArray(obj_array28);
    int i30 = linkedList0.indexOf((java.lang.Object)obj_array29);
    java7.util7.ArrayList arrayList31 = new java7.util7.ArrayList();
    java7.util7.ArrayList arrayList32 = new java7.util7.ArrayList();
    boolean b33 = arrayList31.removeAll((java7.util7.Collection)arrayList32);
    java.lang.Object[] obj_array34 = arrayList32.toArray();
    java7.util7.LinkedList linkedList35 = new java7.util7.LinkedList();
    int i37 = java7.util7.Collections.binarySearch((java7.util7.List)linkedList35, (java.lang.Object)(byte)0);
    int i38 = java7.util7.Collections.indexOfSubList((java7.util7.List)arrayList32, (java7.util7.List)linkedList35);
    boolean b39 = linkedList0.equals((java.lang.Object)linkedList35);
    java7.util7.ArrayList arrayList40 = new java7.util7.ArrayList();
    java7.util7.Enumeration enumeration41 = java7.util7.Collections.enumeration((java7.util7.Collection)arrayList40);
    boolean b42 = arrayList40.isEmpty();
    java7.util7.LinkedList linkedList43 = new java7.util7.LinkedList();
    int i45 = linkedList43.indexOf((java.lang.Object)(short)10);
    linkedList43.addLast((java.lang.Object)(short)1);
    java7.util7.Collections.fill((java7.util7.List)linkedList43, (java.lang.Object)10.0f);
    boolean b50 = arrayList40.containsAll((java7.util7.Collection)linkedList43);
    boolean b51 = linkedList0.addAll((java7.util7.Collection)arrayList40);
    
<<<<<<< HEAD
    // Regression assertion (captures the current behavior of the code)
    org.junit.Assert.assertEquals((-1), i2);
    
    // Regression assertion (captures the current behavior of the code)
    org.junit.Assert.assertEquals((-1), i8);
    
    // Regression assertion (captures the current behavior of the code)
    org.junit.Assert.assertEquals((-1), i9);
=======
    org.junit.Assert.assertTrue(i2 == (-1));
    
    org.junit.Assert.assertTrue(i8 == (-1));
    
    org.junit.Assert.assertTrue(i9 == (-1));
>>>>>>> 2e41e292
    
    org.junit.Assert.assertNotNull(obj_array12);
    
    org.junit.Assert.assertNotNull(obj_array13);
    
    org.junit.Assert.assertNotNull(obj_array14);
    
<<<<<<< HEAD
    // Regression assertion (captures the current behavior of the code)
    org.junit.Assert.assertEquals((-1), i17);
    
    // Regression assertion (captures the current behavior of the code)
    org.junit.Assert.assertEquals((-1), i23);
    
    // Regression assertion (captures the current behavior of the code)
    org.junit.Assert.assertEquals((-1), i24);
=======
    org.junit.Assert.assertTrue(i17 == (-1));
    
    org.junit.Assert.assertTrue(i23 == (-1));
    
    org.junit.Assert.assertTrue(i24 == (-1));
>>>>>>> 2e41e292
    
    org.junit.Assert.assertNotNull(obj_array27);
    
    org.junit.Assert.assertNotNull(obj_array28);
    
    org.junit.Assert.assertNotNull(obj_array29);
    
<<<<<<< HEAD
    // Regression assertion (captures the current behavior of the code)
    org.junit.Assert.assertEquals((-1), i30);
    
    // Regression assertion (captures the current behavior of the code)
    org.junit.Assert.assertEquals(false, b33);
=======
    org.junit.Assert.assertTrue(i30 == (-1));
    
    org.junit.Assert.assertTrue(b33 == false);
>>>>>>> 2e41e292
    
    org.junit.Assert.assertNotNull(obj_array34);
    
<<<<<<< HEAD
    // Regression assertion (captures the current behavior of the code)
    org.junit.Assert.assertEquals((-1), i37);
    
    // Regression assertion (captures the current behavior of the code)
    org.junit.Assert.assertEquals(0, i38);
    
    // Regression assertion (captures the current behavior of the code)
    org.junit.Assert.assertEquals(false, b39);
=======
    org.junit.Assert.assertTrue(i37 == (-1));
    
    org.junit.Assert.assertTrue(i38 == 0);
    
    org.junit.Assert.assertTrue(b39 == false);
>>>>>>> 2e41e292
    
    org.junit.Assert.assertNotNull(enumeration41);
    
<<<<<<< HEAD
    // Regression assertion (captures the current behavior of the code)
    org.junit.Assert.assertEquals(true, b42);
    
    // Regression assertion (captures the current behavior of the code)
    org.junit.Assert.assertEquals((-1), i45);
    
    // Regression assertion (captures the current behavior of the code)
    org.junit.Assert.assertEquals(false, b50);
    
    // Regression assertion (captures the current behavior of the code)
    org.junit.Assert.assertEquals(false, b51);
=======
    org.junit.Assert.assertTrue(b42 == true);
    
    org.junit.Assert.assertTrue(i45 == (-1));
    
    org.junit.Assert.assertTrue(b50 == false);
    
    org.junit.Assert.assertTrue(b51 == false);
>>>>>>> 2e41e292

  }

  @Test
  public void test43() throws Throwable {

    if (debug) { System.out.format("%n%s%n","NaiveRegression0.test43"); }


    java7.util7.LinkedList linkedList0 = new java7.util7.LinkedList();
    int i2 = linkedList0.indexOf((java.lang.Object)(short)10);
    linkedList0.addLast((java.lang.Object)(short)1);
    java7.util7.ArrayList arrayList5 = new java7.util7.ArrayList((java7.util7.Collection)linkedList0);
    java7.util7.LinkedList linkedList6 = new java7.util7.LinkedList();
    int i8 = java7.util7.Collections.binarySearch((java7.util7.List)linkedList6, (java.lang.Object)(byte)0);
    int i9 = linkedList0.indexOf((java.lang.Object)linkedList6);
    java7.util7.List list10 = java7.util7.Collections.unmodifiableList((java7.util7.List)linkedList0);
    java7.util7.Comparator comparator11 = null;
    java.lang.Object obj12 = java7.util7.Collections.min((java7.util7.Collection)linkedList0, comparator11);
    
<<<<<<< HEAD
    // Regression assertion (captures the current behavior of the code)
    org.junit.Assert.assertEquals((-1), i2);
    
    // Regression assertion (captures the current behavior of the code)
    org.junit.Assert.assertEquals((-1), i8);
    
    // Regression assertion (captures the current behavior of the code)
    org.junit.Assert.assertEquals((-1), i9);
=======
    org.junit.Assert.assertTrue(i2 == (-1));
    
    org.junit.Assert.assertTrue(i8 == (-1));
    
    org.junit.Assert.assertTrue(i9 == (-1));
>>>>>>> 2e41e292
    
    org.junit.Assert.assertNotNull(list10);
    
<<<<<<< HEAD
    // Regression assertion (captures the current behavior of the code)
    org.junit.Assert.assertEquals((short)1, obj12);
=======
    org.junit.Assert.assertTrue("'" + obj12 + "' != '" + (short)1+ "'", obj12.equals((short)1));
>>>>>>> 2e41e292

  }

  @Test
  public void test44() throws Throwable {

    if (debug) { System.out.format("%n%s%n","NaiveRegression0.test44"); }


    java7.util7.LinkedList linkedList0 = new java7.util7.LinkedList();
    int i2 = linkedList0.indexOf((java.lang.Object)(short)10);
    java7.util7.TreeSet treeSet3 = new java7.util7.TreeSet((java7.util7.Collection)linkedList0);
    java7.util7.SortedSet sortedSet4 = java7.util7.Collections.unmodifiableSortedSet((java7.util7.SortedSet)treeSet3);
    java7.util7.ArrayList arrayList5 = new java7.util7.ArrayList();
    java7.util7.ArrayList arrayList6 = new java7.util7.ArrayList();
    boolean b7 = arrayList5.removeAll((java7.util7.Collection)arrayList6);
    java.lang.Object[] obj_array8 = arrayList6.toArray();
    int i9 = arrayList6.size();
    boolean b10 = treeSet3.removeAll((java7.util7.Collection)arrayList6);
    java7.util7.Set set11 = java7.util7.Collections.unmodifiableSet((java7.util7.Set)treeSet3);
    java.lang.Object obj12 = treeSet3.clone();
    
<<<<<<< HEAD
    // Regression assertion (captures the current behavior of the code)
    org.junit.Assert.assertEquals((-1), i2);
=======
    org.junit.Assert.assertTrue(i2 == (-1));
>>>>>>> 2e41e292
    
    org.junit.Assert.assertNotNull(sortedSet4);
    
<<<<<<< HEAD
    // Regression assertion (captures the current behavior of the code)
    org.junit.Assert.assertEquals(false, b7);
=======
    org.junit.Assert.assertTrue(b7 == false);
>>>>>>> 2e41e292
    
    org.junit.Assert.assertNotNull(obj_array8);
    
<<<<<<< HEAD
    // Regression assertion (captures the current behavior of the code)
    org.junit.Assert.assertEquals(0, i9);
    
    // Regression assertion (captures the current behavior of the code)
    org.junit.Assert.assertEquals(false, b10);
=======
    org.junit.Assert.assertTrue(i9 == 0);
    
    org.junit.Assert.assertTrue(b10 == false);
>>>>>>> 2e41e292
    
    org.junit.Assert.assertNotNull(set11);
    
    org.junit.Assert.assertNotNull(obj12);

  }

  @Test
  public void test45() throws Throwable {

    if (debug) { System.out.format("%n%s%n","NaiveRegression0.test45"); }


    java7.util7.ArrayList arrayList0 = new java7.util7.ArrayList();
    arrayList0.trimToSize();
    boolean b2 = arrayList0.isEmpty();
    
<<<<<<< HEAD
    // Regression assertion (captures the current behavior of the code)
    org.junit.Assert.assertEquals(true, b2);
=======
    org.junit.Assert.assertTrue(b2 == true);
>>>>>>> 2e41e292

  }

  @Test
  public void test46() throws Throwable {

    if (debug) { System.out.format("%n%s%n","NaiveRegression0.test46"); }


    java7.util7.LinkedList linkedList0 = new java7.util7.LinkedList();
    java7.util7.ArrayList arrayList1 = new java7.util7.ArrayList();
    java.lang.Object[] obj_array2 = new java.lang.Object[] { arrayList1 };
    java.lang.Object[] obj_array3 = linkedList0.toArray(obj_array2);
    java.lang.Object obj4 = null;
    boolean b5 = linkedList0.remove(obj4);
    java7.util7.List list6 = java7.util7.Collections.synchronizedList((java7.util7.List)linkedList0);
    java7.util7.LinkedList linkedList8 = new java7.util7.LinkedList();
    int i10 = linkedList8.indexOf((java.lang.Object)(short)10);
    java7.util7.LinkedList linkedList11 = new java7.util7.LinkedList();
    int i13 = linkedList11.indexOf((java.lang.Object)(short)10);
    linkedList11.addLast((java.lang.Object)(short)1);
    java7.util7.ArrayList arrayList16 = new java7.util7.ArrayList((java7.util7.Collection)linkedList11);
    java7.util7.LinkedList linkedList17 = new java7.util7.LinkedList();
    int i19 = java7.util7.Collections.binarySearch((java7.util7.List)linkedList17, (java.lang.Object)(byte)0);
    int i20 = linkedList11.indexOf((java.lang.Object)linkedList17);
    java7.util7.LinkedList linkedList21 = new java7.util7.LinkedList();
    java7.util7.ArrayList arrayList22 = new java7.util7.ArrayList();
    java.lang.Object[] obj_array23 = new java.lang.Object[] { arrayList22 };
    java.lang.Object[] obj_array24 = linkedList21.toArray(obj_array23);
    java.lang.Object[] obj_array25 = linkedList11.toArray(obj_array24);
    boolean b26 = linkedList8.retainAll((java7.util7.Collection)linkedList11);
    boolean b27 = linkedList8.isEmpty();
    boolean b28 = linkedList0.addAll((-1), (java7.util7.Collection)linkedList8);
    java7.util7.Collections.sort((java7.util7.List)linkedList0);
    
    org.junit.Assert.assertNotNull(obj_array2);
    
    org.junit.Assert.assertNotNull(obj_array3);
    
<<<<<<< HEAD
    // Regression assertion (captures the current behavior of the code)
    org.junit.Assert.assertEquals(false, b5);
=======
    org.junit.Assert.assertTrue(b5 == false);
>>>>>>> 2e41e292
    
    org.junit.Assert.assertNotNull(list6);
    
<<<<<<< HEAD
    // Regression assertion (captures the current behavior of the code)
    org.junit.Assert.assertEquals((-1), i10);
    
    // Regression assertion (captures the current behavior of the code)
    org.junit.Assert.assertEquals((-1), i13);
    
    // Regression assertion (captures the current behavior of the code)
    org.junit.Assert.assertEquals((-1), i19);
    
    // Regression assertion (captures the current behavior of the code)
    org.junit.Assert.assertEquals((-1), i20);
=======
    org.junit.Assert.assertTrue(i10 == (-1));
    
    org.junit.Assert.assertTrue(i13 == (-1));
    
    org.junit.Assert.assertTrue(i19 == (-1));
    
    org.junit.Assert.assertTrue(i20 == (-1));
>>>>>>> 2e41e292
    
    org.junit.Assert.assertNotNull(obj_array23);
    
    org.junit.Assert.assertNotNull(obj_array24);
    
    org.junit.Assert.assertNotNull(obj_array25);
    
<<<<<<< HEAD
    // Regression assertion (captures the current behavior of the code)
    org.junit.Assert.assertEquals(false, b26);
    
    // Regression assertion (captures the current behavior of the code)
    org.junit.Assert.assertEquals(true, b27);
    
    // Regression assertion (captures the current behavior of the code)
    org.junit.Assert.assertEquals(false, b28);
=======
    org.junit.Assert.assertTrue(b26 == false);
    
    org.junit.Assert.assertTrue(b27 == true);
    
    org.junit.Assert.assertTrue(b28 == false);
>>>>>>> 2e41e292

  }

  @Test
  public void test47() throws Throwable {

    if (debug) { System.out.format("%n%s%n","NaiveRegression0.test47"); }


    java7.util7.LinkedList linkedList0 = new java7.util7.LinkedList();
    int i2 = linkedList0.indexOf((java.lang.Object)(short)10);
    java7.util7.TreeSet treeSet3 = new java7.util7.TreeSet((java7.util7.Collection)linkedList0);
    java7.util7.SortedSet sortedSet4 = java7.util7.Collections.unmodifiableSortedSet((java7.util7.SortedSet)treeSet3);
    java7.util7.ArrayList arrayList5 = new java7.util7.ArrayList();
    java7.util7.ArrayList arrayList6 = new java7.util7.ArrayList();
    boolean b7 = arrayList5.removeAll((java7.util7.Collection)arrayList6);
    java.lang.Object[] obj_array8 = arrayList6.toArray();
    int i9 = arrayList6.size();
    boolean b10 = treeSet3.removeAll((java7.util7.Collection)arrayList6);
    arrayList6.clear();
    java7.util7.ArrayList arrayList12 = new java7.util7.ArrayList();
    java7.util7.Enumeration enumeration13 = java7.util7.Collections.enumeration((java7.util7.Collection)arrayList12);
    boolean b14 = arrayList12.isEmpty();
    java7.util7.LinkedList linkedList15 = new java7.util7.LinkedList();
    int i17 = linkedList15.indexOf((java.lang.Object)(short)10);
    linkedList15.addLast((java.lang.Object)(short)1);
    java7.util7.Collections.fill((java7.util7.List)linkedList15, (java.lang.Object)10.0f);
    boolean b22 = arrayList12.containsAll((java7.util7.Collection)linkedList15);
    java7.util7.Collection collection23 = java7.util7.Collections.unmodifiableCollection((java7.util7.Collection)linkedList15);
    java7.util7.LinkedList linkedList24 = new java7.util7.LinkedList();
    int i26 = linkedList24.indexOf((java.lang.Object)(short)10);
    java7.util7.TreeSet treeSet27 = new java7.util7.TreeSet((java7.util7.Collection)linkedList24);
    boolean b28 = java7.util7.Collections.replaceAll((java7.util7.List)arrayList6, (java.lang.Object)linkedList15, (java.lang.Object)linkedList24);
    
<<<<<<< HEAD
    // Regression assertion (captures the current behavior of the code)
    org.junit.Assert.assertEquals((-1), i2);
=======
    org.junit.Assert.assertTrue(i2 == (-1));
>>>>>>> 2e41e292
    
    org.junit.Assert.assertNotNull(sortedSet4);
    
<<<<<<< HEAD
    // Regression assertion (captures the current behavior of the code)
    org.junit.Assert.assertEquals(false, b7);
=======
    org.junit.Assert.assertTrue(b7 == false);
>>>>>>> 2e41e292
    
    org.junit.Assert.assertNotNull(obj_array8);
    
<<<<<<< HEAD
    // Regression assertion (captures the current behavior of the code)
    org.junit.Assert.assertEquals(0, i9);
    
    // Regression assertion (captures the current behavior of the code)
    org.junit.Assert.assertEquals(false, b10);
=======
    org.junit.Assert.assertTrue(i9 == 0);
    
    org.junit.Assert.assertTrue(b10 == false);
>>>>>>> 2e41e292
    
    org.junit.Assert.assertNotNull(enumeration13);
    
<<<<<<< HEAD
    // Regression assertion (captures the current behavior of the code)
    org.junit.Assert.assertEquals(true, b14);
    
    // Regression assertion (captures the current behavior of the code)
    org.junit.Assert.assertEquals((-1), i17);
    
    // Regression assertion (captures the current behavior of the code)
    org.junit.Assert.assertEquals(false, b22);
=======
    org.junit.Assert.assertTrue(b14 == true);
    
    org.junit.Assert.assertTrue(i17 == (-1));
    
    org.junit.Assert.assertTrue(b22 == false);
>>>>>>> 2e41e292
    
    org.junit.Assert.assertNotNull(collection23);
    
<<<<<<< HEAD
    // Regression assertion (captures the current behavior of the code)
    org.junit.Assert.assertEquals((-1), i26);
    
    // Regression assertion (captures the current behavior of the code)
    org.junit.Assert.assertEquals(false, b28);
=======
    org.junit.Assert.assertTrue(i26 == (-1));
    
    org.junit.Assert.assertTrue(b28 == false);
>>>>>>> 2e41e292

  }

  @Test
  public void test48() throws Throwable {

    if (debug) { System.out.format("%n%s%n","NaiveRegression0.test48"); }


    java7.util7.ArrayList arrayList0 = new java7.util7.ArrayList();
    java7.util7.ArrayList arrayList1 = new java7.util7.ArrayList();
    boolean b2 = arrayList0.removeAll((java7.util7.Collection)arrayList1);
    java.lang.Object[] obj_array3 = arrayList1.toArray();
    int i4 = arrayList1.size();
    java7.util7.LinkedList linkedList5 = new java7.util7.LinkedList();
    int i7 = linkedList5.indexOf((java.lang.Object)(short)10);
    linkedList5.addLast((java.lang.Object)(short)1);
    java7.util7.ArrayList arrayList10 = new java7.util7.ArrayList((java7.util7.Collection)linkedList5);
    java7.util7.LinkedList linkedList11 = new java7.util7.LinkedList();
    int i13 = java7.util7.Collections.binarySearch((java7.util7.List)linkedList11, (java.lang.Object)(byte)0);
    int i14 = linkedList5.indexOf((java.lang.Object)linkedList11);
    java7.util7.LinkedList linkedList15 = new java7.util7.LinkedList();
    java7.util7.ArrayList arrayList16 = new java7.util7.ArrayList();
    java.lang.Object[] obj_array17 = new java.lang.Object[] { arrayList16 };
    java.lang.Object[] obj_array18 = linkedList15.toArray(obj_array17);
    java.lang.Object[] obj_array19 = linkedList5.toArray(obj_array18);
    java7.util7.LinkedList linkedList20 = new java7.util7.LinkedList();
    int i22 = linkedList20.indexOf((java.lang.Object)(short)10);
    linkedList20.addLast((java.lang.Object)(short)1);
    java7.util7.ArrayList arrayList25 = new java7.util7.ArrayList((java7.util7.Collection)linkedList20);
    java7.util7.LinkedList linkedList26 = new java7.util7.LinkedList();
    int i28 = java7.util7.Collections.binarySearch((java7.util7.List)linkedList26, (java.lang.Object)(byte)0);
    int i29 = linkedList20.indexOf((java.lang.Object)linkedList26);
    java7.util7.LinkedList linkedList30 = new java7.util7.LinkedList();
    java7.util7.ArrayList arrayList31 = new java7.util7.ArrayList();
    java.lang.Object[] obj_array32 = new java.lang.Object[] { arrayList31 };
    java.lang.Object[] obj_array33 = linkedList30.toArray(obj_array32);
    java.lang.Object[] obj_array34 = linkedList20.toArray(obj_array33);
    int i35 = linkedList5.indexOf((java.lang.Object)obj_array34);
    int i36 = arrayList1.indexOf((java.lang.Object)linkedList5);
    java7.util7.List list37 = java7.util7.Collections.synchronizedList((java7.util7.List)arrayList1);
    
<<<<<<< HEAD
    // Regression assertion (captures the current behavior of the code)
    org.junit.Assert.assertEquals(false, b2);
=======
    org.junit.Assert.assertTrue(b2 == false);
>>>>>>> 2e41e292
    
    org.junit.Assert.assertNotNull(obj_array3);
    
<<<<<<< HEAD
    // Regression assertion (captures the current behavior of the code)
    org.junit.Assert.assertEquals(0, i4);
    
    // Regression assertion (captures the current behavior of the code)
    org.junit.Assert.assertEquals((-1), i7);
    
    // Regression assertion (captures the current behavior of the code)
    org.junit.Assert.assertEquals((-1), i13);
    
    // Regression assertion (captures the current behavior of the code)
    org.junit.Assert.assertEquals((-1), i14);
=======
    org.junit.Assert.assertTrue(i4 == 0);
    
    org.junit.Assert.assertTrue(i7 == (-1));
    
    org.junit.Assert.assertTrue(i13 == (-1));
    
    org.junit.Assert.assertTrue(i14 == (-1));
>>>>>>> 2e41e292
    
    org.junit.Assert.assertNotNull(obj_array17);
    
    org.junit.Assert.assertNotNull(obj_array18);
    
    org.junit.Assert.assertNotNull(obj_array19);
    
<<<<<<< HEAD
    // Regression assertion (captures the current behavior of the code)
    org.junit.Assert.assertEquals((-1), i22);
    
    // Regression assertion (captures the current behavior of the code)
    org.junit.Assert.assertEquals((-1), i28);
    
    // Regression assertion (captures the current behavior of the code)
    org.junit.Assert.assertEquals((-1), i29);
=======
    org.junit.Assert.assertTrue(i22 == (-1));
    
    org.junit.Assert.assertTrue(i28 == (-1));
    
    org.junit.Assert.assertTrue(i29 == (-1));
>>>>>>> 2e41e292
    
    org.junit.Assert.assertNotNull(obj_array32);
    
    org.junit.Assert.assertNotNull(obj_array33);
    
    org.junit.Assert.assertNotNull(obj_array34);
    
<<<<<<< HEAD
    // Regression assertion (captures the current behavior of the code)
    org.junit.Assert.assertEquals((-1), i35);
    
    // Regression assertion (captures the current behavior of the code)
    org.junit.Assert.assertEquals((-1), i36);
=======
    org.junit.Assert.assertTrue(i35 == (-1));
    
    org.junit.Assert.assertTrue(i36 == (-1));
>>>>>>> 2e41e292
    
    org.junit.Assert.assertNotNull(list37);

  }

  @Test
  public void test49() throws Throwable {

    if (debug) { System.out.format("%n%s%n","NaiveRegression0.test49"); }


    java7.util7.Comparator comparator0 = null;
    java7.util7.TreeSet treeSet1 = new java7.util7.TreeSet(comparator0);

  }

  @Test
  public void test50() throws Throwable {

    if (debug) { System.out.format("%n%s%n","NaiveRegression0.test50"); }


    java7.util7.LinkedList linkedList0 = new java7.util7.LinkedList();
    int i2 = linkedList0.indexOf((java.lang.Object)(short)10);
    java7.util7.TreeSet treeSet3 = new java7.util7.TreeSet((java7.util7.Collection)linkedList0);
    java7.util7.SortedSet sortedSet4 = java7.util7.Collections.unmodifiableSortedSet((java7.util7.SortedSet)treeSet3);
    boolean b6 = treeSet3.add((java.lang.Object)0.0f);
    java7.util7.SortedSet sortedSet7 = java7.util7.Collections.unmodifiableSortedSet((java7.util7.SortedSet)treeSet3);
    java7.util7.ArrayList arrayList8 = new java7.util7.ArrayList();
    java7.util7.ArrayList arrayList9 = new java7.util7.ArrayList();
    boolean b10 = arrayList8.removeAll((java7.util7.Collection)arrayList9);
    java.lang.Object[] obj_array11 = arrayList9.toArray();
    java7.util7.LinkedList linkedList12 = new java7.util7.LinkedList();
    int i14 = java7.util7.Collections.binarySearch((java7.util7.List)linkedList12, (java.lang.Object)(byte)0);
    int i15 = java7.util7.Collections.indexOfSubList((java7.util7.List)arrayList9, (java7.util7.List)linkedList12);
    java7.util7.ArrayList arrayList17 = new java7.util7.ArrayList();
    java7.util7.ArrayList arrayList18 = new java7.util7.ArrayList();
    boolean b19 = arrayList17.removeAll((java7.util7.Collection)arrayList18);
    java.lang.Object[] obj_array20 = arrayList18.toArray();
    java7.util7.LinkedList linkedList21 = new java7.util7.LinkedList();
    int i23 = java7.util7.Collections.binarySearch((java7.util7.List)linkedList21, (java.lang.Object)(byte)0);
    int i24 = java7.util7.Collections.indexOfSubList((java7.util7.List)arrayList18, (java7.util7.List)linkedList21);
    boolean b25 = linkedList12.addAll(1, (java7.util7.Collection)arrayList18);
    boolean b26 = treeSet3.removeAll((java7.util7.Collection)linkedList12);
    java7.util7.Iterator iterator27 = linkedList12.iterator();
    
<<<<<<< HEAD
    // Regression assertion (captures the current behavior of the code)
    org.junit.Assert.assertEquals((-1), i2);
=======
    org.junit.Assert.assertTrue(i2 == (-1));
>>>>>>> 2e41e292
    
    org.junit.Assert.assertNotNull(sortedSet4);
    
<<<<<<< HEAD
    // Regression assertion (captures the current behavior of the code)
    org.junit.Assert.assertEquals(true, b6);
=======
    org.junit.Assert.assertTrue(b6 == true);
>>>>>>> 2e41e292
    
    org.junit.Assert.assertNotNull(sortedSet7);
    
<<<<<<< HEAD
    // Regression assertion (captures the current behavior of the code)
    org.junit.Assert.assertEquals(false, b10);
=======
    org.junit.Assert.assertTrue(b10 == false);
>>>>>>> 2e41e292
    
    org.junit.Assert.assertNotNull(obj_array11);
    
<<<<<<< HEAD
    // Regression assertion (captures the current behavior of the code)
    org.junit.Assert.assertEquals((-1), i14);
    
    // Regression assertion (captures the current behavior of the code)
    org.junit.Assert.assertEquals(0, i15);
    
    // Regression assertion (captures the current behavior of the code)
    org.junit.Assert.assertEquals(false, b19);
=======
    org.junit.Assert.assertTrue(i14 == (-1));
    
    org.junit.Assert.assertTrue(i15 == 0);
    
    org.junit.Assert.assertTrue(b19 == false);
>>>>>>> 2e41e292
    
    org.junit.Assert.assertNotNull(obj_array20);
    
<<<<<<< HEAD
    // Regression assertion (captures the current behavior of the code)
    org.junit.Assert.assertEquals((-1), i23);
    
    // Regression assertion (captures the current behavior of the code)
    org.junit.Assert.assertEquals(0, i24);
    
    // Regression assertion (captures the current behavior of the code)
    org.junit.Assert.assertEquals(false, b25);
    
    // Regression assertion (captures the current behavior of the code)
    org.junit.Assert.assertEquals(false, b26);
=======
    org.junit.Assert.assertTrue(i23 == (-1));
    
    org.junit.Assert.assertTrue(i24 == 0);
    
    org.junit.Assert.assertTrue(b25 == false);
    
    org.junit.Assert.assertTrue(b26 == false);
>>>>>>> 2e41e292
    
    org.junit.Assert.assertNotNull(iterator27);

  }

}<|MERGE_RESOLUTION|>--- conflicted
+++ resolved
@@ -231,26 +231,13 @@
     }
     
     
-<<<<<<< HEAD
-    // Regression assertion (captures the current behavior of the code)
     org.junit.Assert.assertEquals(false, b2);
-=======
-    org.junit.Assert.assertTrue(b2 == false);
->>>>>>> 2e41e292
     
     org.junit.Assert.assertNotNull(obj_array3);
     
-<<<<<<< HEAD
-    // Regression assertion (captures the current behavior of the code)
     org.junit.Assert.assertEquals(-1, i6);
     
-    // Regression assertion (captures the current behavior of the code)
     org.junit.Assert.assertEquals(0, i7);
-=======
-    org.junit.Assert.assertTrue(i6 == (-1));
-    
-    org.junit.Assert.assertTrue(i7 == 0);
->>>>>>> 2e41e292
 
   }
 
@@ -265,12 +252,7 @@
     boolean b2 = arrayList0.removeAll((java7.util7.Collection)arrayList1);
     arrayList0.trimToSize();
     
-<<<<<<< HEAD
-    // Regression assertion (captures the current behavior of the code)
     org.junit.Assert.assertEquals(false, b2);
-=======
-    org.junit.Assert.assertTrue(b2 == false);
->>>>>>> 2e41e292
 
   }
 
@@ -293,17 +275,9 @@
     
     org.junit.Assert.assertNotNull(obj_array3);
     
-<<<<<<< HEAD
-    // Regression assertion (captures the current behavior of the code)
     org.junit.Assert.assertEquals(-1, i6);
     
-    // Regression assertion (captures the current behavior of the code)
     org.junit.Assert.assertEquals(false, b9);
-=======
-    org.junit.Assert.assertTrue(i6 == (-1));
-    
-    org.junit.Assert.assertTrue(b9 == false);
->>>>>>> 2e41e292
 
   }
 
@@ -332,22 +306,11 @@
     }
     
     
-<<<<<<< HEAD
-    // Regression assertion (captures the current behavior of the code)
-    org.junit.Assert.assertEquals((-1), i2);
-    
-    // Regression assertion (captures the current behavior of the code)
+    org.junit.Assert.assertEquals((-1), i2);
+    
     org.junit.Assert.assertEquals((-1), i8);
     
-    // Regression assertion (captures the current behavior of the code)
     org.junit.Assert.assertEquals((-1), i9);
-=======
-    org.junit.Assert.assertTrue(i2 == (-1));
-    
-    org.junit.Assert.assertTrue(i8 == (-1));
-    
-    org.junit.Assert.assertTrue(i9 == (-1));
->>>>>>> 2e41e292
 
   }
 
@@ -405,50 +368,23 @@
     }
     
     
-<<<<<<< HEAD
-    // Regression assertion (captures the current behavior of the code)
     org.junit.Assert.assertEquals(false, b2);
-=======
-    org.junit.Assert.assertTrue(b2 == false);
->>>>>>> 2e41e292
     
     org.junit.Assert.assertNotNull(obj_array3);
     
-<<<<<<< HEAD
-    // Regression assertion (captures the current behavior of the code)
     org.junit.Assert.assertEquals((-1), i6);
     
-    // Regression assertion (captures the current behavior of the code)
     org.junit.Assert.assertEquals(0, i7);
     
-    // Regression assertion (captures the current behavior of the code)
     org.junit.Assert.assertEquals(false, b11);
-=======
-    org.junit.Assert.assertTrue(i6 == (-1));
-    
-    org.junit.Assert.assertTrue(i7 == 0);
-    
-    org.junit.Assert.assertTrue(b11 == false);
->>>>>>> 2e41e292
     
     org.junit.Assert.assertNotNull(obj_array12);
     
-<<<<<<< HEAD
-    // Regression assertion (captures the current behavior of the code)
     org.junit.Assert.assertEquals((-1), i15);
     
-    // Regression assertion (captures the current behavior of the code)
     org.junit.Assert.assertEquals(0, i16);
     
-    // Regression assertion (captures the current behavior of the code)
     org.junit.Assert.assertEquals(false, b17);
-=======
-    org.junit.Assert.assertTrue(i15 == (-1));
-    
-    org.junit.Assert.assertTrue(i16 == 0);
-    
-    org.junit.Assert.assertTrue(b17 == false);
->>>>>>> 2e41e292
 
   }
 
@@ -485,27 +421,13 @@
     }
     
     
-<<<<<<< HEAD
-    // Regression assertion (captures the current behavior of the code)
-    org.junit.Assert.assertEquals((-1), i2);
-    
-    // Regression assertion (captures the current behavior of the code)
+    org.junit.Assert.assertEquals((-1), i2);
+    
     org.junit.Assert.assertEquals((-1), i5);
     
-    // Regression assertion (captures the current behavior of the code)
     org.junit.Assert.assertEquals((-1), i11);
     
-    // Regression assertion (captures the current behavior of the code)
     org.junit.Assert.assertEquals((-1), i12);
-=======
-    org.junit.Assert.assertTrue(i2 == (-1));
-    
-    org.junit.Assert.assertTrue(i5 == (-1));
-    
-    org.junit.Assert.assertTrue(i11 == (-1));
-    
-    org.junit.Assert.assertTrue(i12 == (-1));
->>>>>>> 2e41e292
     
     org.junit.Assert.assertNotNull(obj_array15);
     
@@ -513,12 +435,7 @@
     
     org.junit.Assert.assertNotNull(obj_array17);
     
-<<<<<<< HEAD
-    // Regression assertion (captures the current behavior of the code)
     org.junit.Assert.assertEquals(false, b18);
-=======
-    org.junit.Assert.assertTrue(b18 == false);
->>>>>>> 2e41e292
 
   }
 
@@ -576,22 +493,11 @@
     linkedList6.addLast((java.lang.Object)(short)1);
     boolean b11 = arrayList5.removeAll((java7.util7.Collection)linkedList6);
     
-<<<<<<< HEAD
-    // Regression assertion (captures the current behavior of the code)
-    org.junit.Assert.assertEquals((-1), i2);
-    
-    // Regression assertion (captures the current behavior of the code)
+    org.junit.Assert.assertEquals((-1), i2);
+    
     org.junit.Assert.assertEquals((-1), i8);
     
-    // Regression assertion (captures the current behavior of the code)
     org.junit.Assert.assertEquals(true, b11);
-=======
-    org.junit.Assert.assertTrue(i2 == (-1));
-    
-    org.junit.Assert.assertTrue(i8 == (-1));
-    
-    org.junit.Assert.assertTrue(b11 == true);
->>>>>>> 2e41e292
 
   }
 
@@ -625,31 +531,15 @@
     }
     
     
-<<<<<<< HEAD
-    // Regression assertion (captures the current behavior of the code)
-    org.junit.Assert.assertEquals((-1), i2);
-    
-    // Regression assertion (captures the current behavior of the code)
+    org.junit.Assert.assertEquals((-1), i2);
+    
     org.junit.Assert.assertEquals((-1), i6);
     
-    // Regression assertion (captures the current behavior of the code)
     org.junit.Assert.assertEquals(false, b13);
-=======
-    org.junit.Assert.assertTrue(i2 == (-1));
-    
-    org.junit.Assert.assertTrue(i6 == (-1));
-    
-    org.junit.Assert.assertTrue(b13 == false);
->>>>>>> 2e41e292
     
     org.junit.Assert.assertNotNull(obj_array14);
     
-<<<<<<< HEAD
-    // Regression assertion (captures the current behavior of the code)
     org.junit.Assert.assertEquals(0, i15);
-=======
-    org.junit.Assert.assertTrue(i15 == 0);
->>>>>>> 2e41e292
 
   }
 
@@ -676,12 +566,7 @@
     }
     
     
-<<<<<<< HEAD
-    // Regression assertion (captures the current behavior of the code)
-    org.junit.Assert.assertEquals((-1), i2);
-=======
-    org.junit.Assert.assertTrue(i2 == (-1));
->>>>>>> 2e41e292
+    org.junit.Assert.assertEquals((-1), i2);
 
   }
 
@@ -713,27 +598,13 @@
     java.lang.Object[] obj_array24 = linkedList21.toArray(obj_array23);
     java.lang.Object[] obj_array25 = linkedList3.toArray(obj_array23);
     
-<<<<<<< HEAD
-    // Regression assertion (captures the current behavior of the code)
-    org.junit.Assert.assertEquals((-1), i2);
-    
-    // Regression assertion (captures the current behavior of the code)
+    org.junit.Assert.assertEquals((-1), i2);
+    
     org.junit.Assert.assertEquals((-1), i5);
     
-    // Regression assertion (captures the current behavior of the code)
     org.junit.Assert.assertEquals((-1), i11);
     
-    // Regression assertion (captures the current behavior of the code)
     org.junit.Assert.assertEquals((-1), i12);
-=======
-    org.junit.Assert.assertTrue(i2 == (-1));
-    
-    org.junit.Assert.assertTrue(i5 == (-1));
-    
-    org.junit.Assert.assertTrue(i11 == (-1));
-    
-    org.junit.Assert.assertTrue(i12 == (-1));
->>>>>>> 2e41e292
     
     org.junit.Assert.assertNotNull(obj_array15);
     
@@ -741,17 +612,9 @@
     
     org.junit.Assert.assertNotNull(obj_array17);
     
-<<<<<<< HEAD
-    // Regression assertion (captures the current behavior of the code)
     org.junit.Assert.assertEquals(false, b18);
     
-    // Regression assertion (captures the current behavior of the code)
     org.junit.Assert.assertEquals(false, b20);
-=======
-    org.junit.Assert.assertTrue(b18 == false);
-    
-    org.junit.Assert.assertTrue(b20 == false);
->>>>>>> 2e41e292
     
     org.junit.Assert.assertNotNull(obj_array23);
     
@@ -794,27 +657,13 @@
     
     org.junit.Assert.assertNotNull(obj_array3);
     
-<<<<<<< HEAD
-    // Regression assertion (captures the current behavior of the code)
     org.junit.Assert.assertEquals(false, b5);
     
-    // Regression assertion (captures the current behavior of the code)
     org.junit.Assert.assertEquals((-1), i9);
     
-    // Regression assertion (captures the current behavior of the code)
     org.junit.Assert.assertEquals((-1), i15);
     
-    // Regression assertion (captures the current behavior of the code)
     org.junit.Assert.assertEquals((-1), i16);
-=======
-    org.junit.Assert.assertTrue(b5 == false);
-    
-    org.junit.Assert.assertTrue(i9 == (-1));
-    
-    org.junit.Assert.assertTrue(i15 == (-1));
-    
-    org.junit.Assert.assertTrue(i16 == (-1));
->>>>>>> 2e41e292
     
     org.junit.Assert.assertNotNull(obj_array19);
     
@@ -822,12 +671,7 @@
     
     org.junit.Assert.assertNotNull(obj_array21);
     
-<<<<<<< HEAD
-    // Regression assertion (captures the current behavior of the code)
     org.junit.Assert.assertEquals(false, b24);
-=======
-    org.junit.Assert.assertTrue(b24 == false);
->>>>>>> 2e41e292
     
     org.junit.Assert.assertNotNull(obj25);
 
@@ -858,36 +702,17 @@
     java.lang.Object[] obj_array19 = linkedList5.toArray(obj_array18);
     java.lang.Object[] obj_array20 = arrayList1.toArray(obj_array18);
     
-<<<<<<< HEAD
-    // Regression assertion (captures the current behavior of the code)
     org.junit.Assert.assertEquals(false, b2);
-=======
-    org.junit.Assert.assertTrue(b2 == false);
->>>>>>> 2e41e292
     
     org.junit.Assert.assertNotNull(obj_array3);
     
-<<<<<<< HEAD
-    // Regression assertion (captures the current behavior of the code)
     org.junit.Assert.assertEquals(0, i4);
     
-    // Regression assertion (captures the current behavior of the code)
     org.junit.Assert.assertEquals((-1), i7);
     
-    // Regression assertion (captures the current behavior of the code)
     org.junit.Assert.assertEquals((-1), i13);
     
-    // Regression assertion (captures the current behavior of the code)
     org.junit.Assert.assertEquals((-1), i14);
-=======
-    org.junit.Assert.assertTrue(i4 == 0);
-    
-    org.junit.Assert.assertTrue(i7 == (-1));
-    
-    org.junit.Assert.assertTrue(i13 == (-1));
-    
-    org.junit.Assert.assertTrue(i14 == (-1));
->>>>>>> 2e41e292
     
     org.junit.Assert.assertNotNull(obj_array17);
     
@@ -920,45 +745,21 @@
     boolean b16 = linkedList9.isEmpty();
     boolean b17 = arrayList1.contains((java.lang.Object)b16);
     
-<<<<<<< HEAD
-    // Regression assertion (captures the current behavior of the code)
     org.junit.Assert.assertEquals(false, b2);
-=======
-    org.junit.Assert.assertTrue(b2 == false);
->>>>>>> 2e41e292
     
     org.junit.Assert.assertNotNull(obj_array3);
     
-<<<<<<< HEAD
-    // Regression assertion (captures the current behavior of the code)
     org.junit.Assert.assertEquals((-1), i6);
     
-    // Regression assertion (captures the current behavior of the code)
     org.junit.Assert.assertEquals(0, i7);
-=======
-    org.junit.Assert.assertTrue(i6 == (-1));
-    
-    org.junit.Assert.assertTrue(i7 == 0);
->>>>>>> 2e41e292
     
     org.junit.Assert.assertNotNull(obj_array8);
     
-<<<<<<< HEAD
-    // Regression assertion (captures the current behavior of the code)
     org.junit.Assert.assertEquals((-1), i11);
     
-    // Regression assertion (captures the current behavior of the code)
     org.junit.Assert.assertEquals(false, b16);
     
-    // Regression assertion (captures the current behavior of the code)
     org.junit.Assert.assertEquals(false, b17);
-=======
-    org.junit.Assert.assertTrue(i11 == (-1));
-    
-    org.junit.Assert.assertTrue(b16 == false);
-    
-    org.junit.Assert.assertTrue(b17 == false);
->>>>>>> 2e41e292
 
   }
 
@@ -974,12 +775,7 @@
     java7.util7.Map map4 = java7.util7.Collections.singletonMap((java.lang.Object)(short)100, (java.lang.Object)b3);
     java7.util7.Map map5 = java7.util7.Collections.synchronizedMap(map4);
     
-<<<<<<< HEAD
-    // Regression assertion (captures the current behavior of the code)
     org.junit.Assert.assertEquals(false, b3);
-=======
-    org.junit.Assert.assertTrue(b3 == false);
->>>>>>> 2e41e292
     
     org.junit.Assert.assertNotNull(map4);
     
@@ -1012,27 +808,13 @@
     java7.util7.Random random21 = null;
     java7.util7.Collections.shuffle((java7.util7.List)linkedList3, random21);
     
-<<<<<<< HEAD
-    // Regression assertion (captures the current behavior of the code)
-    org.junit.Assert.assertEquals((-1), i2);
-    
-    // Regression assertion (captures the current behavior of the code)
+    org.junit.Assert.assertEquals((-1), i2);
+    
     org.junit.Assert.assertEquals((-1), i5);
     
-    // Regression assertion (captures the current behavior of the code)
     org.junit.Assert.assertEquals((-1), i11);
     
-    // Regression assertion (captures the current behavior of the code)
     org.junit.Assert.assertEquals((-1), i12);
-=======
-    org.junit.Assert.assertTrue(i2 == (-1));
-    
-    org.junit.Assert.assertTrue(i5 == (-1));
-    
-    org.junit.Assert.assertTrue(i11 == (-1));
-    
-    org.junit.Assert.assertTrue(i12 == (-1));
->>>>>>> 2e41e292
     
     org.junit.Assert.assertNotNull(obj_array15);
     
@@ -1040,17 +822,9 @@
     
     org.junit.Assert.assertNotNull(obj_array17);
     
-<<<<<<< HEAD
-    // Regression assertion (captures the current behavior of the code)
     org.junit.Assert.assertEquals(false, b18);
     
-    // Regression assertion (captures the current behavior of the code)
     org.junit.Assert.assertEquals(false, b20);
-=======
-    org.junit.Assert.assertTrue(b18 == false);
-    
-    org.junit.Assert.assertTrue(b20 == false);
->>>>>>> 2e41e292
 
   }
 
@@ -1091,22 +865,11 @@
     int i37 = linkedList18.lastIndexOf((java.lang.Object)100.0f);
     java7.util7.Map map38 = java7.util7.Collections.singletonMap((java.lang.Object)obj_array14, (java.lang.Object)i37);
     
-<<<<<<< HEAD
-    // Regression assertion (captures the current behavior of the code)
-    org.junit.Assert.assertEquals((-1), i2);
-    
-    // Regression assertion (captures the current behavior of the code)
+    org.junit.Assert.assertEquals((-1), i2);
+    
     org.junit.Assert.assertEquals((-1), i8);
     
-    // Regression assertion (captures the current behavior of the code)
     org.junit.Assert.assertEquals((-1), i9);
-=======
-    org.junit.Assert.assertTrue(i2 == (-1));
-    
-    org.junit.Assert.assertTrue(i8 == (-1));
-    
-    org.junit.Assert.assertTrue(i9 == (-1));
->>>>>>> 2e41e292
     
     org.junit.Assert.assertNotNull(obj_array12);
     
@@ -1114,27 +877,13 @@
     
     org.junit.Assert.assertNotNull(obj_array14);
     
-<<<<<<< HEAD
-    // Regression assertion (captures the current behavior of the code)
     org.junit.Assert.assertEquals((-1), i17);
     
-    // Regression assertion (captures the current behavior of the code)
     org.junit.Assert.assertEquals((-1), i20);
     
-    // Regression assertion (captures the current behavior of the code)
     org.junit.Assert.assertEquals((-1), i26);
     
-    // Regression assertion (captures the current behavior of the code)
     org.junit.Assert.assertEquals((-1), i27);
-=======
-    org.junit.Assert.assertTrue(i17 == (-1));
-    
-    org.junit.Assert.assertTrue(i20 == (-1));
-    
-    org.junit.Assert.assertTrue(i26 == (-1));
-    
-    org.junit.Assert.assertTrue(i27 == (-1));
->>>>>>> 2e41e292
     
     org.junit.Assert.assertNotNull(obj_array30);
     
@@ -1142,22 +891,11 @@
     
     org.junit.Assert.assertNotNull(obj_array32);
     
-<<<<<<< HEAD
-    // Regression assertion (captures the current behavior of the code)
     org.junit.Assert.assertEquals(false, b33);
     
-    // Regression assertion (captures the current behavior of the code)
     org.junit.Assert.assertEquals(false, b35);
     
-    // Regression assertion (captures the current behavior of the code)
     org.junit.Assert.assertEquals((-1), i37);
-=======
-    org.junit.Assert.assertTrue(b33 == false);
-    
-    org.junit.Assert.assertTrue(b35 == false);
-    
-    org.junit.Assert.assertTrue(i37 == (-1));
->>>>>>> 2e41e292
     
     org.junit.Assert.assertNotNull(map38);
 
@@ -1175,12 +913,7 @@
     java7.util7.SortedSet sortedSet4 = java7.util7.Collections.unmodifiableSortedSet((java7.util7.SortedSet)treeSet3);
     java7.util7.Set set5 = java7.util7.Collections.unmodifiableSet((java7.util7.Set)sortedSet4);
     
-<<<<<<< HEAD
-    // Regression assertion (captures the current behavior of the code)
-    org.junit.Assert.assertEquals((-1), i2);
-=======
-    org.junit.Assert.assertTrue(i2 == (-1));
->>>>>>> 2e41e292
+    org.junit.Assert.assertEquals((-1), i2);
     
     org.junit.Assert.assertNotNull(sortedSet4);
     
@@ -1206,35 +939,17 @@
     boolean b10 = treeSet3.removeAll((java7.util7.Collection)arrayList6);
     arrayList6.ensureCapacity(100);
     
-<<<<<<< HEAD
-    // Regression assertion (captures the current behavior of the code)
-    org.junit.Assert.assertEquals((-1), i2);
-=======
-    org.junit.Assert.assertTrue(i2 == (-1));
->>>>>>> 2e41e292
+    org.junit.Assert.assertEquals((-1), i2);
     
     org.junit.Assert.assertNotNull(sortedSet4);
     
-<<<<<<< HEAD
-    // Regression assertion (captures the current behavior of the code)
     org.junit.Assert.assertEquals(false, b7);
-=======
-    org.junit.Assert.assertTrue(b7 == false);
->>>>>>> 2e41e292
     
     org.junit.Assert.assertNotNull(obj_array8);
     
-<<<<<<< HEAD
-    // Regression assertion (captures the current behavior of the code)
     org.junit.Assert.assertEquals(0, i9);
     
-    // Regression assertion (captures the current behavior of the code)
     org.junit.Assert.assertEquals(false, b10);
-=======
-    org.junit.Assert.assertTrue(i9 == 0);
-    
-    org.junit.Assert.assertTrue(b10 == false);
->>>>>>> 2e41e292
 
   }
 
@@ -1249,17 +964,9 @@
     linkedList0.addLast((java.lang.Object)(short)1);
     java.lang.Object obj5 = linkedList0.getLast();
     
-<<<<<<< HEAD
-    // Regression assertion (captures the current behavior of the code)
-    org.junit.Assert.assertEquals((-1), i2);
-    
-    // Regression assertion (captures the current behavior of the code)
+    org.junit.Assert.assertEquals((-1), i2);
+    
     org.junit.Assert.assertEquals((short)1, obj5);
-=======
-    org.junit.Assert.assertTrue(i2 == (-1));
-    
-    org.junit.Assert.assertTrue("'" + obj5 + "' != '" + (short)1+ "'", obj5.equals((short)1));
->>>>>>> 2e41e292
 
   }
 
@@ -1286,12 +993,7 @@
     
     org.junit.Assert.assertNotNull(enumeration1);
     
-<<<<<<< HEAD
-    // Regression assertion (captures the current behavior of the code)
     org.junit.Assert.assertEquals(true, b2);
-=======
-    org.junit.Assert.assertTrue(b2 == true);
->>>>>>> 2e41e292
 
   }
 
@@ -1306,12 +1008,7 @@
     java7.util7.Comparator comparator3 = null;
     java7.util7.Collections.sort((java7.util7.List)linkedList0, comparator3);
     
-<<<<<<< HEAD
-    // Regression assertion (captures the current behavior of the code)
-    org.junit.Assert.assertEquals((-1), i2);
-=======
-    org.junit.Assert.assertTrue(i2 == (-1));
->>>>>>> 2e41e292
+    org.junit.Assert.assertEquals((-1), i2);
 
   }
 
@@ -1359,41 +1056,19 @@
     int i44 = java7.util7.Collections.binarySearch((java7.util7.List)arrayList6, (java.lang.Object)(byte)0, comparator43);
     java7.util7.Collections.fill((java7.util7.List)linkedList0, (java.lang.Object)comparator43);
     
-<<<<<<< HEAD
-    // Regression assertion (captures the current behavior of the code)
-    org.junit.Assert.assertEquals((-1), i2);
-    
-    // Regression assertion (captures the current behavior of the code)
+    org.junit.Assert.assertEquals((-1), i2);
+    
     org.junit.Assert.assertEquals(false, b7);
-=======
-    org.junit.Assert.assertTrue(i2 == (-1));
-    
-    org.junit.Assert.assertTrue(b7 == false);
->>>>>>> 2e41e292
     
     org.junit.Assert.assertNotNull(obj_array8);
     
-<<<<<<< HEAD
-    // Regression assertion (captures the current behavior of the code)
     org.junit.Assert.assertEquals(0, i9);
     
-    // Regression assertion (captures the current behavior of the code)
     org.junit.Assert.assertEquals((-1), i12);
     
-    // Regression assertion (captures the current behavior of the code)
     org.junit.Assert.assertEquals((-1), i18);
     
-    // Regression assertion (captures the current behavior of the code)
     org.junit.Assert.assertEquals((-1), i19);
-=======
-    org.junit.Assert.assertTrue(i9 == 0);
-    
-    org.junit.Assert.assertTrue(i12 == (-1));
-    
-    org.junit.Assert.assertTrue(i18 == (-1));
-    
-    org.junit.Assert.assertTrue(i19 == (-1));
->>>>>>> 2e41e292
     
     org.junit.Assert.assertNotNull(obj_array22);
     
@@ -1401,22 +1076,11 @@
     
     org.junit.Assert.assertNotNull(obj_array24);
     
-<<<<<<< HEAD
-    // Regression assertion (captures the current behavior of the code)
     org.junit.Assert.assertEquals((-1), i27);
     
-    // Regression assertion (captures the current behavior of the code)
     org.junit.Assert.assertEquals((-1), i33);
     
-    // Regression assertion (captures the current behavior of the code)
     org.junit.Assert.assertEquals((-1), i34);
-=======
-    org.junit.Assert.assertTrue(i27 == (-1));
-    
-    org.junit.Assert.assertTrue(i33 == (-1));
-    
-    org.junit.Assert.assertTrue(i34 == (-1));
->>>>>>> 2e41e292
     
     org.junit.Assert.assertNotNull(obj_array37);
     
@@ -1424,22 +1088,11 @@
     
     org.junit.Assert.assertNotNull(obj_array39);
     
-<<<<<<< HEAD
-    // Regression assertion (captures the current behavior of the code)
     org.junit.Assert.assertEquals((-1), i40);
     
-    // Regression assertion (captures the current behavior of the code)
     org.junit.Assert.assertEquals((-1), i41);
     
-    // Regression assertion (captures the current behavior of the code)
     org.junit.Assert.assertEquals((-1), i44);
-=======
-    org.junit.Assert.assertTrue(i40 == (-1));
-    
-    org.junit.Assert.assertTrue(i41 == (-1));
-    
-    org.junit.Assert.assertTrue(i44 == (-1));
->>>>>>> 2e41e292
 
   }
 
@@ -1471,35 +1124,17 @@
     }
     
     
-<<<<<<< HEAD
-    // Regression assertion (captures the current behavior of the code)
     org.junit.Assert.assertEquals(false, b2);
-=======
-    org.junit.Assert.assertTrue(b2 == false);
->>>>>>> 2e41e292
     
     org.junit.Assert.assertNotNull(obj_array3);
     
-<<<<<<< HEAD
-    // Regression assertion (captures the current behavior of the code)
     org.junit.Assert.assertEquals((-1), i6);
     
-    // Regression assertion (captures the current behavior of the code)
     org.junit.Assert.assertEquals(0, i7);
-=======
-    org.junit.Assert.assertTrue(i6 == (-1));
-    
-    org.junit.Assert.assertTrue(i7 == 0);
->>>>>>> 2e41e292
     
     org.junit.Assert.assertNotNull(enumeration10);
     
-<<<<<<< HEAD
-    // Regression assertion (captures the current behavior of the code)
     org.junit.Assert.assertEquals(true, b11);
-=======
-    org.junit.Assert.assertTrue(b11 == true);
->>>>>>> 2e41e292
 
   }
 
@@ -1532,41 +1167,19 @@
     boolean b25 = linkedList8.contains((java.lang.Object)10);
     java7.util7.Collections.fill((java7.util7.List)arrayList1, (java.lang.Object)linkedList8);
     
-<<<<<<< HEAD
-    // Regression assertion (captures the current behavior of the code)
     org.junit.Assert.assertEquals(false, b2);
-=======
-    org.junit.Assert.assertTrue(b2 == false);
->>>>>>> 2e41e292
     
     org.junit.Assert.assertNotNull(obj_array3);
     
-<<<<<<< HEAD
-    // Regression assertion (captures the current behavior of the code)
     org.junit.Assert.assertEquals(0, i4);
     
-    // Regression assertion (captures the current behavior of the code)
     org.junit.Assert.assertEquals((-1), i7);
     
-    // Regression assertion (captures the current behavior of the code)
     org.junit.Assert.assertEquals((-1), i10);
     
-    // Regression assertion (captures the current behavior of the code)
     org.junit.Assert.assertEquals((-1), i16);
     
-    // Regression assertion (captures the current behavior of the code)
     org.junit.Assert.assertEquals((-1), i17);
-=======
-    org.junit.Assert.assertTrue(i4 == 0);
-    
-    org.junit.Assert.assertTrue(i7 == (-1));
-    
-    org.junit.Assert.assertTrue(i10 == (-1));
-    
-    org.junit.Assert.assertTrue(i16 == (-1));
-    
-    org.junit.Assert.assertTrue(i17 == (-1));
->>>>>>> 2e41e292
     
     org.junit.Assert.assertNotNull(obj_array20);
     
@@ -1574,17 +1187,9 @@
     
     org.junit.Assert.assertNotNull(obj_array22);
     
-<<<<<<< HEAD
-    // Regression assertion (captures the current behavior of the code)
     org.junit.Assert.assertEquals(false, b23);
     
-    // Regression assertion (captures the current behavior of the code)
     org.junit.Assert.assertEquals(false, b25);
-=======
-    org.junit.Assert.assertTrue(b23 == false);
-    
-    org.junit.Assert.assertTrue(b25 == false);
->>>>>>> 2e41e292
 
   }
 
@@ -1625,97 +1230,43 @@
     boolean b35 = treeSet31.isEmpty();
     boolean b36 = treeSet3.addAll((java7.util7.Collection)treeSet31);
     
-<<<<<<< HEAD
-    // Regression assertion (captures the current behavior of the code)
-    org.junit.Assert.assertEquals((-1), i2);
-=======
-    org.junit.Assert.assertTrue(i2 == (-1));
->>>>>>> 2e41e292
+    org.junit.Assert.assertEquals((-1), i2);
     
     org.junit.Assert.assertNotNull(sortedSet4);
     
-<<<<<<< HEAD
-    // Regression assertion (captures the current behavior of the code)
     org.junit.Assert.assertEquals(true, b6);
-=======
-    org.junit.Assert.assertTrue(b6 == true);
->>>>>>> 2e41e292
     
     org.junit.Assert.assertNotNull(sortedSet7);
     
-<<<<<<< HEAD
-    // Regression assertion (captures the current behavior of the code)
     org.junit.Assert.assertEquals(false, b10);
-=======
-    org.junit.Assert.assertTrue(b10 == false);
->>>>>>> 2e41e292
     
     org.junit.Assert.assertNotNull(obj_array11);
     
-<<<<<<< HEAD
-    // Regression assertion (captures the current behavior of the code)
     org.junit.Assert.assertEquals((-1), i14);
     
-    // Regression assertion (captures the current behavior of the code)
     org.junit.Assert.assertEquals(0, i15);
     
-    // Regression assertion (captures the current behavior of the code)
     org.junit.Assert.assertEquals(false, b19);
-=======
-    org.junit.Assert.assertTrue(i14 == (-1));
-    
-    org.junit.Assert.assertTrue(i15 == 0);
-    
-    org.junit.Assert.assertTrue(b19 == false);
->>>>>>> 2e41e292
     
     org.junit.Assert.assertNotNull(obj_array20);
     
-<<<<<<< HEAD
-    // Regression assertion (captures the current behavior of the code)
     org.junit.Assert.assertEquals((-1), i23);
     
-    // Regression assertion (captures the current behavior of the code)
     org.junit.Assert.assertEquals(0, i24);
     
-    // Regression assertion (captures the current behavior of the code)
     org.junit.Assert.assertEquals(false, b25);
     
-    // Regression assertion (captures the current behavior of the code)
     org.junit.Assert.assertEquals(false, b26);
     
-    // Regression assertion (captures the current behavior of the code)
     org.junit.Assert.assertEquals((-1), i30);
-=======
-    org.junit.Assert.assertTrue(i23 == (-1));
-    
-    org.junit.Assert.assertTrue(i24 == 0);
-    
-    org.junit.Assert.assertTrue(b25 == false);
-    
-    org.junit.Assert.assertTrue(b26 == false);
-    
-    org.junit.Assert.assertTrue(i30 == (-1));
->>>>>>> 2e41e292
     
     org.junit.Assert.assertNotNull(sortedSet32);
     
-<<<<<<< HEAD
-    // Regression assertion (captures the current behavior of the code)
     org.junit.Assert.assertEquals(true, b34);
     
-    // Regression assertion (captures the current behavior of the code)
     org.junit.Assert.assertEquals(false, b35);
     
-    // Regression assertion (captures the current behavior of the code)
     org.junit.Assert.assertEquals(true, b36);
-=======
-    org.junit.Assert.assertTrue(b34 == true);
-    
-    org.junit.Assert.assertTrue(b35 == false);
-    
-    org.junit.Assert.assertTrue(b36 == true);
->>>>>>> 2e41e292
 
   }
 
@@ -1733,26 +1284,13 @@
     java7.util7.Enumeration enumeration8 = java7.util7.Collections.enumeration((java7.util7.Collection)linkedList0);
     boolean b10 = linkedList0.remove((java.lang.Object)(byte)1);
     
-<<<<<<< HEAD
-    // Regression assertion (captures the current behavior of the code)
-    org.junit.Assert.assertEquals((-1), i2);
-    
-    // Regression assertion (captures the current behavior of the code)
+    org.junit.Assert.assertEquals((-1), i2);
+    
     org.junit.Assert.assertEquals(false, b7);
-=======
-    org.junit.Assert.assertTrue(i2 == (-1));
-    
-    org.junit.Assert.assertTrue(b7 == false);
->>>>>>> 2e41e292
     
     org.junit.Assert.assertNotNull(enumeration8);
     
-<<<<<<< HEAD
-    // Regression assertion (captures the current behavior of the code)
     org.junit.Assert.assertEquals(false, b10);
-=======
-    org.junit.Assert.assertTrue(b10 == false);
->>>>>>> 2e41e292
 
   }
 
@@ -1774,35 +1312,17 @@
     boolean b10 = treeSet3.removeAll((java7.util7.Collection)arrayList6);
     java7.util7.Comparator comparator11 = treeSet3.comparator();
     
-<<<<<<< HEAD
-    // Regression assertion (captures the current behavior of the code)
-    org.junit.Assert.assertEquals((-1), i2);
-=======
-    org.junit.Assert.assertTrue(i2 == (-1));
->>>>>>> 2e41e292
+    org.junit.Assert.assertEquals((-1), i2);
     
     org.junit.Assert.assertNotNull(sortedSet4);
     
-<<<<<<< HEAD
-    // Regression assertion (captures the current behavior of the code)
     org.junit.Assert.assertEquals(false, b7);
-=======
-    org.junit.Assert.assertTrue(b7 == false);
->>>>>>> 2e41e292
     
     org.junit.Assert.assertNotNull(obj_array8);
     
-<<<<<<< HEAD
-    // Regression assertion (captures the current behavior of the code)
     org.junit.Assert.assertEquals(0, i9);
     
-    // Regression assertion (captures the current behavior of the code)
     org.junit.Assert.assertEquals(false, b10);
-=======
-    org.junit.Assert.assertTrue(i9 == 0);
-    
-    org.junit.Assert.assertTrue(b10 == false);
->>>>>>> 2e41e292
     
     org.junit.Assert.assertNull(comparator11);
 
@@ -1818,12 +1338,7 @@
     int i2 = linkedList0.indexOf((java.lang.Object)(short)10);
     java7.util7.Collections.shuffle((java7.util7.List)linkedList0);
     
-<<<<<<< HEAD
-    // Regression assertion (captures the current behavior of the code)
-    org.junit.Assert.assertEquals((-1), i2);
-=======
-    org.junit.Assert.assertTrue(i2 == (-1));
->>>>>>> 2e41e292
+    org.junit.Assert.assertEquals((-1), i2);
 
   }
 
@@ -1876,22 +1391,11 @@
     boolean b50 = arrayList40.containsAll((java7.util7.Collection)linkedList43);
     boolean b51 = linkedList0.addAll((java7.util7.Collection)arrayList40);
     
-<<<<<<< HEAD
-    // Regression assertion (captures the current behavior of the code)
-    org.junit.Assert.assertEquals((-1), i2);
-    
-    // Regression assertion (captures the current behavior of the code)
+    org.junit.Assert.assertEquals((-1), i2);
+    
     org.junit.Assert.assertEquals((-1), i8);
     
-    // Regression assertion (captures the current behavior of the code)
     org.junit.Assert.assertEquals((-1), i9);
-=======
-    org.junit.Assert.assertTrue(i2 == (-1));
-    
-    org.junit.Assert.assertTrue(i8 == (-1));
-    
-    org.junit.Assert.assertTrue(i9 == (-1));
->>>>>>> 2e41e292
     
     org.junit.Assert.assertNotNull(obj_array12);
     
@@ -1899,22 +1403,11 @@
     
     org.junit.Assert.assertNotNull(obj_array14);
     
-<<<<<<< HEAD
-    // Regression assertion (captures the current behavior of the code)
     org.junit.Assert.assertEquals((-1), i17);
     
-    // Regression assertion (captures the current behavior of the code)
     org.junit.Assert.assertEquals((-1), i23);
     
-    // Regression assertion (captures the current behavior of the code)
     org.junit.Assert.assertEquals((-1), i24);
-=======
-    org.junit.Assert.assertTrue(i17 == (-1));
-    
-    org.junit.Assert.assertTrue(i23 == (-1));
-    
-    org.junit.Assert.assertTrue(i24 == (-1));
->>>>>>> 2e41e292
     
     org.junit.Assert.assertNotNull(obj_array27);
     
@@ -1922,60 +1415,27 @@
     
     org.junit.Assert.assertNotNull(obj_array29);
     
-<<<<<<< HEAD
-    // Regression assertion (captures the current behavior of the code)
     org.junit.Assert.assertEquals((-1), i30);
     
-    // Regression assertion (captures the current behavior of the code)
     org.junit.Assert.assertEquals(false, b33);
-=======
-    org.junit.Assert.assertTrue(i30 == (-1));
-    
-    org.junit.Assert.assertTrue(b33 == false);
->>>>>>> 2e41e292
     
     org.junit.Assert.assertNotNull(obj_array34);
     
-<<<<<<< HEAD
-    // Regression assertion (captures the current behavior of the code)
     org.junit.Assert.assertEquals((-1), i37);
     
-    // Regression assertion (captures the current behavior of the code)
     org.junit.Assert.assertEquals(0, i38);
     
-    // Regression assertion (captures the current behavior of the code)
     org.junit.Assert.assertEquals(false, b39);
-=======
-    org.junit.Assert.assertTrue(i37 == (-1));
-    
-    org.junit.Assert.assertTrue(i38 == 0);
-    
-    org.junit.Assert.assertTrue(b39 == false);
->>>>>>> 2e41e292
     
     org.junit.Assert.assertNotNull(enumeration41);
     
-<<<<<<< HEAD
-    // Regression assertion (captures the current behavior of the code)
     org.junit.Assert.assertEquals(true, b42);
     
-    // Regression assertion (captures the current behavior of the code)
     org.junit.Assert.assertEquals((-1), i45);
     
-    // Regression assertion (captures the current behavior of the code)
     org.junit.Assert.assertEquals(false, b50);
     
-    // Regression assertion (captures the current behavior of the code)
     org.junit.Assert.assertEquals(false, b51);
-=======
-    org.junit.Assert.assertTrue(b42 == true);
-    
-    org.junit.Assert.assertTrue(i45 == (-1));
-    
-    org.junit.Assert.assertTrue(b50 == false);
-    
-    org.junit.Assert.assertTrue(b51 == false);
->>>>>>> 2e41e292
 
   }
 
@@ -1996,31 +1456,15 @@
     java7.util7.Comparator comparator11 = null;
     java.lang.Object obj12 = java7.util7.Collections.min((java7.util7.Collection)linkedList0, comparator11);
     
-<<<<<<< HEAD
-    // Regression assertion (captures the current behavior of the code)
-    org.junit.Assert.assertEquals((-1), i2);
-    
-    // Regression assertion (captures the current behavior of the code)
+    org.junit.Assert.assertEquals((-1), i2);
+    
     org.junit.Assert.assertEquals((-1), i8);
     
-    // Regression assertion (captures the current behavior of the code)
     org.junit.Assert.assertEquals((-1), i9);
-=======
-    org.junit.Assert.assertTrue(i2 == (-1));
-    
-    org.junit.Assert.assertTrue(i8 == (-1));
-    
-    org.junit.Assert.assertTrue(i9 == (-1));
->>>>>>> 2e41e292
     
     org.junit.Assert.assertNotNull(list10);
     
-<<<<<<< HEAD
-    // Regression assertion (captures the current behavior of the code)
     org.junit.Assert.assertEquals((short)1, obj12);
-=======
-    org.junit.Assert.assertTrue("'" + obj12 + "' != '" + (short)1+ "'", obj12.equals((short)1));
->>>>>>> 2e41e292
 
   }
 
@@ -2043,35 +1487,17 @@
     java7.util7.Set set11 = java7.util7.Collections.unmodifiableSet((java7.util7.Set)treeSet3);
     java.lang.Object obj12 = treeSet3.clone();
     
-<<<<<<< HEAD
-    // Regression assertion (captures the current behavior of the code)
-    org.junit.Assert.assertEquals((-1), i2);
-=======
-    org.junit.Assert.assertTrue(i2 == (-1));
->>>>>>> 2e41e292
+    org.junit.Assert.assertEquals((-1), i2);
     
     org.junit.Assert.assertNotNull(sortedSet4);
     
-<<<<<<< HEAD
-    // Regression assertion (captures the current behavior of the code)
     org.junit.Assert.assertEquals(false, b7);
-=======
-    org.junit.Assert.assertTrue(b7 == false);
->>>>>>> 2e41e292
     
     org.junit.Assert.assertNotNull(obj_array8);
     
-<<<<<<< HEAD
-    // Regression assertion (captures the current behavior of the code)
     org.junit.Assert.assertEquals(0, i9);
     
-    // Regression assertion (captures the current behavior of the code)
     org.junit.Assert.assertEquals(false, b10);
-=======
-    org.junit.Assert.assertTrue(i9 == 0);
-    
-    org.junit.Assert.assertTrue(b10 == false);
->>>>>>> 2e41e292
     
     org.junit.Assert.assertNotNull(set11);
     
@@ -2089,12 +1515,7 @@
     arrayList0.trimToSize();
     boolean b2 = arrayList0.isEmpty();
     
-<<<<<<< HEAD
-    // Regression assertion (captures the current behavior of the code)
     org.junit.Assert.assertEquals(true, b2);
-=======
-    org.junit.Assert.assertTrue(b2 == true);
->>>>>>> 2e41e292
 
   }
 
@@ -2134,36 +1555,17 @@
     
     org.junit.Assert.assertNotNull(obj_array3);
     
-<<<<<<< HEAD
-    // Regression assertion (captures the current behavior of the code)
     org.junit.Assert.assertEquals(false, b5);
-=======
-    org.junit.Assert.assertTrue(b5 == false);
->>>>>>> 2e41e292
     
     org.junit.Assert.assertNotNull(list6);
     
-<<<<<<< HEAD
-    // Regression assertion (captures the current behavior of the code)
     org.junit.Assert.assertEquals((-1), i10);
     
-    // Regression assertion (captures the current behavior of the code)
     org.junit.Assert.assertEquals((-1), i13);
     
-    // Regression assertion (captures the current behavior of the code)
     org.junit.Assert.assertEquals((-1), i19);
     
-    // Regression assertion (captures the current behavior of the code)
     org.junit.Assert.assertEquals((-1), i20);
-=======
-    org.junit.Assert.assertTrue(i10 == (-1));
-    
-    org.junit.Assert.assertTrue(i13 == (-1));
-    
-    org.junit.Assert.assertTrue(i19 == (-1));
-    
-    org.junit.Assert.assertTrue(i20 == (-1));
->>>>>>> 2e41e292
     
     org.junit.Assert.assertNotNull(obj_array23);
     
@@ -2171,22 +1573,11 @@
     
     org.junit.Assert.assertNotNull(obj_array25);
     
-<<<<<<< HEAD
-    // Regression assertion (captures the current behavior of the code)
     org.junit.Assert.assertEquals(false, b26);
     
-    // Regression assertion (captures the current behavior of the code)
     org.junit.Assert.assertEquals(true, b27);
     
-    // Regression assertion (captures the current behavior of the code)
     org.junit.Assert.assertEquals(false, b28);
-=======
-    org.junit.Assert.assertTrue(b26 == false);
-    
-    org.junit.Assert.assertTrue(b27 == true);
-    
-    org.junit.Assert.assertTrue(b28 == false);
->>>>>>> 2e41e292
 
   }
 
@@ -2221,68 +1612,31 @@
     java7.util7.TreeSet treeSet27 = new java7.util7.TreeSet((java7.util7.Collection)linkedList24);
     boolean b28 = java7.util7.Collections.replaceAll((java7.util7.List)arrayList6, (java.lang.Object)linkedList15, (java.lang.Object)linkedList24);
     
-<<<<<<< HEAD
-    // Regression assertion (captures the current behavior of the code)
-    org.junit.Assert.assertEquals((-1), i2);
-=======
-    org.junit.Assert.assertTrue(i2 == (-1));
->>>>>>> 2e41e292
+    org.junit.Assert.assertEquals((-1), i2);
     
     org.junit.Assert.assertNotNull(sortedSet4);
     
-<<<<<<< HEAD
-    // Regression assertion (captures the current behavior of the code)
     org.junit.Assert.assertEquals(false, b7);
-=======
-    org.junit.Assert.assertTrue(b7 == false);
->>>>>>> 2e41e292
     
     org.junit.Assert.assertNotNull(obj_array8);
     
-<<<<<<< HEAD
-    // Regression assertion (captures the current behavior of the code)
     org.junit.Assert.assertEquals(0, i9);
     
-    // Regression assertion (captures the current behavior of the code)
     org.junit.Assert.assertEquals(false, b10);
-=======
-    org.junit.Assert.assertTrue(i9 == 0);
-    
-    org.junit.Assert.assertTrue(b10 == false);
->>>>>>> 2e41e292
     
     org.junit.Assert.assertNotNull(enumeration13);
     
-<<<<<<< HEAD
-    // Regression assertion (captures the current behavior of the code)
     org.junit.Assert.assertEquals(true, b14);
     
-    // Regression assertion (captures the current behavior of the code)
     org.junit.Assert.assertEquals((-1), i17);
     
-    // Regression assertion (captures the current behavior of the code)
     org.junit.Assert.assertEquals(false, b22);
-=======
-    org.junit.Assert.assertTrue(b14 == true);
-    
-    org.junit.Assert.assertTrue(i17 == (-1));
-    
-    org.junit.Assert.assertTrue(b22 == false);
->>>>>>> 2e41e292
     
     org.junit.Assert.assertNotNull(collection23);
     
-<<<<<<< HEAD
-    // Regression assertion (captures the current behavior of the code)
     org.junit.Assert.assertEquals((-1), i26);
     
-    // Regression assertion (captures the current behavior of the code)
     org.junit.Assert.assertEquals(false, b28);
-=======
-    org.junit.Assert.assertTrue(i26 == (-1));
-    
-    org.junit.Assert.assertTrue(b28 == false);
->>>>>>> 2e41e292
 
   }
 
@@ -2325,36 +1679,17 @@
     int i36 = arrayList1.indexOf((java.lang.Object)linkedList5);
     java7.util7.List list37 = java7.util7.Collections.synchronizedList((java7.util7.List)arrayList1);
     
-<<<<<<< HEAD
-    // Regression assertion (captures the current behavior of the code)
     org.junit.Assert.assertEquals(false, b2);
-=======
-    org.junit.Assert.assertTrue(b2 == false);
->>>>>>> 2e41e292
     
     org.junit.Assert.assertNotNull(obj_array3);
     
-<<<<<<< HEAD
-    // Regression assertion (captures the current behavior of the code)
     org.junit.Assert.assertEquals(0, i4);
     
-    // Regression assertion (captures the current behavior of the code)
     org.junit.Assert.assertEquals((-1), i7);
     
-    // Regression assertion (captures the current behavior of the code)
     org.junit.Assert.assertEquals((-1), i13);
     
-    // Regression assertion (captures the current behavior of the code)
     org.junit.Assert.assertEquals((-1), i14);
-=======
-    org.junit.Assert.assertTrue(i4 == 0);
-    
-    org.junit.Assert.assertTrue(i7 == (-1));
-    
-    org.junit.Assert.assertTrue(i13 == (-1));
-    
-    org.junit.Assert.assertTrue(i14 == (-1));
->>>>>>> 2e41e292
     
     org.junit.Assert.assertNotNull(obj_array17);
     
@@ -2362,22 +1697,11 @@
     
     org.junit.Assert.assertNotNull(obj_array19);
     
-<<<<<<< HEAD
-    // Regression assertion (captures the current behavior of the code)
     org.junit.Assert.assertEquals((-1), i22);
     
-    // Regression assertion (captures the current behavior of the code)
     org.junit.Assert.assertEquals((-1), i28);
     
-    // Regression assertion (captures the current behavior of the code)
     org.junit.Assert.assertEquals((-1), i29);
-=======
-    org.junit.Assert.assertTrue(i22 == (-1));
-    
-    org.junit.Assert.assertTrue(i28 == (-1));
-    
-    org.junit.Assert.assertTrue(i29 == (-1));
->>>>>>> 2e41e292
     
     org.junit.Assert.assertNotNull(obj_array32);
     
@@ -2385,17 +1709,9 @@
     
     org.junit.Assert.assertNotNull(obj_array34);
     
-<<<<<<< HEAD
-    // Regression assertion (captures the current behavior of the code)
     org.junit.Assert.assertEquals((-1), i35);
     
-    // Regression assertion (captures the current behavior of the code)
     org.junit.Assert.assertEquals((-1), i36);
-=======
-    org.junit.Assert.assertTrue(i35 == (-1));
-    
-    org.junit.Assert.assertTrue(i36 == (-1));
->>>>>>> 2e41e292
     
     org.junit.Assert.assertNotNull(list37);
 
@@ -2442,73 +1758,33 @@
     boolean b26 = treeSet3.removeAll((java7.util7.Collection)linkedList12);
     java7.util7.Iterator iterator27 = linkedList12.iterator();
     
-<<<<<<< HEAD
-    // Regression assertion (captures the current behavior of the code)
-    org.junit.Assert.assertEquals((-1), i2);
-=======
-    org.junit.Assert.assertTrue(i2 == (-1));
->>>>>>> 2e41e292
+    org.junit.Assert.assertEquals((-1), i2);
     
     org.junit.Assert.assertNotNull(sortedSet4);
     
-<<<<<<< HEAD
-    // Regression assertion (captures the current behavior of the code)
     org.junit.Assert.assertEquals(true, b6);
-=======
-    org.junit.Assert.assertTrue(b6 == true);
->>>>>>> 2e41e292
     
     org.junit.Assert.assertNotNull(sortedSet7);
     
-<<<<<<< HEAD
-    // Regression assertion (captures the current behavior of the code)
     org.junit.Assert.assertEquals(false, b10);
-=======
-    org.junit.Assert.assertTrue(b10 == false);
->>>>>>> 2e41e292
     
     org.junit.Assert.assertNotNull(obj_array11);
     
-<<<<<<< HEAD
-    // Regression assertion (captures the current behavior of the code)
     org.junit.Assert.assertEquals((-1), i14);
     
-    // Regression assertion (captures the current behavior of the code)
     org.junit.Assert.assertEquals(0, i15);
     
-    // Regression assertion (captures the current behavior of the code)
     org.junit.Assert.assertEquals(false, b19);
-=======
-    org.junit.Assert.assertTrue(i14 == (-1));
-    
-    org.junit.Assert.assertTrue(i15 == 0);
-    
-    org.junit.Assert.assertTrue(b19 == false);
->>>>>>> 2e41e292
     
     org.junit.Assert.assertNotNull(obj_array20);
     
-<<<<<<< HEAD
-    // Regression assertion (captures the current behavior of the code)
     org.junit.Assert.assertEquals((-1), i23);
     
-    // Regression assertion (captures the current behavior of the code)
     org.junit.Assert.assertEquals(0, i24);
     
-    // Regression assertion (captures the current behavior of the code)
     org.junit.Assert.assertEquals(false, b25);
     
-    // Regression assertion (captures the current behavior of the code)
     org.junit.Assert.assertEquals(false, b26);
-=======
-    org.junit.Assert.assertTrue(i23 == (-1));
-    
-    org.junit.Assert.assertTrue(i24 == 0);
-    
-    org.junit.Assert.assertTrue(b25 == false);
-    
-    org.junit.Assert.assertTrue(b26 == false);
->>>>>>> 2e41e292
     
     org.junit.Assert.assertNotNull(iterator27);
 
