--- conflicted
+++ resolved
@@ -39,10 +39,7 @@
    * The methods that must be covered, as explicitly stated. All unmentioned methods must also be
    * covered, but this set does not contain them.
    */
-<<<<<<< HEAD
-=======
   // This isn't read; the main purpose of `include()` is to remove from the other two sets.
->>>>>>> 6cc41309
   private final Set<String> includedMethodsGoal = new HashSet<>();
 
   /** The methods that must not be covered. */
