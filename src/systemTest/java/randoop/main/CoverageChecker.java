--- conflicted
+++ resolved
@@ -3,17 +3,11 @@
 import static org.junit.Assert.fail;
 
 import java.io.IOException;
-<<<<<<< HEAD
+import java.lang.invoke.MethodHandles;
 import java.lang.reflect.Method;
 import java.nio.file.Files;
 import java.nio.file.Path;
 import java.util.Arrays;
-=======
-import java.lang.invoke.MethodHandles;
-import java.lang.reflect.Method;
-import java.nio.file.Files;
-import java.nio.file.Path;
->>>>>>> e7be192d
 import java.util.Collections;
 import java.util.HashSet;
 import java.util.List;
@@ -106,36 +100,11 @@
    *
    * @param options the test generation options
    * @param minMethodsToCover the minimum number of methods that must be covered by this test
-   * @param _dummy unused
    * @param methodSpecsFile which methods should be covered; see {@link #methods}
    */
-  CoverageChecker(
-      RandoopOptions options, int minMethodsToCover, boolean _dummy, String methodSpecsFile) {
-    this(options.getClassnames(), minMethodsToCover);
-    Path path =
-        Path.of(
-            getClass()
-                .getClassLoader()
-                .getResource("/test-methodspecs/" + methodSpecsFile)
-                .getFile());
-    List<String> methodSpecs;
-    try {
-      methodSpecs = Files.readAllLines(path);
-    } catch (IOException e) {
-      throw new Error("Problem reading resource " + methodSpecsFile, e);
-    }
-    methods(methodSpecs);
-  }
-
-  /**
-   * Create a coverage checker using the classnames from the option set, and the method exclusions
-   * in the given file
-   *
-   * @param options the test generation options
-   * @param methodSpecsFile which methods should be covered; see {@link #methods}
-   */
-  static CoverageChecker fromFile(RandoopOptions options, String methodSpecsFile) {
-    CoverageChecker result = new CoverageChecker(options.getClassnames());
+  static CoverageChecker fromFile(
+      RandoopOptions options, int minMethodsToCover, String methodSpecsFile) {
+    CoverageChecker result = new CoverageChecker(options, minMethodsToCover);
     Class<?> thisClass = MethodHandles.lookup().lookupClass();
     Path path =
         Path.of(
@@ -217,16 +186,12 @@
    */
   void methods(List<String> methodSpecs) {
     for (String s : methodSpecs) {
-<<<<<<< HEAD
-      if (s.isEmpty() || s.startsWith("#")) {
-=======
       int colonPos = s.indexOf("#");
       if (colonPos != -1) {
         s = s.substring(0, colonPos);
       }
       s = s.trim();
       if (s.isEmpty()) {
->>>>>>> e7be192d
         continue;
       }
       int spacepos = s.lastIndexOf(" ");
