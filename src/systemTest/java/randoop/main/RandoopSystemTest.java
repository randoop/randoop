package randoop.main;

import static org.junit.Assert.assertEquals;
import static org.junit.Assert.assertNotEquals;
import static org.junit.Assert.assertTrue;
import static org.junit.Assert.fail;

import java.io.IOException;
import java.nio.file.DirectoryStream;
import java.nio.file.Files;
import java.nio.file.Path;
import java.nio.file.Paths;
import java.util.ArrayList;
import java.util.Collections;
import java.util.Iterator;
import java.util.List;
import org.apache.commons.io.FileUtils;
import org.junit.BeforeClass;
import org.junit.FixMethodOrder;
import org.junit.Test;
import org.junit.runners.MethodSorters;
import org.plumelib.util.UtilPlume;

/**
 * A JUnit test class that runs the Randoop system tests, each within its own new JVM. (Thus, there
 * is no need to run Randomness.setSeed(0) or ReflectionExecutor.resetStatistics() at the beginning
 * of each test.)
 *
 * <p>The test methods in this class assume that the current working directory has subdirectories
 * <tt>resources/systemTest</tt> where resources files are located (standard Gradle organization),
 * and <tt>working-directories/</tt> where working files can be written. The Gradle file sets the
 * working directory for the <tt>systemTest</tt> source set to which this class belongs.
 *
 * <p>Each of the test methods
 *
 * <ul>
 *   <li>creates its own subdirectory,
 *   <li>runs Randoop and saves generated tests to the subdirectory, and
 *   <li>compiles the generated test files.
 * </ul>
 *
 * Most of the methods then run the tests and check that the expected number of failed tests matches
 * the number of error-revealing tests, or that the number of passed tests matches the number of
 * regression tests.
 *
 * <p>These are tests that used to be run from within the original Makefile using shell commands.
 * The Makefile also checked diffs of generated tests for some of the tests. These methods do not do
 * this check.
 */
@FixMethodOrder(MethodSorters.NAME_ASCENDING)
public class RandoopSystemTest {

  final String lineSep = System.lineSeparator();

  // Keep this in synch with GenTests.NO_OPERATIONS_TO_TEST.  (Since we are avoiding dependencies
  // of the system tests on Randoop code, the tests can't directly use GenTests.NO_METHODS_TO_TEST.)
  // XXX Factor into module of shared dependencies.
  private static final String NO_OPERATIONS_TO_TEST = "There are no operations to test. Exiting.";

  private static SystemTestEnvironmentManager systemTestEnvironmentManager;

  /** Sets up the environment for test execution. */
  @BeforeClass
  public static void setupClass() {
    String classpath = System.getProperty("java.class.path");
    // The current working directory for this test class.
    Path buildDir = Paths.get("").toAbsolutePath().normalize();
    systemTestEnvironmentManager =
        SystemTestEnvironmentManager.createSystemTestEnvironmentManager(classpath, buildDir);
  }

  /**
   * Creates a RandoopOptions object configured for a system test.
   *
   * @param testEnvironment test-specific specific testEnvironment
   * @return RandoopOptions with default system test options, for the given test environment
   */
  public static RandoopOptions createRandoopOptions(SystemTestEnvironment testEnvironment) {
    RandoopOptions options = RandoopOptions.createOptions(testEnvironment);
    options.setOption("side-effect-free-methods", "resources/systemTest/JDK7-sef-methods.txt");
    options.setOption("omitmethods-file", "resources/systemTest/JDK7-omitmethods.txt");
    return options;
  }

  /**
   * Enumerated type to quantify expected test generation:
   *
   * <ul>
   *   <li>{@code SOME} - at least one test is generated,
   *   <li>{@code NONE} - no tests are generated, or
   *   <li>{@code DONT_CARE} - the number of tests does not need to be checked.
   * </ul>
   */
  private enum ExpectedTests {
    SOME,
    NONE,
    DONT_CARE
  }

  /* --------------------------------------- test methods --------------------------------------- */

  /*
   * WRITING TEST METHODS:
   *
   * Methods with the @Test annotation will be run normally as JUnit tests.
   * Each method should consist of one system test, and is responsible for setting up the
   * directories for the test, setting the options for Randoop, running Randoop, compiling the
   * generated tests, and then doing whatever checks are required for the test.  The steps each
   * test should follow are:
   *
   * 1. Set up the test environment.
   *
   *    Each test method should create the working environment for running the test with a call like
   *
   *      SystemTestEnvironment testEnvironment = systemTestEnvironmentManager.createTestEnvironment(testName);
   *
   *    where testName is the name of your test (be sure that it doesn't conflict with the name
   *    of any test already in this class).
   *    The variable systemTestEnvironmentManager refers to the global environment for a run of the
   *    system tests, and contains information about the classpath, and directories needed while
   *    running all of the system tests.
   *
   * 2. Set the options for Randoop.
   *
   *    The method that executes Randoop takes the command-line arguments as a RandoopOptions object,
   *    which can be constructed by the line
   *      RandoopOptions options = createRandoopOptions(testEnvironment);
   *    using the SystemTestEnvironment built in the first step.
   *    This will initialize options with the options common to all system tests.
   *    This class has methods to explicitly set the test package name and base names:
   *      options.setPackageName("foo.bar");
   *      options.setRegressionBasename("TestClass");
   *      options.setErrorBasename("ErrorTestClass");
   *    And, the input classes should be specified by using the methods
   *      options.addTestClass(testClassName);
   *      options.addClassList(classListFilename);
   *    that correspond to the Randoop arguments.
   *    Other options can be set using the methods
   *      options.setFlag(flagName);
   *      options.setOption(optionName, optionValue);
   *    This object will also set options for output directories and logging, so only options
   *    affecting generation are needed.
   *
   *    Input files should be placed in src/systemTest/resources (or src/inputtest/resources if they
   *    relate to classes in the inputTest source set), and can be used in option using the path
   *    prefix resources/systemTest/.
   *
   *
   *  3. Run Randoop and compile generated tests.
   *
   *     This is where things can vary somewhat depending on the condition of the test.
   *
   *     In the majority of cases, we want to check that Randoop generates an expected number of
   *     regression and/or error-revealing tests; that the generated tests compile; and that when run,
   *     regression tests succeed, error tests fail, and that the methods of the classes-under-test
   *     are covered by all tests.  In this case, the test method will make a call like
   *
   *       generateAndTest(
   *         testEnvironment,
   *         options,
   *         expectedRegressionTests,
   *         expectedErrorTests);
   *
   *     where testEnvironment, packageName, regressionBasename, errorBasename, and options are all
   *     defined in steps 1 and 2.
   *     The expected-tests parameters are values of the ExpectedTests enumerated type.
   *     Use the value SOME if there must be at least one test, NONE if there should be no tests,
   *     and DONT_CARE if, well, it doesn't matter how many tests there are.
   *     The generateAndTest() method handles the standard test behavior, checking the
   *     standard assumptions about regression and error tests (given the quantifiers), and dumping
   *     output when the results don't meet expectations.
   *
   *     By default, coverage is checked against all methods returned by Class.getDeclaredMethods()
   *     for an input class. Some tests need to specifically exclude methods that Randoop should not
   *     generate, or need to ignore methods.  These can be indicated by creating a
   *     CoverageChecker object and adding these method names using either the exclude() or ignore()
   *     methods, and then giving the CoverageChecker as the last argument to the alternate version
   *     of generateAndTest(). When excluded methods are given, these methods may not be
   *     covered, and, unless ignored, any method not excluded is expected to be covered.
   */

  /**
   * Test formerly known as randoop1. This test previously did a diff on TestClass0.java with goal
   * file.
   */
  @Test
  public void runCollectionsTest() {

    SystemTestEnvironment testEnvironment =
        systemTestEnvironmentManager.createTestEnvironment("collections-test");

    RandoopOptions options = createRandoopOptions(testEnvironment);
    options.setPackageName("foo.bar");
    options.setRegressionBasename("TestClass");
    options.addTestClass("java7.util7.TreeSet");
    options.addTestClass("java7.util7.Collections");
    options.setFlag("no-error-revealing-tests");
    options.setOption("output_limit", "1000");
    options.setOption("npe-on-null-input", "EXPECTED");
    options.setFlag("debug_checks");
    options.setOption("omit-field-list", "resources/systemTest/testclassomitfields.txt");

    CoverageChecker coverageChecker =
        new CoverageChecker(
            options,
            "java7.util7.Collections.asLifoQueue(java7.util7.Deque) exclude",
            "java7.util7.Collections.binarySearch(java7.util7.List, java.lang.Object) exclude",
            "java7.util7.Collections.binarySearch(java7.util7.List, java.lang.Object, java7.util7.Comparator) exclude",
            "java7.util7.Collections.checkedList(java7.util7.List, java.lang.Class) ignore",
            "java7.util7.Collections.checkedMap(java7.util7.Map, java.lang.Class, java.lang.Class) exclude",
            "java7.util7.Collections.checkedSet(java7.util7.Set, java.lang.Class) exclude",
            "java7.util7.Collections.checkedSortedMap(java7.util7.SortedMap, java.lang.Class, java.lang.Class) exclude",
            "java7.util7.Collections.checkedSortedSet(java7.util7.SortedSet, java.lang.Class) exclude",
            "java7.util7.Collections.eq(java.lang.Object, java.lang.Object) ignore",
            "java7.util7.Collections.get(java7.util7.ListIterator, int) exclude",
            "java7.util7.Collections.indexedBinarySearch(java7.util7.List, java.lang.Object) exclude",
            "java7.util7.Collections.indexedBinarySearch(java7.util7.List, java.lang.Object, java7.util7.Comparator) exclude",
            "java7.util7.Collections.iteratorBinarySearch(java7.util7.List, java.lang.Object) exclude",
            "java7.util7.Collections.iteratorBinarySearch(java7.util7.List, java.lang.Object, java7.util7.Comparator) exclude",
            "java7.util7.Collections.max(java7.util7.Collection) exclude",
            "java7.util7.Collections.max(java7.util7.Collection, java7.util7.Comparator) exclude",
            "java7.util7.Collections.min(java7.util7.Collection) exclude",
            "java7.util7.Collections.min(java7.util7.Collection, java7.util7.Comparator) exclude",
            "java7.util7.Collections.newSetFromMap(java7.util7.Map) exclude",
            "java7.util7.Collections.rotate2(java7.util7.List, int) exclude",
            "java7.util7.Collections.shuffle(java7.util7.List) exclude",
            "java7.util7.Collections.singletonIterator(java.lang.Object) ignore",
            "java7.util7.Collections.sort(java7.util7.List) ignore",
            "java7.util7.Collections.sort(java7.util7.List, java7.util7.Comparator) exclude",
            "java7.util7.Collections.swap(java.lang.Object[], int, int) exclude",
            "java7.util7.Collections.synchronizedCollection(java7.util7.Collection, java.lang.Object) exclude",
            "java7.util7.Collections.synchronizedList(java7.util7.List, java.lang.Object) exclude",
            "java7.util7.Collections.synchronizedSet(java7.util7.Set) ignore",
            "java7.util7.Collections.synchronizedSet(java7.util7.Set, java.lang.Object) exclude",
            "java7.util7.Collections.synchronizedSortedMap(java7.util7.SortedMap) exclude",
            "java7.util7.Collections.synchronizedSortedSet(java7.util7.SortedSet) ignore",
            "java7.util7.Collections.unmodifiableCollection(java7.util7.Collection) exclude",
            "java7.util7.Collections.unmodifiableList(java7.util7.List) exclude",
            "java7.util7.Collections.unmodifiableList(java7.util7.List) ignore",
            "java7.util7.Collections.unmodifiableMap(java7.util7.Map) ignore",
            "java7.util7.Collections.unmodifiableSet(java7.util7.Set) ignore",
            "java7.util7.Collections.unmodifiableSortedMap(java7.util7.SortedMap) exclude",
            "java7.util7.Collections.zeroLengthArray(java.lang.Class) exclude",
            "java7.util7.TreeSet.add(java.lang.Object) ignore",
            "java7.util7.TreeSet.first() ignore",
            "java7.util7.TreeSet.headSet(java.lang.Object) ignore",
            "java7.util7.TreeSet.headSet(java.lang.Object, boolean) ignore",
            "java7.util7.TreeSet.last() ignore",
            "java7.util7.TreeSet.readObject(java.io.ObjectInputStream) exclude",
            "java7.util7.TreeSet.subSet(java.lang.Object, boolean, java.lang.Object, boolean) ignore",
            "java7.util7.TreeSet.subSet(java.lang.Object, java.lang.Object) ignore",
            "java7.util7.TreeSet.tailSet(java.lang.Object) ignore",
            "java7.util7.TreeSet.tailSet(java.lang.Object, boolean) ignore",
            "java7.util7.TreeSet.writeObject(java.io.ObjectOutputStream) exclude"
            // end of list (line break to permit easier sorting)
            );
    ExpectedTests expectedRegressionTests = ExpectedTests.SOME;
    ExpectedTests expectedErrorTests = ExpectedTests.NONE;

    generateAndTest(
        testEnvironment, options, expectedRegressionTests, expectedErrorTests, coverageChecker);
  }

  /** Test formerly known as randoop2. Previously did a diff on generated test. */
  @Test
  public void runNaiveCollectionsTest() {
    String directoryName = "naive-collections-test";
    SystemTestEnvironment testEnvironment =
        systemTestEnvironmentManager.createTestEnvironment(directoryName);
    RandoopOptions options = createRandoopOptions(testEnvironment);
    options.setPackageName("foo.bar");
    options.setRegressionBasename("NaiveRegression");
    options.setErrorBasename("NaiveError");
    options.setOption("output_limit", "2000");
    options.addTestClass("java7.util7.TreeSet");
    options.addTestClass("java7.util7.ArrayList");
    options.addTestClass("java7.util7.LinkedList");
    options.addTestClass("java7.util7.Collections");
    options.setOption("omit-field-list", "resources/systemTest/naiveomitfields.txt");
    options.setOption("operation-history-log", "operation-log.txt");

    CoverageChecker coverageChecker =
        new CoverageChecker(
            options,
            "java7.util7.ArrayList.add(int, java.lang.Object) ignore",
            "java7.util7.ArrayList.addAll(int, java7.util7.Collection) ignore",
            "java7.util7.ArrayList.addAll(java7.util7.Collection) ignore",
            "java7.util7.ArrayList.fastRemove(int) ignore",
            "java7.util7.ArrayList.grow(int) ignore",
            "java7.util7.ArrayList.hugeCapacity(int) exclude",
            "java7.util7.ArrayList.readObject(java.io.ObjectInputStream) exclude",
            "java7.util7.ArrayList.remove(int) ignore",
            "java7.util7.ArrayList.remove(java.lang.Object) ignore",
            "java7.util7.ArrayList.removeRange(int, int) exclude",
            "java7.util7.ArrayList.set(int, java.lang.Object) ignore",
            "java7.util7.ArrayList.subList(int, int) ignore",
            "java7.util7.ArrayList.toArray(java.lang.Object[]) ignore",
            "java7.util7.ArrayList.writeObject(java.io.ObjectOutputStream) exclude",
            "java7.util7.Collections.addAll(java7.util7.Collection, java.lang.Object[]) ignore",
            "java7.util7.Collections.binarySearch(java7.util7.List, java.lang.Object) exclude",
            "java7.util7.Collections.binarySearch(java7.util7.List, java.lang.Object, java7.util7.Comparator) exclude",
            "java7.util7.Collections.checkedCollection(java7.util7.Collection, java.lang.Class) exclude",
            "java7.util7.Collections.checkedList(java7.util7.List, java.lang.Class) ignore", // inconsistent Java 8 vs 9
            "java7.util7.Collections.checkedMap(java7.util7.Map, java.lang.Class, java.lang.Class) exclude",
            "java7.util7.Collections.checkedSet(java7.util7.Set, java.lang.Class) exclude",
            "java7.util7.Collections.checkedSortedMap(java7.util7.SortedMap, java.lang.Class, java.lang.Class) exclude",
            "java7.util7.Collections.checkedSortedSet(java7.util7.SortedSet, java.lang.Class) exclude",
            "java7.util7.Collections.eq(java.lang.Object, java.lang.Object) ignore",
            "java7.util7.Collections.fill(java7.util7.List, java.lang.Object) ignore",
            "java7.util7.Collections.get(java7.util7.ListIterator, int) exclude",
            "java7.util7.Collections.indexOfSubList(java7.util7.List, java7.util7.List) ignore",
            "java7.util7.Collections.indexedBinarySearch(java7.util7.List, java.lang.Object) exclude",
            "java7.util7.Collections.indexedBinarySearch(java7.util7.List, java.lang.Object, java7.util7.Comparator) exclude",
            "java7.util7.Collections.iteratorBinarySearch(java7.util7.List, java.lang.Object) exclude",
            "java7.util7.Collections.iteratorBinarySearch(java7.util7.List, java.lang.Object, java7.util7.Comparator) exclude",
            "java7.util7.Collections.lastIndexOfSubList(java7.util7.List, java7.util7.List) ignore",
            "java7.util7.Collections.max(java7.util7.Collection) exclude",
            "java7.util7.Collections.max(java7.util7.Collection, java7.util7.Comparator) exclude",
            "java7.util7.Collections.min(java7.util7.Collection) exclude",
            "java7.util7.Collections.min(java7.util7.Collection, java7.util7.Comparator) exclude",
            "java7.util7.Collections.newSetFromMap(java7.util7.Map) exclude",
            "java7.util7.Collections.rotate2(java7.util7.List, int) exclude",
            "java7.util7.Collections.shuffle(java7.util7.List) ignore",
            "java7.util7.Collections.singletonIterator(java.lang.Object) exclude",
            "java7.util7.Collections.sort(java7.util7.List) exclude",
            "java7.util7.Collections.sort(java7.util7.List, java7.util7.Comparator) exclude",
            "java7.util7.Collections.swap(java.lang.Object[], int, int) exclude",
            "java7.util7.Collections.swap(java7.util7.List, int, int) ignore",
            "java7.util7.Collections.synchronizedCollection(java7.util7.Collection, java.lang.Object) exclude",
            "java7.util7.Collections.synchronizedList(java7.util7.List, java.lang.Object) exclude",
            "java7.util7.Collections.synchronizedMap(java7.util7.Map) ignore",
            "java7.util7.Collections.synchronizedSet(java7.util7.Set, java.lang.Object) exclude",
            "java7.util7.Collections.synchronizedSortedMap(java7.util7.SortedMap) exclude",
            "java7.util7.Collections.unmodifiableCollection(java7.util7.Collection) ignore",
            "java7.util7.Collections.unmodifiableList(java7.util7.List) ignore",
            "java7.util7.Collections.unmodifiableMap(java7.util7.Map) exclude",
            "java7.util7.Collections.unmodifiableSortedMap(java7.util7.SortedMap) exclude",
            "java7.util7.Collections.zeroLengthArray(java.lang.Class) exclude",
            "java7.util7.LinkedList.add(int, java.lang.Object) ignore",
            "java7.util7.LinkedList.addAll(int, java7.util7.Collection) ignore",
            "java7.util7.LinkedList.addAll(java7.util7.Collection) ignore",
            "java7.util7.LinkedList.element() ignore",
            "java7.util7.LinkedList.get(int) ignore",
            "java7.util7.LinkedList.linkBefore(java.lang.Object, java7.util7.LinkedList.Node) exclude",
            "java7.util7.LinkedList.linkBefore(java.lang.Object, java7.util7.LinkedList.Node) ignore",
            "java7.util7.LinkedList.node(int) ignore",
            "java7.util7.LinkedList.offerFirst(java.lang.Object) ignore",
            "java7.util7.LinkedList.readObject(java.io.ObjectInputStream) exclude",
            "java7.util7.LinkedList.remove() ignore",
            "java7.util7.LinkedList.remove(int) ignore",
            "java7.util7.LinkedList.set(int, java.lang.Object) ignore",
            "java7.util7.LinkedList.unlink(java7.util7.LinkedList.Node) ignore",
            "java7.util7.LinkedList.writeObject(java.io.ObjectOutputStream) exclude",
            "java7.util7.TreeSet.add(java.lang.Object) ignore",
            "java7.util7.TreeSet.first() ignore",
            "java7.util7.TreeSet.headSet(java.lang.Object) ignore",
            "java7.util7.TreeSet.headSet(java.lang.Object, boolean) ignore",
            "java7.util7.TreeSet.last() ignore",
            "java7.util7.TreeSet.readObject(java.io.ObjectInputStream) exclude",
            "java7.util7.TreeSet.remove(java.lang.Object) ignore",
            "java7.util7.TreeSet.subSet(java.lang.Object, boolean, java.lang.Object, boolean) ignore",
            "java7.util7.TreeSet.subSet(java.lang.Object, java.lang.Object) ignore",
            "java7.util7.TreeSet.tailSet(java.lang.Object) ignore",
            "java7.util7.TreeSet.tailSet(java.lang.Object, boolean) ignore",
            "java7.util7.TreeSet.writeObject(java.io.ObjectOutputStream) exclude"
            // end of list (line break to permit easier sorting)
            );

    ExpectedTests expectedRegressionTests = ExpectedTests.SOME;
    ExpectedTests expectedErrorTests = ExpectedTests.DONT_CARE;

    generateAndTest(
        testEnvironment, options, expectedRegressionTests, expectedErrorTests, coverageChecker);
  }

  /**
   * Test formerly known as randoop3. Previously this test did nothing beyond generating the tests.
   */
  @Test
  public void runJDKTest() {

    SystemTestEnvironment testEnvironment =
        systemTestEnvironmentManager.createTestEnvironment("jdk-test");
    RandoopOptions options = createRandoopOptions(testEnvironment);
    options.setPackageName("jdktests");
    options.setRegressionBasename("JDK_Tests_regression");
    options.setErrorBasename("JDK_Tests_error");

    options.setOption("generated_limit", "4500"); // runs out of memory on Travis if 6000
    options.setOption("null-ratio", "0.3");
    options.setOption("alias-ratio", "0.3");
    options.setOption("input-selection", "small-tests");
    options.setFlag("clear=2000");
    options.addClassList("resources/systemTest/jdk_classlist.txt");

    ExpectedTests expectedRegressionTests = ExpectedTests.SOME;
    ExpectedTests expectedErrorTests = ExpectedTests.DONT_CARE;

    CoverageChecker coverageChecker =
        new CoverageChecker(
            options,
            "java7.util7.ArrayList.addAll(int, java7.util7.Collection) ignore",
            "java7.util7.ArrayList.addAll(java7.util7.Collection) ignore",
            "java7.util7.ArrayList.fastRemove(int) ignore",
            "java7.util7.ArrayList.get(int) ignore",
            "java7.util7.ArrayList.hugeCapacity(int) exclude",
            "java7.util7.ArrayList.readObject(java.io.ObjectInputStream) exclude",
            "java7.util7.ArrayList.remove(int) ignore",
            "java7.util7.ArrayList.removeRange(int, int) exclude",
            "java7.util7.ArrayList.set(int, java.lang.Object) ignore",
            "java7.util7.ArrayList.subList(int, int) ignore",
            "java7.util7.ArrayList.writeObject(java.io.ObjectOutputStream) exclude",
            "java7.util7.Arrays.binarySearch(char[], int, int, char) ignore",
            "java7.util7.Arrays.binarySearch(double[], int, int, double) ignore",
            "java7.util7.Arrays.binarySearch(float[], int, int, float) ignore",
            "java7.util7.Arrays.binarySearch(int[], int, int, int) ignore",
            "java7.util7.Arrays.binarySearch(java.lang.Object[], int, int, java.lang.Object) ignore",
            "java7.util7.Arrays.binarySearch(java.lang.Object[], int, int, java.lang.Object, java7.util7.Comparator) exclude",
            "java7.util7.Arrays.binarySearch(java.lang.Object[], java.lang.Object, java7.util7.Comparator) exclude",
            "java7.util7.Arrays.binarySearch(short[], int, int, short) ignore",
            "java7.util7.Arrays.binarySearch0(java.lang.Object[], int, int, java.lang.Object, java7.util7.Comparator) ignore",
            "java7.util7.Arrays.deepEquals0(java.lang.Object, java.lang.Object) exclude",
            "java7.util7.Arrays.deepHashCode(java.lang.Object[]) exclude", // could be flaky
            "java7.util7.Arrays.fill(boolean[], int, int, boolean) ignore",
<<<<<<< HEAD
            "java7.util7.Arrays.fill(byte[], int, int, byte) ignore",
=======
            "java7.util7.Arrays.fill(char[], int, int, char) ignore",
>>>>>>> adeade0d
            "java7.util7.Arrays.fill(float[], int, int, float) ignore",
            "java7.util7.Arrays.fill(int[], int, int, int) ignore",
            "java7.util7.Arrays.fill(java.lang.Object[], int, int, java.lang.Object) ignore",
            "java7.util7.Arrays.fill(long[], int, int, long) ignore",
            "java7.util7.Arrays.fill(short[], int, int, short) ignore",
            "java7.util7.Arrays.hashCode(boolean[]) exclude",
            "java7.util7.Arrays.hashCode(byte[]) exclude",
            "java7.util7.Arrays.hashCode(char[]) exclude",
            "java7.util7.Arrays.hashCode(double[]) exclude",
            "java7.util7.Arrays.hashCode(float[]) exclude",
            "java7.util7.Arrays.hashCode(int[]) exclude",
            "java7.util7.Arrays.hashCode(java.lang.Object[]) exclude",
            "java7.util7.Arrays.hashCode(long[]) exclude",
            "java7.util7.Arrays.hashCode(short[]) exclude",
            "java7.util7.Arrays.legacyMergeSort(java.lang.Object[]) exclude",
            "java7.util7.Arrays.legacyMergeSort(java.lang.Object[], int, int) exclude",
            "java7.util7.Arrays.legacyMergeSort(java.lang.Object[], int, int, java7.util7.Comparator) exclude",
            "java7.util7.Arrays.legacyMergeSort(java.lang.Object[], java7.util7.Comparator) exclude",
            "java7.util7.Arrays.med3(byte[], int, int, int) exclude",
            "java7.util7.Arrays.med3(char[], int, int, int) exclude",
            "java7.util7.Arrays.med3(double[], int, int, int) exclude",
            "java7.util7.Arrays.med3(float[], int, int, int) exclude",
            "java7.util7.Arrays.med3(int[], int, int, int) exclude",
            "java7.util7.Arrays.med3(long[], int, int, int) exclude",
            "java7.util7.Arrays.med3(short[], int, int, int) exclude",
            "java7.util7.Arrays.mergeSort(java.lang.Object[], java.lang.Object[], int, int, int) exclude",
            "java7.util7.Arrays.mergeSort(java.lang.Object[], java.lang.Object[], int, int, int, java7.util7.Comparator) exclude",
            "java7.util7.Arrays.sort(byte[], int, int) ignore",
            "java7.util7.Arrays.sort(char[], int, int) ignore",
            "java7.util7.Arrays.sort(java.lang.Object[], int, int, java7.util7.Comparator) ignore",
            "java7.util7.Arrays.sort(java.lang.Object[], java7.util7.Comparator) ignore",
            "java7.util7.Arrays.sort(long[], int, int) ignore",
            "java7.util7.Arrays.swap(char[], int, int) ignore",
            "java7.util7.Arrays.swap(int[], int, int) ignore",
            "java7.util7.Arrays.swap(java.lang.Object[], int, int) exclude",
            "java7.util7.Arrays.vecswap(byte[], int, int, int) exclude",
            "java7.util7.Arrays.vecswap(char[], int, int, int) exclude",
            "java7.util7.Arrays.vecswap(double[], int, int, int) exclude",
            "java7.util7.Arrays.vecswap(float[], int, int, int) exclude",
            "java7.util7.Arrays.vecswap(int[], int, int, int) exclude",
            "java7.util7.Arrays.vecswap(long[], int, int, int) exclude",
            "java7.util7.Arrays.vecswap(short[], int, int, int) exclude",
            "java7.util7.BitSet.getBits(int) exclude",
            "java7.util7.BitSet.hashCode() ignore",
            "java7.util7.BitSet.readObject(java.io.ObjectInputStream) exclude",
            "java7.util7.BitSet.valueOf(java.nio.LongBuffer) exclude",
            "java7.util7.BitSet.writeObject(java.io.ObjectOutputStream) exclude",
            "java7.util7.Collections.asLifoQueue(java7.util7.Deque) ignore",
            "java7.util7.Collections.binarySearch(java7.util7.List, java.lang.Object) exclude",
            "java7.util7.Collections.binarySearch(java7.util7.List, java.lang.Object, java7.util7.Comparator) exclude",
            "java7.util7.Collections.checkedCollection(java7.util7.Collection, java.lang.Class) exclude",
            "java7.util7.Collections.checkedList(java7.util7.List, java.lang.Class) ignore",
            "java7.util7.Collections.checkedMap(java7.util7.Map, java.lang.Class, java.lang.Class) exclude",
            "java7.util7.Collections.checkedSet(java7.util7.Set, java.lang.Class) exclude",
            "java7.util7.Collections.checkedSortedMap(java7.util7.SortedMap, java.lang.Class, java.lang.Class) exclude",
            "java7.util7.Collections.checkedSortedSet(java7.util7.SortedSet, java.lang.Class) exclude",
            "java7.util7.Collections.eq(java.lang.Object, java.lang.Object) ignore",
            "java7.util7.Collections.fill(java7.util7.List, java.lang.Object) ignore",
            "java7.util7.Collections.get(java7.util7.ListIterator, int) exclude",
            "java7.util7.Collections.indexOfSubList(java7.util7.List, java7.util7.List) ignore",
            "java7.util7.Collections.indexedBinarySearch(java7.util7.List, java.lang.Object) exclude",
            "java7.util7.Collections.indexedBinarySearch(java7.util7.List, java.lang.Object, java7.util7.Comparator) exclude",
            "java7.util7.Collections.iteratorBinarySearch(java7.util7.List, java.lang.Object) exclude",
            "java7.util7.Collections.iteratorBinarySearch(java7.util7.List, java.lang.Object, java7.util7.Comparator) exclude",
            "java7.util7.Collections.lastIndexOfSubList(java7.util7.List, java7.util7.List) ignore",
            "java7.util7.Collections.max(java7.util7.Collection) exclude",
            "java7.util7.Collections.max(java7.util7.Collection, java7.util7.Comparator) exclude",
            "java7.util7.Collections.min(java7.util7.Collection) exclude",
            "java7.util7.Collections.min(java7.util7.Collection, java7.util7.Comparator) exclude",
            "java7.util7.Collections.newSetFromMap(java7.util7.Map) exclude",
            "java7.util7.Collections.rotate2(java7.util7.List, int) exclude",
            "java7.util7.Collections.shuffle(java7.util7.List) exclude",
            "java7.util7.Collections.singletonIterator(java.lang.Object) ignore",
            "java7.util7.Collections.sort(java7.util7.List) exclude",
            "java7.util7.Collections.sort(java7.util7.List, java7.util7.Comparator) exclude",
            "java7.util7.Collections.swap(java.lang.Object[], int, int) exclude",
            "java7.util7.Collections.swap(java7.util7.List, int, int) ignore",
            "java7.util7.Collections.synchronizedCollection(java7.util7.Collection) ignore",
            "java7.util7.Collections.synchronizedMap(java7.util7.Map) ignore",
            "java7.util7.Collections.synchronizedSet(java7.util7.Set) ignore",
            "java7.util7.Collections.synchronizedSortedSet(java7.util7.SortedSet) ignore",
            "java7.util7.Collections.unmodifiableCollection(java7.util7.Collection) ignore",
            "java7.util7.Collections.unmodifiableList(java7.util7.List) ignore",
            "java7.util7.Collections.unmodifiableMap(java7.util7.Map) exclude",
            "java7.util7.Collections.unmodifiableSet(java7.util7.Set) ignore",
            "java7.util7.Collections.unmodifiableSortedMap(java7.util7.SortedMap) ignore",
            "java7.util7.Collections.unmodifiableSortedSet(java7.util7.SortedSet) ignore",
            "java7.util7.Collections.zeroLengthArray(java.lang.Class) exclude",
            "java7.util7.Hashtable.putAll(java7.util7.Map) ignore",
            "java7.util7.Hashtable.readObject(java.io.ObjectInputStream) exclude",
            "java7.util7.Hashtable.reconstitutionPut(java7.util7.Hashtable.Entry[], java.lang.Object, java.lang.Object) exclude",
            "java7.util7.Hashtable.rehash() ignore", // Travis
            "java7.util7.Hashtable.writeObject(java.io.ObjectOutputStream) exclude",
            "java7.util7.LinkedHashMap.newValueIterator() ignore",
            "java7.util7.LinkedHashMap.transfer(java7.util7.HashMap.Entry[]) ignore",
            "java7.util7.LinkedList.add(int, java.lang.Object) ignore",
            "java7.util7.LinkedList.addAll(int, java7.util7.Collection) ignore",
            "java7.util7.LinkedList.addAll(java7.util7.Collection) ignore",
            "java7.util7.LinkedList.element() ignore",
            "java7.util7.LinkedList.get(int) ignore",
            "java7.util7.LinkedList.linkBefore(java.lang.Object, java7.util7.LinkedList.Node) ignore",
            "java7.util7.LinkedList.offerFirst(java.lang.Object) ignore",
            "java7.util7.LinkedList.peekFirst() ignore",
            "java7.util7.LinkedList.pop() ignore",
            "java7.util7.LinkedList.readObject(java.io.ObjectInputStream) exclude",
            "java7.util7.LinkedList.remove() ignore",
            "java7.util7.LinkedList.remove(int) ignore",
            "java7.util7.LinkedList.set(int, java.lang.Object) ignore",
            "java7.util7.LinkedList.unlink(java7.util7.LinkedList.Node) ignore",
            "java7.util7.LinkedList.unlinkLast(java7.util7.LinkedList.Node) ignore",
            "java7.util7.LinkedList.writeObject(java.io.ObjectOutputStream) exclude",
            "java7.util7.Observable.clearChanged() exclude",
            "java7.util7.Observable.setChanged() exclude",
            "java7.util7.Stack.empty() ignore", // Travis
            "java7.util7.Stack.peek() ignore",
            "java7.util7.Stack.pop() ignore",
            "java7.util7.Stack.push(java.lang.Object) ignore", // Travis
            "java7.util7.StringTokenizer.isDelimiter(int) exclude",
            "java7.util7.TreeMap.addAllForTreeSet(java7.util7.SortedSet, java.lang.Object) ignore",
            "java7.util7.TreeMap.colorOf(java7.util7.TreeMap.Entry) exclude",
            "java7.util7.TreeMap.compare(java.lang.Object, java.lang.Object) exclude",
            "java7.util7.TreeMap.decrementSize() ignore", // Travis
            "java7.util7.TreeMap.deleteEntry(java7.util7.TreeMap.Entry) ignore", // Travis
            "java7.util7.TreeMap.descendingKeyIterator() exclude",
            "java7.util7.TreeMap.firstKey() exclude",
            "java7.util7.TreeMap.fixAfterDeletion(java7.util7.TreeMap.Entry) exclude",
            "java7.util7.TreeMap.fixAfterInsertion(java7.util7.TreeMap.Entry) exclude",
            "java7.util7.TreeMap.get(java.lang.Object) ignore",
            "java7.util7.TreeMap.getCeilEntry(java.lang.Object) ignore", // Travis
            "java7.util7.TreeMap.getEntryUsingComparator(java.lang.Object) exclude",
            "java7.util7.TreeMap.getPrecedingEntry(java.lang.Object) exclude",
            "java7.util7.TreeMap.headMap(java.lang.Object) exclude",
            "java7.util7.TreeMap.headMap(java.lang.Object, boolean) exclude",
            "java7.util7.TreeMap.keySet() ignore",
            "java7.util7.TreeMap.lastKey() ignore",
            "java7.util7.TreeMap.leftOf(java7.util7.TreeMap.Entry) exclude",
            "java7.util7.TreeMap.parentOf(java7.util7.TreeMap.Entry) exclude",
            "java7.util7.TreeMap.predecessor(java7.util7.TreeMap.Entry) exclude",
            "java7.util7.TreeMap.putAll(java7.util7.Map) exclude",
            "java7.util7.TreeMap.readObject(java.io.ObjectInputStream) exclude",
            "java7.util7.TreeMap.readTreeSet(int, java.io.ObjectInputStream, java.lang.Object) exclude",
            "java7.util7.TreeMap.remove(java.lang.Object) ignore",
            "java7.util7.TreeMap.rightOf(java7.util7.TreeMap.Entry) exclude",
            "java7.util7.TreeMap.rotateLeft(java7.util7.TreeMap.Entry) exclude",
            "java7.util7.TreeMap.rotateRight(java7.util7.TreeMap.Entry) exclude",
            "java7.util7.TreeMap.setColor(java7.util7.TreeMap.Entry, boolean) exclude",
            "java7.util7.TreeMap.subMap(java.lang.Object, boolean, java.lang.Object, boolean) exclude",
            "java7.util7.TreeMap.subMap(java.lang.Object, java.lang.Object) ignore",
            "java7.util7.TreeMap.successor(java7.util7.TreeMap.Entry) exclude",
            "java7.util7.TreeMap.tailMap(java.lang.Object) exclude",
            "java7.util7.TreeMap.tailMap(java.lang.Object, boolean) exclude",
            "java7.util7.TreeMap.valEquals(java.lang.Object, java.lang.Object) exclude",
            "java7.util7.TreeMap.valueSearchNonNull(java7.util7.TreeMap.Entry, java.lang.Object) ignore",
            "java7.util7.TreeMap.valueSearchNull(java7.util7.TreeMap.Entry) ignore",
            "java7.util7.TreeMap.writeObject(java.io.ObjectOutputStream) exclude",
            "java7.util7.TreeSet.add(java.lang.Object) exclude",
            "java7.util7.TreeSet.addAll(java7.util7.Collection) ignore",
            "java7.util7.TreeSet.first() ignore",
            "java7.util7.TreeSet.headSet(java.lang.Object) exclude",
            "java7.util7.TreeSet.headSet(java.lang.Object, boolean) exclude",
            "java7.util7.TreeSet.last() ignore",
            "java7.util7.TreeSet.readObject(java.io.ObjectInputStream) exclude",
            "java7.util7.TreeSet.remove(java.lang.Object) ignore",
            "java7.util7.TreeSet.subSet(java.lang.Object, boolean, java.lang.Object, boolean) exclude",
            "java7.util7.TreeSet.subSet(java.lang.Object, java.lang.Object) ignore",
            "java7.util7.TreeSet.tailSet(java.lang.Object) exclude",
            "java7.util7.TreeSet.tailSet(java.lang.Object, boolean) exclude",
            "java7.util7.TreeSet.writeObject(java.io.ObjectOutputStream) exclude",
            "java7.util7.Vector.add(int, java.lang.Object) ignore",
            "java7.util7.Vector.addAll(int, java7.util7.Collection) ignore",
            "java7.util7.Vector.addAll(java7.util7.Collection) ignore",
            "java7.util7.Vector.containsAll(java7.util7.Collection) ignore",
            "java7.util7.Vector.hugeCapacity(int) exclude",
            "java7.util7.Vector.removeRange(int, int) exclude",
            "java7.util7.Vector.writeObject(java.io.ObjectOutputStream) exclude",
            "java7.util7.WeakHashMap.eq(java.lang.Object, java.lang.Object) ignore", // Travis
            "java7.util7.WeakHashMap.putAll(java7.util7.Map) exclude",
            "java7.util7.WeakHashMap.removeMapping(java.lang.Object) exclude",
            "java7.util7.WeakHashMap.resize(int) ignore",
            "java7.util7.WeakHashMap.transfer(java7.util7.WeakHashMap.Entry[], java7.util7.WeakHashMap.Entry[]) ignore",
            "java7.util7.WeakHashMap.unmaskNull(java.lang.Object) ignore"
            // end of list (line break to permit easier sorting)
            );
    generateAndTest(
        testEnvironment, options, expectedRegressionTests, expectedErrorTests, coverageChecker);
  }

  /**
   * Test formerly known as randoop-contracts. Takes a long time. Evidence from running {@code time
   * make randoop-contracts} with previous Makefile. Reports:
   *
   * <pre>
   *  real	0m15.976s
   *  user	0m17.902s
   *  sys	0m9.814s
   * </pre>
   */
  @Test
  public void runContractsTest() {

    SystemTestEnvironment testEnvironment =
        systemTestEnvironmentManager.createTestEnvironment("contracts-test"); // temp directory
    RandoopOptions options = createRandoopOptions(testEnvironment);
    options.setErrorBasename("BuggyTest");

    options.setFlag("no-regression-tests");
    options.setOption("generated_limit", "1000");
    // Don't minimize the tests because it would take too long to finish.
    options.setOption("minimize_error_test", "false");
    options.addClassList("resources/systemTest/buggyclasses.txt");

    ExpectedTests expectedRegressionTests = ExpectedTests.NONE;
    ExpectedTests expectedErrorTests = ExpectedTests.SOME;

    CoverageChecker coverageChecker =
        new CoverageChecker(
            options,
            "examples.Buggy.BuggyCompareToTransitive.getTwo() ignore",
            "examples.Buggy.BuggyEqualsTransitive.getTwo() ignore",
            "examples.Buggy.throwStackOverflowError() ignore",
            "examples.Buggy.hashCode() ignore",
            "examples.Buggy.toString() ignore",

            // don't care about hashCode for compareTo input classes
            "examples.Buggy.BuggyCompareToAntiSymmetric.hashCode() ignore",
            "examples.Buggy.BuggyCompareToEquals.hashCode() ignore",
            "examples.Buggy.BuggyCompareToReflexive.hashCode() ignore",
            "examples.Buggy.BuggyCompareToSubs.hashCode() ignore",
            "examples.Buggy.BuggyCompareToTransitive.hashCode() ignore",
            "examples.Buggy.BuggyEqualsTransitive.hashCode() ignore",

            // These should be covered, but are in failing assertions and won't show up in JaCoCo
            // results.
            "examples.Buggy.BuggyCompareToAntiSymmetric.compareTo(java.lang.Object) exclude",
            "examples.Buggy.BuggyCompareToEquals.compareTo(java.lang.Object) exclude",
            "examples.Buggy.BuggyCompareToEquals.equals(java.lang.Object) exclude",
            "examples.Buggy.BuggyCompareToReflexive.compareTo(java.lang.Object) exclude",
            "examples.Buggy.BuggyCompareToReflexive.equals(java.lang.Object) exclude",
            "examples.Buggy.BuggyCompareToSubs.compareTo(java.lang.Object) exclude",
            "examples.Buggy.BuggyCompareToTransitive.compareTo(java.lang.Object) exclude");

    generateAndTest(
        testEnvironment, options, expectedRegressionTests, expectedErrorTests, coverageChecker);
  }

  /** Test formerly known as randoop-checkrep. */
  @Test
  public void runCheckRepTest() {

    SystemTestEnvironment testEnvironment =
        systemTestEnvironmentManager.createTestEnvironment("checkrep-test"); // temp directory
    RandoopOptions options = createRandoopOptions(testEnvironment);
    options.setErrorBasename("CheckRepTest");

    options.setFlag("no-regression-tests");
    options.setOption("attempted_limit", "1000");
    options.setOption("generated_limit", "200");
    options.addTestClass("examples.CheckRep1");
    options.addTestClass("examples.CheckRep2");

    ExpectedTests expectedRegressionTests = ExpectedTests.NONE;
    ExpectedTests expectedErrorTests = ExpectedTests.SOME;

    CoverageChecker coverageChecker =
        new CoverageChecker(
            options,
            // I don't see how to cover a checkRep method that always throws an exception.
            "examples.CheckRep1.throwsException() ignore");

    generateAndTest(
        testEnvironment, options, expectedRegressionTests, expectedErrorTests, coverageChecker);
  }

  /**
   * Test formerly known as randoop-literals. Previously did a diff on generated test file and goal.
   */
  @Test
  public void runLiteralsTest() {

    SystemTestEnvironment testEnvironment =
        systemTestEnvironmentManager.createTestEnvironment("literals-test"); // temp directory
    RandoopOptions options = createRandoopOptions(testEnvironment);
    options.setPackageName(null);
    options.setRegressionBasename("LiteralsReg");
    options.setErrorBasename("LiteralsErr");

    options.setOption("generated_limit", "1000");
    options.addTestClass("randoop.literals.A");
    options.addTestClass("randoop.literals.A2");
    options.addTestClass("randoop.literals.B");
    options.setOption("literals-level", "CLASS");
    options.setOption("literals-file", "resources/systemTest/literalsfile.txt");

    ExpectedTests expectedRegressionTests = ExpectedTests.SOME;
    ExpectedTests expectedErrorTests = ExpectedTests.NONE;
    generateAndTest(testEnvironment, options, expectedRegressionTests, expectedErrorTests);
  }

  /**
   * Test formerly known as randoop-long-string. Previously performed a diff on generated test and
   * goal file.
   */
  @Test
  public void runLongStringTest() {
    SystemTestEnvironment testEnvironment =
        systemTestEnvironmentManager.createTestEnvironment("longstring-test"); // temp directory
    RandoopOptions options = createRandoopOptions(testEnvironment);
    options.setPackageName(null);
    options.setRegressionBasename("LongString");
    options.setErrorBasename("");

    options.setOption("attempted_limit", "1000");
    options.setOption("generated_limit", "100");
    options.addTestClass("randoop.test.LongString");

    ExpectedTests expectedRegressionTests = ExpectedTests.SOME;
    ExpectedTests expectedErrorTests = ExpectedTests.NONE;

    CoverageChecker coverageChecker =
        new CoverageChecker(
            options,
            // XXX after adding compile check this method did not appear in JDK7 runs
            "randoop.test.LongString.tooLongString() ignore");
    generateAndTest(
        testEnvironment, options, expectedRegressionTests, expectedErrorTests, coverageChecker);
  }

  /** Test formerly known as randoop-visibility. */
  @Test
  public void runVisibilityTest() {
    SystemTestEnvironment testEnvironment =
        systemTestEnvironmentManager.createTestEnvironment("visibility-test"); // temp directory
    RandoopOptions options = createRandoopOptions(testEnvironment);
    options.setPackageName(null);
    options.setRegressionBasename("VisibilityTest");
    options.setErrorBasename("");

    options.setOption("attempted_limit", "1000");
    options.setOption("generated_limit", "200");
    options.addTestClass("examples.Visibility");

    ExpectedTests expectedRegressionTests = ExpectedTests.SOME;
    ExpectedTests expectedErrorTests = ExpectedTests.NONE;

    CoverageChecker coverageChecker =
        new CoverageChecker(
            options,
            "examples.Visibility.getNonVisible() exclude",
            "examples.Visibility.takesNonVisible(examples.NonVisible) exclude");

    generateAndTest(
        testEnvironment, options, expectedRegressionTests, expectedErrorTests, coverageChecker);
  }

  /**
   * Test formerly known as randoop-no-output. Runs with <tt>--progressdisplay=false</tt> and so
   * should have no output.
   */
  @Test
  public void runNoOutputTest() {
    SystemTestEnvironment testEnvironment =
        systemTestEnvironmentManager.createTestEnvironment("no-output-test"); // temp directory
    RandoopOptions options = createRandoopOptions(testEnvironment);
    options.setPackageName(null);
    options.setRegressionBasename("NoOutputTest");
    options.setErrorBasename("");

    options.setOption("generated_limit", "100");
    options.addTestClass("java.util.LinkedList");
    options.setOption("progressdisplay", "false");

    RandoopRunStatus randoopRunDesc =
        RandoopRunStatus.generateAndCompile(testEnvironment, options, false);

    if (randoopRunDesc.processStatus.outputLines.size() != 0) {
      fail(
          "There should be no output, but got "
              + randoopRunDesc.processStatus.outputLines.size()
              + " lines:"
              + lineSep
              + UtilPlume.join(randoopRunDesc.processStatus.outputLines, lineSep));
    }
  }

  /** Runs with --side-effect-free-methods flag. */
  @Test
  public void runSideEffectFreeMethodTest() {
    String directoryName = "side-effect-free-method-test";
    SystemTestEnvironment testEnvironment =
        systemTestEnvironmentManager.createTestEnvironment(directoryName);
    RandoopOptions options = createRandoopOptions(testEnvironment);
    options.setPackageName(null);
    options.setRegressionBasename("SideEffectFreeTest");
    options.setErrorBasename("SideEffectFreeTestError");
    options.addTestClass("sideeffectfree.Box");
    options.setOption("maxsize", "7");
    options.setOption("attempted-limit", "1000");
    options.setOption(
        "side-effect-free-methods", "resources/systemTest/side_effect_free_Box_methods.txt");

    RandoopRunStatus runStatus = generateAndCompile(testEnvironment, options, false);

    int expectedTests = 5;
    assertEquals(
        "should have generated " + expectedTests + " tests",
        expectedTests,
        runStatus.regressionTestCount);
  }

  @Test
  public void runInnerClassTest() {
    SystemTestEnvironment testEnvironment =
        systemTestEnvironmentManager.createTestEnvironment("inner-class-test");
    RandoopOptions options = createRandoopOptions(testEnvironment);
    options.setPackageName(null);
    options.setRegressionBasename("InnerClassRegression");
    options.setErrorBasename("InnerClassError");
    options.addTestClass("randoop.test.ClassWithInnerClass");
    options.addTestClass("randoop.test.ClassWithInnerClass$A");
    options.setOption("generated_limit", "40");
    options.setFlag("silently-ignore-bad-class-names");
    options.setOption("unchecked-exception", "ERROR");
    options.setOption("npe-on-null-input", "ERROR");
    options.setOption("npe-on-non-null-input", "ERROR");

    ExpectedTests expectedRegressionTests = ExpectedTests.SOME;
    ExpectedTests expectedErrorTests = ExpectedTests.SOME;
    generateAndTest(testEnvironment, options, expectedRegressionTests, expectedErrorTests);
  }

  @Test
  public void runParameterizedTypeTest() {
    SystemTestEnvironment testEnvironment =
        systemTestEnvironmentManager.createTestEnvironment("parameterized-type");
    RandoopOptions options = createRandoopOptions(testEnvironment);
    options.setPackageName(null);
    options.setRegressionBasename("ParamTypeReg");
    options.setErrorBasename("ParamTypeErr");
    options.addTestClass("muse.SortContainer");
    options.setOption("generated_limit", "30000");
    options.setOption("output_limit", "100");
    options.setFlag("forbid-null");
    options.setOption("null-ratio", "0");

    ExpectedTests expectedRegressionTests = ExpectedTests.SOME;
    ExpectedTests expectedErrorTests = ExpectedTests.NONE;
    generateAndTest(testEnvironment, options, expectedRegressionTests, expectedErrorTests);
  }

  @Test
  public void runRecursiveBoundTest() {
    SystemTestEnvironment testEnvironment =
        systemTestEnvironmentManager.createTestEnvironment("recursive-bound");
    RandoopOptions options = createRandoopOptions(testEnvironment);
    options.setPackageName("muse");
    options.setRegressionBasename("BoundsReg");
    options.setErrorBasename("BoundsErr");
    options.addTestClass("muse.RecursiveBound");
    options.setOption("generated_limit", "30000");
    options.setOption("output_limit", "100");
    options.setFlag("forbid-null");
    options.setOption("null-ratio", "0");

    ExpectedTests expectedRegressionTests = ExpectedTests.SOME;
    ExpectedTests expectedErrorTests = ExpectedTests.NONE;
    generateAndTest(testEnvironment, options, expectedRegressionTests, expectedErrorTests);
  }

  /** Runs Randoop on a class in the default package to ensure nothing breaks. */
  @Test
  public void runDefaultPackageTest() {
    SystemTestEnvironment testEnvironment =
        systemTestEnvironmentManager.createTestEnvironment("default-package");
    RandoopOptions options = createRandoopOptions(testEnvironment);
    options.setPackageName(null);
    options.setRegressionBasename("DefaultPackageReg");
    options.setErrorBasename("DefaultPackageErr");
    options.addTestClass("ClassInDefaultPackage");
    options.setOption("generated_limit", "20");

    ExpectedTests expectedRegressionTests = ExpectedTests.SOME;
    ExpectedTests expectedErrorTests = ExpectedTests.NONE;
    generateAndTest(testEnvironment, options, expectedRegressionTests, expectedErrorTests);
  }

  /** Tests that Randoop deals properly with exceptions. */
  @Test
  public void runExceptionTest() {
    SystemTestEnvironment testEnvironment =
        systemTestEnvironmentManager.createTestEnvironment("exception-tests");
    RandoopOptions options = createRandoopOptions(testEnvironment);
    options.setPackageName("misc");
    options.setRegressionBasename("ExceptionTest");
    options.setErrorBasename("ExceptionErr");
    options.addTestClass("misc.ThrowsAnonymousException");
    options.setOption("output_limit", "5");

    ExpectedTests expectedRegressionTests = ExpectedTests.SOME;
    ExpectedTests expectedErrorTests = ExpectedTests.NONE;
    generateAndTest(testEnvironment, options, expectedRegressionTests, expectedErrorTests);
  }

  /** Tests that Randoop deals properly with ConcurrentModificationException in contract checks. */
  @Test
  public void runCMExceptionTest() {

    SystemTestEnvironment testEnvironment =
        systemTestEnvironmentManager.createTestEnvironment("cm-exception-tests");
    RandoopOptions options = createRandoopOptions(testEnvironment);
    options.setPackageName("misc");
    options.setRegressionBasename("CMExceptionTest");
    options.setErrorBasename("CMExceptionErr");
    options.addTestClass("misc.MyCmeList");
    options.setOption("output_limit", "100");

    ExpectedTests expectedRegressionTests = ExpectedTests.SOME;
    ExpectedTests expectedErrorTests = ExpectedTests.NONE;

    CoverageChecker coverageChecker =
        new CoverageChecker(
            options,
            // Randoop does not test hashCode(), because it may be nondeterministic
            "misc.MyCmeList.hashCode() ignore");

    generateAndTest(
        testEnvironment, options, expectedRegressionTests, expectedErrorTests, coverageChecker);
  }

  /**
   * Test collection generation.
   *
   * <p>Uses collectiongen package in testInput. Expect that generated test will cover all methods
   * of collectiongen.InputClass as long as method input type is a test class. This will include the
   * enum Day and the class AnInputClass, but exclude the enum Season and the class ANonInputClass.
   *
   * <p>Note: if this test is failing coverage for a generic method (the message says a parameter is
   * Object), make sure that there are no overloads of the generic method with more specific
   * arguments in InputClass. If there are, method resolution rules may lead to a call that Randoop
   * thinks is to the generic method turning into a call to a more specific method, leading to
   * coverage issues.
   */
  @Test
  public void runCollectionGenerationTest() {
    SystemTestEnvironment testEnvironment =
        systemTestEnvironmentManager.createTestEnvironment("coll-gen-tests");
    RandoopOptions options = createRandoopOptions(testEnvironment);
    options.setPackageName("gen");
    options.setRegressionBasename("GenRegressionTest");
    options.setErrorBasename("GenErrorTest");
    options.addTestClass("collectiongen.InputClass");
    options.addTestClass("collectiongen.Day");
    options.addTestClass("collectiongen.AnInputClass");
    options.setOption("input-selection", "small-tests");
    options.setOption("generated_limit", "500");
    options.setOption("omitmethods", "hashCode\\(\\)");

    CoverageChecker coverageChecker =
        new CoverageChecker(
            options,
            "collectiongen.Day.valueOf(java.lang.String) exclude",
            "collectiongen.AnInputClass.hashCode() ignore",
            "collectiongen.Day.values() ignore");
    ExpectedTests expectedRegressionTests = ExpectedTests.SOME;
    ExpectedTests expectedErrorTests = ExpectedTests.NONE;
    generateAndTest(
        testEnvironment, options, expectedRegressionTests, expectedErrorTests, coverageChecker);
  }

  /**
   * Test for Enum value assertion generation.
   *
   * <p>Uses examples.Option class in testInput. Only actually tests whether methods are called.
   *
   * <p>Need to scrape generated source file for Enum constant values.
   */
  @Test
  public void runEnumAssertionTest() {
    SystemTestEnvironment testEnvironment =
        systemTestEnvironmentManager.createTestEnvironment("enum-assertions");
    RandoopOptions options = createRandoopOptions(testEnvironment);
    options.setPackageName("check");
    options.setRegressionBasename("EnumCheckRegression");
    options.setErrorBasename("EnumCheckError");
    options.addTestClass("examples.Option");
    options.setOption("input-selection", "small-tests");
    options.setOption("generated_limit", "20");

    ExpectedTests expectedRegressionTests = ExpectedTests.SOME;
    ExpectedTests expectedErrorTests = ExpectedTests.NONE;
    generateAndTest(testEnvironment, options, expectedRegressionTests, expectedErrorTests);
  }

  /** Test what happens when have empty input class names. */
  @Test
  public void runEmptyInputNamesTest() {
    SystemTestEnvironment testEnvironment =
        systemTestEnvironmentManager.createTestEnvironment("empty-names");
    RandoopOptions options = createRandoopOptions(testEnvironment);
    options.addClassList("resources/systemTest/emptyclasslist.txt");
    options.setOption("attempted_limit", "20");

    ProcessStatus result = generate(testEnvironment, options);

    Iterator<String> it = result.outputLines.iterator();
    String line = "";
    while (!line.contains(NO_OPERATIONS_TO_TEST) && it.hasNext()) {
      line = it.next();
    }
    assertTrue("should fail to find class names in file", line.contains(NO_OPERATIONS_TO_TEST));
  }

  /**
   * Test for flaky NaN: the value Double.NaN and the computed NaN value are distinct. This means
   * that the same computation over each can have different outcomes, but both are printed as
   * Double.NaN so when run may have a different result from test during generation.
   */
  @Test
  public void runFlakyNaNTest() {
    SystemTestEnvironment testEnvironment =
        systemTestEnvironmentManager.createTestEnvironment("flaky-nan");
    RandoopOptions options = createRandoopOptions(testEnvironment);
    options.addTestClass("examples.NaNBadness");
    options.setRegressionBasename("NaNRegression");
    options.setErrorBasename("NaNError");
    options.setOption("generated_limit", "200");

    ExpectedTests expectedRegressionTests = ExpectedTests.SOME;
    ExpectedTests expectedErrorTests = ExpectedTests.NONE;
    generateAndTest(testEnvironment, options, expectedRegressionTests, expectedErrorTests);
  }

  /**
   * This test case checks that methods that cause flaky tests are categorized as flaky per the
   * tf-idf metric.
   */
  @Test
  public void runFlakyTest() {
    SystemTestEnvironment testEnvironment =
        systemTestEnvironmentManager.createTestEnvironment("flaky-test");
    RandoopOptions options = createRandoopOptions(testEnvironment);
    options.addTestClass("flaky.FlakyClass");
    options.setOption("generated_limit", "1000");
    options.setOption("output_limit", "1000");
    options.setOption("flaky-test-behavior", "OUTPUT");

    CoverageChecker coverageChecker =
        new CoverageChecker(
            options,
            "flaky.FlakyClass.getTwo() include",
            "flaky.FlakyClass.getThree() include",
            "flaky.FlakyClass.flakyDefaultHashCode() ignore",
            "flaky.FlakyClass.multiply(int, int) include");

    List<String> expectedFlakyMethodsInOrder = new ArrayList<>();
    expectedFlakyMethodsInOrder.add("flaky.FlakyClass.flakyDefaultHashCode()");

    generateAndTest(
        testEnvironment,
        options,
        ExpectedTests.DONT_CARE,
        ExpectedTests.DONT_CARE,
        coverageChecker,
        expectedFlakyMethodsInOrder);
  }

  /** This test case verifies that flaky methods are excluded via --omitmethods. */
  @Test
  public void runFlakyOmitMethodsTest() {
    SystemTestEnvironment testEnvironment =
        systemTestEnvironmentManager.createTestEnvironment("flaky-omit-methods-test");
    RandoopOptions options = createRandoopOptions(testEnvironment);
    options.addTestClass("flaky.FlakyClass");
    options.setOption("generated_limit", "1000");
    options.setOption("output_limit", "1000");
    options.setOption("flaky-test-behavior", "OUTPUT");
    options.setOption("omitmethods", "flaky\\.FlakyClass\\.flakyDefaultHashCode\\(\\)");

    CoverageChecker coverageChecker =
        new CoverageChecker(
            options,
            "flaky.FlakyClass.getTwo() include",
            "flaky.FlakyClass.getThree() include",
            "flaky.FlakyClass.flakyDefaultHashCode() ignore",
            "flaky.FlakyClass.multiply(int, int) include");

    List<String> expectedFlakyMethodsInOrder = null;

    generateAndTest(
        testEnvironment,
        options,
        ExpectedTests.DONT_CARE,
        ExpectedTests.DONT_CARE,
        coverageChecker,
        expectedFlakyMethodsInOrder);
  }

  /** Test for inserted test fixtures. */
  @Test
  public void runFixtureTest() {
    SystemTestEnvironment testEnvironment =
        systemTestEnvironmentManager.createTestEnvironment("fixtures");
    RandoopOptions options = createRandoopOptions(testEnvironment);
    options.addTestClass("examples.Dummy");
    options.setRegressionBasename("FixtureRegression");
    options.setOption("junit-before-all", "resources/systemTest/beforeallcode.txt");
    options.setOption("junit-after-all", "resources/systemTest/afterallcode.txt");
    options.setOption("junit-before-each", "resources/systemTest/beforeeachcode.txt");
    options.setOption("junit-after-each", "resources/systemTest/aftereachcode.txt");
    options.setOption("generated_limit", "200");
    options.setFlag("no-error-revealing-tests");

    RandoopRunStatus runStatus = generateAndCompile(testEnvironment, options, false);
    String packageName = options.getPackageName();
    TestRunStatus regressionRunDesc =
        runRegressionTests(testEnvironment, options, ExpectedTests.SOME, runStatus, packageName);

    int beforeAllCount = 0;
    int beforeEachCount = 0;
    int afterAllCount = 0;
    int afterEachCount = 0;
    for (String line : regressionRunDesc.processStatus.outputLines) {
      if (line.contains("Before All")) {
        beforeAllCount++;
      }
      if (line.contains("Before Each")) {
        beforeEachCount++;
      }
      if (line.contains("After All")) {
        afterAllCount++;
      }
      if (line.contains("After Each")) {
        afterEachCount++;
      }
    }

    assertEquals("should only have one BeforeAll", 1, beforeAllCount);
    assertEquals("should have one AfterAll", 1, afterAllCount);
    assertEquals(
        "should have one BeforeEach for each test", regressionRunDesc.testsRun, beforeEachCount);
    assertEquals(
        "should have one AfterEach for each test", regressionRunDesc.testsRun, afterEachCount);
  }

  /** Runs the FixtureTest except with a driver instead of a JUnit test suite. */
  @Test
  public void runFixtureDriverTest() {
    SystemTestEnvironment testEnvironment =
        systemTestEnvironmentManager.createTestEnvironment("fixture-driver");
    RandoopOptions options = createRandoopOptions(testEnvironment);
    options.addTestClass("examples.Dummy");
    options.setRegressionBasename("FixtureRegression");
    options.setOption("junit-before-all", "resources/systemTest/beforeallcode.txt");
    options.setOption("junit-after-all", "resources/systemTest/afterallcode.txt");
    options.setOption("junit-before-each", "resources/systemTest/beforeeachcode.txt");
    options.setOption("junit-after-each", "resources/systemTest/aftereachcode.txt");
    options.setOption("generated_limit", "200");
    options.setFlag("no-error-revealing-tests");
    options.unsetFlag("junit-reflection-allowed");

    RandoopRunStatus runStatus = generateAndCompile(testEnvironment, options, false);
    String driverName = options.getRegressionBasename() + "Driver";
    List<String> command = new ArrayList<>();
    command.add("java");
    command.add("-ea");
    // cannot use randoop.main.GenInputsAbstract.jvm_max_memory due to package clash
    command.add("-Xmx3000m");
    command.add("-XX:+HeapDumpOnOutOfMemoryError");
    command.add("-classpath");
    command.add(testEnvironment.testClassPath);
    command.add(driverName);
    ProcessStatus status = ProcessStatus.runCommand(command);

    int beforeAllCount = 0;
    int beforeEachCount = 0;
    int afterAllCount = 0;
    int afterEachCount = 0;
    for (String line : status.outputLines) {
      if (line.contains("Before All")) {
        beforeAllCount++;
      }
      if (line.contains("Before Each")) {
        beforeEachCount++;
      }
      if (line.contains("After All")) {
        afterAllCount++;
      }
      if (line.contains("After Each")) {
        afterEachCount++;
      }
    }

    assertEquals("should only have one BeforeAll", 1, beforeAllCount);
    assertEquals("should have one AfterAll", 1, afterAllCount);
    assertEquals(
        "should have one BeforeEach for each test", runStatus.regressionTestCount, beforeEachCount);
    assertEquals(
        "should have one AfterEach for each test", runStatus.regressionTestCount, afterEachCount);
  }

  // TODO figure out why Randoop won't generate the error test for this input class/spec.
  @Test
  public void runConditionInputTest() {
    SystemTestEnvironment testEnvironment =
        systemTestEnvironmentManager.createTestEnvironment("condition-input");
    RandoopOptions options = createRandoopOptions(testEnvironment);
    options.addTestClass("randoop.condition.ClassWithConditions");
    options.setOption(
        "specifications", "resources/systemTest/randoop/condition/classwithconditions.json");
    options.unsetFlag("use-jdk-specifications");
    options.setErrorBasename("ConditionError");
    options.setRegressionBasename("ConditionRegression");
    options.setOption("output_limit", "200");

    // TODO should check for invalid test count
    generateAndTest(testEnvironment, options, ExpectedTests.SOME, ExpectedTests.DONT_CARE);
  }

  /** test input based on Toradocu tutorial example */
  @Test
  public void runToradocuExampleTest() {
    SystemTestEnvironment testEnvironment =
        systemTestEnvironmentManager.createTestEnvironment("toradocu-input");
    RandoopOptions options = createRandoopOptions(testEnvironment);
    options.addTestClass("net.Connection");
    options.setOption(
        "specifications", "resources/systemTest/net/net_connection_toradocu_spec.json");
    options.unsetFlag("use-jdk-specifications");
    options.setErrorBasename("ConditionError");
    options.setRegressionBasename("ConditionRegression");
    options.setOption("output_limit", "200");

    // TODO should check for invalid test count
    generateAndTest(testEnvironment, options, ExpectedTests.SOME, ExpectedTests.DONT_CARE);
  }

  // TODO need these 3 together: counts should not change when standard classification changes
  @Test
  public void runToradocuExampleWithInvalidExceptionsTest() {
    SystemTestEnvironment testEnvironment =
        systemTestEnvironmentManager.createTestEnvironment("toradocu-invalid");
    RandoopOptions options = createRandoopOptions(testEnvironment);
    options.addTestClass("net.Connection");
    options.setOption(
        "specifications", "resources/systemTest/net/net_connection_toradocu_spec.json");
    options.unsetFlag("use-jdk-specifications");
    options.setErrorBasename("ConditionError");
    options.setRegressionBasename("ConditionRegression");
    options.setOption("output_limit", "200");
    options.setOption("checked-exception", "INVALID");
    options.setOption("unchecked-exception", "INVALID");

    // TODO should check for invalid test count
    generateAndTest(testEnvironment, options, ExpectedTests.SOME, ExpectedTests.DONT_CARE);
  }

  @Test
  public void runToradocuExampleWithErrorExceptionsTest() {
    SystemTestEnvironment testEnvironment =
        systemTestEnvironmentManager.createTestEnvironment("toradocu-error");
    RandoopOptions options = createRandoopOptions(testEnvironment);
    options.addTestClass("net.Connection");
    options.setOption(
        "specifications", "resources/systemTest/net/net_connection_toradocu_spec.json");
    options.unsetFlag("use-jdk-specifications");
    options.setErrorBasename("ConditionError");
    options.setRegressionBasename("ConditionRegression");
    options.setOption("output_limit", "200");
    options.setOption("checked-exception", "ERROR");
    options.setOption("unchecked-exception", "ERROR");

    // TODO should check for invalid test count
    generateAndTest(testEnvironment, options, ExpectedTests.SOME, ExpectedTests.DONT_CARE);
  }

  @Test
  public void runInheritedToradocuTest() {
    SystemTestEnvironment testEnvironment =
        systemTestEnvironmentManager.createTestEnvironment("toradocu-inherited");
    RandoopOptions options = createRandoopOptions(testEnvironment);
    options.addTestClass("pkg.SubClass");
    options.setOption("specifications", "resources/systemTest/pkg/pkg_subclass_toradocu_spec.json");
    options.unsetFlag("use-jdk-specifications");
    options.setErrorBasename("ConditionError");
    options.setRegressionBasename("ConditionRegression");
    options.setOption("output_limit", "200");

    generateAndTest(testEnvironment, options, ExpectedTests.SOME, ExpectedTests.DONT_CARE);
  }

  /**
   * Tests pre-conditions that throw exceptions. The methods in the class under test with failing
   * preconditions should not be covered by the generated tests.
   *
   * <p>The generation limits are set carefully, since only a few sequences are generated.
   */
  @Test
  public void runConditionWithExceptionTest() {
    SystemTestEnvironment testEnvironment =
        systemTestEnvironmentManager.createTestEnvironment("condition-with-exception");
    RandoopOptions options = createRandoopOptions(testEnvironment);
    options.addTestClass("randoop.condition.ConditionWithException");
    options.setOption(
        "specifications", "resources/systemTest/randoop/condition/condition_with_exception.json");
    options.unsetFlag("use-jdk-specifications");
    options.setFlag("ignore-condition-exception");
    options.setErrorBasename("ConditionError");
    options.setRegressionBasename("ConditionRegression");
    options.setOption("output_limit", "200");
    options.setOption("attempted_limit", "16");

    // These methods should not be called because the pre-conditions throw exceptions
    CoverageChecker coverageChecker =
        new CoverageChecker(
            options,
            "randoop.condition.ConditionWithException.getOne() exclude",
            "randoop.condition.ConditionWithException.getZero() exclude"
            //
            );

    generateAndTest(
        testEnvironment, options, ExpectedTests.SOME, ExpectedTests.NONE, coverageChecker);
  }

  @Test
  public void runInheritedConditionsTest() {
    SystemTestEnvironment testEnvironment =
        systemTestEnvironmentManager.createTestEnvironment("conditions-inherited");
    RandoopOptions options = createRandoopOptions(testEnvironment);
    options.addTestClass("randoop.condition.OverridingConditionsClass");
    options.setOption(
        "specifications", "resources/systemTest/randoop/condition/overridingconditionsclass.json");
    options.unsetFlag("use-jdk-specifications");
    options.setErrorBasename("ConditionsError");
    options.setRegressionBasename("ConditionsRegression");
    options.setOption("output_limit", "200");

    generateAndTest(testEnvironment, options, ExpectedTests.SOME, ExpectedTests.NONE);
  }

  @Test
  public void runSuperclassConditionsTest() {
    SystemTestEnvironment testEnvironment =
        systemTestEnvironmentManager.createTestEnvironment("conditions-superclass");
    RandoopOptions options = createRandoopOptions(testEnvironment);
    options.addTestClass("randoop.condition.OverridingConditionsClass");
    options.setOption(
        "specifications", "resources/systemTest/randoop/condition/conditionsuperclass.json");
    options.unsetFlag("use-jdk-specifications");
    options.setErrorBasename("ConditionsError");
    options.setRegressionBasename("ConditionsRegression");
    options.setOption("output_limit", "200");

    generateAndTest(testEnvironment, options, ExpectedTests.SOME, ExpectedTests.NONE);
  }

  @Test
  public void runInterfaceConditionsTest() {
    SystemTestEnvironment testEnvironment =
        systemTestEnvironmentManager.createTestEnvironment("conditions-interface");
    RandoopOptions options = createRandoopOptions(testEnvironment);
    options.addTestClass("randoop.condition.OverridingConditionsClass");
    options.setOption(
        "specifications", "resources/systemTest/randoop/condition/conditionsinterface.json");
    options.unsetFlag("use-jdk-specifications");
    options.setErrorBasename("ConditionsError");
    options.setRegressionBasename("ConditionsRegression");
    options.setOption("output_limit", "200");

    generateAndTest(testEnvironment, options, ExpectedTests.SOME, ExpectedTests.NONE);
  }

  @Test
  public void runSuperSuperclassConditionsTest() {
    SystemTestEnvironment testEnvironment =
        systemTestEnvironmentManager.createTestEnvironment("conditions-supersuperclass");
    RandoopOptions options = createRandoopOptions(testEnvironment);
    options.addTestClass("randoop.condition.OverridingConditionsClass");
    options.setOption(
        "specifications", "resources/systemTest/randoop/condition/conditionsupersuperclass.json");
    options.unsetFlag("use-jdk-specifications");
    options.setErrorBasename("ConditionsError");
    options.setRegressionBasename("ConditionsRegression");
    options.setOption("output_limit", "200");

    generateAndTest(testEnvironment, options, ExpectedTests.SOME, ExpectedTests.NONE);
  }

  /**
   * recreate problem with tests over Google Guava where value from private enum returned by public
   * method and value used in {@code randoop.test.ObjectCheck} surfaces in test code, creating
   * uncompilable code.
   */
  @Test
  public void runPrivateEnumTest() {
    SystemTestEnvironment testEnvironment =
        systemTestEnvironmentManager.createTestEnvironment("private-enum");
    RandoopOptions options = createRandoopOptions(testEnvironment);
    options.addTestClass("generror.Ints");
    options.setErrorBasename("LexError");
    options.setRegressionBasename("LexRegression");
    options.setOption("attempted_limit", "10000");
    options.setOption("generated_limit", "3000");

    generateAndTest(testEnvironment, options, ExpectedTests.SOME, ExpectedTests.DONT_CARE);
  }

  /** This test uses input classes that result in uncompilable tests. */
  @Test
  public void runInstantiationErrorTest() {
    SystemTestEnvironment testEnvironment =
        systemTestEnvironmentManager.createTestEnvironment("compile-error");
    RandoopOptions options = createRandoopOptions(testEnvironment);
    options.addTestClass("compileerr.WildcardCollection");
    options.setErrorBasename("CompError");
    options.setRegressionBasename("CompRegression");
    options.setOption("attempted_limit", "3000");

    CoverageChecker coverageChecker =
        new CoverageChecker(
            options,
            "compileerr.WildcardCollection.getAStringList() ignore",
            "compileerr.WildcardCollection.getAnIntegerList() ignore",
            "compileerr.WildcardCollection.munge(java.util.List, java.util.List) ignore");
    generateAndTest(
        testEnvironment, options, ExpectedTests.SOME, ExpectedTests.NONE, coverageChecker);
  }

  @Test
  public void runCoveredClassFilterTest() {
    SystemTestEnvironment testEnvironment =
        systemTestEnvironmentManager.createTestEnvironment("covered-class");
    testEnvironment.addJavaAgent(systemTestEnvironmentManager.coveredClassAgentPath);
    RandoopOptions options = createRandoopOptions(testEnvironment);
    options.addClassList("resources/systemTest/instrument/testcase/allclasses.txt");
    options.setOption(
        "require-covered-classes", "resources/systemTest/instrument/testcase/coveredclasses.txt");
    options.setOption("generated_limit", "500");
    options.setOption("output_limit", "250");
    options.setErrorBasename("ExError");
    options.setRegressionBasename("ExRegression");

    CoverageChecker coverageChecker =
        new CoverageChecker(
            options,
            // TODO figure out why this method not covered
            "instrument.testcase.A.toString() ignore",
            "instrument.testcase.C.getValue() exclude",
            "instrument.testcase.C.isZero() exclude",
            "instrument.testcase.C.jumpValue() exclude");
    generateAndTest(
        testEnvironment, options, ExpectedTests.SOME, ExpectedTests.NONE, coverageChecker);
  }

  /**
   * Expecting something like.
   *
   * <pre>
   * generation.Dim6Matrix dim6Matrix = new generation.Dim6Matrix();
   * generation.Dim5Matrix copy = dim6Matrix.copy();
   * double d = copy.a1;
   * </pre>
   *
   * which fails at the second line in the JVM because of a bad cast that is not caught using
   * reflection.
   */
  @Test
  public void runBadCopyCastTest() {
    SystemTestEnvironment testEnvironment =
        systemTestEnvironmentManager.createTestEnvironment("bad-copy-cast");
    RandoopOptions options = createRandoopOptions(testEnvironment);
    options.addTestClass("generation.Dim5Matrix");
    options.addTestClass("generation.Dim6Matrix");
    options.setOption("generated_limit", "2000");
    options.setOption("output_limit", "200");

    generateAndTest(testEnvironment, options, ExpectedTests.SOME, ExpectedTests.NONE);
  }

  /** This test tests the contract collection.toArray().length == collection.size() */
  @Test
  public void runBadCollectionSizeTest() {
    SystemTestEnvironment testEnvironment =
        systemTestEnvironmentManager.createTestEnvironment("bad-collection-size");
    RandoopOptions options = createRandoopOptions(testEnvironment);
    options.addTestClass("collections.BadCollection");
    options.setOption("generated_limit", "10");
    options.setOption("output_limit", "10");

    CoverageChecker coverageChecker =
        new CoverageChecker(
            options,
            "collections.BadCollection.add(java.lang.Object) exclude",
            "collections.BadCollection.addAll(java.util.Collection) exclude",
            "collections.BadCollection.clear() exclude",
            "collections.BadCollection.contains(java.lang.Object) exclude",
            "collections.BadCollection.containsAll(java.util.Collection) exclude",
            "collections.BadCollection.isEmpty() exclude",
            "collections.BadCollection.iterator() exclude",
            "collections.BadCollection.remove(java.lang.Object) exclude",
            "collections.BadCollection.removeAll(java.util.Collection) exclude",
            "collections.BadCollection.retainAll(java.util.Collection) exclude",
            "collections.BadCollection.toArray(java.lang.Object[]) exclude");

    generateAndTest(
        testEnvironment, options, ExpectedTests.DONT_CARE, ExpectedTests.SOME, coverageChecker);
  }

  /* Test based on classes from the olajgo library. Has an instantiation error for
      <N> randoop.types.CompoundFunction<N>.<init> : () -> randoop.types.CompoundFunction<N>
      and generates no sequences
  @Test
  public void runAbstractWithRecursiveBoundTest() {
    SystemTestEnvironment testEnvironment =
        systemTestEnvironmentManager.createTestEnvironment("abstract-recursive-bound");
    RandoopOptions options = createRandoopOptions(testEnvironment);
    options.addTestClass("randoop.types.AbstractMultiary"); // abstract shouldn't load
    options.addTestClass("randoop.types.CompoundFunction"); // uses AbstractMultiary
    options.setOption("generated_limit", "1");
    generateAndTest(testEnvironment, options, ExpectedTests.SOME, ExpectedTests.SOME);
  }
  */

  /**
   * This test uses classes from (or based on) the <a
   * href="https://docs.oracle.com/javase/tutorial/uiswing/examples/components/index.html">Swing
   * Tutorial Examples</a>.
   *
   * <p>Notes:
   *
   * <ul>
   *   <li>Setting {@code timeout=5} for this test results in multiple {@code ThreadDeath}
   *       exceptions during Randoop generation. The test still completes.
   *   <li>Even though the default replacements attempt to suppress calls to methods that throw
   *       {@code HeadlessException}, they still happen. So, this test may fail in a headless
   *       environment. On Travis CI, this is resolved by running {@code xvfb}.
   *   <li>There are differences in coverage between JDK 7 and 8 when running on Travis.
   * </ul>
   */
  @Test
  public void runDirectSwingTest() {
    String classpath =
        systemTestEnvironmentManager.classpath
            + java.io.File.pathSeparator
            + systemTestEnvironmentManager.replacecallAgentPath;
    SystemTestEnvironment testEnvironment =
        systemTestEnvironmentManager.createTestEnvironment(
            "swing-direct-test",
            classpath,
            systemTestEnvironmentManager.replacecallAgentPath.toString());

    String genDebugDir = testEnvironment.workingDir.resolve("replacecall-generation").toString();
    String testDebugDir = testEnvironment.workingDir.resolve("replacecall-testing").toString();
    testEnvironment.addJavaAgent(
        systemTestEnvironmentManager.replacecallAgentPath,
        "--dont-transform=resources/systemTest/replacecall-exclusions.txt,--debug,--debug-directory="
            + genDebugDir,
        "--dont-transform=resources/systemTest/replacecall-exclusions.txt,--debug,--debug-directory="
            + testDebugDir);

    RandoopOptions options = createRandoopOptions(testEnvironment);
    options.setPackageName("components");
    options.addTestClass("components.ArrowIcon");
    options.addTestClass("components.ConversionPanel");
    options.addTestClass("components.Converter");
    options.addTestClass("components.ConverterRangeModel");
    options.addTestClass("components.Corner");
    options.addTestClass("components.CrayonPanel");
    options.addTestClass("components.CustomDialog");
    options.addTestClass("components.DialogRunner");
    options.addTestClass("components.DynamicTree");
    options.addTestClass("components.FollowerRangeModel");
    options.addTestClass("components.Framework");
    options.addTestClass("components.GenealogyModel");
    options.addTestClass("components.GenealogyTree");
    options.addTestClass("components.ImageFileView");
    options.addTestClass("components.ImageFilter");
    options.addTestClass("components.ImagePreview");
    options.addTestClass("components.ListDialog");
    options.addTestClass("components.ListDialogRunner");
    options.addTestClass("components.MissingIcon");
    // getParent() returns null, which can cause NPE in javax.swing.JInternalFrame.setMaximum()
    // options.addTestClass("components.MyInternalFrame");
    options.addTestClass("components.Converter");
    options.addTestClass("components.Person");
    options.addTestClass("components.Rule");
    options.addTestClass("components.ScrollablePicture");
    options.addTestClass("components.Unit");
    options.addTestClass("components.Utils");

    options.setOption("omit-field-list", "resources/systemTest/components/omitfields.txt");
    //
    options.setOption("output_limit", "1000");
    options.setOption("generated_limit", "3000");
    options.setOption("flaky-test-behavior", "DISCARD");
    options.setOption("operation-history-log", "operation-log.txt");
    options.setFlag("usethreads");
    options.unsetFlag("deterministic");

    CoverageChecker coverageChecker =
        new CoverageChecker(
            options,
            "components.ArrowIcon.getIconHeight() ignore",
            "components.ArrowIcon.getIconWidth() ignore",
            "components.ArrowIcon.paintIcon(java.awt.Component, java.awt.Graphics, int, int) ignore",
            "components.ConversionPanel.actionPerformed(java.awt.event.ActionEvent) ignore",
            "components.ConversionPanel.getMaximumSize() ignore",
            "components.ConversionPanel.getMultiplier() ignore",
            "components.ConversionPanel.getValue() ignore",
            "components.ConversionPanel.propertyChange(java.beans.PropertyChangeEvent) ignore",
            "components.ConversionPanel.stateChanged(javax.swing.event.ChangeEvent) ignore",
            "components.Converter.createAndShowGUI() ignore",
            "components.Converter.initLookAndFeel() ignore",
            "components.Converter.main(java.lang.String[]) ignore",
            "components.Converter.resetMaxValues(boolean) ignore",
            "components.ConverterRangeModel.addChangeListener(javax.swing.event.ChangeListener) ignore",
            "components.ConverterRangeModel.fireStateChanged() ignore",
            "components.ConverterRangeModel.getDoubleValue() ignore",
            "components.ConverterRangeModel.getExtent() ignore",
            "components.ConverterRangeModel.getMaximum() ignore",
            "components.ConverterRangeModel.getMinimum() ignore",
            "components.ConverterRangeModel.getMultiplier() ignore",
            "components.ConverterRangeModel.getValue() ignore",
            "components.ConverterRangeModel.getValueIsAdjusting() ignore",
            "components.ConverterRangeModel.removeChangeListener(javax.swing.event.ChangeListener) ignore",
            "components.ConverterRangeModel.setDoubleValue(double) ignore",
            "components.ConverterRangeModel.setExtent(int) ignore",
            "components.ConverterRangeModel.setMaximum(int) ignore",
            "components.ConverterRangeModel.setMinimum(int) ignore",
            "components.ConverterRangeModel.setMultiplier(double) ignore",
            "components.ConverterRangeModel.setRangeProperties(double, int, int, int, boolean) ignore",
            "components.ConverterRangeModel.setRangeProperties(int, int, int, int, boolean) ignore",
            "components.ConverterRangeModel.setValue(int) ignore",
            "components.ConverterRangeModel.setValueIsAdjusting(boolean) ignore",
            "components.Corner.paintComponent(java.awt.Graphics) ignore",
            "components.CrayonPanel.actionPerformed(java.awt.event.ActionEvent) ignore",
            "components.CrayonPanel.buildChooser() ignore",
            "components.CrayonPanel.createCrayon(java.lang.String, javax.swing.border.Border) ignore",
            // inconsistent JDK7 vs 8, due to different implementations of
            // JComponent.getAccessibleContext
            "components.CrayonPanel.createImageIcon(java.lang.String) ignore",
            "components.CrayonPanel.getDisplayName() ignore",
            "components.CrayonPanel.getLargeDisplayIcon() ignore",
            "components.CrayonPanel.getSmallDisplayIcon() ignore",
            "components.CrayonPanel.updateChooser() ignore",
            "components.CustomDialog.actionPerformed(java.awt.event.ActionEvent) exclude",
            "components.CustomDialog.actionPerformed(java.awt.event.ActionEvent) ignore",
            "components.CustomDialog.clearAndHide() ignore",
            "components.CustomDialog.getValidatedText() ignore",
            "components.CustomDialog.propertyChange(java.beans.PropertyChangeEvent) ignore",
            "components.DialogRunner.runDialogDemo() ignore",
            "components.DynamicTree.addObject(java.lang.Object) ignore",
            "components.DynamicTree.addObject(javax.swing.tree.DefaultMutableTreeNode, java.lang.Object) ignore",
            "components.DynamicTree.addObject(javax.swing.tree.DefaultMutableTreeNode, java.lang.Object, boolean) ignore",
            "components.DynamicTree.clear() ignore",
            "components.DynamicTree.removeCurrentNode() ignore",
            "components.FollowerRangeModel.getDoubleValue() ignore",
            "components.FollowerRangeModel.getExtent() ignore",
            "components.FollowerRangeModel.getMaximum() ignore",
            "components.FollowerRangeModel.getValue() ignore",
            "components.FollowerRangeModel.setDoubleValue(double) ignore",
            "components.FollowerRangeModel.setExtent(int) ignore",
            "components.FollowerRangeModel.setMaximum(int) ignore",
            "components.FollowerRangeModel.setRangeProperties(int, int, int, int, boolean) ignore",
            "components.FollowerRangeModel.setValue(int) ignore",
            "components.FollowerRangeModel.stateChanged(javax.swing.event.ChangeEvent) ignore",
            "components.Framework.createAndShowGUI() ignore",
            "components.Framework.main(java.lang.String[]) ignore",
            "components.Framework.makeNewWindow() ignore",
            "components.Framework.quit(javax.swing.JFrame) ignore",
            "components.Framework.quitConfirmed(javax.swing.JFrame) ignore",
            "components.Framework.windowClosed(java.awt.event.WindowEvent) ignore",
            "components.GenealogyModel.addTreeModelListener(javax.swing.event.TreeModelListener) ignore",
            "components.GenealogyModel.fireTreeStructureChanged(components.Person) ignore",
            "components.GenealogyModel.getChild(java.lang.Object, int) ignore",
            "components.GenealogyModel.getChildCount(java.lang.Object) ignore",
            "components.GenealogyModel.getIndexOfChild(java.lang.Object, java.lang.Object) ignore",
            "components.GenealogyModel.getRoot() ignore",
            "components.GenealogyModel.isLeaf(java.lang.Object) ignore",
            "components.GenealogyModel.removeTreeModelListener(javax.swing.event.TreeModelListener) ignore",
            "components.GenealogyModel.showAncestor(boolean, java.lang.Object) ignore",
            "components.GenealogyModel.valueForPathChanged(javax.swing.tree.TreePath, java.lang.Object) ignore",
            "components.GenealogyTree.showAncestor(boolean) ignore",
            "components.ImageFileView.getDescription(java.io.File) ignore",
            "components.ImageFileView.getIcon(java.io.File) ignore",
            "components.ImageFileView.getName(java.io.File) ignore",
            "components.ImageFileView.getTypeDescription(java.io.File) ignore",
            "components.ImageFileView.isTraversable(java.io.File) ignore",
            "components.ImageFilter.accept(java.io.File) ignore",
            "components.ImageFilter.getDescription() ignore",
            "components.ImagePreview.loadImage() ignore",
            "components.ImagePreview.paintComponent(java.awt.Graphics) ignore",
            "components.ImagePreview.propertyChange(java.beans.PropertyChangeEvent) ignore",
            "components.ListDialog.actionPerformed(java.awt.event.ActionEvent) ignore",
            "components.ListDialog.setValue(java.lang.String) ignore",
            "components.ListDialog.showDialog(java.awt.Component, java.awt.Component, java.lang.String, java.lang.String, java.lang.String[], java.lang.String, java.lang.String) ignore",
            "components.ListDialogRunner.createAndShowGUI() ignore",
            "components.ListDialogRunner.createUI() ignore",
            "components.ListDialogRunner.getAFont() ignore",
            "components.ListDialogRunner.main(java.lang.String[]) ignore",
            "components.MissingIcon.getIconHeight() ignore",
            "components.MissingIcon.getIconWidth() ignore",
            "components.MissingIcon.paintIcon(java.awt.Component, java.awt.Graphics, int, int) ignore",
            "components.Person.getChildAt(int) ignore",
            "components.Person.getChildCount() ignore",
            "components.Person.getFather() ignore",
            "components.Person.getIndexOfChild(components.Person) ignore",
            "components.Person.getMother() ignore",
            "components.Person.getName() ignore",
            "components.Person.linkFamily(components.Person, components.Person, components.Person[]) ignore",
            "components.Person.toString() ignore",
            "components.Rule.getIncrement() ignore",
            "components.Rule.isMetric() ignore",
            "components.Rule.paintComponent(java.awt.Graphics) ignore",
            "components.Rule.setIncrementAndUnits() ignore",
            "components.Rule.setIsMetric(boolean) ignore",
            "components.Rule.setPreferredHeight(int) ignore",
            "components.Rule.setPreferredWidth(int) ignore",
            "components.ScrollablePicture.getPreferredScrollableViewportSize() ignore",
            "components.ScrollablePicture.getPreferredSize() ignore",
            "components.ScrollablePicture.getScrollableBlockIncrement(java.awt.Rectangle, int, int) ignore",
            "components.ScrollablePicture.getScrollableTracksViewportHeight() ignore",
            "components.ScrollablePicture.getScrollableTracksViewportWidth() ignore",
            "components.ScrollablePicture.getScrollableUnitIncrement(java.awt.Rectangle, int, int) ignore",
            "components.ScrollablePicture.mouseDragged(java.awt.event.MouseEvent) ignore",
            "components.ScrollablePicture.mouseMoved(java.awt.event.MouseEvent) ignore",
            "components.ScrollablePicture.setMaxUnitIncrement(int) ignore",
            "components.Unit.toString() ignore",
            "components.Utils.getExtension(java.io.File) ignore");

    generateAndTest(
        testEnvironment, options, ExpectedTests.SOME, ExpectedTests.NONE, coverageChecker);
  }

  /**
   * This test uses classes from (or based on) the <a
   * href="https://docs.oracle.com/javase/tutorial/uiswing/examples/components/index.html">Swing
   * Tutorial Examples</a>.
   */
  @Test
  public void runIndirectSwingTest() {
    String classpath =
        systemTestEnvironmentManager.classpath
            + java.io.File.pathSeparator
            + systemTestEnvironmentManager.replacecallAgentPath;

    SystemTestEnvironment testEnvironment =
        systemTestEnvironmentManager.createTestEnvironment(
            "swing-indirect-test",
            classpath,
            systemTestEnvironmentManager.replacecallAgentPath.toString());

    String genDebugDir = testEnvironment.workingDir.resolve("replacecall-generation").toString();
    String testDebugDir = testEnvironment.workingDir.resolve("replacecall-testing").toString();
    testEnvironment.addJavaAgent(
        systemTestEnvironmentManager.replacecallAgentPath,
        "--dont-transform=resources/systemTest/replacecall-exclusions.txt,--debug,--debug-directory="
            + genDebugDir,
        "--dont-transform=resources/systemTest/replacecall-exclusions.txt,--debug,--debug-directory="
            + testDebugDir);
    RandoopOptions options = createRandoopOptions(testEnvironment);
    options.setPackageName("components");
    options.addTestClass("components.DialogRunner");

    options.setOption("output_limit", "4");
    options.setOption("generated_limit", "10");
    options.setOption("flaky-test-behavior", "DISCARD");

    CoverageChecker coverageChecker =
        new CoverageChecker(
            options,
            // This is actually run but since there is a ThreadDeath, JaCoCo doesn't see it.
            "components.DialogRunner.runDialogDemo() ignore");
    generateAndTest(
        testEnvironment, options, ExpectedTests.SOME, ExpectedTests.NONE, coverageChecker);
  }

  @Test
  public void runSystemExitTest() {
    String classpath =
        systemTestEnvironmentManager.classpath
            + java.io.File.pathSeparator
            + systemTestEnvironmentManager.replacecallAgentPath;
    SystemTestEnvironment testEnvironment =
        systemTestEnvironmentManager.createTestEnvironment(
            "system-exit-test",
            classpath,
            systemTestEnvironmentManager.replacecallAgentPath.toString());
    testEnvironment.addJavaAgent(
        systemTestEnvironmentManager.replacecallAgentPath,
        "--dont-transform=resources/systemTest/replacecall-exclusions.txt");
    RandoopOptions options = createRandoopOptions(testEnvironment);
    options.addTestClass("input.SystemExitClass");
    options.setOption("output_limit", "20");
    options.setOption("generated_limit", "80");
    CoverageChecker coverageChecker =
        new CoverageChecker(options, "input.SystemExitClass.hashCode() ignore");
    generateAndTest(
        testEnvironment, options, ExpectedTests.SOME, ExpectedTests.NONE, coverageChecker);
  }

  @Test
  public void runNoReplacementsTest() {
    String classpath =
        systemTestEnvironmentManager.classpath
            + java.io.File.pathSeparator
            + systemTestEnvironmentManager.replacecallAgentPath;
    SystemTestEnvironment testEnvironment =
        systemTestEnvironmentManager.createTestEnvironment(
            "no-replacement-test",
            classpath,
            systemTestEnvironmentManager.replacecallAgentPath.toString());
    testEnvironment.addJavaAgent(
        systemTestEnvironmentManager.replacecallAgentPath,
        "--dont-transform=resources/systemTest/replacecall-exclusions.txt");
    RandoopOptions options = createRandoopOptions(testEnvironment);
    options.addTestClass("input.NoExitClass");
    options.setOption("output_limit", "20");
    options.setOption("generated_limit", "40");
    CoverageChecker coverageChecker =
        new CoverageChecker(options, "input.NoExitClass.hashCode() exclude");
    generateAndTest(
        testEnvironment, options, ExpectedTests.SOME, ExpectedTests.NONE, coverageChecker);
  }

  @Test
  public void runJDKSpecificationsTest() {
    SystemTestEnvironment testEnvironment =
        systemTestEnvironmentManager.createTestEnvironment("jdk-specification-test");
    RandoopOptions options = createRandoopOptions(testEnvironment);
    options.addTestClass("java.util.ArrayList");
    options.addTestClass("java.util.LinkedHashSet");
    options.setFlag("use-jdk-specifications");
    options.setOption("output_limit", "400");
    options.setOption("generated_limit", "800");

    CoverageChecker coverageChecker =
        new CoverageChecker(
            options,
            "java.util.ArrayList.add(int, java.lang.Object) exclude",
            "java.util.ArrayList.add(java.lang.Object) exclude",
            "java.util.ArrayList.add(java.lang.Object, java.lang.Object[], int) ignore", // Java 8/9
            "java.util.ArrayList.addAll(int, java.util.Collection) exclude",
            "java.util.ArrayList.addAll(java.util.Collection) exclude",
            "java.util.ArrayList.batchRemove(java.util.Collection, boolean) exclude",
            "java.util.ArrayList.batchRemove(java.util.Collection, boolean, int, int) ignore", // Java 8/9
            "java.util.ArrayList.calculateCapacity(java.lang.Object[], int) exclude",
            "java.util.ArrayList.checkForComodification(int) ignore", // Java 8,9 vs 11
            "java.util.ArrayList.checkInvariants() ignore", // Java 8 vs 9
            "java.util.ArrayList.clear() exclude",
            "java.util.ArrayList.clone() exclude",
            "java.util.ArrayList.contains(java.lang.Object) exclude",
            "java.util.ArrayList.elementAt(java.lang.Object[], int) ignore", // Java 8 vs 9
            "java.util.ArrayList.elementData(int) exclude",
            "java.util.ArrayList.ensureCapacity(int) exclude",
            "java.util.ArrayList.ensureCapacityInternal(int) exclude",
            "java.util.ArrayList.ensureExplicitCapacity(int) exclude",
            "java.util.ArrayList.equals(java.lang.Object) ignore", // Java 8,9 vs 11
            "java.util.ArrayList.equalsArrayList(java.util.ArrayList) ignore", // Java 8,9 vs 11
            "java.util.ArrayList.equalsRange(java.util.List, int, int) ignore", // Java 8,9 vs 11
            "java.util.ArrayList.fastRemove(int) exclude",
            "java.util.ArrayList.fastRemove(java.lang.Object[], int) ignore", // Java 8,9 vs 11
            "java.util.ArrayList.forEach(java.util.function.Consumer) exclude",
            "java.util.ArrayList.get(int) exclude",
            "java.util.ArrayList.grow() ignore", // Java 8 vs 9
            "java.util.ArrayList.grow(int) exclude",
            "java.util.ArrayList.hashCode() ignore", // Java 8,9 vs 11
            "java.util.ArrayList.hashCodeRange(int, int) ignore", // Java 8,9 vs 11
            "java.util.ArrayList.hugeCapacity(int) exclude",
            "java.util.ArrayList.indexOf(java.lang.Object) exclude",
            "java.util.ArrayList.indexOfRange(java.lang.Object, int, int) ignore", // Java 8,9 vs 11
            "java.util.ArrayList.isClear(long[], int) ignore", // Java 8 vs 9
            "java.util.ArrayList.isEmpty() exclude",
            "java.util.ArrayList.iterator() exclude",
            "java.util.ArrayList.lastIndexOf(java.lang.Object) exclude",
            "java.util.ArrayList.lastIndexOfRange(java.lang.Object, int, int) ignore", // Java 9/11
            "java.util.ArrayList.listIterator() exclude",
            "java.util.ArrayList.listIterator(int) exclude",
            "java.util.ArrayList.nBits(int) ignore", // Java 8 vs 9
            "java.util.ArrayList.newCapacity(int) ignore", // Java 8 vs 9
            "java.util.ArrayList.outOfBoundsMsg(int) exclude",
            "java.util.ArrayList.outOfBoundsMsg(int, int) ignore", // Java 8 vs 9
            "java.util.ArrayList.rangeCheck(int) exclude",
            "java.util.ArrayList.rangeCheckForAdd(int) exclude",
            "java.util.ArrayList.readObject(java.io.ObjectInputStream) exclude",
            "java.util.ArrayList.remove(int) exclude",
            "java.util.ArrayList.remove(java.lang.Object) exclude",
            "java.util.ArrayList.removeAll(java.util.Collection) exclude",
            "java.util.ArrayList.removeIf(java.util.function.Predicate) exclude",
            "java.util.ArrayList.removeIf(java.util.function.Predicate, int, int) ignore", // Java8/9
            "java.util.ArrayList.removeRange(int, int) exclude",
            "java.util.ArrayList.replaceAll(java.util.function.UnaryOperator) exclude",
            "java.util.ArrayList.replaceAllRange(java.util.function.UnaryOperator, int, int) ignore", // Java 8,9 vs 11
            "java.util.ArrayList.retainAll(java.util.Collection) exclude",
            "java.util.ArrayList.set(int, java.lang.Object) exclude",
            "java.util.ArrayList.setBit(long[], int) ignore", // Java 8 vs 9
            "java.util.ArrayList.shiftTailOverGap(java.lang.Object[], int, int) ignore", // Java 8/9
            "java.util.ArrayList.size() exclude",
            "java.util.ArrayList.sort(java.util.Comparator) exclude",
            "java.util.ArrayList.spliterator() exclude",
            "java.util.ArrayList.subList(int, int) exclude",
            "java.util.ArrayList.subListRangeCheck(int, int, int) exclude",
            "java.util.ArrayList.toArray() exclude",
            "java.util.ArrayList.toArray(java.lang.Object[]) exclude",
            "java.util.ArrayList.trimToSize() exclude",
            "java.util.ArrayList.writeObject(java.io.ObjectOutputStream) exclude",
            "java.util.LinkedHashSet.spliterator() exclude"
            // end of list (line break to permit easier sorting)
            );
    generateAndTest(
        testEnvironment, options, ExpectedTests.SOME, ExpectedTests.NONE, coverageChecker);
  }

  /* ------------------------------ utility methods ---------------------------------- */

  /**
   * Runs a standard system test:
   *
   * <ol>
   *   <li>runs Randoop and compiles the generated tests,
   *   <li>checks that the number of generated tests meets the expectation (none or some),
   *   <li>runs any generated tests,
   *   <li>checks that types of tests run as expected,
   *   <li>checks that suspected flaky methods are identified as expected.
   * </ol>
   *
   * @param environment the working environment
   * @param options the Randoop command-line arguments
   * @param expectedRegression the minimum expected number of regression tests
   * @param expectedError the minimum expected number of error tests
   * @param coverageChecker the expected code coverage checker
   * @param expectedFlakyMethodNames the first few expected suspected flaky method names that must
   *     appear in this order. If this parameter is null, Randoop should output no flaky methods.
   */
  private void generateAndTest(
      SystemTestEnvironment environment,
      RandoopOptions options,
      ExpectedTests expectedRegression,
      ExpectedTests expectedError,
      CoverageChecker coverageChecker,
      List<String> expectedFlakyMethodNames) {

    if (expectedError == ExpectedTests.NONE) {
      options.setFlag("stop-on-error-test");
    }

    RandoopRunStatus runStatus = generateAndCompile(environment, options, false);

    List<String> generatedFlakyMethodNames = runStatus.suspectedFlakyMethodNames;
    if (expectedFlakyMethodNames == null) {
      assert (generatedFlakyMethodNames.isEmpty());
    } else {
      // Assert that the flaky methods identified are present and in the order expected.
      assert (generatedFlakyMethodNames.size() >= expectedFlakyMethodNames.size());
      for (int i = 0; i < expectedFlakyMethodNames.size(); i++) {
        assert generatedFlakyMethodNames.get(i).equals(expectedFlakyMethodNames.get(i))
            : String.format(
                "Mismatch at position %d: expected %s, generated %s",
                i, expectedFlakyMethodNames.get(i), generatedFlakyMethodNames.get(i));
      }
    }

    String packageName = options.getPackageName();

    TestRunStatus regressionRunDesc =
        runRegressionTests(environment, options, expectedRegression, runStatus, packageName);

    TestRunStatus errorRunDesc =
        runErrorTests(environment, options, expectedError, runStatus, packageName);

    coverageChecker.checkCoverage(regressionRunDesc, errorRunDesc);
  }

  /**
   * Runs a standard system test:
   *
   * <ol>
   *   <li>runs Randoop and compiles the generated tests,
   *   <li>checks that the number of generated tests meets the expectation (none or some),
   *   <li>runs any generated tests,
   *   <li>checks that types of tests run as expected.
   * </ol>
   *
   * @param environment the working environment
   * @param options the Randoop command-line arguments
   * @param expectedRegression the minimum expected number of regression tests
   * @param expectedError the minimum expected number of error tests
   * @param coverageChecker the expected code coverage checker
   */
  private void generateAndTest(
      SystemTestEnvironment environment,
      RandoopOptions options,
      ExpectedTests expectedRegression,
      ExpectedTests expectedError,
      CoverageChecker coverageChecker) {

    generateAndTest(
        environment,
        options,
        expectedRegression,
        expectedError,
        coverageChecker,
        Collections.emptyList());
  }

  /**
   * Performs a standard test of Randoop including a check of coverage that assumes all declared
   * methods of the classes under test should be covered.
   *
   * @param environment the working environment of the test
   * @param options the Randoop options
   * @param expectedRegression the minimum expected number of regression tests
   * @param expectedError the minimum expected error tests
   */
  private void generateAndTest(
      SystemTestEnvironment environment,
      RandoopOptions options,
      ExpectedTests expectedRegression,
      ExpectedTests expectedError) {
    generateAndTest(
        environment, options, expectedRegression, expectedError, new CoverageChecker(options));
  }

  /**
   * Checks that the expected number of error-revealing tests have been generated, and if any are
   * expected runs them, captures and returns the result.
   *
   * @param environment the working environment for the test
   * @param options the Randoop options
   * @param expectedError the quantifier for the expected number of error tests
   * @param runStatus the status of the Randoop run
   * @param packageName the package name for generated tests
   * @return the {@link TestRunStatus} for running the error tests, may be null
   */
  private TestRunStatus runErrorTests(
      SystemTestEnvironment environment,
      RandoopOptions options,
      ExpectedTests expectedError,
      RandoopRunStatus runStatus,
      String packageName) {
    TestRunStatus errorRunDesc = null;
    String errorBasename = options.getErrorBasename();
    switch (expectedError) {
      case SOME:
        assertNotEquals("Test suite should have error tests", 0, runStatus.errorTestCount);
        try {
          errorRunDesc = TestRunStatus.runTests(environment, packageName, errorBasename);
        } catch (IOException e) {
          fail("Exception collecting coverage from error tests: " + e.getMessage());
        }
        assert errorRunDesc.processStatus.exitStatus != 0 : "JUnit should exit with error";
        if (errorRunDesc.testsFail != errorRunDesc.testsRun) {
          for (String line : errorRunDesc.processStatus.outputLines) {
            System.err.println(line);
          }
          fail(
              "All error tests should fail, but "
                  + errorRunDesc.testsSucceed
                  + " error tests passed");
        }
        break;
      case NONE:
        if (runStatus.errorTestCount != 0) {
          // TODO: should output the error tests.  Print the file?
          StringBuilder message = new StringBuilder();
          message.append(
              String.format(
                  "Test suite should have no error tests, but has %d:%n%n",
                  runStatus.errorTestCount));

          String packageString = options.getPackageName();
          String packagePathString = packageString == null ? "" : packageString.replace('.', '/');
          Path srcDir = environment.sourceDir.resolve(packagePathString);
          try (DirectoryStream<Path> testFiles =
              Files.newDirectoryStream(srcDir, errorBasename + "*.java")) {
            for (Path path : testFiles) {
              message.append(FileUtils.readFileToString(path.toFile(), (String) null));
              message.append(lineSep);
            }
          } catch (IOException e) {
            // The user can do nothing about this, and the test failure is more important.
            System.out.println("Ignoring error:");
            e.printStackTrace();
          }
          fail(message.toString());
        }
        break;
      case DONT_CARE:
        break;
    }
    return errorRunDesc;
  }

  /**
   * Checks that the expected number of regression tests have been generated, and if so runs them,
   * captures and returns the results.
   *
   * @param environment the working environment of the test
   * @param options the Randoop options
   * @param expectedRegression the quantifier for expected regression tests
   * @param runStatus the Randoop run status
   * @param packageName the package name for generated tests
   * @return the {@link TestRunStatus} for the execution of the regression tests, null if there are
   *     none
   */
  private TestRunStatus runRegressionTests(
      SystemTestEnvironment environment,
      RandoopOptions options,
      ExpectedTests expectedRegression,
      RandoopRunStatus runStatus,
      String packageName) {
    TestRunStatus regressionRunDesc = null;
    if (expectedRegression == ExpectedTests.NONE) {
      if (runStatus.regressionTestCount != 0) {
        fail(
            "Test suite should have no regression tests, but has " + runStatus.regressionTestCount);
      }
    } else if (expectedRegression == ExpectedTests.SOME
        || (expectedRegression == ExpectedTests.DONT_CARE && runStatus.regressionTestCount > 0)) {
      assertNotEquals("...has regression tests", 0, runStatus.regressionTestCount);
      String regressionBasename = options.getRegressionBasename();
      try {
        regressionRunDesc = TestRunStatus.runTests(environment, packageName, regressionBasename);
      } catch (IOException e) {
        fail("Exception collecting coverage from regression tests: " + e.getMessage());
      }
      if (regressionRunDesc.processStatus.exitStatus != 0) {
        for (String line : regressionRunDesc.processStatus.outputLines) {
          System.err.println(line);
        }
        System.err.printf("environment = %s%n", environment);
        System.err.printf("options = %s%n", options);
        System.err.printf("expectedRegression = %s%n", expectedRegression);
        System.err.printf("runStatus = %s%n", runStatus);
        System.err.printf("packageName = %s%n", packageName);
        fail("JUnit should exit properly, see diagnostics above");
      }
      if (regressionRunDesc.testsSucceed != regressionRunDesc.testsRun) {
        for (String line : regressionRunDesc.processStatus.outputLines) {
          System.err.println(line);
        }
        fail(
            "All regression tests should pass, but "
                + regressionRunDesc.testsFail
                + " regression tests failed");
      }
    } else if (expectedRegression == ExpectedTests.DONT_CARE
        && runStatus.regressionTestCount == 0) {
      // nothing to do
    } else {
      throw new Error("Unexpected fallthrough");
    }
    return regressionRunDesc;
  }

  /**
   * Runs Randoop using the given test environment and options, printing captured output to standard
   * output. Failure of Randoop may be allowed by passing true for {@code allowRandoopFailure},
   * otherwise, the test will fail.
   *
   * @param environment the working environment for the test
   * @param options the Randoop options
   * @param allowRandoopFailure flag whether to allow Randoop failure
   * @return the captured {@link RandoopRunStatus} from running Randoop
   */
  private RandoopRunStatus generateAndCompile(
      SystemTestEnvironment environment, RandoopOptions options, boolean allowRandoopFailure) {
    RandoopRunStatus runStatus =
        RandoopRunStatus.generateAndCompile(environment, options, allowRandoopFailure);

    if (!allowRandoopFailure) {
      System.out.println("Randoop:");
      boolean prevLineIsBlank = false;
      for (String line : runStatus.processStatus.outputLines) {
        if ((line.isEmpty() && !prevLineIsBlank)
            || (!line.isEmpty() && !line.startsWith("Progress update:"))) {
          System.out.println(line);
        }
        prevLineIsBlank = line.isEmpty();
      }
    }
    return runStatus;
  }

  private ProcessStatus generate(SystemTestEnvironment testEnvironment, RandoopOptions options) {
    ProcessStatus status = RandoopRunStatus.generate(testEnvironment, options);

    System.out.println("Randoop:");
    boolean prevLineIsBlank = false;
    for (String line : status.outputLines) {
      if ((line.isEmpty() && !prevLineIsBlank)
          || (!line.isEmpty() && !line.startsWith("Progress update:"))) {
        System.out.println(line);
      }
      prevLineIsBlank = line.isEmpty();
    }
    return status;
  }
}<|MERGE_RESOLUTION|>--- conflicted
+++ resolved
@@ -422,11 +422,8 @@
             "java7.util7.Arrays.deepEquals0(java.lang.Object, java.lang.Object) exclude",
             "java7.util7.Arrays.deepHashCode(java.lang.Object[]) exclude", // could be flaky
             "java7.util7.Arrays.fill(boolean[], int, int, boolean) ignore",
-<<<<<<< HEAD
             "java7.util7.Arrays.fill(byte[], int, int, byte) ignore",
-=======
             "java7.util7.Arrays.fill(char[], int, int, char) ignore",
->>>>>>> adeade0d
             "java7.util7.Arrays.fill(float[], int, int, float) ignore",
             "java7.util7.Arrays.fill(int[], int, int, int) ignore",
             "java7.util7.Arrays.fill(java.lang.Object[], int, int, java.lang.Object) ignore",
