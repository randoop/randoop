--- conflicted
+++ resolved
@@ -200,11 +200,6 @@
     options.setOption("output_limit", "1000");
     options.setOption("npe-on-null-input", "EXPECTED");
     options.setFlag("debug_checks");
-<<<<<<< HEAD
-=======
-    options.setOption(
-        "side-effect-free-methods", "resources/systemTest/randoop1_side_effect_free_methods.txt");
->>>>>>> 9ead9618
     options.setOption("omit-field-list", "resources/systemTest/testclassomitfields.txt");
 
     // omit methods that use Random
@@ -815,13 +810,8 @@
 
   /** Runs with --side-effect-free-methods flag. */
   @Test
-<<<<<<< HEAD
-  public void runSideEffectObserversTest() {
-    String directoryName = "side-effect-free-methods-test";
-=======
   public void runSideEffectFreeMethodTest() {
     String directoryName = "side-effect-free-method-test";
->>>>>>> 9ead9618
     SystemTestEnvironment testEnvironment =
         systemTestEnvironmentManager.createTestEnvironment(directoryName);
     RandoopOptions options = createRandoopOptions(testEnvironment);
