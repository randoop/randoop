--- conflicted
+++ resolved
@@ -199,12 +199,7 @@
     CoverageChecker coverageChecker =
         new CoverageChecker(
             options,
-<<<<<<< HEAD
-            "java7.util7.Collections.addAll(java7.util7.Collection, java.lang.Object[])"
-                + " ignore17plus",
-=======
             "java7.util7.Collections.addAll(java7.util7.Collection, java.lang.Object[]) ignore17+",
->>>>>>> 3f986af1
             "java7.util7.Collections.asLifoQueue(java7.util7.Deque) exclude",
             "java7.util7.Collections.binarySearch(java7.util7.List, java.lang.Object) exclude",
             "java7.util7.Collections.binarySearch(java7.util7.List, java.lang.Object,"
@@ -499,12 +494,7 @@
             "java7.util7.BitSet.readObject(java.io.ObjectInputStream) exclude",
             "java7.util7.BitSet.valueOf(java.nio.LongBuffer) exclude",
             "java7.util7.BitSet.writeObject(java.io.ObjectOutputStream) exclude",
-<<<<<<< HEAD
-            "java7.util7.Collections.addAll(java7.util7.Collection, java.lang.Object[])"
-                + " ignore17plus",
-=======
             "java7.util7.Collections.addAll(java7.util7.Collection, java.lang.Object[]) ignore17+",
->>>>>>> 3f986af1
             "java7.util7.Collections.binarySearch(java7.util7.List, java.lang.Object) exclude",
             "java7.util7.Collections.binarySearch(java7.util7.List, java.lang.Object,"
                 + " java7.util7.Comparator) exclude",
