package randoop.main;

import static org.hamcrest.CoreMatchers.equalTo;
import static org.hamcrest.CoreMatchers.is;
import static org.hamcrest.Matchers.greaterThan;
import static org.junit.Assert.assertThat;
import static org.junit.Assert.assertTrue;
import static org.junit.Assert.fail;

import java.io.IOException;
import java.nio.file.DirectoryStream;
import java.nio.file.Files;
import java.nio.file.Path;
import java.nio.file.Paths;
import java.util.ArrayList;
import java.util.Collections;
import java.util.Iterator;
import java.util.List;
import org.apache.commons.io.FileUtils;
import org.junit.BeforeClass;
import org.junit.FixMethodOrder;
import org.junit.Test;
import org.junit.runners.MethodSorters;
import org.plumelib.util.UtilPlume;

/**
 * A JUnit test class that runs the Randoop system tests, each within its own new JVM. (Thus, there
 * is no need to run Randomness.setSeed(0) or ReflectionExecutor.resetStatistics() at the beginning
 * of each test.)
 *
 * <p>The test methods in this class assume that the current working directory has subdirectories
 * <tt>resources/systemTest</tt> where resources files are located (standard Gradle organization),
 * and <tt>working-directories/</tt> where working files can be written. The Gradle file sets the
 * working directory for the <tt>systemTest</tt> source set to which this class belongs.
 *
 * <p>Each of the test methods
 *
 * <ul>
 *   <li>creates its own subdirectory,
 *   <li>runs Randoop and saves generated tests to the subdirectory, and
 *   <li>compiles the generated test files.
 * </ul>
 *
 * Most of the methods then run the tests and check that the expected number of failed tests matches
 * the number of error-revealing tests, or that the number of passed tests matches the number of
 * regression tests.
 *
 * <p>These are tests that used to be run from within the original Makefile using shell commands.
 * The Makefile also checked diffs of generated tests for some of the tests. These methods do not do
 * this check.
 */
@FixMethodOrder(MethodSorters.NAME_ASCENDING)
public class RandoopSystemTest {

  final String lineSep = System.lineSeparator();

  // Keep this in synch with GenTests.NO_OPERATIONS_TO_TEST.  (Since we are avoiding dependencies
  // of the system tests on Randoop code, the tests can't directly use GenTests.NO_METHODS_TO_TEST.)
  // XXX Factor into module of shared dependencies.
  private static final String NO_OPERATIONS_TO_TEST = "There are no operations to test. Exiting.";

  private static SystemTestEnvironmentManager systemTestEnvironmentManager;

  /** Sets up the environment for test execution. */
  @BeforeClass
  public static void setupClass() {
    String classpath = System.getProperty("java.class.path");
    // The current working directory for this test class.
    Path buildDir = Paths.get("").toAbsolutePath().normalize();
    systemTestEnvironmentManager =
        SystemTestEnvironmentManager.createSystemTestEnvironmentManager(classpath, buildDir);
  }

  /**
   * Creates a RandoopOptions object configured for a system test.
   *
   * @param testEnvironment test-specific specific testEnvironment
   * @return RandoopOptions with default system test options, for the given test environment
   */
  public static RandoopOptions createRandoopOptions(SystemTestEnvironment testEnvironment) {
    RandoopOptions options = RandoopOptions.createOptions(testEnvironment);
    options.setOption("side-effect-free-methods", "resources/systemTest/JDK7-sef-methods.txt");
    options.setOption("omitmethods-file", "resources/systemTest/JDK7-omitmethods.txt");
    return options;
  }

  /**
   * Enumerated type to quantify expected test generation:
   *
   * <ul>
   *   <li>{@code SOME} - at least one test is generated,
   *   <li>{@code NONE} - no tests are generated, or
   *   <li>{@code DONT_CARE} - the number of tests does not need to be checked.
   * </ul>
   */
  private enum ExpectedTests {
    SOME,
    NONE,
    DONT_CARE
  }

  /* --------------------------------------- test methods --------------------------------------- */

  /*
   * WRITING TEST METHODS:
   *
   * Methods with the @Test annotation will be run normally as JUnit tests.
   * Each method should consist of one system test, and is responsible for setting up the
   * directories for the test, setting the options for Randoop, running Randoop, compiling the
   * generated tests, and then doing whatever checks are required for the test.  The steps each
   * test should follow are:
   *
   * 1. Set up the test environment.
   *
   *    Each test method should create the working environment for running the test with a call like
   *
   *      SystemTestEnvironment testEnvironment = systemTestEnvironmentManager.createTestEnvironment(testName);
   *
   *    where testName is the name of your test (be sure that it doesn't conflict with the name
   *    of any test already in this class).
   *    The variable systemTestEnvironmentManager refers to the global environment for a run of the
   *    system tests, and contains information about the classpath, and directories needed while
   *    running all of the system tests.
   *
   * 2. Set the options for Randoop.
   *
   *    The method that executes Randoop takes the command-line arguments as a RandoopOptions object,
   *    which can be constructed by the line
   *      RandoopOptions options = createRandoopOptions(testEnvironment);
   *    using the SystemTestEnvironment built in the first step.
   *    This will initialize options with the options common to all system tests.
   *    This class has methods to explicitly set the test package name and base names:
   *      options.setPackageName("foo.bar");
   *      options.setRegressionBasename("TestClass");
   *      options.setErrorBasename("ErrorTestClass");
   *    And, the input classes should be specified by using the methods
   *      options.addTestClass(testClassName);
   *      options.addClassList(classListFilename);
   *    that correspond to the Randoop arguments.
   *    Other options can be set using the methods
   *      options.setFlag(flagName);
   *      options.setOption(optionName, optionValue);
   *    This object will also set options for output directories and logging, so only options
   *    affecting generation are needed.
   *
   *    Input files should be placed in src/systemTest/resources (or src/inputtest/resources if they
   *    relate to classes in the inputTest source set), and can be used in option using the path
   *    prefix resources/systemTest/.
   *
   *
   *  3. Run Randoop and compile generated tests.
   *
   *     This is where things can vary somewhat depending on the condition of the test.
   *
   *     In the majority of cases, we want to check that Randoop generates an expected number of
   *     regression and/or error-revealing tests; that the generated tests compile; and that when run,
   *     regression tests succeed, error tests fail, and that the methods of the classes-under-test
   *     are covered by all tests.  In this case, the test method will make a call like
   *
   *       generateAndTest(
   *         testEnvironment,
   *         options,
   *         expectedRegressionTests,
   *         expectedErrorTests);
   *
   *     where testEnvironment, packageName, regressionBasename, errorBasename, and options are all
   *     defined in steps 1 and 2.
   *     The expected-tests parameters are values of the ExpectedTests enumerated type.
   *     Use the value SOME if there must be at least one test, NONE if there should be no tests,
   *     and DONT_CARE if, well, it doesn't matter how many tests there are.
   *     The generateAndTest() method handles the standard test behavior, checking the
   *     standard assumptions about regression and error tests (given the quantifiers), and dumping
   *     output when the results don't meet expectations.
   *
   *     By default, coverage is checked against all methods returned by Class.getDeclaredMethods()
   *     for an input class. Some tests need to specifically exclude methods that Randoop should not
   *     generate, or need to ignore methods.  These can be indicated by creating a
   *     CoverageChecker object and adding these method names using either the exclude() or ignore()
   *     methods, and then giving the CoverageChecker as the last argument to the alternate version
   *     of generateAndTest(). When excluded methods are given, these methods may not be
   *     covered, and, unless ignored, any method not excluded is expected to be covered.
   */

  /**
   * Test formerly known as randoop1. This test previously did a diff on TestClass0.java with goal
   * file.
   */
  @Test
  public void runCollectionsTest() {

    SystemTestEnvironment testEnvironment =
        systemTestEnvironmentManager.createTestEnvironment("collections-test");

    RandoopOptions options = createRandoopOptions(testEnvironment);
    options.setPackageName("foo.bar");
    options.setRegressionBasename("TestClass");
    options.addTestClass("java7.util7.TreeSet");
    options.addTestClass("java7.util7.Collections");
    options.setFlag("no-error-revealing-tests");
    options.setOption("output_limit", "1000");
    options.setOption("npe-on-null-input", "EXPECTED");
    options.setFlag("debug_checks");
    options.setOption("omit-field-list", "resources/systemTest/testclassomitfields.txt");

    CoverageChecker coverageChecker =
        new CoverageChecker(
            options,
            "java7.util7.Collections.asLifoQueue(java7.util7.Deque) exclude",
            "java7.util7.Collections.binarySearch(java7.util7.List, java.lang.Object) exclude",
            "java7.util7.Collections.binarySearch(java7.util7.List, java.lang.Object, java7.util7.Comparator) exclude",
            "java7.util7.Collections.checkedList(java7.util7.List, java.lang.Class) ignore",
            "java7.util7.Collections.checkedMap(java7.util7.Map, java.lang.Class, java.lang.Class) exclude",
            "java7.util7.Collections.checkedSet(java7.util7.Set, java.lang.Class) exclude",
            "java7.util7.Collections.checkedSortedMap(java7.util7.SortedMap, java.lang.Class, java.lang.Class) exclude",
            "java7.util7.Collections.checkedSortedSet(java7.util7.SortedSet, java.lang.Class) exclude",
            "java7.util7.Collections.eq(java.lang.Object, java.lang.Object) ignore",
            "java7.util7.Collections.get(java7.util7.ListIterator, int) exclude",
            "java7.util7.Collections.indexedBinarySearch(java7.util7.List, java.lang.Object) exclude",
            "java7.util7.Collections.indexedBinarySearch(java7.util7.List, java.lang.Object, java7.util7.Comparator) exclude",
            "java7.util7.Collections.iteratorBinarySearch(java7.util7.List, java.lang.Object) exclude",
            "java7.util7.Collections.iteratorBinarySearch(java7.util7.List, java.lang.Object, java7.util7.Comparator) exclude",
            "java7.util7.Collections.max(java7.util7.Collection) exclude",
            "java7.util7.Collections.max(java7.util7.Collection, java7.util7.Comparator) exclude",
            "java7.util7.Collections.min(java7.util7.Collection) exclude",
            "java7.util7.Collections.min(java7.util7.Collection, java7.util7.Comparator) exclude",
            "java7.util7.Collections.newSetFromMap(java7.util7.Map) exclude",
            "java7.util7.Collections.rotate2(java7.util7.List, int) exclude",
            "java7.util7.Collections.shuffle(java7.util7.List) exclude",
            "java7.util7.Collections.singletonIterator(java.lang.Object) ignore",
            "java7.util7.Collections.sort(java7.util7.List) ignore",
            "java7.util7.Collections.sort(java7.util7.List, java7.util7.Comparator) exclude",
            "java7.util7.Collections.swap(java.lang.Object[], int, int) exclude",
            "java7.util7.Collections.synchronizedCollection(java7.util7.Collection, java.lang.Object) exclude",
            "java7.util7.Collections.synchronizedList(java7.util7.List, java.lang.Object) exclude",
            "java7.util7.Collections.synchronizedSet(java7.util7.Set) ignore",
            "java7.util7.Collections.synchronizedSet(java7.util7.Set, java.lang.Object) exclude",
            "java7.util7.Collections.synchronizedSortedMap(java7.util7.SortedMap) exclude",
            "java7.util7.Collections.synchronizedSortedSet(java7.util7.SortedSet) ignore",
            "java7.util7.Collections.unmodifiableCollection(java7.util7.Collection) exclude",
            "java7.util7.Collections.unmodifiableList(java7.util7.List) exclude",
            "java7.util7.Collections.unmodifiableList(java7.util7.List) ignore",
            "java7.util7.Collections.unmodifiableMap(java7.util7.Map) ignore",
            "java7.util7.Collections.unmodifiableSet(java7.util7.Set) ignore",
            "java7.util7.Collections.unmodifiableSortedMap(java7.util7.SortedMap) exclude",
            "java7.util7.Collections.zeroLengthArray(java.lang.Class) exclude",
            "java7.util7.TreeSet.add(java.lang.Object) ignore",
            "java7.util7.TreeSet.first() ignore",
            "java7.util7.TreeSet.headSet(java.lang.Object) ignore",
            "java7.util7.TreeSet.headSet(java.lang.Object, boolean) ignore",
            "java7.util7.TreeSet.last() ignore",
            "java7.util7.TreeSet.readObject(java.io.ObjectInputStream) exclude",
            "java7.util7.TreeSet.subSet(java.lang.Object, boolean, java.lang.Object, boolean) ignore",
            "java7.util7.TreeSet.subSet(java.lang.Object, java.lang.Object) ignore",
            "java7.util7.TreeSet.tailSet(java.lang.Object) ignore",
            "java7.util7.TreeSet.tailSet(java.lang.Object, boolean) ignore",
            "java7.util7.TreeSet.writeObject(java.io.ObjectOutputStream) exclude"
            // end of list (line break to permit easier sorting)
            );
    ExpectedTests expectedRegressionTests = ExpectedTests.SOME;
    ExpectedTests expectedErrorTests = ExpectedTests.NONE;

    generateAndTest(
        testEnvironment, options, expectedRegressionTests, expectedErrorTests, coverageChecker);
  }

  /** Test formerly known as randoop2. Previously did a diff on generated test. */
  @Test
  public void runNaiveCollectionsTest() {
    String directoryName = "naive-collections-test";
    SystemTestEnvironment testEnvironment =
        systemTestEnvironmentManager.createTestEnvironment(directoryName);
    RandoopOptions options = createRandoopOptions(testEnvironment);
    options.setPackageName("foo.bar");
    options.setRegressionBasename("NaiveRegression");
    options.setErrorBasename("NaiveError");
    // TODO: Increase again when Randoop uses less memory.
    // options.setOption("output_limit", "2000");
    options.setOption("attempted_limit", "4000");
    options.addTestClass("java7.util7.TreeSet");
    options.addTestClass("java7.util7.ArrayList");
    options.addTestClass("java7.util7.LinkedList");
    options.addTestClass("java7.util7.Collections");
    options.setOption("omit-field-list", "resources/systemTest/naiveomitfields.txt");
    options.setOption("operation-history-log", "operation-log.txt");

    CoverageChecker coverageChecker =
        new CoverageChecker(
            options,
            "java7.util7.ArrayList.addAll(int, java7.util7.Collection) ignore",
            "java7.util7.ArrayList.addAll(java7.util7.Collection) ignore",
<<<<<<< HEAD
            "java7.util7.ArrayList.clone() ignore", // CircleCI vs. Travis
            "java7.util7.ArrayList.contains(java.lang.Object) ignore", // CircleCI vs. Travis
            "java7.util7.ArrayList.elementData(int) ignore", // CircleCI vs. Travis
            "java7.util7.ArrayList.fastRemove(int) ignore",
            "java7.util7.ArrayList.hugeCapacity(int) exclude",
            "java7.util7.ArrayList.indexOf(java.lang.Object) ignore", // CircleCI vs. Travis
=======
            "java7.util7.ArrayList.fastRemove(int) ignore",
            "java7.util7.ArrayList.hugeCapacity(int) exclude",
>>>>>>> cee5bf32
            "java7.util7.ArrayList.readObject(java.io.ObjectInputStream) exclude",
            "java7.util7.ArrayList.remove(int) ignore",
            "java7.util7.ArrayList.remove(java.lang.Object) ignore",
            "java7.util7.ArrayList.removeRange(int, int) exclude",
            "java7.util7.ArrayList.set(int, java.lang.Object) ignore",
            "java7.util7.ArrayList.subList(int, int) ignore",
            "java7.util7.ArrayList.toArray(java.lang.Object[]) ignore",
            "java7.util7.ArrayList.writeObject(java.io.ObjectOutputStream) exclude",
            "java7.util7.Collections.addAll(java7.util7.Collection, java.lang.Object[]) ignore",
            "java7.util7.Collections.binarySearch(java7.util7.List, java.lang.Object) exclude",
            "java7.util7.Collections.binarySearch(java7.util7.List, java.lang.Object, java7.util7.Comparator) exclude",
            "java7.util7.Collections.checkedCollection(java7.util7.Collection, java.lang.Class) exclude",
            "java7.util7.Collections.checkedList(java7.util7.List, java.lang.Class) ignore", // inconsistent Java 8 vs 9, so ignore
            "java7.util7.Collections.checkedMap(java7.util7.Map, java.lang.Class, java.lang.Class) exclude",
            "java7.util7.Collections.checkedSet(java7.util7.Set, java.lang.Class) exclude",
            "java7.util7.Collections.checkedSortedMap(java7.util7.SortedMap, java.lang.Class, java.lang.Class) exclude",
            "java7.util7.Collections.checkedSortedSet(java7.util7.SortedSet, java.lang.Class) exclude",
            "java7.util7.Collections.eq(java.lang.Object, java.lang.Object) ignore",
            "java7.util7.Collections.fill(java7.util7.List, java.lang.Object) ignore",
            "java7.util7.Collections.get(java7.util7.ListIterator, int) exclude",
            "java7.util7.Collections.indexOfSubList(java7.util7.List, java7.util7.List) ignore",
            "java7.util7.Collections.indexedBinarySearch(java7.util7.List, java.lang.Object) exclude",
            "java7.util7.Collections.indexedBinarySearch(java7.util7.List, java.lang.Object, java7.util7.Comparator) exclude",
            "java7.util7.Collections.iteratorBinarySearch(java7.util7.List, java.lang.Object) exclude",
            "java7.util7.Collections.iteratorBinarySearch(java7.util7.List, java.lang.Object, java7.util7.Comparator) exclude",
            "java7.util7.Collections.lastIndexOfSubList(java7.util7.List, java7.util7.List) ignore",
<<<<<<< HEAD
            "java7.util7.Collections.list(java7.util7.Enumeration) ignore", // CircleCI vs. Travis
=======
>>>>>>> cee5bf32
            "java7.util7.Collections.max(java7.util7.Collection) exclude",
            "java7.util7.Collections.max(java7.util7.Collection, java7.util7.Comparator) exclude",
            "java7.util7.Collections.min(java7.util7.Collection) exclude",
            "java7.util7.Collections.min(java7.util7.Collection, java7.util7.Comparator) exclude",
            "java7.util7.Collections.newSetFromMap(java7.util7.Map) exclude",
            "java7.util7.Collections.rotate2(java7.util7.List, int) exclude",
            "java7.util7.Collections.shuffle(java7.util7.List) ignore",
            "java7.util7.Collections.singletonIterator(java.lang.Object) exclude",
            "java7.util7.Collections.sort(java7.util7.List) exclude",
            "java7.util7.Collections.sort(java7.util7.List, java7.util7.Comparator) exclude",
            "java7.util7.Collections.swap(java.lang.Object[], int, int) exclude",
            "java7.util7.Collections.swap(java7.util7.List, int, int) ignore",
            "java7.util7.Collections.synchronizedCollection(java7.util7.Collection, java.lang.Object) exclude",
            "java7.util7.Collections.synchronizedList(java7.util7.List, java.lang.Object) exclude",
            "java7.util7.Collections.synchronizedMap(java7.util7.Map) ignore",
            "java7.util7.Collections.synchronizedSet(java7.util7.Set, java.lang.Object) exclude",
            "java7.util7.Collections.synchronizedSortedMap(java7.util7.SortedMap) exclude",
            "java7.util7.Collections.unmodifiableCollection(java7.util7.Collection) ignore",
            "java7.util7.Collections.unmodifiableList(java7.util7.List) ignore",
            "java7.util7.Collections.unmodifiableMap(java7.util7.Map) exclude",
            "java7.util7.Collections.unmodifiableSortedMap(java7.util7.SortedMap) exclude",
            "java7.util7.Collections.zeroLengthArray(java.lang.Class) exclude",
            "java7.util7.LinkedList.add(int, java.lang.Object) ignore",
            "java7.util7.LinkedList.addAll(int, java7.util7.Collection) ignore",
            "java7.util7.LinkedList.addAll(java7.util7.Collection) ignore",
<<<<<<< HEAD
            "java7.util7.LinkedList.element() ignore", // CircleCI vs. Travis
=======
>>>>>>> cee5bf32
            "java7.util7.LinkedList.get(int) ignore",
            "java7.util7.LinkedList.linkBefore(java.lang.Object, java7.util7.LinkedList.Node) exclude",
            "java7.util7.LinkedList.linkBefore(java.lang.Object, java7.util7.LinkedList.Node) ignore",
            "java7.util7.LinkedList.readObject(java.io.ObjectInputStream) exclude",
            "java7.util7.LinkedList.remove(int) ignore",
<<<<<<< HEAD
            "java7.util7.LinkedList.removeFirstOccurrence(java.lang.Object) ignore", // CircleCI/Travis
=======
>>>>>>> cee5bf32
            "java7.util7.LinkedList.set(int, java.lang.Object) ignore",
            "java7.util7.LinkedList.unlink(java7.util7.LinkedList.Node) ignore",
            "java7.util7.LinkedList.writeObject(java.io.ObjectOutputStream) exclude",
            "java7.util7.TreeSet.add(java.lang.Object) ignore",
            "java7.util7.TreeSet.first() ignore",
            "java7.util7.TreeSet.headSet(java.lang.Object) ignore",
            "java7.util7.TreeSet.headSet(java.lang.Object, boolean) ignore",
            "java7.util7.TreeSet.last() ignore",
            "java7.util7.TreeSet.readObject(java.io.ObjectInputStream) exclude",
            "java7.util7.TreeSet.remove(java.lang.Object) ignore",
            "java7.util7.TreeSet.subSet(java.lang.Object, boolean, java.lang.Object, boolean) ignore",
            "java7.util7.TreeSet.subSet(java.lang.Object, java.lang.Object) ignore",
            "java7.util7.TreeSet.tailSet(java.lang.Object) ignore",
            "java7.util7.TreeSet.tailSet(java.lang.Object, boolean) ignore",
            "java7.util7.TreeSet.writeObject(java.io.ObjectOutputStream) exclude"
            // end of list (line break to permit easier sorting)
            );

    ExpectedTests expectedRegressionTests = ExpectedTests.SOME;
    ExpectedTests expectedErrorTests = ExpectedTests.DONT_CARE;

    generateAndTest(
        testEnvironment, options, expectedRegressionTests, expectedErrorTests, coverageChecker);
  }

  /**
   * Test formerly known as randoop3. Previously this test did nothing beyond generating the tests.
   */
  @Test
  public void runJDKTest() {

    SystemTestEnvironment testEnvironment =
        systemTestEnvironmentManager.createTestEnvironment("jdk-test");
    RandoopOptions options = createRandoopOptions(testEnvironment);
    options.setPackageName("jdktests");
    options.setRegressionBasename("JDK_Tests_regression");
    options.setErrorBasename("JDK_Tests_error");

    // runs out of memory on Travis if 6000
    // runs out of memory on CircleCI if 5000
    options.setOption("generated_limit", "4000");

    options.setOption("null-ratio", "0.3");
    options.setOption("alias-ratio", "0.3");
    options.setOption("input-selection", "small-tests");
    options.setFlag("clear=2000");
    options.addClassList("resources/systemTest/jdk_classlist.txt");

    ExpectedTests expectedRegressionTests = ExpectedTests.SOME;
    ExpectedTests expectedErrorTests = ExpectedTests.DONT_CARE;

    CoverageChecker coverageChecker =
        new CoverageChecker(
            options,
            "java7.util7.ArrayList.addAll(int, java7.util7.Collection) ignore",
            "java7.util7.ArrayList.addAll(java7.util7.Collection) ignore",
            "java7.util7.ArrayList.hugeCapacity(int) exclude",
            "java7.util7.ArrayList.readObject(java.io.ObjectInputStream) exclude",
            "java7.util7.ArrayList.remove(int) ignore",
            "java7.util7.ArrayList.removeRange(int, int) exclude",
            "java7.util7.ArrayList.set(int, java.lang.Object) ignore",
            "java7.util7.ArrayList.subList(int, int) ignore",
            "java7.util7.ArrayList.writeObject(java.io.ObjectOutputStream) exclude",
            "java7.util7.Arrays.binarySearch(char[], int, int, char) ignore",
            "java7.util7.Arrays.binarySearch(double[], int, int, double) ignore",
            "java7.util7.Arrays.binarySearch(int[], int, int, int) ignore",
            "java7.util7.Arrays.binarySearch(java.lang.Object[], int, int, java.lang.Object) ignore",
            "java7.util7.Arrays.binarySearch(java.lang.Object[], int, int, java.lang.Object, java7.util7.Comparator) exclude",
            "java7.util7.Arrays.binarySearch(java.lang.Object[], java.lang.Object, java7.util7.Comparator) exclude",
            "java7.util7.Arrays.binarySearch0(java.lang.Object[], int, int, java.lang.Object, java7.util7.Comparator) ignore",
            "java7.util7.Arrays.deepEquals0(java.lang.Object, java.lang.Object) exclude",
            "java7.util7.Arrays.deepHashCode(java.lang.Object[]) exclude", // could be flaky
            "java7.util7.Arrays.fill(boolean[], int, int, boolean) ignore",
            "java7.util7.Arrays.fill(char[], int, int, char) exclude",
            "java7.util7.Arrays.fill(float[], int, int, float) ignore",
            "java7.util7.Arrays.fill(int[], int, int, int) ignore",
            "java7.util7.Arrays.fill(java.lang.Object[], int, int, java.lang.Object) ignore",
            "java7.util7.Arrays.fill(long[], int, int, long) ignore",
            "java7.util7.Arrays.fill(short[], int, int, short) ignore",
            "java7.util7.Arrays.hashCode(boolean[]) exclude",
            "java7.util7.Arrays.hashCode(byte[]) exclude",
            "java7.util7.Arrays.hashCode(char[]) exclude",
            "java7.util7.Arrays.hashCode(double[]) exclude",
            "java7.util7.Arrays.hashCode(float[]) exclude",
            "java7.util7.Arrays.hashCode(int[]) exclude",
            "java7.util7.Arrays.hashCode(java.lang.Object[]) exclude",
            "java7.util7.Arrays.hashCode(long[]) exclude",
            "java7.util7.Arrays.hashCode(short[]) exclude",
            "java7.util7.Arrays.legacyMergeSort(java.lang.Object[]) exclude",
            "java7.util7.Arrays.legacyMergeSort(java.lang.Object[], int, int) exclude",
            "java7.util7.Arrays.legacyMergeSort(java.lang.Object[], int, int, java7.util7.Comparator) exclude",
            "java7.util7.Arrays.legacyMergeSort(java.lang.Object[], java7.util7.Comparator) exclude",
            "java7.util7.Arrays.med3(byte[], int, int, int) exclude",
            "java7.util7.Arrays.med3(char[], int, int, int) exclude",
            "java7.util7.Arrays.med3(double[], int, int, int) exclude",
            "java7.util7.Arrays.med3(float[], int, int, int) exclude",
            "java7.util7.Arrays.med3(int[], int, int, int) exclude",
            "java7.util7.Arrays.med3(long[], int, int, int) exclude",
            "java7.util7.Arrays.med3(short[], int, int, int) exclude",
            "java7.util7.Arrays.mergeSort(java.lang.Object[], java.lang.Object[], int, int, int) exclude",
            "java7.util7.Arrays.mergeSort(java.lang.Object[], java.lang.Object[], int, int, int, java7.util7.Comparator) exclude",
            "java7.util7.Arrays.sort(char[], int, int) ignore",
            "java7.util7.Arrays.sort(java.lang.Object[], int, int, java7.util7.Comparator) ignore",
            "java7.util7.Arrays.sort(java.lang.Object[], java7.util7.Comparator) ignore",
            "java7.util7.Arrays.swap(char[], int, int) ignore",
            "java7.util7.Arrays.swap(int[], int, int) ignore",
            "java7.util7.Arrays.swap(java.lang.Object[], int, int) exclude",
            "java7.util7.Arrays.vecswap(byte[], int, int, int) exclude",
            "java7.util7.Arrays.vecswap(char[], int, int, int) exclude",
            "java7.util7.Arrays.vecswap(double[], int, int, int) exclude",
            "java7.util7.Arrays.vecswap(float[], int, int, int) exclude",
            "java7.util7.Arrays.vecswap(int[], int, int, int) exclude",
            "java7.util7.Arrays.vecswap(long[], int, int, int) exclude",
            "java7.util7.Arrays.vecswap(short[], int, int, int) exclude",
            "java7.util7.BitSet.getBits(int) exclude",
            "java7.util7.BitSet.readObject(java.io.ObjectInputStream) exclude",
            "java7.util7.BitSet.valueOf(java.nio.LongBuffer) exclude",
            "java7.util7.BitSet.writeObject(java.io.ObjectOutputStream) exclude",
            "java7.util7.Collections.asLifoQueue(java7.util7.Deque) ignore",
            "java7.util7.Collections.binarySearch(java7.util7.List, java.lang.Object) exclude",
            "java7.util7.Collections.binarySearch(java7.util7.List, java.lang.Object, java7.util7.Comparator) exclude",
            "java7.util7.Collections.checkedCollection(java7.util7.Collection, java.lang.Class) exclude",
            // inconsistent Java 8 vs 9, so ignore
            "java7.util7.Collections.checkedList(java7.util7.List, java.lang.Class) ignore",
            "java7.util7.Collections.checkedMap(java7.util7.Map, java.lang.Class, java.lang.Class) exclude",
            "java7.util7.Collections.checkedSet(java7.util7.Set, java.lang.Class) exclude",
            "java7.util7.Collections.checkedSortedMap(java7.util7.SortedMap, java.lang.Class, java.lang.Class) exclude",
            "java7.util7.Collections.checkedSortedSet(java7.util7.SortedSet, java.lang.Class) exclude",
            "java7.util7.Collections.eq(java.lang.Object, java.lang.Object) ignore",
            "java7.util7.Collections.fill(java7.util7.List, java.lang.Object) ignore",
            "java7.util7.Collections.get(java7.util7.ListIterator, int) exclude",
            "java7.util7.Collections.indexOfSubList(java7.util7.List, java7.util7.List) ignore",
            "java7.util7.Collections.indexedBinarySearch(java7.util7.List, java.lang.Object) exclude",
            "java7.util7.Collections.indexedBinarySearch(java7.util7.List, java.lang.Object, java7.util7.Comparator) exclude",
            "java7.util7.Collections.iteratorBinarySearch(java7.util7.List, java.lang.Object) exclude",
            "java7.util7.Collections.iteratorBinarySearch(java7.util7.List, java.lang.Object, java7.util7.Comparator) exclude",
            "java7.util7.Collections.lastIndexOfSubList(java7.util7.List, java7.util7.List) ignore",
            "java7.util7.Collections.max(java7.util7.Collection) exclude",
            "java7.util7.Collections.max(java7.util7.Collection, java7.util7.Comparator) exclude",
            "java7.util7.Collections.min(java7.util7.Collection) exclude",
            "java7.util7.Collections.min(java7.util7.Collection, java7.util7.Comparator) exclude",
            "java7.util7.Collections.newSetFromMap(java7.util7.Map) exclude",
            "java7.util7.Collections.rotate2(java7.util7.List, int) exclude",
            "java7.util7.Collections.shuffle(java7.util7.List) exclude",
            "java7.util7.Collections.singletonIterator(java.lang.Object) exclude",
            "java7.util7.Collections.sort(java7.util7.List) exclude",
            "java7.util7.Collections.sort(java7.util7.List, java7.util7.Comparator) exclude",
            "java7.util7.Collections.swap(java.lang.Object[], int, int) exclude",
            "java7.util7.Collections.swap(java7.util7.List, int, int) ignore",
            "java7.util7.Collections.synchronizedCollection(java7.util7.Collection) ignore",
            "java7.util7.Collections.synchronizedMap(java7.util7.Map) ignore",
            "java7.util7.Collections.synchronizedSet(java7.util7.Set) ignore",
            "java7.util7.Collections.synchronizedSortedSet(java7.util7.SortedSet) ignore",
            "java7.util7.Collections.unmodifiableCollection(java7.util7.Collection) exclude",
            "java7.util7.Collections.unmodifiableList(java7.util7.List) ignore",
            "java7.util7.Collections.unmodifiableMap(java7.util7.Map) exclude",
            "java7.util7.Collections.unmodifiableSet(java7.util7.Set) ignore",
            "java7.util7.Collections.unmodifiableSortedSet(java7.util7.SortedSet) ignore",
            "java7.util7.Collections.zeroLengthArray(java.lang.Class) exclude",
            "java7.util7.Hashtable.putAll(java7.util7.Map) ignore",
            "java7.util7.Hashtable.readObject(java.io.ObjectInputStream) exclude",
            "java7.util7.Hashtable.reconstitutionPut(java7.util7.Hashtable.Entry[], java.lang.Object, java.lang.Object) exclude",
            "java7.util7.Hashtable.rehash() ignore", // Travis
            "java7.util7.Hashtable.writeObject(java.io.ObjectOutputStream) exclude",
            "java7.util7.LinkedHashMap.newValueIterator() ignore",
            "java7.util7.LinkedHashMap.transfer(java7.util7.HashMap.Entry[]) ignore",
            "java7.util7.LinkedList.add(int, java.lang.Object) ignore",
            "java7.util7.LinkedList.addAll(int, java7.util7.Collection) ignore",
            "java7.util7.LinkedList.addAll(java7.util7.Collection) ignore",
            "java7.util7.LinkedList.element() ignore",
            "java7.util7.LinkedList.get(int) ignore",
            "java7.util7.LinkedList.linkBefore(java.lang.Object, java7.util7.LinkedList.Node) ignore",
            "java7.util7.LinkedList.offerFirst(java.lang.Object) ignore",
            "java7.util7.LinkedList.peekFirst() ignore",
            "java7.util7.LinkedList.readObject(java.io.ObjectInputStream) exclude",
            "java7.util7.LinkedList.remove() ignore",
            "java7.util7.LinkedList.remove(int) ignore",
            "java7.util7.LinkedList.set(int, java.lang.Object) ignore",
            "java7.util7.LinkedList.unlinkLast(java7.util7.LinkedList.Node) ignore",
            "java7.util7.LinkedList.writeObject(java.io.ObjectOutputStream) exclude",
            "java7.util7.Observable.clearChanged() exclude",
            "java7.util7.Observable.setChanged() exclude",
            "java7.util7.Stack.empty() ignore", // Travis
            "java7.util7.Stack.peek() ignore",
            "java7.util7.Stack.pop() ignore",
            "java7.util7.Stack.push(java.lang.Object) ignore", // Travis
            "java7.util7.StringTokenizer.isDelimiter(int) exclude",
            "java7.util7.TreeMap.addAllForTreeSet(java7.util7.SortedSet, java.lang.Object) ignore",
            "java7.util7.TreeMap.colorOf(java7.util7.TreeMap.Entry) exclude",
            "java7.util7.TreeMap.compare(java.lang.Object, java.lang.Object) exclude",
            "java7.util7.TreeMap.decrementSize() ignore", // Travis
            "java7.util7.TreeMap.deleteEntry(java7.util7.TreeMap.Entry) ignore", // Travis
            "java7.util7.TreeMap.descendingKeyIterator() exclude",
            "java7.util7.TreeMap.firstKey() exclude",
            "java7.util7.TreeMap.fixAfterDeletion(java7.util7.TreeMap.Entry) exclude",
            "java7.util7.TreeMap.fixAfterInsertion(java7.util7.TreeMap.Entry) exclude",
            "java7.util7.TreeMap.get(java.lang.Object) ignore",
            "java7.util7.TreeMap.getCeilEntry(java.lang.Object) ignore", // Travis
            "java7.util7.TreeMap.getEntryUsingComparator(java.lang.Object) exclude",
            "java7.util7.TreeMap.getPrecedingEntry(java.lang.Object) exclude",
            "java7.util7.TreeMap.headMap(java.lang.Object) exclude",
            "java7.util7.TreeMap.headMap(java.lang.Object, boolean) exclude",
            "java7.util7.TreeMap.keySet() ignore",
            "java7.util7.TreeMap.lastKey() ignore",
            "java7.util7.TreeMap.leftOf(java7.util7.TreeMap.Entry) exclude",
            "java7.util7.TreeMap.parentOf(java7.util7.TreeMap.Entry) exclude",
            "java7.util7.TreeMap.predecessor(java7.util7.TreeMap.Entry) exclude",
            "java7.util7.TreeMap.putAll(java7.util7.Map) exclude",
            "java7.util7.TreeMap.readObject(java.io.ObjectInputStream) exclude",
            "java7.util7.TreeMap.readTreeSet(int, java.io.ObjectInputStream, java.lang.Object) exclude",
            "java7.util7.TreeMap.remove(java.lang.Object) ignore",
            "java7.util7.TreeMap.rightOf(java7.util7.TreeMap.Entry) exclude",
            "java7.util7.TreeMap.rotateLeft(java7.util7.TreeMap.Entry) exclude",
            "java7.util7.TreeMap.rotateRight(java7.util7.TreeMap.Entry) exclude",
            "java7.util7.TreeMap.setColor(java7.util7.TreeMap.Entry, boolean) exclude",
            "java7.util7.TreeMap.subMap(java.lang.Object, boolean, java.lang.Object, boolean) exclude",
            "java7.util7.TreeMap.subMap(java.lang.Object, java.lang.Object) ignore",
            "java7.util7.TreeMap.successor(java7.util7.TreeMap.Entry) exclude",
            "java7.util7.TreeMap.tailMap(java.lang.Object) exclude",
            "java7.util7.TreeMap.tailMap(java.lang.Object, boolean) exclude",
            "java7.util7.TreeMap.valEquals(java.lang.Object, java.lang.Object) exclude",
            "java7.util7.TreeMap.valueSearchNonNull(java7.util7.TreeMap.Entry, java.lang.Object) ignore",
            "java7.util7.TreeMap.valueSearchNull(java7.util7.TreeMap.Entry) ignore",
            "java7.util7.TreeMap.writeObject(java.io.ObjectOutputStream) exclude",
            "java7.util7.TreeSet.add(java.lang.Object) exclude",
            "java7.util7.TreeSet.addAll(java7.util7.Collection) ignore",
            "java7.util7.TreeSet.first() ignore",
            "java7.util7.TreeSet.headSet(java.lang.Object) exclude",
            "java7.util7.TreeSet.headSet(java.lang.Object, boolean) exclude",
            "java7.util7.TreeSet.last() ignore",
            "java7.util7.TreeSet.readObject(java.io.ObjectInputStream) exclude",
            "java7.util7.TreeSet.remove(java.lang.Object) ignore",
            "java7.util7.TreeSet.subSet(java.lang.Object, boolean, java.lang.Object, boolean) exclude",
            "java7.util7.TreeSet.subSet(java.lang.Object, java.lang.Object) ignore",
            "java7.util7.TreeSet.tailSet(java.lang.Object) exclude",
            "java7.util7.TreeSet.tailSet(java.lang.Object, boolean) exclude",
            "java7.util7.TreeSet.writeObject(java.io.ObjectOutputStream) exclude",
            "java7.util7.Vector.add(int, java.lang.Object) ignore",
            "java7.util7.Vector.addAll(int, java7.util7.Collection) ignore",
            "java7.util7.Vector.addAll(java7.util7.Collection) ignore",
            "java7.util7.Vector.containsAll(java7.util7.Collection) ignore",
            "java7.util7.Vector.hugeCapacity(int) exclude",
            "java7.util7.Vector.removeRange(int, int) exclude",
            "java7.util7.Vector.writeObject(java.io.ObjectOutputStream) exclude",
            "java7.util7.WeakHashMap.eq(java.lang.Object, java.lang.Object) ignore", // Travis
            "java7.util7.WeakHashMap.putAll(java7.util7.Map) exclude",
            "java7.util7.WeakHashMap.removeMapping(java.lang.Object) exclude",
            "java7.util7.WeakHashMap.resize(int) ignore",
            "java7.util7.WeakHashMap.transfer(java7.util7.WeakHashMap.Entry[], java7.util7.WeakHashMap.Entry[]) ignore",
            "java7.util7.WeakHashMap.unmaskNull(java.lang.Object) ignore"
            // end of list (line break to permit easier sorting)
            );
    generateAndTest(
        testEnvironment, options, expectedRegressionTests, expectedErrorTests, coverageChecker);
  }

  /**
   * Test formerly known as randoop-contracts. Takes a long time. Evidence from running {@code time
   * make randoop-contracts} with previous Makefile. Reports:
   *
   * <pre>
   *  real	0m15.976s
   *  user	0m17.902s
   *  sys	0m9.814s
   * </pre>
   */
  @Test
  public void runContractsTest() {

    SystemTestEnvironment testEnvironment =
        systemTestEnvironmentManager.createTestEnvironment("contracts-test"); // temp directory
    RandoopOptions options = createRandoopOptions(testEnvironment);
    options.setErrorBasename("BuggyTest");

    options.setFlag("no-regression-tests");
    options.setOption("generated_limit", "1000");
    // Don't minimize the tests because it would take too long to finish.
    options.setOption("minimize_error_test", "false");
    options.addClassList("resources/systemTest/buggyclasses.txt");

    ExpectedTests expectedRegressionTests = ExpectedTests.NONE;
    ExpectedTests expectedErrorTests = ExpectedTests.SOME;

    CoverageChecker coverageChecker =
        new CoverageChecker(
            options,
            "examples.Buggy.BuggyCompareToTransitive.getTwo() ignore",
            "examples.Buggy.BuggyEqualsTransitive.getTwo() ignore",
            "examples.Buggy.throwStackOverflowError() ignore",
            "examples.Buggy.hashCode() ignore",
            "examples.Buggy.toString() ignore",

            // don't care about hashCode for compareTo input classes
            "examples.Buggy.BuggyCompareToAntiSymmetric.hashCode() ignore",
            "examples.Buggy.BuggyCompareToEquals.hashCode() ignore",
            "examples.Buggy.BuggyCompareToReflexive.hashCode() ignore",
            "examples.Buggy.BuggyCompareToSubs.hashCode() ignore",
            "examples.Buggy.BuggyCompareToTransitive.hashCode() ignore",
            "examples.Buggy.BuggyEqualsTransitive.hashCode() ignore",

            // These should be covered, but are in failing assertions and won't show up in JaCoCo
            // results.
            "examples.Buggy.BuggyCompareToAntiSymmetric.compareTo(java.lang.Object) exclude",
            "examples.Buggy.BuggyCompareToEquals.compareTo(java.lang.Object) exclude",
            "examples.Buggy.BuggyCompareToEquals.equals(java.lang.Object) exclude",
            "examples.Buggy.BuggyCompareToReflexive.compareTo(java.lang.Object) exclude",
            "examples.Buggy.BuggyCompareToReflexive.equals(java.lang.Object) exclude",
            "examples.Buggy.BuggyCompareToSubs.compareTo(java.lang.Object) exclude",
            "examples.Buggy.BuggyCompareToTransitive.compareTo(java.lang.Object) exclude");

    generateAndTest(
        testEnvironment, options, expectedRegressionTests, expectedErrorTests, coverageChecker);
  }

  /** Test formerly known as randoop-checkrep. */
  @Test
  public void runCheckRepTest() {

    SystemTestEnvironment testEnvironment =
        systemTestEnvironmentManager.createTestEnvironment("checkrep-test"); // temp directory
    RandoopOptions options = createRandoopOptions(testEnvironment);
    options.setErrorBasename("CheckRepTest");

    options.setFlag("no-regression-tests");
    options.setOption("attempted_limit", "1000");
    options.setOption("generated_limit", "200");
    options.addTestClass("examples.CheckRep1");
    options.addTestClass("examples.CheckRep2");

    ExpectedTests expectedRegressionTests = ExpectedTests.NONE;
    ExpectedTests expectedErrorTests = ExpectedTests.SOME;

    CoverageChecker coverageChecker =
        new CoverageChecker(
            options,
            // I don't see how to cover a checkRep method that always throws an exception.
            "examples.CheckRep1.throwsException() ignore");

    generateAndTest(
        testEnvironment, options, expectedRegressionTests, expectedErrorTests, coverageChecker);
  }

  /**
   * Test formerly known as randoop-literals. Previously did a diff on generated test file and goal.
   */
  @Test
  public void runLiteralsTest() {

    SystemTestEnvironment testEnvironment =
        systemTestEnvironmentManager.createTestEnvironment("literals-test"); // temp directory
    RandoopOptions options = createRandoopOptions(testEnvironment);
    options.setPackageName(null);
    options.setRegressionBasename("LiteralsReg");
    options.setErrorBasename("LiteralsErr");

    options.setOption("generated_limit", "1000");
    options.addTestClass("randoop.literals.A");
    options.addTestClass("randoop.literals.A2");
    options.addTestClass("randoop.literals.B");
    options.setOption("literals-level", "CLASS");
    options.setOption("literals-file", "resources/systemTest/literalsfile.txt");

    ExpectedTests expectedRegressionTests = ExpectedTests.SOME;
    ExpectedTests expectedErrorTests = ExpectedTests.NONE;
    generateAndTest(testEnvironment, options, expectedRegressionTests, expectedErrorTests);
  }

  /**
   * Test formerly known as randoop-long-string. Previously performed a diff on generated test and
   * goal file.
   */
  @Test
  public void runLongStringTest() {
    SystemTestEnvironment testEnvironment =
        systemTestEnvironmentManager.createTestEnvironment("longstring-test"); // temp directory
    RandoopOptions options = createRandoopOptions(testEnvironment);
    options.setPackageName(null);
    options.setRegressionBasename("LongString");
    options.setErrorBasename("");

    options.setOption("attempted_limit", "1000");
    options.setOption("generated_limit", "100");
    options.addTestClass("randoop.test.LongString");

    ExpectedTests expectedRegressionTests = ExpectedTests.SOME;
    ExpectedTests expectedErrorTests = ExpectedTests.NONE;

    CoverageChecker coverageChecker =
        new CoverageChecker(
            options,
            // XXX after adding compile check this method did not appear in JDK7 runs
            "randoop.test.LongString.tooLongString() ignore");
    generateAndTest(
        testEnvironment, options, expectedRegressionTests, expectedErrorTests, coverageChecker);
  }

  /** Test formerly known as randoop-visibility. */
  @Test
  public void runVisibilityTest() {
    SystemTestEnvironment testEnvironment =
        systemTestEnvironmentManager.createTestEnvironment("visibility-test"); // temp directory
    RandoopOptions options = createRandoopOptions(testEnvironment);
    options.setPackageName(null);
    options.setRegressionBasename("VisibilityTest");
    options.setErrorBasename("");

    options.setOption("attempted_limit", "1000");
    options.setOption("generated_limit", "200");
    options.addTestClass("examples.Visibility");

    ExpectedTests expectedRegressionTests = ExpectedTests.SOME;
    ExpectedTests expectedErrorTests = ExpectedTests.NONE;

    CoverageChecker coverageChecker =
        new CoverageChecker(
            options,
            "examples.Visibility.getNonVisible() exclude",
            "examples.Visibility.takesNonVisible(examples.NonVisible) exclude");

    generateAndTest(
        testEnvironment, options, expectedRegressionTests, expectedErrorTests, coverageChecker);
  }

  /**
   * Test formerly known as randoop-no-output. Runs with <tt>--progressdisplay=false</tt> and so
   * should have no output.
   */
  @Test
  public void runNoOutputTest() {
    SystemTestEnvironment testEnvironment =
        systemTestEnvironmentManager.createTestEnvironment("no-output-test"); // temp directory
    RandoopOptions options = createRandoopOptions(testEnvironment);
    options.setPackageName(null);
    options.setRegressionBasename("NoOutputTest");
    options.setErrorBasename("");

    options.setOption("generated_limit", "100");
    options.addTestClass("java.util.LinkedList");
    options.setOption("progressdisplay", "false");

    RandoopRunStatus randoopRunDesc =
        RandoopRunStatus.generateAndCompile(testEnvironment, options, false);

    if (randoopRunDesc.processStatus.outputLines.size() != 0) {
      fail(
          "There should be no output, but got "
              + randoopRunDesc.processStatus.outputLines.size()
              + " lines:"
              + lineSep
              + UtilPlume.join(randoopRunDesc.processStatus.outputLines, lineSep));
    }
  }

  /** Runs with --side-effect-free-methods flag. */
  @Test
  public void runSideEffectFreeMethodTest() {
    String directoryName = "side-effect-free-method-test";
    SystemTestEnvironment testEnvironment =
        systemTestEnvironmentManager.createTestEnvironment(directoryName);
    RandoopOptions options = createRandoopOptions(testEnvironment);
    options.setPackageName(null);
    options.setRegressionBasename("SideEffectFreeTest");
    options.setErrorBasename("SideEffectFreeTestError");
    options.addTestClass("sideeffectfree.Box");
    options.setOption("maxsize", "7");
    options.setOption("attempted-limit", "1000");
    options.setOption(
        "side-effect-free-methods", "resources/systemTest/side_effect_free_Box_methods.txt");

    RandoopRunStatus runStatus = generateAndCompile(testEnvironment, options, false);

    int expectedTests = 5;
    assertThat(
        "should have generated " + expectedTests + " tests",
        runStatus.regressionTestCount,
        is(equalTo(expectedTests)));
  }

  @Test
  public void runInnerClassTest() {
    SystemTestEnvironment testEnvironment =
        systemTestEnvironmentManager.createTestEnvironment("inner-class-test");
    RandoopOptions options = createRandoopOptions(testEnvironment);
    options.setPackageName(null);
    options.setRegressionBasename("InnerClassRegression");
    options.setErrorBasename("InnerClassError");
    options.addTestClass("randoop.test.ClassWithInnerClass");
    options.addTestClass("randoop.test.ClassWithInnerClass$A");
    options.setOption("generated_limit", "40");
    options.setFlag("silently-ignore-bad-class-names");
    options.setOption("unchecked-exception", "ERROR");
    options.setOption("npe-on-null-input", "ERROR");
    options.setOption("npe-on-non-null-input", "ERROR");

    ExpectedTests expectedRegressionTests = ExpectedTests.SOME;
    ExpectedTests expectedErrorTests = ExpectedTests.SOME;
    generateAndTest(testEnvironment, options, expectedRegressionTests, expectedErrorTests);
  }

  @Test
  public void runParameterizedTypeTest() {
    SystemTestEnvironment testEnvironment =
        systemTestEnvironmentManager.createTestEnvironment("parameterized-type");
    RandoopOptions options = createRandoopOptions(testEnvironment);
    options.setPackageName(null);
    options.setRegressionBasename("ParamTypeReg");
    options.setErrorBasename("ParamTypeErr");
    options.addTestClass("muse.SortContainer");
    options.setOption("generated_limit", "30000");
    options.setOption("output_limit", "100");
    options.setFlag("forbid-null");
    options.setOption("null-ratio", "0");

    ExpectedTests expectedRegressionTests = ExpectedTests.SOME;
    ExpectedTests expectedErrorTests = ExpectedTests.NONE;
    generateAndTest(testEnvironment, options, expectedRegressionTests, expectedErrorTests);
  }

  @Test
  public void runRecursiveBoundTest() {
    SystemTestEnvironment testEnvironment =
        systemTestEnvironmentManager.createTestEnvironment("recursive-bound");
    RandoopOptions options = createRandoopOptions(testEnvironment);
    options.setPackageName("muse");
    options.setRegressionBasename("BoundsReg");
    options.setErrorBasename("BoundsErr");
    options.addTestClass("muse.RecursiveBound");
    options.setOption("generated_limit", "30000");
    options.setOption("output_limit", "100");
    options.setFlag("forbid-null");
    options.setOption("null-ratio", "0");

    ExpectedTests expectedRegressionTests = ExpectedTests.SOME;
    ExpectedTests expectedErrorTests = ExpectedTests.NONE;
    generateAndTest(testEnvironment, options, expectedRegressionTests, expectedErrorTests);
  }

  /** Runs Randoop on a class in the default package to ensure nothing breaks. */
  @Test
  public void runDefaultPackageTest() {
    SystemTestEnvironment testEnvironment =
        systemTestEnvironmentManager.createTestEnvironment("default-package");
    RandoopOptions options = createRandoopOptions(testEnvironment);
    options.setPackageName(null);
    options.setRegressionBasename("DefaultPackageReg");
    options.setErrorBasename("DefaultPackageErr");
    options.addTestClass("ClassInDefaultPackage");
    options.setOption("generated_limit", "20");

    ExpectedTests expectedRegressionTests = ExpectedTests.SOME;
    ExpectedTests expectedErrorTests = ExpectedTests.NONE;
    generateAndTest(testEnvironment, options, expectedRegressionTests, expectedErrorTests);
  }

  /** Tests that Randoop deals properly with exceptions. */
  @Test
  public void runExceptionTest() {
    SystemTestEnvironment testEnvironment =
        systemTestEnvironmentManager.createTestEnvironment("exception-tests");
    RandoopOptions options = createRandoopOptions(testEnvironment);
    options.setPackageName("misc");
    options.setRegressionBasename("ExceptionTest");
    options.setErrorBasename("ExceptionErr");
    options.addTestClass("misc.ThrowsAnonymousException");
    options.setOption("output_limit", "5");

    ExpectedTests expectedRegressionTests = ExpectedTests.SOME;
    ExpectedTests expectedErrorTests = ExpectedTests.NONE;
    generateAndTest(testEnvironment, options, expectedRegressionTests, expectedErrorTests);
  }

  /** Tests that Randoop deals properly with ConcurrentModificationException in contract checks. */
  @Test
  public void runCMExceptionTest() {

    SystemTestEnvironment testEnvironment =
        systemTestEnvironmentManager.createTestEnvironment("cm-exception-tests");
    RandoopOptions options = createRandoopOptions(testEnvironment);
    options.setPackageName("misc");
    options.setRegressionBasename("CMExceptionTest");
    options.setErrorBasename("CMExceptionErr");
    options.addTestClass("misc.MyCmeList");
    options.setOption("output_limit", "100");

    ExpectedTests expectedRegressionTests = ExpectedTests.SOME;
    ExpectedTests expectedErrorTests = ExpectedTests.NONE;

    CoverageChecker coverageChecker =
        new CoverageChecker(
            options,
            // Randoop does not test hashCode(), because it may be nondeterministic
            "misc.MyCmeList.hashCode() ignore");

    generateAndTest(
        testEnvironment, options, expectedRegressionTests, expectedErrorTests, coverageChecker);
  }

  /**
   * Test collection generation.
   *
   * <p>Uses collectiongen package in testInput. Expect that generated test will cover all methods
   * of collectiongen.InputClass as long as method input type is a test class. This will include the
   * enum Day and the class AnInputClass, but exclude the enum Season and the class ANonInputClass.
   *
   * <p>Note: if this test is failing coverage for a generic method (the message says a parameter is
   * Object), make sure that there are no overloads of the generic method with more specific
   * arguments in InputClass. If there are, method resolution rules may lead to a call that Randoop
   * thinks is to the generic method turning into a call to a more specific method, leading to
   * coverage issues.
   */
  @Test
  public void runCollectionGenerationTest() {
    SystemTestEnvironment testEnvironment =
        systemTestEnvironmentManager.createTestEnvironment("coll-gen-tests");
    RandoopOptions options = createRandoopOptions(testEnvironment);
    options.setPackageName("gen");
    options.setRegressionBasename("GenRegressionTest");
    options.setErrorBasename("GenErrorTest");
    options.addTestClass("collectiongen.InputClass");
    options.addTestClass("collectiongen.Day");
    options.addTestClass("collectiongen.AnInputClass");
    options.setOption("input-selection", "small-tests");
    options.setOption("generated_limit", "500");
    options.setOption("omitmethods", "hashCode\\(\\)");

    CoverageChecker coverageChecker =
        new CoverageChecker(
            options,
            "collectiongen.Day.valueOf(java.lang.String) exclude",
            "collectiongen.AnInputClass.hashCode() ignore",
            "collectiongen.Day.values() ignore");
    ExpectedTests expectedRegressionTests = ExpectedTests.SOME;
    ExpectedTests expectedErrorTests = ExpectedTests.NONE;
    generateAndTest(
        testEnvironment, options, expectedRegressionTests, expectedErrorTests, coverageChecker);
  }

  /**
   * Test for Enum value assertion generation.
   *
   * <p>Uses examples.Option class in testInput. Only actually tests whether methods are called.
   *
   * <p>Need to scrape generated source file for Enum constant values.
   */
  @Test
  public void runEnumAssertionTest() {
    SystemTestEnvironment testEnvironment =
        systemTestEnvironmentManager.createTestEnvironment("enum-assertions");
    RandoopOptions options = createRandoopOptions(testEnvironment);
    options.setPackageName("check");
    options.setRegressionBasename("EnumCheckRegression");
    options.setErrorBasename("EnumCheckError");
    options.addTestClass("examples.Option");
    options.setOption("input-selection", "small-tests");
    options.setOption("generated_limit", "20");

    ExpectedTests expectedRegressionTests = ExpectedTests.SOME;
    ExpectedTests expectedErrorTests = ExpectedTests.NONE;
    generateAndTest(testEnvironment, options, expectedRegressionTests, expectedErrorTests);
  }

  /** Test what happens when have empty input class names. */
  @Test
  public void runEmptyInputNamesTest() {
    SystemTestEnvironment testEnvironment =
        systemTestEnvironmentManager.createTestEnvironment("empty-names");
    RandoopOptions options = createRandoopOptions(testEnvironment);
    options.addClassList("resources/systemTest/emptyclasslist.txt");
    options.setOption("attempted_limit", "20");

    ProcessStatus result = generate(testEnvironment, options);

    Iterator<String> it = result.outputLines.iterator();
    String line = "";
    while (!line.contains(NO_OPERATIONS_TO_TEST) && it.hasNext()) {
      line = it.next();
    }
    assertTrue("should fail to find class names in file", line.contains(NO_OPERATIONS_TO_TEST));
  }

  /**
   * Test for flaky NaN: the value Double.NaN and the computed NaN value are distinct. This means
   * that the same computation over each can have different outcomes, but both are printed as
   * Double.NaN so when run may have a different result from test during generation.
   */
  @Test
  public void runFlakyNaNTest() {
    SystemTestEnvironment testEnvironment =
        systemTestEnvironmentManager.createTestEnvironment("flaky-nan");
    RandoopOptions options = createRandoopOptions(testEnvironment);
    options.addTestClass("examples.NaNBadness");
    options.setRegressionBasename("NaNRegression");
    options.setErrorBasename("NaNError");
    options.setOption("generated_limit", "200");

    ExpectedTests expectedRegressionTests = ExpectedTests.SOME;
    ExpectedTests expectedErrorTests = ExpectedTests.NONE;
    generateAndTest(testEnvironment, options, expectedRegressionTests, expectedErrorTests);
  }

  /**
   * This test case checks that methods that cause flaky tests are categorized as flaky per the
   * tf-idf metric.
   */
  @Test
  public void runFlakyTest() {
    SystemTestEnvironment testEnvironment =
        systemTestEnvironmentManager.createTestEnvironment("flaky-test");
    RandoopOptions options = createRandoopOptions(testEnvironment);
    options.addTestClass("flaky.FlakyClass");
    options.setOption("generated_limit", "1000");
    options.setOption("output_limit", "1000");
    options.setOption("flaky-test-behavior", "OUTPUT");

    CoverageChecker coverageChecker =
        new CoverageChecker(
            options,
            "flaky.FlakyClass.getTwo() include",
            "flaky.FlakyClass.getThree() include",
            "flaky.FlakyClass.flakyDefaultHashCode() ignore",
            "flaky.FlakyClass.multiply(int, int) include");

    List<String> expectedFlakyMethodsInOrder = new ArrayList<>();
    expectedFlakyMethodsInOrder.add("flaky.FlakyClass.flakyDefaultHashCode()");

    generateAndTest(
        testEnvironment,
        options,
        ExpectedTests.DONT_CARE,
        ExpectedTests.DONT_CARE,
        coverageChecker,
        expectedFlakyMethodsInOrder);
  }

  /** This test case verifies that flaky methods are excluded via --omitmethods. */
  @Test
  public void runFlakyOmitMethodsTest() {
    SystemTestEnvironment testEnvironment =
        systemTestEnvironmentManager.createTestEnvironment("flaky-omit-methods-test");
    RandoopOptions options = createRandoopOptions(testEnvironment);
    options.addTestClass("flaky.FlakyClass");
    options.setOption("generated_limit", "1000");
    options.setOption("output_limit", "1000");
    options.setOption("flaky-test-behavior", "OUTPUT");
    options.setOption("omitmethods", "flaky\\.FlakyClass\\.flakyDefaultHashCode\\(\\)");

    CoverageChecker coverageChecker =
        new CoverageChecker(
            options,
            "flaky.FlakyClass.getTwo() include",
            "flaky.FlakyClass.getThree() include",
            "flaky.FlakyClass.flakyDefaultHashCode() ignore",
            "flaky.FlakyClass.multiply(int, int) include");

    List<String> expectedFlakyMethodsInOrder = null;

    generateAndTest(
        testEnvironment,
        options,
        ExpectedTests.DONT_CARE,
        ExpectedTests.DONT_CARE,
        coverageChecker,
        expectedFlakyMethodsInOrder);
  }

  /** Test for inserted test fixtures. */
  @Test
  public void runFixtureTest() {
    SystemTestEnvironment testEnvironment =
        systemTestEnvironmentManager.createTestEnvironment("fixtures");
    RandoopOptions options = createRandoopOptions(testEnvironment);
    options.addTestClass("examples.Dummy");
    options.setRegressionBasename("FixtureRegression");
    options.setOption("junit-before-all", "resources/systemTest/beforeallcode.txt");
    options.setOption("junit-after-all", "resources/systemTest/afterallcode.txt");
    options.setOption("junit-before-each", "resources/systemTest/beforeeachcode.txt");
    options.setOption("junit-after-each", "resources/systemTest/aftereachcode.txt");
    options.setOption("generated_limit", "200");
    options.setFlag("no-error-revealing-tests");

    RandoopRunStatus runStatus = generateAndCompile(testEnvironment, options, false);
    String packageName = options.getPackageName();
    TestRunStatus regressionRunDesc =
        runRegressionTests(testEnvironment, options, ExpectedTests.SOME, runStatus, packageName);

    int beforeAllCount = 0;
    int beforeEachCount = 0;
    int afterAllCount = 0;
    int afterEachCount = 0;
    for (String line : regressionRunDesc.processStatus.outputLines) {
      if (line.contains("Before All")) {
        beforeAllCount++;
      }
      if (line.contains("Before Each")) {
        beforeEachCount++;
      }
      if (line.contains("After All")) {
        afterAllCount++;
      }
      if (line.contains("After Each")) {
        afterEachCount++;
      }
    }

    assertThat("should only have one BeforeAll", beforeAllCount, is(equalTo(1)));
    assertThat("should have one AfterAll", afterAllCount, is(equalTo(1)));
    assertThat(
        "should have one BeforeEach for each test",
        beforeEachCount,
        is(equalTo(regressionRunDesc.testsRun)));
    assertThat(
        "should have one AfterEach for each test",
        afterEachCount,
        is(equalTo(regressionRunDesc.testsRun)));
  }

  /** Runs the FixtureTest except with a driver instead of a JUnit test suite. */
  @Test
  public void runFixtureDriverTest() {
    SystemTestEnvironment testEnvironment =
        systemTestEnvironmentManager.createTestEnvironment("fixture-driver");
    RandoopOptions options = createRandoopOptions(testEnvironment);
    options.addTestClass("examples.Dummy");
    options.setRegressionBasename("FixtureRegression");
    options.setOption("junit-before-all", "resources/systemTest/beforeallcode.txt");
    options.setOption("junit-after-all", "resources/systemTest/afterallcode.txt");
    options.setOption("junit-before-each", "resources/systemTest/beforeeachcode.txt");
    options.setOption("junit-after-each", "resources/systemTest/aftereachcode.txt");
    options.setOption("generated_limit", "200");
    options.setFlag("no-error-revealing-tests");
    options.unsetFlag("junit-reflection-allowed");

    RandoopRunStatus runStatus = generateAndCompile(testEnvironment, options, false);
    String driverName = options.getRegressionBasename() + "Driver";
    List<String> command = new ArrayList<>();
    command.add("java");
    command.add("-ea");
<<<<<<< HEAD
    command.add("-Xmx3000m");
=======
    // cannot use randoop.main.GenInputsAbstract.jvm_max_memory due to package clash
    command.add("-Xmx2000m");
>>>>>>> cee5bf32
    command.add("-classpath");
    command.add(testEnvironment.testClassPath);
    command.add(driverName);
    ProcessStatus status = ProcessStatus.runCommand(command);

    int beforeAllCount = 0;
    int beforeEachCount = 0;
    int afterAllCount = 0;
    int afterEachCount = 0;
    for (String line : status.outputLines) {
      if (line.contains("Before All")) {
        beforeAllCount++;
      }
      if (line.contains("Before Each")) {
        beforeEachCount++;
      }
      if (line.contains("After All")) {
        afterAllCount++;
      }
      if (line.contains("After Each")) {
        afterEachCount++;
      }
    }

    assertThat("should only have one BeforeAll", beforeAllCount, is(equalTo(1)));
    assertThat("should have one AfterAll", afterAllCount, is(equalTo(1)));
    assertThat(
        "should have one BeforeEach for each test",
        beforeEachCount,
        is(equalTo(runStatus.regressionTestCount)));
    assertThat(
        "should have one AfterEach for each test",
        afterEachCount,
        is(equalTo(runStatus.regressionTestCount)));
  }

  // TODO figure out why Randoop won't generate the error test for this input class/spec.
  @Test
  public void runConditionInputTest() {
    SystemTestEnvironment testEnvironment =
        systemTestEnvironmentManager.createTestEnvironment("condition-input");
    RandoopOptions options = createRandoopOptions(testEnvironment);
    options.addTestClass("randoop.condition.ClassWithConditions");
    options.setOption(
        "specifications", "resources/systemTest/randoop/condition/classwithconditions.json");
    options.unsetFlag("use-jdk-specifications");
    options.setErrorBasename("ConditionError");
    options.setRegressionBasename("ConditionRegression");
    options.setOption("output_limit", "200");

    // TODO should check for invalid test count
    generateAndTest(testEnvironment, options, ExpectedTests.SOME, ExpectedTests.DONT_CARE);
  }

  /** test input based on Toradocu tutorial example */
  @Test
  public void runToradocuExampleTest() {
    SystemTestEnvironment testEnvironment =
        systemTestEnvironmentManager.createTestEnvironment("toradocu-input");
    RandoopOptions options = createRandoopOptions(testEnvironment);
    options.addTestClass("net.Connection");
    options.setOption(
        "specifications", "resources/systemTest/net/net_connection_toradocu_spec.json");
    options.unsetFlag("use-jdk-specifications");
    options.setErrorBasename("ConditionError");
    options.setRegressionBasename("ConditionRegression");
    options.setOption("output_limit", "200");

    // TODO should check for invalid test count
    generateAndTest(testEnvironment, options, ExpectedTests.SOME, ExpectedTests.DONT_CARE);
  }

  // TODO need these 3 together: counts should not change when standard classification changes
  @Test
  public void runToradocuExampleWithInvalidExceptionsTest() {
    SystemTestEnvironment testEnvironment =
        systemTestEnvironmentManager.createTestEnvironment("toradocu-invalid");
    RandoopOptions options = createRandoopOptions(testEnvironment);
    options.addTestClass("net.Connection");
    options.setOption(
        "specifications", "resources/systemTest/net/net_connection_toradocu_spec.json");
    options.unsetFlag("use-jdk-specifications");
    options.setErrorBasename("ConditionError");
    options.setRegressionBasename("ConditionRegression");
    options.setOption("output_limit", "200");
    options.setOption("checked-exception", "INVALID");
    options.setOption("unchecked-exception", "INVALID");

    // TODO should check for invalid test count
    generateAndTest(testEnvironment, options, ExpectedTests.SOME, ExpectedTests.DONT_CARE);
  }

  @Test
  public void runToradocuExampleWithErrorExceptionsTest() {
    SystemTestEnvironment testEnvironment =
        systemTestEnvironmentManager.createTestEnvironment("toradocu-error");
    RandoopOptions options = createRandoopOptions(testEnvironment);
    options.addTestClass("net.Connection");
    options.setOption(
        "specifications", "resources/systemTest/net/net_connection_toradocu_spec.json");
    options.unsetFlag("use-jdk-specifications");
    options.setErrorBasename("ConditionError");
    options.setRegressionBasename("ConditionRegression");
    options.setOption("output_limit", "200");
    options.setOption("checked-exception", "ERROR");
    options.setOption("unchecked-exception", "ERROR");

    // TODO should check for invalid test count
    generateAndTest(testEnvironment, options, ExpectedTests.SOME, ExpectedTests.DONT_CARE);
  }

  @Test
  public void runInheritedToradocuTest() {
    SystemTestEnvironment testEnvironment =
        systemTestEnvironmentManager.createTestEnvironment("toradocu-inherited");
    RandoopOptions options = createRandoopOptions(testEnvironment);
    options.addTestClass("pkg.SubClass");
    options.setOption("specifications", "resources/systemTest/pkg/pkg_subclass_toradocu_spec.json");
    options.unsetFlag("use-jdk-specifications");
    options.setErrorBasename("ConditionError");
    options.setRegressionBasename("ConditionRegression");
    options.setOption("output_limit", "200");

    generateAndTest(testEnvironment, options, ExpectedTests.SOME, ExpectedTests.DONT_CARE);
  }

  /**
   * Tests pre-conditions that throw exceptions. The methods in the class under test with failing
   * preconditions should not be covered by the generated tests.
   *
   * <p>The generation limits are set carefully, since only a few sequences are generated.
   */
  @Test
  public void runConditionWithExceptionTest() {
    SystemTestEnvironment testEnvironment =
        systemTestEnvironmentManager.createTestEnvironment("condition-with-exception");
    RandoopOptions options = createRandoopOptions(testEnvironment);
    options.addTestClass("randoop.condition.ConditionWithException");
    options.setOption(
        "specifications", "resources/systemTest/randoop/condition/condition_with_exception.json");
    options.unsetFlag("use-jdk-specifications");
    options.setFlag("ignore-condition-exception");
    options.setErrorBasename("ConditionError");
    options.setRegressionBasename("ConditionRegression");
    options.setOption("output_limit", "200");
    options.setOption("attempted_limit", "16");

    // These methods should not be called because the pre-conditions throw exceptions
    CoverageChecker coverageChecker =
        new CoverageChecker(
            options,
            "randoop.condition.ConditionWithException.getOne() exclude",
            "randoop.condition.ConditionWithException.getZero() exclude"
            //
            );

    generateAndTest(
        testEnvironment, options, ExpectedTests.SOME, ExpectedTests.NONE, coverageChecker);
  }

  @Test
  public void runInheritedConditionsTest() {
    SystemTestEnvironment testEnvironment =
        systemTestEnvironmentManager.createTestEnvironment("conditions-inherited");
    RandoopOptions options = createRandoopOptions(testEnvironment);
    options.addTestClass("randoop.condition.OverridingConditionsClass");
    options.setOption(
        "specifications", "resources/systemTest/randoop/condition/overridingconditionsclass.json");
    options.unsetFlag("use-jdk-specifications");
    options.setErrorBasename("ConditionsError");
    options.setRegressionBasename("ConditionsRegression");
    options.setOption("output_limit", "200");

    generateAndTest(testEnvironment, options, ExpectedTests.SOME, ExpectedTests.NONE);
  }

  @Test
  public void runSuperclassConditionsTest() {
    SystemTestEnvironment testEnvironment =
        systemTestEnvironmentManager.createTestEnvironment("conditions-superclass");
    RandoopOptions options = createRandoopOptions(testEnvironment);
    options.addTestClass("randoop.condition.OverridingConditionsClass");
    options.setOption(
        "specifications", "resources/systemTest/randoop/condition/conditionsuperclass.json");
    options.unsetFlag("use-jdk-specifications");
    options.setErrorBasename("ConditionsError");
    options.setRegressionBasename("ConditionsRegression");
    options.setOption("output_limit", "200");

    generateAndTest(testEnvironment, options, ExpectedTests.SOME, ExpectedTests.NONE);
  }

  @Test
  public void runInterfaceConditionsTest() {
    SystemTestEnvironment testEnvironment =
        systemTestEnvironmentManager.createTestEnvironment("conditions-interface");
    RandoopOptions options = createRandoopOptions(testEnvironment);
    options.addTestClass("randoop.condition.OverridingConditionsClass");
    options.setOption(
        "specifications", "resources/systemTest/randoop/condition/conditionsinterface.json");
    options.unsetFlag("use-jdk-specifications");
    options.setErrorBasename("ConditionsError");
    options.setRegressionBasename("ConditionsRegression");
    options.setOption("output_limit", "200");

    generateAndTest(testEnvironment, options, ExpectedTests.SOME, ExpectedTests.NONE);
  }

  @Test
  public void runSuperSuperclassConditionsTest() {
    SystemTestEnvironment testEnvironment =
        systemTestEnvironmentManager.createTestEnvironment("conditions-supersuperclass");
    RandoopOptions options = createRandoopOptions(testEnvironment);
    options.addTestClass("randoop.condition.OverridingConditionsClass");
    options.setOption(
        "specifications", "resources/systemTest/randoop/condition/conditionsupersuperclass.json");
    options.unsetFlag("use-jdk-specifications");
    options.setErrorBasename("ConditionsError");
    options.setRegressionBasename("ConditionsRegression");
    options.setOption("output_limit", "200");

    generateAndTest(testEnvironment, options, ExpectedTests.SOME, ExpectedTests.NONE);
  }

  /**
   * recreate problem with tests over Google Guava where value from private enum returned by public
   * method and value used in {@code randoop.test.ObjectCheck} surfaces in test code, creating
   * uncompilable code.
   */
  @Test
  public void runPrivateEnumTest() {
    SystemTestEnvironment testEnvironment =
        systemTestEnvironmentManager.createTestEnvironment("private-enum");
    RandoopOptions options = createRandoopOptions(testEnvironment);
    options.addTestClass("generror.Ints");
    options.setErrorBasename("LexError");
    options.setRegressionBasename("LexRegression");
    options.setOption("attempted_limit", "10000");
    options.setOption("generated_limit", "3000");

    generateAndTest(testEnvironment, options, ExpectedTests.SOME, ExpectedTests.DONT_CARE);
  }

  /** This test uses input classes that result in uncompilable tests. */
  @Test
  public void runInstantiationErrorTest() {
    SystemTestEnvironment testEnvironment =
        systemTestEnvironmentManager.createTestEnvironment("compile-error");
    RandoopOptions options = createRandoopOptions(testEnvironment);
    options.addTestClass("compileerr.WildcardCollection");
    options.setErrorBasename("CompError");
    options.setRegressionBasename("CompRegression");
    options.setOption("attempted_limit", "3000");

    CoverageChecker coverageChecker =
        new CoverageChecker(
            options,
            "compileerr.WildcardCollection.getAStringList() ignore",
            "compileerr.WildcardCollection.getAnIntegerList() ignore",
            "compileerr.WildcardCollection.munge(java.util.List, java.util.List) ignore");
    generateAndTest(
        testEnvironment, options, ExpectedTests.SOME, ExpectedTests.NONE, coverageChecker);
  }

  @Test
  public void runCoveredClassFilterTest() {
    SystemTestEnvironment testEnvironment =
        systemTestEnvironmentManager.createTestEnvironment("covered-class");
    testEnvironment.addJavaAgent(systemTestEnvironmentManager.coveredClassAgentPath);
    RandoopOptions options = createRandoopOptions(testEnvironment);
    options.addClassList("resources/systemTest/instrument/testcase/allclasses.txt");
    options.setOption(
        "require-covered-classes", "resources/systemTest/instrument/testcase/coveredclasses.txt");
    options.setOption("generated_limit", "500");
    options.setOption("output_limit", "250");
    options.setErrorBasename("ExError");
    options.setRegressionBasename("ExRegression");

    CoverageChecker coverageChecker =
        new CoverageChecker(
            options,
            // TODO figure out why this method not covered
            "instrument.testcase.A.toString() ignore",
            "instrument.testcase.C.getValue() exclude",
            "instrument.testcase.C.isZero() exclude",
            "instrument.testcase.C.jumpValue() exclude");
    generateAndTest(
        testEnvironment, options, ExpectedTests.SOME, ExpectedTests.NONE, coverageChecker);
  }

  /**
   * Expecting something like.
   *
   * <pre>
   * generation.Dim6Matrix dim6Matrix = new generation.Dim6Matrix();
   * generation.Dim5Matrix copy = dim6Matrix.copy();
   * double d = copy.a1;
   * </pre>
   *
   * which fails at the second line in the JVM because of a bad cast that is not caught using
   * reflection.
   */
  @Test
  public void runBadCopyCastTest() {
    SystemTestEnvironment testEnvironment =
        systemTestEnvironmentManager.createTestEnvironment("bad-copy-cast");
    RandoopOptions options = createRandoopOptions(testEnvironment);
    options.addTestClass("generation.Dim5Matrix");
    options.addTestClass("generation.Dim6Matrix");
    options.setOption("generated_limit", "2000");
    options.setOption("output_limit", "200");

    generateAndTest(testEnvironment, options, ExpectedTests.SOME, ExpectedTests.NONE);
  }

  /** This test tests the contract collection.toArray().length == collection.size() */
  @Test
  public void runBadCollectionSizeTest() {
    SystemTestEnvironment testEnvironment =
        systemTestEnvironmentManager.createTestEnvironment("bad-collection-size");
    RandoopOptions options = createRandoopOptions(testEnvironment);
    options.addTestClass("collections.BadCollection");
    options.setOption("generated_limit", "10");
    options.setOption("output_limit", "10");

    CoverageChecker coverageChecker =
        new CoverageChecker(
            options,
            "collections.BadCollection.add(java.lang.Object) exclude",
            "collections.BadCollection.addAll(java.util.Collection) exclude",
            "collections.BadCollection.clear() exclude",
            "collections.BadCollection.contains(java.lang.Object) exclude",
            "collections.BadCollection.containsAll(java.util.Collection) exclude",
            "collections.BadCollection.isEmpty() exclude",
            "collections.BadCollection.iterator() exclude",
            "collections.BadCollection.remove(java.lang.Object) exclude",
            "collections.BadCollection.removeAll(java.util.Collection) exclude",
            "collections.BadCollection.retainAll(java.util.Collection) exclude",
            "collections.BadCollection.toArray(java.lang.Object[]) exclude");

    generateAndTest(
        testEnvironment, options, ExpectedTests.DONT_CARE, ExpectedTests.SOME, coverageChecker);
  }

  /* Test based on classes from the olajgo library. Has an instantiation error for
      <N> randoop.types.CompoundFunction<N>.<init> : () -> randoop.types.CompoundFunction<N>
      and generates no sequences
  @Test
  public void runAbstractWithRecursiveBoundTest() {
    SystemTestEnvironment testEnvironment =
        systemTestEnvironmentManager.createTestEnvironment("abstract-recursive-bound");
    RandoopOptions options = createRandoopOptions(testEnvironment);
    options.addTestClass("randoop.types.AbstractMultiary"); // abstract shouldn't load
    options.addTestClass("randoop.types.CompoundFunction"); // uses AbstractMultiary
    options.setOption("generated_limit", "1");
    generateAndTest(testEnvironment, options, ExpectedTests.SOME, ExpectedTests.SOME);
  }
  */

  /**
   * This test uses classes from (or based on) the <a
   * href="https://docs.oracle.com/javase/tutorial/uiswing/examples/components/index.html">Swing
   * Tutorial Examples</a>.
   *
   * <p>Notes:
   *
   * <ul>
   *   <li>Setting {@code timeout=5} for this test results in multiple {@code ThreadDeath}
   *       exceptions during Randoop generation. The test still completes.
   *   <li>Even though the default replacements attempt to suppress calls to methods that throw
   *       {@code HeadlessException}, they still happen. So, this test may fail in a headless
   *       environment. On Travis CI, this is resolved by running {@code xvfb}.
   *   <li>There are differences in coverage between JDK 7 and 8 when running on Travis.
   * </ul>
   */
  @Test
  public void runDirectSwingTest() {
    String classpath =
        systemTestEnvironmentManager.classpath
            + java.io.File.pathSeparator
            + systemTestEnvironmentManager.replacecallAgentPath;
    SystemTestEnvironment testEnvironment =
        systemTestEnvironmentManager.createTestEnvironment(
            "swing-direct-test",
            classpath,
            systemTestEnvironmentManager.replacecallAgentPath.toString());

    String genDebugDir = testEnvironment.workingDir.resolve("replacecall-generation").toString();
    String testDebugDir = testEnvironment.workingDir.resolve("replacecall-testing").toString();
    testEnvironment.addJavaAgent(
        systemTestEnvironmentManager.replacecallAgentPath,
        "--dont-transform=resources/systemTest/replacecall-exclusions.txt,--debug,--debug-directory="
            + genDebugDir,
        "--dont-transform=resources/systemTest/replacecall-exclusions.txt,--debug,--debug-directory="
            + testDebugDir);

    RandoopOptions options = createRandoopOptions(testEnvironment);
    options.setPackageName("components");
    options.addTestClass("components.ArrowIcon");
    options.addTestClass("components.ConversionPanel");
    options.addTestClass("components.Converter");
    options.addTestClass("components.ConverterRangeModel");
    options.addTestClass("components.Corner");
    options.addTestClass("components.CrayonPanel");
    options.addTestClass("components.CustomDialog");
    options.addTestClass("components.DialogRunner");
    options.addTestClass("components.DynamicTree");
    options.addTestClass("components.FollowerRangeModel");
    options.addTestClass("components.Framework");
    options.addTestClass("components.GenealogyModel");
    options.addTestClass("components.GenealogyTree");
    options.addTestClass("components.ImageFileView");
    options.addTestClass("components.ImageFilter");
    options.addTestClass("components.ImagePreview");
    options.addTestClass("components.ListDialog");
    options.addTestClass("components.ListDialogRunner");
    options.addTestClass("components.MissingIcon");
    // getParent() returns null, which can cause NPE in javax.swing.JInternalFrame.setMaximum()
    // options.addTestClass("components.MyInternalFrame");
    options.addTestClass("components.Converter");
    options.addTestClass("components.Person");
    options.addTestClass("components.Rule");
    options.addTestClass("components.ScrollablePicture");
    options.addTestClass("components.Unit");
    options.addTestClass("components.Utils");

    options.setOption("omit-field-list", "resources/systemTest/components/omitfields.txt");
    //
    options.setOption("output_limit", "1000");
    options.setOption("generated_limit", "3000");
    options.setOption("flaky-test-behavior", "DISCARD");
    options.setOption("operation-history-log", "operation-log.txt");
    options.setFlag("usethreads");
    options.unsetFlag("deterministic");

    CoverageChecker coverageChecker =
        new CoverageChecker(
            options,
            "components.ArrowIcon.getIconHeight() ignore",
            "components.ArrowIcon.getIconWidth() ignore",
            "components.ArrowIcon.paintIcon(java.awt.Component, java.awt.Graphics, int, int) ignore",
            "components.ConversionPanel.actionPerformed(java.awt.event.ActionEvent) ignore",
            "components.ConversionPanel.getMaximumSize() ignore",
            "components.ConversionPanel.getMultiplier() ignore",
            "components.ConversionPanel.getValue() ignore",
            "components.ConversionPanel.propertyChange(java.beans.PropertyChangeEvent) ignore",
            "components.ConversionPanel.stateChanged(javax.swing.event.ChangeEvent) ignore",
            "components.Converter.createAndShowGUI() ignore",
            "components.Converter.initLookAndFeel() ignore",
            "components.Converter.main(java.lang.String[]) ignore",
            "components.Converter.resetMaxValues(boolean) ignore",
            "components.ConverterRangeModel.addChangeListener(javax.swing.event.ChangeListener) ignore",
            "components.ConverterRangeModel.fireStateChanged() ignore",
            "components.ConverterRangeModel.getDoubleValue() ignore",
            "components.ConverterRangeModel.getExtent() ignore",
            "components.ConverterRangeModel.getMaximum() ignore",
            "components.ConverterRangeModel.getMinimum() ignore",
            "components.ConverterRangeModel.getMultiplier() ignore",
            "components.ConverterRangeModel.getValue() ignore",
            "components.ConverterRangeModel.getValueIsAdjusting() ignore",
            "components.ConverterRangeModel.removeChangeListener(javax.swing.event.ChangeListener) ignore",
            "components.ConverterRangeModel.setDoubleValue(double) ignore",
            "components.ConverterRangeModel.setExtent(int) ignore",
            "components.ConverterRangeModel.setMaximum(int) ignore",
            "components.ConverterRangeModel.setMinimum(int) ignore",
            "components.ConverterRangeModel.setMultiplier(double) ignore",
            "components.ConverterRangeModel.setRangeProperties(double, int, int, int, boolean) ignore",
            "components.ConverterRangeModel.setRangeProperties(int, int, int, int, boolean) ignore",
            "components.ConverterRangeModel.setValue(int) ignore",
            "components.ConverterRangeModel.setValueIsAdjusting(boolean) ignore",
            "components.Corner.paintComponent(java.awt.Graphics) ignore",
            "components.CrayonPanel.actionPerformed(java.awt.event.ActionEvent) ignore",
            "components.CrayonPanel.buildChooser() ignore",
            "components.CrayonPanel.createCrayon(java.lang.String, javax.swing.border.Border) ignore",
            // inconsistent JDK7 vs 8, due to different implementations of
            // JComponent.getAccessibleContext
            "components.CrayonPanel.createImageIcon(java.lang.String) ignore",
            "components.CrayonPanel.getDisplayName() ignore",
            "components.CrayonPanel.getLargeDisplayIcon() ignore",
            "components.CrayonPanel.getSmallDisplayIcon() ignore",
            "components.CrayonPanel.updateChooser() ignore",
            "components.CustomDialog.actionPerformed(java.awt.event.ActionEvent) exclude",
            "components.CustomDialog.actionPerformed(java.awt.event.ActionEvent) ignore",
            "components.CustomDialog.clearAndHide() ignore",
            "components.CustomDialog.getValidatedText() ignore",
            "components.CustomDialog.propertyChange(java.beans.PropertyChangeEvent) ignore",
            "components.DialogRunner.runDialogDemo() ignore",
            "components.DynamicTree.addObject(java.lang.Object) ignore",
            "components.DynamicTree.addObject(javax.swing.tree.DefaultMutableTreeNode, java.lang.Object) ignore",
            "components.DynamicTree.addObject(javax.swing.tree.DefaultMutableTreeNode, java.lang.Object, boolean) ignore",
            "components.DynamicTree.clear() ignore",
            "components.DynamicTree.removeCurrentNode() ignore",
            "components.FollowerRangeModel.getDoubleValue() ignore",
            "components.FollowerRangeModel.getExtent() ignore",
            "components.FollowerRangeModel.getMaximum() ignore",
            "components.FollowerRangeModel.getValue() ignore",
            "components.FollowerRangeModel.setDoubleValue(double) ignore",
            "components.FollowerRangeModel.setExtent(int) ignore",
            "components.FollowerRangeModel.setMaximum(int) ignore",
            "components.FollowerRangeModel.setRangeProperties(int, int, int, int, boolean) ignore",
            "components.FollowerRangeModel.setValue(int) ignore",
            "components.FollowerRangeModel.stateChanged(javax.swing.event.ChangeEvent) ignore",
            "components.Framework.createAndShowGUI() ignore",
            "components.Framework.main(java.lang.String[]) ignore",
            "components.Framework.makeNewWindow() ignore",
            "components.Framework.quit(javax.swing.JFrame) ignore",
            "components.Framework.quitConfirmed(javax.swing.JFrame) ignore",
            "components.Framework.windowClosed(java.awt.event.WindowEvent) ignore",
            "components.GenealogyModel.addTreeModelListener(javax.swing.event.TreeModelListener) ignore",
            "components.GenealogyModel.fireTreeStructureChanged(components.Person) ignore",
            "components.GenealogyModel.getChild(java.lang.Object, int) ignore",
            "components.GenealogyModel.getChildCount(java.lang.Object) ignore",
            "components.GenealogyModel.getIndexOfChild(java.lang.Object, java.lang.Object) ignore",
            "components.GenealogyModel.getRoot() ignore",
            "components.GenealogyModel.isLeaf(java.lang.Object) ignore",
            "components.GenealogyModel.removeTreeModelListener(javax.swing.event.TreeModelListener) ignore",
            "components.GenealogyModel.showAncestor(boolean, java.lang.Object) ignore",
            "components.GenealogyModel.valueForPathChanged(javax.swing.tree.TreePath, java.lang.Object) ignore",
            "components.GenealogyTree.showAncestor(boolean) ignore",
            "components.ImageFileView.getDescription(java.io.File) ignore",
            "components.ImageFileView.getIcon(java.io.File) ignore",
            "components.ImageFileView.getName(java.io.File) ignore",
            "components.ImageFileView.getTypeDescription(java.io.File) ignore",
            "components.ImageFileView.isTraversable(java.io.File) ignore",
            "components.ImageFilter.accept(java.io.File) ignore",
            "components.ImageFilter.getDescription() ignore",
            "components.ImagePreview.loadImage() ignore",
            "components.ImagePreview.paintComponent(java.awt.Graphics) ignore",
            "components.ImagePreview.propertyChange(java.beans.PropertyChangeEvent) ignore",
            "components.ListDialog.actionPerformed(java.awt.event.ActionEvent) ignore",
            "components.ListDialog.setValue(java.lang.String) ignore",
            "components.ListDialog.showDialog(java.awt.Component, java.awt.Component, java.lang.String, java.lang.String, java.lang.String[], java.lang.String, java.lang.String) ignore",
            "components.ListDialogRunner.createAndShowGUI() ignore",
            "components.ListDialogRunner.createUI() ignore",
            "components.ListDialogRunner.getAFont() ignore",
            "components.ListDialogRunner.main(java.lang.String[]) ignore",
            "components.MissingIcon.getIconHeight() ignore",
            "components.MissingIcon.getIconWidth() ignore",
            "components.MissingIcon.paintIcon(java.awt.Component, java.awt.Graphics, int, int) ignore",
            "components.Person.getChildAt(int) ignore",
            "components.Person.getChildCount() ignore",
            "components.Person.getFather() ignore",
            "components.Person.getIndexOfChild(components.Person) ignore",
            "components.Person.getMother() ignore",
            "components.Person.getName() ignore",
            "components.Person.linkFamily(components.Person, components.Person, components.Person[]) ignore",
            "components.Person.toString() ignore",
            "components.Rule.getIncrement() ignore",
            "components.Rule.isMetric() ignore",
            "components.Rule.paintComponent(java.awt.Graphics) ignore",
            "components.Rule.setIncrementAndUnits() ignore",
            "components.Rule.setIsMetric(boolean) ignore",
            "components.Rule.setPreferredHeight(int) ignore",
            "components.Rule.setPreferredWidth(int) ignore",
            "components.ScrollablePicture.getPreferredScrollableViewportSize() ignore",
            "components.ScrollablePicture.getPreferredSize() ignore",
            "components.ScrollablePicture.getScrollableBlockIncrement(java.awt.Rectangle, int, int) ignore",
            "components.ScrollablePicture.getScrollableTracksViewportHeight() ignore",
            "components.ScrollablePicture.getScrollableTracksViewportWidth() ignore",
            "components.ScrollablePicture.getScrollableUnitIncrement(java.awt.Rectangle, int, int) ignore",
            "components.ScrollablePicture.mouseDragged(java.awt.event.MouseEvent) ignore",
            "components.ScrollablePicture.mouseMoved(java.awt.event.MouseEvent) ignore",
            "components.ScrollablePicture.setMaxUnitIncrement(int) ignore",
            "components.Unit.toString() ignore",
            "components.Utils.getExtension(java.io.File) ignore");

    generateAndTest(
        testEnvironment, options, ExpectedTests.SOME, ExpectedTests.NONE, coverageChecker);
  }

  /**
   * This test uses classes from (or based on) the <a
   * href="https://docs.oracle.com/javase/tutorial/uiswing/examples/components/index.html">Swing
   * Tutorial Examples</a>.
   */
  @Test
  public void runIndirectSwingTest() {
    String classpath =
        systemTestEnvironmentManager.classpath
            + java.io.File.pathSeparator
            + systemTestEnvironmentManager.replacecallAgentPath;

    SystemTestEnvironment testEnvironment =
        systemTestEnvironmentManager.createTestEnvironment(
            "swing-indirect-test",
            classpath,
            systemTestEnvironmentManager.replacecallAgentPath.toString());

    String genDebugDir = testEnvironment.workingDir.resolve("replacecall-generation").toString();
    String testDebugDir = testEnvironment.workingDir.resolve("replacecall-testing").toString();
    testEnvironment.addJavaAgent(
        systemTestEnvironmentManager.replacecallAgentPath,
        "--dont-transform=resources/systemTest/replacecall-exclusions.txt,--debug,--debug-directory="
            + genDebugDir,
        "--dont-transform=resources/systemTest/replacecall-exclusions.txt,--debug,--debug-directory="
            + testDebugDir);
    RandoopOptions options = createRandoopOptions(testEnvironment);
    options.setPackageName("components");
    options.addTestClass("components.DialogRunner");

    options.setOption("output_limit", "4");
    options.setOption("generated_limit", "10");
    options.setOption("flaky-test-behavior", "DISCARD");

    CoverageChecker coverageChecker =
        new CoverageChecker(
            options,
            // This is actually run but since there is a ThreadDeath, JaCoCo doesn't see it.
            "components.DialogRunner.runDialogDemo() ignore");
    generateAndTest(
        testEnvironment, options, ExpectedTests.SOME, ExpectedTests.NONE, coverageChecker);
  }

  @Test
  public void runSystemExitTest() {
    String classpath =
        systemTestEnvironmentManager.classpath
            + java.io.File.pathSeparator
            + systemTestEnvironmentManager.replacecallAgentPath;
    SystemTestEnvironment testEnvironment =
        systemTestEnvironmentManager.createTestEnvironment(
            "system-exit-test",
            classpath,
            systemTestEnvironmentManager.replacecallAgentPath.toString());
    testEnvironment.addJavaAgent(
        systemTestEnvironmentManager.replacecallAgentPath,
        "--dont-transform=resources/systemTest/replacecall-exclusions.txt");
    RandoopOptions options = createRandoopOptions(testEnvironment);
    options.addTestClass("input.SystemExitClass");
    options.setOption("output_limit", "20");
    options.setOption("generated_limit", "80");
    CoverageChecker coverageChecker =
        new CoverageChecker(options, "input.SystemExitClass.hashCode() ignore");
    generateAndTest(
        testEnvironment, options, ExpectedTests.SOME, ExpectedTests.NONE, coverageChecker);
  }

  @Test
  public void runNoReplacementsTest() {
    String classpath =
        systemTestEnvironmentManager.classpath
            + java.io.File.pathSeparator
            + systemTestEnvironmentManager.replacecallAgentPath;
    SystemTestEnvironment testEnvironment =
        systemTestEnvironmentManager.createTestEnvironment(
            "no-replacement-test",
            classpath,
            systemTestEnvironmentManager.replacecallAgentPath.toString());
    testEnvironment.addJavaAgent(
        systemTestEnvironmentManager.replacecallAgentPath,
        "--dont-transform=resources/systemTest/replacecall-exclusions.txt");
    RandoopOptions options = createRandoopOptions(testEnvironment);
    options.addTestClass("input.NoExitClass");
    options.setOption("output_limit", "20");
    options.setOption("generated_limit", "40");
    CoverageChecker coverageChecker =
        new CoverageChecker(options, "input.NoExitClass.hashCode() exclude");
    generateAndTest(
        testEnvironment, options, ExpectedTests.SOME, ExpectedTests.NONE, coverageChecker);
  }

  @Test
  public void runJDKSpecificationsTest() {
    SystemTestEnvironment testEnvironment =
        systemTestEnvironmentManager.createTestEnvironment("jdk-specification-test");
    RandoopOptions options = createRandoopOptions(testEnvironment);
    options.addTestClass("java.util.ArrayList");
    options.addTestClass("java.util.LinkedHashSet");
    options.setFlag("use-jdk-specifications");
    options.setOption("output_limit", "400");
    options.setOption("generated_limit", "800");

    CoverageChecker coverageChecker =
        new CoverageChecker(
            options,
            "java.util.ArrayList.add(int, java.lang.Object) exclude",
            "java.util.ArrayList.add(java.lang.Object) exclude",
            "java.util.ArrayList.addAll(int, java.util.Collection) exclude",
            "java.util.ArrayList.addAll(java.util.Collection) exclude",
            "java.util.ArrayList.batchRemove(java.util.Collection, boolean) exclude",
            "java.util.ArrayList.calculateCapacity(java.lang.Object[], int) exclude",
            "java.util.ArrayList.clear() exclude",
            "java.util.ArrayList.clone() exclude",
            "java.util.ArrayList.contains(java.lang.Object) exclude",
            "java.util.ArrayList.elementData(int) exclude",
            "java.util.ArrayList.ensureCapacity(int) exclude",
            "java.util.ArrayList.ensureCapacityInternal(int) exclude",
            "java.util.ArrayList.ensureExplicitCapacity(int) exclude",
            "java.util.ArrayList.fastRemove(int) exclude",
            "java.util.ArrayList.forEach(java.util.function.Consumer) exclude",
            "java.util.ArrayList.get(int) exclude",
            "java.util.ArrayList.grow(int) exclude",
            "java.util.ArrayList.hugeCapacity(int) exclude",
            "java.util.ArrayList.indexOf(java.lang.Object) exclude",
            "java.util.ArrayList.isEmpty() exclude",
            "java.util.ArrayList.iterator() exclude",
            "java.util.ArrayList.lastIndexOf(java.lang.Object) exclude",
            "java.util.ArrayList.listIterator() exclude",
            "java.util.ArrayList.listIterator(int) exclude",
            "java.util.ArrayList.outOfBoundsMsg(int) exclude",
            "java.util.ArrayList.rangeCheck(int) exclude",
            "java.util.ArrayList.rangeCheckForAdd(int) exclude",
            "java.util.ArrayList.readObject(java.io.ObjectInputStream) exclude",
            "java.util.ArrayList.remove(int) exclude",
            "java.util.ArrayList.remove(java.lang.Object) exclude",
            "java.util.ArrayList.removeAll(java.util.Collection) exclude",
            "java.util.ArrayList.removeIf(java.util.function.Predicate) exclude",
            "java.util.ArrayList.removeRange(int, int) exclude",
            "java.util.ArrayList.replaceAll(java.util.function.UnaryOperator) exclude",
            "java.util.ArrayList.retainAll(java.util.Collection) exclude",
            "java.util.ArrayList.set(int, java.lang.Object) exclude",
            "java.util.ArrayList.size() exclude",
            "java.util.ArrayList.sort(java.util.Comparator) exclude",
            "java.util.ArrayList.spliterator() exclude",
            "java.util.ArrayList.subList(int, int) exclude",
            "java.util.ArrayList.subListRangeCheck(int, int, int) exclude",
            "java.util.ArrayList.toArray() exclude",
            "java.util.ArrayList.toArray(java.lang.Object[]) exclude",
            "java.util.ArrayList.trimToSize() exclude",
            "java.util.ArrayList.writeObject(java.io.ObjectOutputStream) exclude",
            "java.util.LinkedHashSet.spliterator() exclude",
            // next 12 methods are inconsistent Java 8 vs 9, so ignore
            "java.util.ArrayList.add(java.lang.Object, java.lang.Object[], int) ignore",
            "java.util.ArrayList.batchRemove(java.util.Collection, boolean, int, int) ignore",
            "java.util.ArrayList.checkInvariants() ignore",
            "java.util.ArrayList.elementAt(java.lang.Object[], int) ignore",
            "java.util.ArrayList.grow() ignore",
            "java.util.ArrayList.isClear(long[], int) ignore",
            "java.util.ArrayList.nBits(int) ignore",
            "java.util.ArrayList.newCapacity(int) ignore",
            "java.util.ArrayList.outOfBoundsMsg(int, int) ignore",
            "java.util.ArrayList.removeIf(java.util.function.Predicate, int, int) ignore",
            "java.util.ArrayList.setBit(long[], int) ignore",
            "java.util.ArrayList.shiftTailOverGap(java.lang.Object[], int, int) ignore"
            // end of list (line break to permit easier sorting)
            );
    generateAndTest(
        testEnvironment, options, ExpectedTests.SOME, ExpectedTests.NONE, coverageChecker);
  }

  /* ------------------------------ utility methods ---------------------------------- */

  /**
   * Runs a standard system test:
   *
   * <ol>
   *   <li>runs Randoop and compiles the generated tests,
   *   <li>checks that the number of generated tests meets the expectation (none or some),
   *   <li>runs any generated tests,
   *   <li>checks that types of tests run as expected,
   *   <li>checks that suspected flaky methods are identified as expected.
   * </ol>
   *
   * @param environment the working environment
   * @param options the Randoop command-line arguments
   * @param expectedRegression the minimum expected number of regression tests
   * @param expectedError the minimum expected number of error tests
   * @param coverageChecker the expected code coverage checker
   * @param expectedFlakyMethodNames the first few expected suspected flaky method names that must
   *     appear in this order. If this parameter is null, Randoop should output no flaky methods.
   */
  private void generateAndTest(
      SystemTestEnvironment environment,
      RandoopOptions options,
      ExpectedTests expectedRegression,
      ExpectedTests expectedError,
      CoverageChecker coverageChecker,
      List<String> expectedFlakyMethodNames) {

    if (expectedError == ExpectedTests.NONE) {
      options.setFlag("stop-on-error-test");
    }

    RandoopRunStatus runStatus = generateAndCompile(environment, options, false);

    List<String> generatedFlakyMethodNames = runStatus.suspectedFlakyMethodNames;
    if (expectedFlakyMethodNames == null) {
      assert (generatedFlakyMethodNames.isEmpty());
    } else {
      // Assert that the flaky methods identified are present and in the order expected.
      assert (generatedFlakyMethodNames.size() >= expectedFlakyMethodNames.size());
      for (int i = 0; i < expectedFlakyMethodNames.size(); i++) {
        assert generatedFlakyMethodNames.get(i).equals(expectedFlakyMethodNames.get(i))
            : String.format(
                "Mismatch at position %d: expected %s, generated %s",
                i, expectedFlakyMethodNames.get(i), generatedFlakyMethodNames.get(i));
      }
    }

    String packageName = options.getPackageName();

    TestRunStatus regressionRunDesc =
        runRegressionTests(environment, options, expectedRegression, runStatus, packageName);

    TestRunStatus errorRunDesc =
        runErrorTests(environment, options, expectedError, runStatus, packageName);

    coverageChecker.checkCoverage(regressionRunDesc, errorRunDesc);
  }

  /**
   * Runs a standard system test:
   *
   * <ol>
   *   <li>runs Randoop and compiles the generated tests,
   *   <li>checks that the number of generated tests meets the expectation (none or some),
   *   <li>runs any generated tests,
   *   <li>checks that types of tests run as expected.
   * </ol>
   *
   * @param environment the working environment
   * @param options the Randoop command-line arguments
   * @param expectedRegression the minimum expected number of regression tests
   * @param expectedError the minimum expected number of error tests
   * @param coverageChecker the expected code coverage checker
   */
  private void generateAndTest(
      SystemTestEnvironment environment,
      RandoopOptions options,
      ExpectedTests expectedRegression,
      ExpectedTests expectedError,
      CoverageChecker coverageChecker) {

    generateAndTest(
        environment,
        options,
        expectedRegression,
        expectedError,
        coverageChecker,
        Collections.emptyList());
  }

  /**
   * Performs a standard test of Randoop including a check of coverage that assumes all declared
   * methods of the classes under test should be covered.
   *
   * @param environment the working environment of the test
   * @param options the Randoop options
   * @param expectedRegression the minimum expected number of regression tests
   * @param expectedError the minimum expected error tests
   */
  private void generateAndTest(
      SystemTestEnvironment environment,
      RandoopOptions options,
      ExpectedTests expectedRegression,
      ExpectedTests expectedError) {
    generateAndTest(
        environment, options, expectedRegression, expectedError, new CoverageChecker(options));
  }

  /**
   * Checks that the expected number of error-revealing tests have been generated, and if any are
   * expected runs them, captures and returns the result.
   *
   * @param environment the working environment for the test
   * @param options the Randoop options
   * @param expectedError the quantifier for the expected number of error tests
   * @param runStatus the status of the Randoop run
   * @param packageName the package name for generated tests
   * @return the {@link TestRunStatus} for running the error tests, may be null
   */
  private TestRunStatus runErrorTests(
      SystemTestEnvironment environment,
      RandoopOptions options,
      ExpectedTests expectedError,
      RandoopRunStatus runStatus,
      String packageName) {
    TestRunStatus errorRunDesc = null;
    String errorBasename = options.getErrorBasename();
    switch (expectedError) {
      case SOME:
        assertThat(
            "Test suite should have error tests", runStatus.errorTestCount, is(greaterThan(0)));
        try {
          errorRunDesc = TestRunStatus.runTests(environment, packageName, errorBasename);
        } catch (IOException e) {
          fail("Exception collecting coverage from error tests: " + e.getMessage());
        }
        assert errorRunDesc.processStatus.exitStatus != 0 : "JUnit should exit with error";
        if (errorRunDesc.testsFail != errorRunDesc.testsRun) {
          for (String line : errorRunDesc.processStatus.outputLines) {
            System.err.println(line);
          }
          fail(
              "All error tests should fail, but "
                  + errorRunDesc.testsSucceed
                  + " error tests passed");
        }
        break;
      case NONE:
        if (runStatus.errorTestCount != 0) {
          // TODO: should output the error tests.  Print the file?
          StringBuilder message = new StringBuilder();
          message.append(
              String.format(
                  "Test suite should have no error tests, but has %d:%n%n",
                  runStatus.errorTestCount));

          String packageString = options.getPackageName();
          String packagePathString = packageString == null ? "" : packageString.replace('.', '/');
          Path srcDir = environment.sourceDir.resolve(packagePathString);
          try (DirectoryStream<Path> testFiles =
              Files.newDirectoryStream(srcDir, errorBasename + "*.java")) {
            for (Path path : testFiles) {
              message.append(FileUtils.readFileToString(path.toFile(), (String) null));
              message.append(lineSep);
            }
          } catch (IOException e) {
            // The user can do nothing about this, and the test failure is more important.
            System.out.println("Ignoring error:");
            e.printStackTrace();
          }
          fail(message.toString());
        }
        break;
      case DONT_CARE:
        break;
    }
    return errorRunDesc;
  }

  /**
   * Checks that the expected number of regression tests have been generated, and if so runs them,
   * captures and returns the results.
   *
   * @param environment the working environment of the test
   * @param options the Randoop options
   * @param expectedRegression the quantifier for expected regression tests
   * @param runStatus the Randoop run status
   * @param packageName the package name for generated tests
   * @return the {@link TestRunStatus} for the execution of the regression tests, null if there are
   *     none
   */
  private TestRunStatus runRegressionTests(
      SystemTestEnvironment environment,
      RandoopOptions options,
      ExpectedTests expectedRegression,
      RandoopRunStatus runStatus,
      String packageName) {
    TestRunStatus regressionRunDesc = null;
    if (expectedRegression == ExpectedTests.NONE) {
      if (runStatus.regressionTestCount != 0) {
        fail(
            "Test suite should have no regression tests, but has " + runStatus.regressionTestCount);
      }
    } else if (expectedRegression == ExpectedTests.SOME
        || (expectedRegression == ExpectedTests.DONT_CARE && runStatus.regressionTestCount > 0)) {
      assertThat("...has regression tests", runStatus.regressionTestCount, is(greaterThan(0)));
      String regressionBasename = options.getRegressionBasename();
      try {
        regressionRunDesc = TestRunStatus.runTests(environment, packageName, regressionBasename);
      } catch (IOException e) {
        fail("Exception collecting coverage from regression tests: " + e.getMessage());
      }
      if (regressionRunDesc.processStatus.exitStatus != 0) {
        for (String line : regressionRunDesc.processStatus.outputLines) {
          System.err.println(line);
        }
        System.err.printf("environment = %s%n", environment);
        System.err.printf("options = %s%n", options);
        System.err.printf("expectedRegression = %s%n", expectedRegression);
        System.err.printf("runStatus = %s%n", runStatus);
        System.err.printf("packageName = %s%n", packageName);
        fail("JUnit should exit properly, see diagnostics above");
      }
      if (regressionRunDesc.testsSucceed != regressionRunDesc.testsRun) {
        for (String line : regressionRunDesc.processStatus.outputLines) {
          System.err.println(line);
        }
        fail(
            "All regression tests should pass, but "
                + regressionRunDesc.testsFail
                + " regression tests failed");
      }
    } else if (expectedRegression == ExpectedTests.DONT_CARE
        && runStatus.regressionTestCount == 0) {
      // nothing to do
    } else {
      throw new Error("Unexpected fallthrough");
    }
    return regressionRunDesc;
  }

  /**
   * Runs Randoop using the given test environment and options, printing captured output to standard
   * output. Failure of Randoop may be allowed by passing true for {@code allowRandoopFailure},
   * otherwise, the test will fail.
   *
   * @param environment the working environment for the test
   * @param options the Randoop options
   * @param allowRandoopFailure flag whether to allow Randoop failure
   * @return the captured {@link RandoopRunStatus} from running Randoop
   */
  private RandoopRunStatus generateAndCompile(
      SystemTestEnvironment environment, RandoopOptions options, boolean allowRandoopFailure) {
    RandoopRunStatus runStatus =
        RandoopRunStatus.generateAndCompile(environment, options, allowRandoopFailure);

    if (!allowRandoopFailure) {
      System.out.println("Randoop:");
      boolean prevLineIsBlank = false;
      for (String line : runStatus.processStatus.outputLines) {
        if ((line.isEmpty() && !prevLineIsBlank)
            || (!line.isEmpty() && !line.startsWith("Progress update:"))) {
          System.out.println(line);
        }
        prevLineIsBlank = line.isEmpty();
      }
    }
    return runStatus;
  }

  private ProcessStatus generate(SystemTestEnvironment testEnvironment, RandoopOptions options) {
    ProcessStatus status = RandoopRunStatus.generate(testEnvironment, options);

    System.out.println("Randoop:");
    boolean prevLineIsBlank = false;
    for (String line : status.outputLines) {
      if ((line.isEmpty() && !prevLineIsBlank)
          || (!line.isEmpty() && !line.startsWith("Progress update:"))) {
        System.out.println(line);
      }
      prevLineIsBlank = line.isEmpty();
    }
    return status;
  }
}<|MERGE_RESOLUTION|>--- conflicted
+++ resolved
@@ -288,17 +288,12 @@
             options,
             "java7.util7.ArrayList.addAll(int, java7.util7.Collection) ignore",
             "java7.util7.ArrayList.addAll(java7.util7.Collection) ignore",
-<<<<<<< HEAD
             "java7.util7.ArrayList.clone() ignore", // CircleCI vs. Travis
             "java7.util7.ArrayList.contains(java.lang.Object) ignore", // CircleCI vs. Travis
             "java7.util7.ArrayList.elementData(int) ignore", // CircleCI vs. Travis
             "java7.util7.ArrayList.fastRemove(int) ignore",
             "java7.util7.ArrayList.hugeCapacity(int) exclude",
             "java7.util7.ArrayList.indexOf(java.lang.Object) ignore", // CircleCI vs. Travis
-=======
-            "java7.util7.ArrayList.fastRemove(int) ignore",
-            "java7.util7.ArrayList.hugeCapacity(int) exclude",
->>>>>>> cee5bf32
             "java7.util7.ArrayList.readObject(java.io.ObjectInputStream) exclude",
             "java7.util7.ArrayList.remove(int) ignore",
             "java7.util7.ArrayList.remove(java.lang.Object) ignore",
@@ -325,10 +320,7 @@
             "java7.util7.Collections.iteratorBinarySearch(java7.util7.List, java.lang.Object) exclude",
             "java7.util7.Collections.iteratorBinarySearch(java7.util7.List, java.lang.Object, java7.util7.Comparator) exclude",
             "java7.util7.Collections.lastIndexOfSubList(java7.util7.List, java7.util7.List) ignore",
-<<<<<<< HEAD
             "java7.util7.Collections.list(java7.util7.Enumeration) ignore", // CircleCI vs. Travis
-=======
->>>>>>> cee5bf32
             "java7.util7.Collections.max(java7.util7.Collection) exclude",
             "java7.util7.Collections.max(java7.util7.Collection, java7.util7.Comparator) exclude",
             "java7.util7.Collections.min(java7.util7.Collection) exclude",
@@ -354,19 +346,13 @@
             "java7.util7.LinkedList.add(int, java.lang.Object) ignore",
             "java7.util7.LinkedList.addAll(int, java7.util7.Collection) ignore",
             "java7.util7.LinkedList.addAll(java7.util7.Collection) ignore",
-<<<<<<< HEAD
             "java7.util7.LinkedList.element() ignore", // CircleCI vs. Travis
-=======
->>>>>>> cee5bf32
             "java7.util7.LinkedList.get(int) ignore",
             "java7.util7.LinkedList.linkBefore(java.lang.Object, java7.util7.LinkedList.Node) exclude",
             "java7.util7.LinkedList.linkBefore(java.lang.Object, java7.util7.LinkedList.Node) ignore",
             "java7.util7.LinkedList.readObject(java.io.ObjectInputStream) exclude",
             "java7.util7.LinkedList.remove(int) ignore",
-<<<<<<< HEAD
             "java7.util7.LinkedList.removeFirstOccurrence(java.lang.Object) ignore", // CircleCI/Travis
-=======
->>>>>>> cee5bf32
             "java7.util7.LinkedList.set(int, java.lang.Object) ignore",
             "java7.util7.LinkedList.unlink(java7.util7.LinkedList.Node) ignore",
             "java7.util7.LinkedList.writeObject(java.io.ObjectOutputStream) exclude",
@@ -1204,12 +1190,8 @@
     List<String> command = new ArrayList<>();
     command.add("java");
     command.add("-ea");
-<<<<<<< HEAD
-    command.add("-Xmx3000m");
-=======
     // cannot use randoop.main.GenInputsAbstract.jvm_max_memory due to package clash
     command.add("-Xmx2000m");
->>>>>>> cee5bf32
     command.add("-classpath");
     command.add(testEnvironment.testClassPath);
     command.add(driverName);
