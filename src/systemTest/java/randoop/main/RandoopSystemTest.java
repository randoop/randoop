--- conflicted
+++ resolved
@@ -1652,7 +1652,23 @@
         testEnvironment, options, ExpectedTests.SOME, ExpectedTests.NONE, coverageChecker);
   }
 
-<<<<<<< HEAD
+  /** Test GRT Fuzzing component {@link randoop.generation.GrtFuzzing} */
+  @Test
+  public void runGrtFuzzingSeedCollectionTest() {
+    SystemTestEnvironment testEnvironment =
+        systemTestEnvironmentManager.createTestEnvironment("fuzzing-seed-collection");
+    RandoopOptions options = createRandoopOptions(testEnvironment);
+    options.addTestClass("collections.SeedIntegerCollection");
+    options.setOption("output_limit", "20");
+    options.setOption("grt-fuzzing", "true");
+    options.setOption("grt_fuzzing_stddev", "10000");
+    CoverageChecker coverageChecker =
+        new CoverageChecker(
+            options, "collections.SeedIntegerCollection.handleSeedNotFound() include");
+    generateAndTest(
+        testEnvironment, options, ExpectedTests.SOME, ExpectedTests.NONE, coverageChecker);
+  }
+
   @Test
   public void runElephantBrainTest() {
     SystemTestEnvironment testEnvironment =
@@ -1674,21 +1690,6 @@
             "misc.elephantbrain.ElephantBrainTest.testB() include",
             "misc.elephantbrain.ElephantBrainTest.testP() exclude",
             "misc.elephantbrain.GrandParent.toString() ignore");
-=======
-  /** Test GRT Fuzzing component {@link randoop.generation.GrtFuzzing} */
-  @Test
-  public void runGrtFuzzingSeedCollectionTest() {
-    SystemTestEnvironment testEnvironment =
-        systemTestEnvironmentManager.createTestEnvironment("fuzzing-seed-collection");
-    RandoopOptions options = createRandoopOptions(testEnvironment);
-    options.addTestClass("collections.SeedIntegerCollection");
-    options.setOption("output_limit", "20");
-    options.setOption("grt-fuzzing", "true");
-    options.setOption("grt_fuzzing_stddev", "10000");
-    CoverageChecker coverageChecker =
-        new CoverageChecker(
-            options, "collections.SeedIntegerCollection.handleSeedNotFound() include");
->>>>>>> 01bd08ee
     generateAndTest(
         testEnvironment, options, ExpectedTests.SOME, ExpectedTests.NONE, coverageChecker);
   }
