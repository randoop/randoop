--- conflicted
+++ resolved
@@ -408,14 +408,10 @@
     options.setRegressionBasename("JDK_Tests_regression");
     options.setErrorBasename("JDK_Tests_error");
 
-<<<<<<< HEAD
     options.setOption("generated_limit", "8000");
-=======
-    options.setOption("generated_limit", "6000");
     // Using these values instead slightly reduced coverage:
     // options.setOption("null-ratio", "0.1");
     // options.setOption("alias-ratio", "0.2");
->>>>>>> 03de320e
     options.setOption("null-ratio", "0.3");
     options.setOption("alias-ratio", "0.3");
     options.setOption("input-selection", "small-tests");
@@ -425,217 +421,7 @@
     ExpectedTests expectedRegressionTests = ExpectedTests.SOME;
     ExpectedTests expectedErrorTests = ExpectedTests.DONT_CARE;
 
-<<<<<<< HEAD
-    CoverageChecker coverageChecker =
-        new CoverageChecker(
-            options,
-            "java7.util7.ArrayList.addAll(int, java7.util7.Collection) ignore17+",
-            "java7.util7.ArrayList.addAll(java7.util7.Collection) ignore17+",
-            "java7.util7.ArrayList.fastRemove(int) ignore",
-            "java7.util7.ArrayList.fastRemove(int) ignore17+",
-            "java7.util7.ArrayList.hugeCapacity(int) exclude",
-            "java7.util7.ArrayList.readObject(java.io.ObjectInputStream) exclude",
-            "java7.util7.ArrayList.removeRange(int, int) exclude",
-            "java7.util7.ArrayList.set(int, java.lang.Object) ignore",
-            "java7.util7.ArrayList.writeObject(java.io.ObjectOutputStream) exclude",
-            "java7.util7.Arrays.binarySearch(char[], int, int, char) ignore",
-            "java7.util7.Arrays.binarySearch(float[], float) ignore",
-            "java7.util7.Arrays.binarySearch(float[], int, int, float) ignore",
-            "java7.util7.Arrays.binarySearch(int[], int, int, int) ignore",
-            "java7.util7.Arrays.binarySearch(java.lang.Object[], int, int, java.lang.Object)"
-                + " ignore",
-            "java7.util7.Arrays.binarySearch(java.lang.Object[], int, int, java.lang.Object,"
-                + " java7.util7.Comparator) exclude",
-            "java7.util7.Arrays.binarySearch(java.lang.Object[], java.lang.Object,"
-                + " java7.util7.Comparator) ignore",
-            "java7.util7.Arrays.binarySearch(java.lang.Object[], java.lang.Object,"
-                + " java7.util7.Comparator) ignore17+",
-            "java7.util7.Arrays.binarySearch(long[], int, int, long) ignore17+",
-            "java7.util7.Arrays.binarySearch0(float[], int, int, float) ignore",
-            "java7.util7.Arrays.binarySearch0(java.lang.Object[], int, int, java.lang.Object,"
-                + " java7.util7.Comparator) ignore",
-            "java7.util7.Arrays.copyOf(float[], int) ignore",
-            "java7.util7.Arrays.deepEquals0(java.lang.Object, java.lang.Object) exclude",
-            "java7.util7.Arrays.deepHashCode(java.lang.Object[]) exclude", // could be flaky
-            "java7.util7.Arrays.fill(boolean[], int, int, boolean) ignore",
-            "java7.util7.Arrays.fill(short[], int, int, short) ignore11",
-            "java7.util7.Arrays.fill(short[], int, int, short) ignore17",
-            "java7.util7.Arrays.sort(byte[], int, int) ignore17+",
-            "java7.util7.Arrays.fill(char[], int, int, char) ignore",
-            "java7.util7.Arrays.fill(float[], float) ignore",
-            "java7.util7.Arrays.fill(float[], int, int, float) ignore",
-            "java7.util7.Arrays.fill(int[], int, int, int) ignore17+",
-            "java7.util7.Arrays.hashCode(boolean[]) exclude",
-            "java7.util7.Arrays.hashCode(byte[]) exclude",
-            "java7.util7.Arrays.hashCode(char[]) exclude",
-            "java7.util7.Arrays.hashCode(double[]) exclude",
-            "java7.util7.Arrays.hashCode(float[]) exclude",
-            "java7.util7.Arrays.hashCode(int[]) exclude",
-            "java7.util7.Arrays.hashCode(java.lang.Object[]) exclude",
-            "java7.util7.Arrays.hashCode(long[]) exclude",
-            "java7.util7.Arrays.hashCode(short[]) exclude",
-            "java7.util7.Arrays.legacyMergeSort(java.lang.Object[]) exclude",
-            "java7.util7.Arrays.legacyMergeSort(java.lang.Object[], int, int) exclude",
-            "java7.util7.Arrays.legacyMergeSort(java.lang.Object[], int, int,"
-                + " java7.util7.Comparator) exclude",
-            "java7.util7.Arrays.legacyMergeSort(java.lang.Object[], java7.util7.Comparator)"
-                + " exclude",
-            "java7.util7.Arrays.med3(byte[], int, int, int) exclude",
-            "java7.util7.Arrays.med3(char[], int, int, int) exclude",
-            "java7.util7.Arrays.med3(double[], int, int, int) exclude",
-            "java7.util7.Arrays.med3(float[], int, int, int) exclude",
-            "java7.util7.Arrays.med3(int[], int, int, int) exclude",
-            "java7.util7.Arrays.med3(long[], int, int, int) exclude",
-            "java7.util7.Arrays.med3(short[], int, int, int) exclude",
-            "java7.util7.Arrays.mergeSort(java.lang.Object[], java.lang.Object[], int, int, int)"
-                + " exclude",
-            "java7.util7.Arrays.mergeSort(java.lang.Object[], java.lang.Object[], int, int, int,"
-                + " java7.util7.Comparator) exclude",
-            "java7.util7.Arrays.sort(byte[], int, int) exclude21",
-            "java7.util7.Arrays.sort(float[]) ignore",
-            "java7.util7.Arrays.sort(float[], int, int) ignore",
-            "java7.util7.Arrays.sort(java.lang.Object[], java7.util7.Comparator) ignore11",
-            "java7.util7.Arrays.sort(java.lang.Object[], java7.util7.Comparator) ignore17",
-            "java7.util7.Arrays.sort(java.lang.Object[], int, int, java7.util7.Comparator) ignore",
-            "java7.util7.Arrays.sort(java.lang.Object[], java7.util7.Comparator) ignore17+",
-            "java7.util7.Arrays.swap(java.lang.Object[], int, int) exclude",
-            "java7.util7.Arrays.vecswap(byte[], int, int, int) exclude",
-            "java7.util7.Arrays.vecswap(char[], int, int, int) exclude",
-            "java7.util7.Arrays.vecswap(double[], int, int, int) exclude",
-            "java7.util7.Arrays.vecswap(float[], int, int, int) exclude",
-            "java7.util7.Arrays.vecswap(int[], int, int, int) exclude",
-            "java7.util7.Arrays.vecswap(long[], int, int, int) exclude",
-            "java7.util7.Arrays.vecswap(short[], int, int, int) exclude",
-            "java7.util7.BitSet.getBits(int) exclude",
-            "java7.util7.BitSet.readObject(java.io.ObjectInputStream) exclude",
-            "java7.util7.BitSet.valueOf(java.nio.LongBuffer) exclude",
-            "java7.util7.BitSet.writeObject(java.io.ObjectOutputStream) exclude",
-            "java7.util7.Collections.addAll(java7.util7.Collection, java.lang.Object[])"
-                + " ignore17+",
-            "java7.util7.Collections.binarySearch(java7.util7.List, java.lang.Object) ignore",
-            "java7.util7.Collections.binarySearch(java7.util7.List, java.lang.Object,"
-                + " java7.util7.Comparator) exclude",
-            "java7.util7.Collections.checkedCollection(java7.util7.Collection, java.lang.Class)"
-                + " exclude",
-            "java7.util7.Collections.checkedList(java7.util7.List,"
-                + " java.lang.Class)"
-                + " ignore", // inconsistent Java 8 vs 9, so ignore
-            "java7.util7.Collections.checkedMap(java7.util7.Map, java.lang.Class, java.lang.Class)"
-                + " exclude",
-            "java7.util7.Collections.checkedSet(java7.util7.Set, java.lang.Class) exclude",
-            "java7.util7.Collections.checkedSortedMap(java7.util7.SortedMap, java.lang.Class,"
-                + " java.lang.Class) exclude",
-            "java7.util7.Collections.checkedSortedSet(java7.util7.SortedSet, java.lang.Class)"
-                + " exclude",
-            "java7.util7.Collections.eq(java.lang.Object, java.lang.Object) ignore",
-            "java7.util7.Collections.fill(java7.util7.List, java.lang.Object) ignore17+",
-            "java7.util7.Collections.get(java7.util7.ListIterator, int) exclude",
-            "java7.util7.Collections.indexedBinarySearch(java7.util7.List, java.lang.Object)"
-                + " ignore",
-            "java7.util7.Collections.indexedBinarySearch(java7.util7.List, java.lang.Object,"
-                + " java7.util7.Comparator) exclude",
-            "java7.util7.Collections.iteratorBinarySearch(java7.util7.List, java.lang.Object)"
-                + " exclude",
-            "java7.util7.Collections.iteratorBinarySearch(java7.util7.List, java.lang.Object,"
-                + " java7.util7.Comparator) exclude",
-            "java7.util7.Collections.max(java7.util7.Collection) exclude",
-            "java7.util7.Collections.max(java7.util7.Collection, java7.util7.Comparator) exclude",
-            "java7.util7.Collections.min(java7.util7.Collection) exclude",
-            "java7.util7.Collections.min(java7.util7.Collection, java7.util7.Comparator) exclude",
-            "java7.util7.Collections.newSetFromMap(java7.util7.Map) exclude",
-            "java7.util7.Collections.rotate2(java7.util7.List, int) exclude",
-            "java7.util7.Collections.shuffle(java7.util7.List) exclude",
-            "java7.util7.Collections.singletonIterator(java.lang.Object) exclude",
-            "java7.util7.Collections.singletonIterator(java.lang.Object) ignore",
-            "java7.util7.Collections.singletonIterator(java.lang.Object) ignore17+",
-            "java7.util7.Collections.sort(java7.util7.List) exclude",
-            "java7.util7.Collections.sort(java7.util7.List, java7.util7.Comparator) exclude",
-            "java7.util7.Collections.swap(java.lang.Object[], int, int) exclude",
-            "java7.util7.Collections.synchronizedMap(java7.util7.Map) ignore",
-            "java7.util7.Collections.unmodifiableCollection(java7.util7.Collection) exclude",
-            "java7.util7.Collections.unmodifiableMap(java7.util7.Map) exclude",
-            "java7.util7.Collections.unmodifiableSet(java7.util7.Set) exclude21+",
-            "java7.util7.Collections.unmodifiableSortedMap(java7.util7.SortedMap) ignore17+",
-            "java7.util7.Collections.unmodifiableSortedSet(java7.util7.SortedSet) ignore",
-            "java7.util7.Collections.zeroLengthArray(java.lang.Class) exclude",
-            "java7.util7.Hashtable.putAll(java7.util7.Map) ignore",
-            "java7.util7.Hashtable.readObject(java.io.ObjectInputStream) exclude",
-            "java7.util7.Hashtable.reconstitutionPut(java7.util7.Hashtable.Entry[],"
-                + " java.lang.Object, java.lang.Object) exclude",
-            "java7.util7.Hashtable.rehash() exclude17+",
-            "java7.util7.Hashtable.writeObject(java.io.ObjectOutputStream) exclude",
-            "java7.util7.LinkedHashMap.newValueIterator() ignore",
-            "java7.util7.LinkedList.get(int) ignore17+",
-            "java7.util7.LinkedList.linkBefore(java.lang.Object, java7.util7.LinkedList.Node)"
-                + " ignore",
-            "java7.util7.LinkedList.readObject(java.io.ObjectInputStream) exclude",
-            "java7.util7.LinkedList.set(int, java.lang.Object) ignore17+",
-            "java7.util7.LinkedList.writeObject(java.io.ObjectOutputStream) exclude",
-            "java7.util7.Observable.clearChanged() exclude",
-            "java7.util7.Observable.setChanged() exclude",
-            "java7.util7.Stack.peek() ignore",
-            "java7.util7.Stack.pop() ignore",
-            "java7.util7.Stack.push(java.lang.Object) ignore",
-            "java7.util7.StringTokenizer.isDelimiter(int) exclude",
-            "java7.util7.TreeMap.addAllForTreeSet(java7.util7.SortedSet, java.lang.Object) ignore",
-            "java7.util7.TreeMap.colorOf(java7.util7.TreeMap.Entry) exclude",
-            "java7.util7.TreeMap.compare(java.lang.Object, java.lang.Object) exclude",
-            "java7.util7.TreeMap.deleteEntry(java7.util7.TreeMap.Entry) ignore",
-            "java7.util7.TreeMap.descendingKeyIterator() exclude",
-            "java7.util7.TreeMap.firstKey() exclude",
-            "java7.util7.TreeMap.fixAfterDeletion(java7.util7.TreeMap.Entry) exclude",
-            "java7.util7.TreeMap.fixAfterInsertion(java7.util7.TreeMap.Entry) exclude",
-            "java7.util7.TreeMap.get(java.lang.Object) ignore17+",
-            "java7.util7.TreeMap.getEntryUsingComparator(java.lang.Object) exclude",
-            "java7.util7.TreeMap.getPrecedingEntry(java.lang.Object) exclude",
-            "java7.util7.TreeMap.headMap(java.lang.Object) exclude",
-            "java7.util7.TreeMap.headMap(java.lang.Object, boolean) exclude",
-            "java7.util7.TreeMap.lastKey() ignore",
-            "java7.util7.TreeMap.leftOf(java7.util7.TreeMap.Entry) exclude",
-            "java7.util7.TreeMap.parentOf(java7.util7.TreeMap.Entry) exclude",
-            "java7.util7.TreeMap.predecessor(java7.util7.TreeMap.Entry) exclude",
-            "java7.util7.TreeMap.putAll(java7.util7.Map) exclude",
-            "java7.util7.TreeMap.readObject(java.io.ObjectInputStream) exclude",
-            "java7.util7.TreeMap.readTreeSet(int, java.io.ObjectInputStream, java.lang.Object)"
-                + " exclude",
-            "java7.util7.TreeMap.rightOf(java7.util7.TreeMap.Entry) exclude",
-            "java7.util7.TreeMap.rotateLeft(java7.util7.TreeMap.Entry) exclude",
-            "java7.util7.TreeMap.rotateRight(java7.util7.TreeMap.Entry) exclude",
-            "java7.util7.TreeMap.setColor(java7.util7.TreeMap.Entry, boolean) exclude",
-            "java7.util7.TreeMap.subMap(java.lang.Object, boolean, java.lang.Object, boolean)"
-                + " exclude",
-            "java7.util7.TreeMap.subMap(java.lang.Object, java.lang.Object) ignore",
-            "java7.util7.TreeMap.successor(java7.util7.TreeMap.Entry) exclude",
-            "java7.util7.TreeMap.tailMap(java.lang.Object) exclude",
-            "java7.util7.TreeMap.tailMap(java.lang.Object, boolean) exclude",
-            "java7.util7.TreeMap.valEquals(java.lang.Object, java.lang.Object) exclude",
-            "java7.util7.TreeMap.writeObject(java.io.ObjectOutputStream) exclude",
-            "java7.util7.TreeSet.add(java.lang.Object) exclude",
-            "java7.util7.TreeSet.first() ignore",
-            "java7.util7.TreeSet.headSet(java.lang.Object) exclude",
-            "java7.util7.TreeSet.headSet(java.lang.Object, boolean) exclude",
-            "java7.util7.TreeSet.last() ignore",
-            "java7.util7.TreeSet.readObject(java.io.ObjectInputStream) exclude",
-            "java7.util7.TreeSet.remove(java.lang.Object) ignore17+",
-            "java7.util7.TreeSet.subSet(java.lang.Object, boolean, java.lang.Object, boolean)"
-                + " exclude",
-            "java7.util7.TreeSet.subSet(java.lang.Object, java.lang.Object) ignore",
-            "java7.util7.TreeSet.tailSet(java.lang.Object) exclude",
-            "java7.util7.TreeSet.tailSet(java.lang.Object, boolean) exclude",
-            "java7.util7.TreeSet.writeObject(java.io.ObjectOutputStream) exclude",
-            "java7.util7.Vector.addAll(int, java7.util7.Collection) ignore17+",
-            "java7.util7.Vector.addAll(java7.util7.Collection) ignore17+",
-            "java7.util7.Vector.hugeCapacity(int) exclude",
-            "java7.util7.Vector.removeRange(int, int) exclude",
-            "java7.util7.Vector.writeObject(java.io.ObjectOutputStream) exclude",
-            "java7.util7.WeakHashMap.putAll(java7.util7.Map) exclude",
-            "java7.util7.WeakHashMap.removeMapping(java.lang.Object) exclude",
-            "java7.util7.WeakHashMap.unmaskNull(java.lang.Object) ignore"
-            // end of list (line break to permit easier sorting)
-            );
-=======
     CoverageChecker coverageChecker = CoverageChecker.fromFile(options, 491, "JDKTest.methodspecs");
->>>>>>> 03de320e
     generateAndTest(
         testEnvironment, options, expectedRegressionTests, expectedErrorTests, coverageChecker);
   }
