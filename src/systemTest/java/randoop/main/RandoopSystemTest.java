--- conflicted
+++ resolved
@@ -206,11 +206,6 @@
             "java7.util7.Collections.asLifoQueue(java7.util7.Deque) exclude",
             "java7.util7.Collections.binarySearch(java7.util7.List, java.lang.Object) exclude",
             "java7.util7.Collections.binarySearch(java7.util7.List, java.lang.Object, java7.util7.Comparator) exclude",
-<<<<<<< HEAD
-            "java7.util7.Collections.checkedCollection(java7.util7.Collection, java.lang.Class) ignore",
-            "java7.util7.Collections.checkedList(java7.util7.List, java.lang.Class) ignore",
-=======
->>>>>>> 274cb393
             "java7.util7.Collections.checkedMap(java7.util7.Map, java.lang.Class, java.lang.Class) exclude",
             "java7.util7.Collections.checkedSet(java7.util7.Set, java.lang.Class) exclude",
             "java7.util7.Collections.checkedSortedMap(java7.util7.SortedMap, java.lang.Class, java.lang.Class) exclude",
@@ -235,15 +230,7 @@
             "java7.util7.Collections.synchronizedList(java7.util7.List, java.lang.Object) exclude",
             "java7.util7.Collections.synchronizedSet(java7.util7.Set, java.lang.Object) exclude",
             "java7.util7.Collections.synchronizedSortedMap(java7.util7.SortedMap) exclude",
-<<<<<<< HEAD
-            "java7.util7.Collections.synchronizedSortedSet(java7.util7.SortedSet) ignore",
-            "java7.util7.Collections.unmodifiableList(java7.util7.List) exclude",
-            "java7.util7.Collections.unmodifiableList(java7.util7.List) ignore",
-            "java7.util7.Collections.unmodifiableMap(java7.util7.Map) ignore",
-            "java7.util7.Collections.unmodifiableSet(java7.util7.Set) ignore",
-=======
             "java7.util7.Collections.unmodifiableCollection(java7.util7.Collection) exclude",
->>>>>>> 274cb393
             "java7.util7.Collections.unmodifiableSortedMap(java7.util7.SortedMap) exclude",
             "java7.util7.Collections.zeroLengthArray(java.lang.Class) exclude",
             "java7.util7.TreeSet.add(java.lang.Object) ignore",
@@ -448,13 +435,7 @@
             "java7.util7.Collections.sort(java7.util7.List, java7.util7.Comparator) exclude",
             "java7.util7.Collections.swap(java.lang.Object[], int, int) exclude",
             "java7.util7.Collections.synchronizedMap(java7.util7.Map) ignore",
-<<<<<<< HEAD
-            "java7.util7.Collections.synchronizedSet(java7.util7.Set) ignore",
-            "java7.util7.Collections.synchronizedSortedSet(java7.util7.SortedSet) ignore",
-            "java7.util7.Collections.unmodifiableList(java7.util7.List) ignore",
-=======
             "java7.util7.Collections.unmodifiableCollection(java7.util7.Collection) exclude",
->>>>>>> 274cb393
             "java7.util7.Collections.unmodifiableMap(java7.util7.Map) exclude",
             "java7.util7.Collections.unmodifiableSortedSet(java7.util7.SortedSet) ignore",
             "java7.util7.Collections.zeroLengthArray(java.lang.Class) exclude",
@@ -474,28 +455,15 @@
             "java7.util7.StringTokenizer.isDelimiter(int) exclude",
             "java7.util7.TreeMap.addAllForTreeSet(java7.util7.SortedSet, java.lang.Object) ignore",
             "java7.util7.TreeMap.colorOf(java7.util7.TreeMap.Entry) exclude",
-<<<<<<< HEAD
-            "java7.util7.TreeMap.decrementSize() ignore", // Travis
-            "java7.util7.TreeMap.deleteEntry(java7.util7.TreeMap.Entry) ignore", // Travis
-=======
             "java7.util7.TreeMap.compare(java.lang.Object, java.lang.Object) exclude",
             "java7.util7.TreeMap.deleteEntry(java7.util7.TreeMap.Entry) ignore",
->>>>>>> 274cb393
             "java7.util7.TreeMap.descendingKeyIterator() exclude",
             "java7.util7.TreeMap.fixAfterDeletion(java7.util7.TreeMap.Entry) exclude",
-<<<<<<< HEAD
-            "java7.util7.TreeMap.get(java.lang.Object) ignore",
-            "java7.util7.TreeMap.getCeilEntry(java.lang.Object) ignore", // Travis
-            "java7.util7.TreeMap.getEntryUsingComparator(java.lang.Object) exclude",
-            "java7.util7.TreeMap.getPrecedingEntry(java.lang.Object) exclude",
-            "java7.util7.TreeMap.keySet() ignore",
-=======
             "java7.util7.TreeMap.fixAfterInsertion(java7.util7.TreeMap.Entry) exclude",
             "java7.util7.TreeMap.getEntryUsingComparator(java.lang.Object) exclude",
             "java7.util7.TreeMap.getPrecedingEntry(java.lang.Object) exclude",
             "java7.util7.TreeMap.headMap(java.lang.Object) exclude",
             "java7.util7.TreeMap.headMap(java.lang.Object, boolean) exclude",
->>>>>>> 274cb393
             "java7.util7.TreeMap.lastKey() ignore",
             "java7.util7.TreeMap.leftOf(java7.util7.TreeMap.Entry) exclude",
             "java7.util7.TreeMap.parentOf(java7.util7.TreeMap.Entry) exclude",
@@ -510,59 +478,19 @@
             "java7.util7.TreeMap.subMap(java.lang.Object, java.lang.Object) ignore",
             "java7.util7.TreeMap.valEquals(java.lang.Object, java.lang.Object) exclude",
             "java7.util7.TreeMap.writeObject(java.io.ObjectOutputStream) exclude",
-<<<<<<< HEAD
-            "java7.util7.TreeSet.addAll(java7.util7.Collection) ignore",
-=======
             "java7.util7.TreeSet.add(java.lang.Object) exclude",
->>>>>>> 274cb393
             "java7.util7.TreeSet.first() ignore",
             "java7.util7.TreeSet.last() ignore",
             "java7.util7.TreeSet.readObject(java.io.ObjectInputStream) exclude",
-<<<<<<< HEAD
-            "java7.util7.TreeSet.remove(java.lang.Object) ignore",
-=======
             "java7.util7.TreeSet.subSet(java.lang.Object, boolean, java.lang.Object, boolean) exclude",
->>>>>>> 274cb393
             "java7.util7.TreeSet.subSet(java.lang.Object, java.lang.Object) ignore",
             "java7.util7.TreeSet.writeObject(java.io.ObjectOutputStream) exclude",
             "java7.util7.Vector.hugeCapacity(int) exclude",
             "java7.util7.Vector.removeRange(int, int) exclude",
             "java7.util7.Vector.writeObject(java.io.ObjectOutputStream) exclude",
-<<<<<<< HEAD
-            "java7.util7.WeakHashMap.eq(java.lang.Object, java.lang.Object) ignore", // Travis
-            "java7.util7.WeakHashMap.removeMapping(java.lang.Object) exclude",
-            "java7.util7.WeakHashMap.resize(int) ignore",
-            "java7.util7.WeakHashMap.transfer(java7.util7.WeakHashMap.Entry[], java7.util7.WeakHashMap.Entry[]) ignore",
-            "java7.util7.WeakHashMap.unmaskNull(java.lang.Object) ignore",
-            "java7.util7.Arrays.binarySearch(byte[], byte) ignore",
-            "java7.util7.Arrays.binarySearch(byte[], int, int, byte) ignore",
-            "java7.util7.Arrays.binarySearch(char[], char) ignore",
-            "java7.util7.Arrays.binarySearch(java.lang.Object[], java.lang.Object) ignore",
-            "java7.util7.Arrays.binarySearch0(byte[], int, int, byte) ignore",
-            "java7.util7.Arrays.binarySearch0(char[], int, int, char) ignore",
-            "java7.util7.Arrays.binarySearch0(java.lang.Object[], int, int, java.lang.Object) ignore",
-            "java7.util7.Arrays.copyOf(byte[], int) ignore",
-            "java7.util7.Arrays.copyOf(char[], int) ignore",
-            "java7.util7.Arrays.fill(byte[], byte) ignore",
-            "java7.util7.Arrays.fill(byte[], int, int, byte) ignore",
-            "java7.util7.Arrays.fill(char[], char) ignore",
-            "java7.util7.Arrays.fill(double[], int, int, double) ignore",
-            "java7.util7.Arrays.sort(byte[]) ignore",
-            "java7.util7.Arrays.sort(char[]) ignore",
-            "java7.util7.Arrays.sort(java.lang.Object[], int, int) ignore",
-            "java7.util7.BitSet.clear(int) ignore",
-            "java7.util7.BitSet.hashCode() ignore",
-            "java7.util7.BitSet.toByteArray() ignore",
-            "java7.util7.BitSet.valueOf(byte[]) ignore",
-            "java7.util7.BitSet.valueOf(java.nio.ByteBuffer) ignore",
-            "java7.util7.Collections.addAll(java7.util7.Collection, java.lang.Object[]) ignore",
-            "java7.util7.Collections.unmodifiableSortedMap(java7.util7.SortedMap) ignore",
-            "java7.util7.EventObject.toString() ignore"
-=======
             "java7.util7.WeakHashMap.putAll(java7.util7.Map) exclude",
             "java7.util7.WeakHashMap.removeMapping(java.lang.Object) exclude",
             "java7.util7.WeakHashMap.unmaskNull(java.lang.Object) ignore"
->>>>>>> 274cb393
             // end of list (line break to permit easier sorting)
             );
     generateAndTest(
