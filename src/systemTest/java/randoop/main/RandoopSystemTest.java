--- conflicted
+++ resolved
@@ -186,12 +186,7 @@
     options.setOption("output_limit", "1000");
     options.setOption("npe-on-null-input", "EXPECTED");
     options.setFlag("debug_checks");
-<<<<<<< HEAD
-    options.setOption(
-        "side_effect_free_JDK_methods", "resources/systemTest/randoop1_observers.txt");
-=======
     options.setOption("side_effect_free_methods", "resources/systemTest/randoop1_observers.txt");
->>>>>>> 99fe1c19
     options.setOption("omit-field-list", "resources/systemTest/testclassomitfields.txt");
 
     // omit methods that use Random
@@ -786,12 +781,7 @@
   }
 
   /**
-<<<<<<< HEAD
-   * Runs with --side_effect_free_JDK_methods flag and should have no observers called for side
-   * effect.
-=======
    * Runs with --side_effect_free_methods flag and should have no observers called for side effect.
->>>>>>> 99fe1c19
    */
   @Test
   public void runSideEffectObserversTest() {
@@ -805,11 +795,7 @@
     options.addTestClass("observers.Box");
     options.setOption("maxsize", "7");
     options.setOption("attempted-limit", "1000");
-<<<<<<< HEAD
-    options.setOption("side_effect_free_JDK_methods", "resources/systemTest/observers.txt");
-=======
     options.setOption("side_effect_free_methods", "resources/systemTest/observers.txt");
->>>>>>> 99fe1c19
 
     RandoopRunStatus runStatus = generateAndCompile(testEnvironment, options, false);
 
