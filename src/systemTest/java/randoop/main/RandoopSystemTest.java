--- conflicted
+++ resolved
@@ -199,19 +199,15 @@
     CoverageChecker coverageChecker =
         new CoverageChecker(
             options,
-<<<<<<< HEAD
             "java7.util7.ArrayList.elementData(int) exclude21",
-            "java7.util7.Collections.addAll(java7.util7.Collection, java.lang.Object[])"
-                + " ignore17+",
-=======
             "java7.util7.Collections.addAll(java7.util7.Collection, java.lang.Object[]) ignore17+",
->>>>>>> 3f7fb123
             "java7.util7.Collections.asLifoQueue(java7.util7.Deque) exclude",
             "java7.util7.Collections.binarySearch(java7.util7.List, java.lang.Object) exclude17",
             "java7.util7.Collections.binarySearch(java7.util7.List, java.lang.Object,"
                 + " java7.util7.Comparator) exclude",
             "java7.util7.Collections.checkedCollection(java7.util7.Collection, java.lang.Class)"
                 + " ignore17+",
+            "java7.util7.Collections.checkedList(java7.util7.List, java.lang.Class) exclude8",
             "java7.util7.Collections.checkedMap(java7.util7.Map, java.lang.Class, java.lang.Class)"
                 + " exclude",
             "java7.util7.Collections.checkedSet(java7.util7.Set, java.lang.Class) exclude",
@@ -220,7 +216,7 @@
             "java7.util7.Collections.checkedSortedSet(java7.util7.SortedSet, java.lang.Class)"
                 + " exclude",
             "java7.util7.Collections.eq(java.lang.Object, java.lang.Object) ignore",
-            "java7.util7.Collections.fill(java7.util7.List, java.lang.Object) exclude21",
+            "java7.util7.Collections.fill(java7.util7.List, java.lang.Object) exclude21+",
             "java7.util7.Collections.get(java7.util7.ListIterator, int) exclude",
             "java7.util7.Collections.indexedBinarySearch(java7.util7.List, java.lang.Object)"
                 + " exclude17",
@@ -248,10 +244,7 @@
             "java7.util7.Collections.synchronizedSet(java7.util7.Set, java.lang.Object) exclude",
             "java7.util7.Collections.synchronizedSortedMap(java7.util7.SortedMap) exclude",
             "java7.util7.Collections.unmodifiableCollection(java7.util7.Collection) exclude",
-<<<<<<< HEAD
-            "java7.util7.Collections.unmodifiableList(java7.util7.List) exclude21",
-=======
->>>>>>> 3f7fb123
+            "java7.util7.Collections.unmodifiableList(java7.util7.List) exclude21+",
             "java7.util7.Collections.unmodifiableMap(java7.util7.Map) ignore17+",
             "java7.util7.Collections.unmodifiableSet(java7.util7.Set) ignore17+",
             "java7.util7.Collections.unmodifiableSortedMap(java7.util7.SortedMap) exclude",
@@ -302,10 +295,7 @@
             options,
             "java7.util7.ArrayList.addAll(int, java7.util7.Collection) ignore",
             "java7.util7.ArrayList.addAll(java7.util7.Collection) ignore17+",
-<<<<<<< HEAD
             "java7.util7.ArrayList.elementData(int) exclude",
-=======
->>>>>>> 3f7fb123
             "java7.util7.ArrayList.fastRemove(int) ignore",
             "java7.util7.ArrayList.hugeCapacity(int) exclude",
             "java7.util7.ArrayList.readObject(java.io.ObjectInputStream) exclude",
@@ -331,11 +321,7 @@
             "java7.util7.Collections.checkedSortedSet(java7.util7.SortedSet, java.lang.Class)"
                 + " exclude",
             "java7.util7.Collections.eq(java.lang.Object, java.lang.Object) ignore",
-<<<<<<< HEAD
             "java7.util7.Collections.fill(java7.util7.List, java.lang.Object) ignore17",
-=======
-            "java7.util7.Collections.fill(java7.util7.List, java.lang.Object) ignore17+",
->>>>>>> 3f7fb123
             "java7.util7.Collections.get(java7.util7.ListIterator, int) exclude",
             "java7.util7.Collections.indexedBinarySearch(java7.util7.List, java.lang.Object)"
                 + " exclude",
@@ -396,10 +382,7 @@
             "java7.util7.TreeSet.add(java.lang.Object) ignore17+",
             "java7.util7.TreeSet.first() ignore17+",
             "java7.util7.TreeSet.headSet(java.lang.Object) ignore17+",
-<<<<<<< HEAD
             "java7.util7.TreeSet.headSet(java.lang.Object, boolean) ignore21+",
-=======
->>>>>>> 3f7fb123
             "java7.util7.TreeSet.last() ignore17+",
             "java7.util7.TreeSet.readObject(java.io.ObjectInputStream) exclude",
             "java7.util7.TreeSet.remove(java.lang.Object) exclude",
@@ -407,10 +390,7 @@
                 + " ignore17+",
             "java7.util7.TreeSet.subSet(java.lang.Object, java.lang.Object) ignore17+",
             "java7.util7.TreeSet.tailSet(java.lang.Object) ignore17+",
-<<<<<<< HEAD
             "java7.util7.TreeSet.tailSet(java.lang.Object, boolean) ignore21+",
-=======
->>>>>>> 3f7fb123
             "java7.util7.TreeSet.writeObject(java.io.ObjectOutputStream) exclude"
             // end of list (line break to permit easier sorting)
             );
@@ -526,12 +506,8 @@
             "java7.util7.BitSet.readObject(java.io.ObjectInputStream) exclude",
             "java7.util7.BitSet.valueOf(java.nio.LongBuffer) exclude",
             "java7.util7.BitSet.writeObject(java.io.ObjectOutputStream) exclude",
-<<<<<<< HEAD
             "java7.util7.Collections.addAll(java7.util7.Collection, java.lang.Object[])"
                 + " ignore17+",
-=======
-            "java7.util7.Collections.addAll(java7.util7.Collection, java.lang.Object[]) ignore17+",
->>>>>>> 3f7fb123
             "java7.util7.Collections.binarySearch(java7.util7.List, java.lang.Object) exclude",
             "java7.util7.Collections.binarySearch(java7.util7.List, java.lang.Object,"
                 + " java7.util7.Comparator) exclude",
@@ -584,24 +560,17 @@
             "java7.util7.Hashtable.rehash() ignore",
             "java7.util7.Hashtable.writeObject(java.io.ObjectOutputStream) exclude",
             "java7.util7.LinkedHashMap.newValueIterator() ignore",
-<<<<<<< HEAD
             "java7.util7.LinkedList.addAll(int, java7.util7.Collection) exclude",
             "java7.util7.LinkedList.get(int) ignore17+",
             "java7.util7.LinkedList.addAll(java7.util7.Collection) exclude",
             "java7.util7.LinkedList.element() exclude",
-=======
-            "java7.util7.LinkedList.get(int) ignore17+",
->>>>>>> 3f7fb123
             "java7.util7.LinkedList.linkBefore(java.lang.Object, java7.util7.LinkedList.Node)"
                 + " ignore",
             "java7.util7.LinkedList.pop() exclude",
             "java7.util7.LinkedList.readObject(java.io.ObjectInputStream) exclude",
             "java7.util7.LinkedList.set(int, java.lang.Object) ignore17+",
-<<<<<<< HEAD
             "java7.util7.LinkedList.remove(int) exclude",
             "java7.util7.LinkedList.unlink(java7.util7.LinkedList.Node) exclude",
-=======
->>>>>>> 3f7fb123
             "java7.util7.LinkedList.writeObject(java.io.ObjectOutputStream) exclude",
             "java7.util7.Observable.clearChanged() exclude",
             "java7.util7.Observable.setChanged() exclude",
