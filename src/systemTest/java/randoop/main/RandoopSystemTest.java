package randoop.main;

import static org.junit.Assert.assertEquals;
import static org.junit.Assert.assertNotEquals;
import static org.junit.Assert.assertTrue;
import static org.junit.Assert.fail;

import java.io.IOException;
import java.nio.file.DirectoryStream;
import java.nio.file.Files;
import java.nio.file.Path;
import java.nio.file.Paths;
import java.util.ArrayList;
import java.util.Collections;
import java.util.Iterator;
import java.util.List;
import org.apache.commons.io.FileUtils;
import org.junit.BeforeClass;
import org.junit.FixMethodOrder;
import org.junit.Test;
import org.junit.runners.MethodSorters;
import org.plumelib.util.StringsPlume;

/**
 * A JUnit test class that runs the Randoop system tests, each within its own new JVM. (Thus, there
 * is no need to run Randomness.setSeed(0) or ReflectionExecutor.resetStatistics() at the beginning
 * of each test.)
 *
 * <p>The test methods in this class assume that the current working directory has subdirectories
 * {@code resources/systemTest} where resources files are located (standard Gradle organization),
 * and {@code working-directories/} where working files can be written. The Gradle file sets the
 * working directory for the {@code systemTest} source set to which this class belongs.
 *
 * <p>Each of the test methods
 *
 * <ul>
 *   <li>creates its own subdirectory,
 *   <li>runs Randoop and saves generated tests to the subdirectory, and
 *   <li>compiles the generated test files.
 * </ul>
 *
 * Most of the methods then run the tests and check that the expected number of failed tests matches
 * the number of error-revealing tests, or that the number of passed tests matches the number of
 * regression tests.
 *
 * <p>These are tests that used to be run from within the original Makefile using shell commands.
 * The Makefile also checked diffs of generated tests for some of the tests. These methods do not do
 * this check.
 */
@FixMethodOrder(MethodSorters.NAME_ASCENDING)
public class RandoopSystemTest {

  final String lineSep = System.lineSeparator();

  // Keep this in synch with GenTests.NO_OPERATIONS_TO_TEST.  (Since we are avoiding dependencies
  // of the system tests on Randoop code, the tests can't directly use GenTests.NO_METHODS_TO_TEST.)
  // XXX Factor into module of shared dependencies.
  private static final String NO_OPERATIONS_TO_TEST =
      "There are no methods for Randoop to test.  See diagnostics above.  Exiting.";

  private static SystemTestEnvironmentManager systemTestEnvironmentManager;

  /** Sets up the environment for test execution. */
  @BeforeClass
  public static void setupClass() {
    String classpath = System.getProperty("java.class.path");
    // The current working directory for this test class.
    Path buildDir = Paths.get("").toAbsolutePath().normalize();
    systemTestEnvironmentManager =
        SystemTestEnvironmentManager.createSystemTestEnvironmentManager(classpath, buildDir);
  }

  /**
   * Creates a RandoopOptions object configured for a system test.
   *
   * @param testEnvironment test-specific specific testEnvironment
   * @return RandoopOptions with default system test options, for the given test environment
   */
  public static RandoopOptions createRandoopOptions(SystemTestEnvironment testEnvironment) {
    RandoopOptions options = RandoopOptions.createOptions(testEnvironment);
    options.setOption("side-effect-free-methods", "resources/systemTest/JDK7-sef-methods.txt");
    options.setOption("omit-methods-file", "resources/systemTest/JDK7-omitmethods.txt");
    return options;
  }

  /**
   * Enumerated type to quantify expected test generation:
   *
   * <ul>
   *   <li>{@code SOME} - at least one test is generated,
   *   <li>{@code NONE} - no tests are generated, or
   *   <li>{@code DONT_CARE} - the number of tests does not need to be checked.
   * </ul>
   */
  private enum ExpectedTests {
    SOME,
    NONE,
    DONT_CARE
  }

  /* --------------------------------------- test methods --------------------------------------- */

  /*
   * WRITING TEST METHODS:
   *
   * Methods with the @Test annotation will be run normally as JUnit tests.
   * Each method should consist of one system test, and is responsible for setting up the
   * directories for the test, setting the options for Randoop, running Randoop, compiling the
   * generated tests, and then doing whatever checks are required for the test.  The steps each
   * test should follow are:
   *
   * 1. Set up the test environment.
   *
   *    Each test method should create the working environment for running the test with a call like
   *
   *      SystemTestEnvironment testEnvironment = systemTestEnvironmentManager.createTestEnvironment(testName);
   *
   *    where testName is the name of your test (be sure that it doesn't conflict with the name
   *    of any test already in this class).
   *    The variable systemTestEnvironmentManager refers to the global environment for a run of the
   *    system tests, and contains information about the classpath, and directories needed while
   *    running all of the system tests.
   *
   * 2. Set the options for Randoop.
   *
   *    The method that executes Randoop takes the command-line arguments as a RandoopOptions object,
   *    which can be constructed by the line
   *      RandoopOptions options = createRandoopOptions(testEnvironment);
   *    using the SystemTestEnvironment built in the first step.
   *    This will initialize options with the options common to all system tests.
   *    This class has methods to explicitly set the test package name and base names:
   *      options.setPackageName("foo.bar");
   *      options.setRegressionBasename("TestClass");
   *      options.setErrorBasename("ErrorTestClass");
   *    And, the input classes should be specified by using the methods
   *      options.addTestClass(testClassName);
   *      options.addClassList(classListFilename);
   *    that correspond to the Randoop arguments.
   *    Other options can be set using the methods
   *      options.setFlag(flagName);
   *      options.setOption(optionName, optionValue);
   *    This object will also set options for output directories and logging, so only options
   *    affecting generation are needed.
   *
   *    Input files should be placed in src/systemTest/resources (or src/inputtest/resources if they
   *    relate to classes in the inputTest source set), and can be used in option using the path
   *    prefix resources/systemTest/.
   *
   *
   *  3. Run Randoop and compile generated tests.
   *
   *     This is where things can vary somewhat depending on the condition of the test.
   *
   *     In the majority of cases, we want to check that Randoop generates an expected number of
   *     regression and/or error-revealing tests; that the generated tests compile; and that when run,
   *     regression tests succeed, error tests fail, and that the methods of the classes-under-test
   *     are covered by all tests.  In this case, the test method will make a call like
   *
   *       generateAndTest(
   *         testEnvironment,
   *         options,
   *         expectedRegressionTests,
   *         expectedErrorTests);
   *
   *     where testEnvironment, packageName, regressionBasename, errorBasename, and options are all
   *     defined in steps 1 and 2.
   *     The expected-tests parameters are values of the ExpectedTests enumerated type.
   *     Use the value SOME if there must be at least one test, NONE if there should be no tests,
   *     and DONT_CARE if, well, it doesn't matter how many tests there are.
   *     The generateAndTest() method handles the standard test behavior, checking the
   *     standard assumptions about regression and error tests (given the quantifiers), and dumping
   *     output when the results don't meet expectations.
   *
   *     By default, coverage is checked against all methods returned by Class.getDeclaredMethods()
   *     for an input class. Some tests need to specifically exclude methods that Randoop should not
   *     generate, or need to ignore methods.  These can be indicated by creating a
   *     CoverageChecker object and adding these method names using either the exclude() or ignore()
   *     methods, and then giving the CoverageChecker as the last argument to the alternate version
   *     of generateAndTest(). When excluded methods are given, these methods may not be
   *     covered, and, unless ignored, any method not excluded is expected to be covered.
   */
  @Test
  public void runCollectionsTest() {

    SystemTestEnvironment testEnvironment =
        systemTestEnvironmentManager.createTestEnvironment("collections-test");

    RandoopOptions options = createRandoopOptions(testEnvironment);
    options.setPackageName("foo.bar");
    options.setRegressionBasename("TestClass");
    options.addTestClass("java7.util7.TreeSet");
    options.addTestClass("java7.util7.Collections");
    options.setFlag("no-error-revealing-tests");
    options.setOption("output_limit", "1000");
    options.setOption("npe-on-null-input", "EXPECTED");
    options.setFlag("debug_checks");
    options.setOption("omit-field-file", "resources/systemTest/testclassomitfields.txt");

    CoverageChecker coverageChecker =
        new CoverageChecker(
            options,
<<<<<<< HEAD
            "java7.util7.Collections.addAll(java7.util7.Collection, java.lang.Object[])"
                + " ignore17plus",
=======
            "java7.util7.Collections.addAll(java7.util7.Collection, java.lang.Object[]) ignore17+",
>>>>>>> 3f7fb123
            "java7.util7.Collections.asLifoQueue(java7.util7.Deque) exclude",
            "java7.util7.Collections.binarySearch(java7.util7.List, java.lang.Object) exclude",
            "java7.util7.Collections.binarySearch(java7.util7.List, java.lang.Object,"
                + " java7.util7.Comparator) exclude",
            "java7.util7.Collections.checkedCollection(java7.util7.Collection, java.lang.Class)"
                + " ignore17+",
            "java7.util7.Collections.checkedMap(java7.util7.Map, java.lang.Class, java.lang.Class)"
                + " exclude",
            "java7.util7.Collections.checkedSet(java7.util7.Set, java.lang.Class) exclude",
            "java7.util7.Collections.checkedSortedMap(java7.util7.SortedMap, java.lang.Class,"
                + " java.lang.Class) exclude",
            "java7.util7.Collections.checkedSortedSet(java7.util7.SortedSet, java.lang.Class)"
                + " exclude",
            "java7.util7.Collections.eq(java.lang.Object, java.lang.Object) ignore",
            "java7.util7.Collections.get(java7.util7.ListIterator, int) exclude",
            "java7.util7.Collections.indexedBinarySearch(java7.util7.List, java.lang.Object)"
                + " exclude",
            "java7.util7.Collections.indexedBinarySearch(java7.util7.List, java.lang.Object,"
                + " java7.util7.Comparator) exclude",
            "java7.util7.Collections.iteratorBinarySearch(java7.util7.List, java.lang.Object)"
                + " exclude",
            "java7.util7.Collections.iteratorBinarySearch(java7.util7.List, java.lang.Object,"
                + " java7.util7.Comparator) exclude",
            "java7.util7.Collections.max(java7.util7.Collection) exclude",
            "java7.util7.Collections.max(java7.util7.Collection, java7.util7.Comparator) exclude",
            "java7.util7.Collections.min(java7.util7.Collection) exclude",
            "java7.util7.Collections.min(java7.util7.Collection, java7.util7.Comparator) exclude",
            "java7.util7.Collections.newSetFromMap(java7.util7.Map) exclude",
            "java7.util7.Collections.rotate2(java7.util7.List, int) exclude",
            "java7.util7.Collections.shuffle(java7.util7.List) exclude",
            "java7.util7.Collections.singletonIterator(java.lang.Object) ignore",
            "java7.util7.Collections.sort(java7.util7.List) ignore",
            "java7.util7.Collections.sort(java7.util7.List, java7.util7.Comparator) exclude",
            "java7.util7.Collections.swap(java.lang.Object[], int, int) exclude",
            "java7.util7.Collections.synchronizedCollection(java7.util7.Collection,"
                + " java.lang.Object) exclude",
            "java7.util7.Collections.synchronizedList(java7.util7.List, java.lang.Object) exclude",
            "java7.util7.Collections.synchronizedMap(java7.util7.Map) ignore17+",
            "java7.util7.Collections.synchronizedSet(java7.util7.Set, java.lang.Object) exclude",
            "java7.util7.Collections.synchronizedSortedMap(java7.util7.SortedMap) exclude",
            "java7.util7.Collections.unmodifiableCollection(java7.util7.Collection) exclude",
            "java7.util7.Collections.unmodifiableMap(java7.util7.Map) ignore17+",
            "java7.util7.Collections.unmodifiableSet(java7.util7.Set) ignore17+",
            "java7.util7.Collections.unmodifiableSortedMap(java7.util7.SortedMap) exclude",
            "java7.util7.Collections.zeroLengthArray(java.lang.Class) exclude",
            "java7.util7.TreeSet.add(java.lang.Object) ignore",
            "java7.util7.TreeSet.contains(java.lang.Object) ignore17+",
            "java7.util7.TreeSet.first() ignore",
            "java7.util7.TreeSet.headSet(java.lang.Object) ignore",
            "java7.util7.TreeSet.headSet(java.lang.Object, boolean) ignore",
            "java7.util7.TreeSet.last() ignore",
            "java7.util7.TreeSet.readObject(java.io.ObjectInputStream) exclude",
            "java7.util7.TreeSet.subSet(java.lang.Object, boolean, java.lang.Object, boolean)"
                + " ignore",
            "java7.util7.TreeSet.subSet(java.lang.Object, java.lang.Object) ignore",
            "java7.util7.TreeSet.tailSet(java.lang.Object) ignore",
            "java7.util7.TreeSet.tailSet(java.lang.Object, boolean) ignore",
            "java7.util7.TreeSet.writeObject(java.io.ObjectOutputStream) exclude"
            // end of list (line break to permit easier sorting)
            );
    ExpectedTests expectedRegressionTests = ExpectedTests.SOME;
    ExpectedTests expectedErrorTests = ExpectedTests.NONE;

    generateAndTest(
        testEnvironment, options, expectedRegressionTests, expectedErrorTests, coverageChecker);
  }

  /** Test formerly known as randoop2. Previously did a diff on generated test. */
  @Test
  public void runNaiveCollectionsTest() {
    String directoryName = "naive-collections-test";
    SystemTestEnvironment testEnvironment =
        systemTestEnvironmentManager.createTestEnvironment(directoryName);
    RandoopOptions options = createRandoopOptions(testEnvironment);
    options.setPackageName("foo.bar");
    options.setRegressionBasename("NaiveRegression");
    options.setErrorBasename("NaiveError");
    options.setOption("output_limit", "2000");
    options.addTestClass("java7.util7.TreeSet");
    options.addTestClass("java7.util7.ArrayList");
    options.addTestClass("java7.util7.LinkedList");
    options.addTestClass("java7.util7.Collections");
    options.setOption("omit-field-file", "resources/systemTest/naiveomitfields.txt");
    options.setOption("operation-history-log", "operation-log.txt");

    CoverageChecker coverageChecker =
        new CoverageChecker(
            options,
            "java7.util7.ArrayList.addAll(int, java7.util7.Collection) ignore",
            "java7.util7.ArrayList.addAll(java7.util7.Collection) ignore17+",
            "java7.util7.ArrayList.fastRemove(int) ignore",
            "java7.util7.ArrayList.hugeCapacity(int) exclude",
            "java7.util7.ArrayList.readObject(java.io.ObjectInputStream) exclude",
            "java7.util7.ArrayList.remove(java.lang.Object) ignore",
            "java7.util7.ArrayList.removeRange(int, int) exclude",
            "java7.util7.ArrayList.retainAll(java7.util7.Collection) ignore17+",
            "java7.util7.ArrayList.subList(int, int) ignore",
            "java7.util7.ArrayList.writeObject(java.io.ObjectOutputStream) exclude",
            "java7.util7.Collections.addAll(java7.util7.Collection, java.lang.Object[]) ignore",
            "java7.util7.Collections.binarySearch(java7.util7.List, java.lang.Object) exclude",
            "java7.util7.Collections.binarySearch(java7.util7.List, java.lang.Object,"
                + " java7.util7.Comparator) exclude",
            "java7.util7.Collections.checkedCollection(java7.util7.Collection, java.lang.Class)"
                + " exclude",
            "java7.util7.Collections.checkedList(java7.util7.List,"
                + " java.lang.Class)"
                + " ignore", // inconsistent Java 8 vs 9
            "java7.util7.Collections.checkedMap(java7.util7.Map, java.lang.Class, java.lang.Class)"
                + " exclude",
            "java7.util7.Collections.checkedSet(java7.util7.Set, java.lang.Class) exclude",
            "java7.util7.Collections.checkedSortedMap(java7.util7.SortedMap, java.lang.Class,"
                + " java.lang.Class) exclude",
            "java7.util7.Collections.checkedSortedSet(java7.util7.SortedSet, java.lang.Class)"
                + " exclude",
            "java7.util7.Collections.eq(java.lang.Object, java.lang.Object) ignore",
            "java7.util7.Collections.fill(java7.util7.List, java.lang.Object) ignore17+",
            "java7.util7.Collections.get(java7.util7.ListIterator, int) exclude",
            "java7.util7.Collections.indexedBinarySearch(java7.util7.List, java.lang.Object)"
                + " exclude",
            "java7.util7.Collections.indexedBinarySearch(java7.util7.List, java.lang.Object,"
                + " java7.util7.Comparator) exclude",
            "java7.util7.Collections.iteratorBinarySearch(java7.util7.List, java.lang.Object)"
                + " exclude",
            "java7.util7.Collections.iteratorBinarySearch(java7.util7.List, java.lang.Object,"
                + " java7.util7.Comparator) exclude",
            "java7.util7.Collections.max(java7.util7.Collection) exclude",
            "java7.util7.Collections.max(java7.util7.Collection, java7.util7.Comparator) exclude",
            "java7.util7.Collections.min(java7.util7.Collection) exclude",
            "java7.util7.Collections.min(java7.util7.Collection, java7.util7.Comparator) exclude",
            "java7.util7.Collections.newSetFromMap(java7.util7.Map) exclude",
            "java7.util7.Collections.rotate2(java7.util7.List, int) exclude",
            "java7.util7.Collections.shuffle(java7.util7.List) ignore",
            "java7.util7.Collections.singletonIterator(java.lang.Object) exclude",
            "java7.util7.Collections.sort(java7.util7.List) exclude",
            "java7.util7.Collections.sort(java7.util7.List, java7.util7.Comparator) exclude",
            "java7.util7.Collections.swap(java.lang.Object[], int, int) exclude",
            "java7.util7.Collections.synchronizedCollection(java7.util7.Collection,"
                + " java.lang.Object) exclude",
            "java7.util7.Collections.synchronizedList(java7.util7.List, java.lang.Object) exclude",
            "java7.util7.Collections.synchronizedSet(java7.util7.Set, java.lang.Object) exclude",
            "java7.util7.Collections.synchronizedSortedMap(java7.util7.SortedMap) exclude",
            "java7.util7.Collections.unmodifiableCollection(java7.util7.Collection) ignore",
            "java7.util7.Collections.unmodifiableList(java7.util7.List) ignore",
            "java7.util7.Collections.unmodifiableMap(java7.util7.Map) exclude",
            "java7.util7.Collections.unmodifiableMap(java7.util7.Map) ignore17+",
            "java7.util7.Collections.unmodifiableSortedMap(java7.util7.SortedMap) exclude",
            "java7.util7.Collections.zeroLengthArray(java.lang.Class) exclude",
            "java7.util7.LinkedList.add(int, java.lang.Object) ignore17+",
            "java7.util7.LinkedList.addAll(int, java7.util7.Collection) ignore",
            "java7.util7.LinkedList.addAll(java7.util7.Collection) ignore",
            "java7.util7.LinkedList.addLast(java.lang.Object) ignore17+",
            "java7.util7.LinkedList.contains(java.lang.Object) ignore17+",
            "java7.util7.LinkedList.element() ignore17+",
            "java7.util7.LinkedList.get(int) ignore17+",
            "java7.util7.LinkedList.indexOf(java.lang.Object) ignore17+",
            "java7.util7.LinkedList.lastIndexOf(java.lang.Object) ignore17+",
            "java7.util7.LinkedList.linkBefore(java.lang.Object, java7.util7.LinkedList.Node)"
                + " ignore",
            "java7.util7.LinkedList.offer(java.lang.Object) ignore17+",
            "java7.util7.LinkedList.offerLast(java.lang.Object) ignore17+",
            "java7.util7.LinkedList.pop() ignore17+",
            "java7.util7.LinkedList.push(java.lang.Object) ignore17+",
            "java7.util7.LinkedList.readObject(java.io.ObjectInputStream) exclude",
            "java7.util7.LinkedList.remove() ignore17+",
            "java7.util7.LinkedList.remove(int) ignore",
            "java7.util7.LinkedList.remove(java.lang.Object) ignore17+",
            "java7.util7.LinkedList.removeFirstOccurrence(java.lang.Object) ignore17+",
            "java7.util7.LinkedList.removeLastOccurrence(java.lang.Object) ignore17+",
            "java7.util7.LinkedList.set(int, java.lang.Object) ignore",
            "java7.util7.LinkedList.unlink(java7.util7.LinkedList.Node) ignore17+",
            "java7.util7.LinkedList.unlinkFirst(java7.util7.LinkedList.Node) ignore17+",
            "java7.util7.LinkedList.unlinkLast(java7.util7.LinkedList.Node) ignore17+",
            "java7.util7.LinkedList.writeObject(java.io.ObjectOutputStream) exclude",
            "java7.util7.TreeSet.add(java.lang.Object) ignore17+",
            "java7.util7.TreeSet.first() ignore17+",
            "java7.util7.TreeSet.headSet(java.lang.Object) ignore17+",
            "java7.util7.TreeSet.last() ignore17+",
            "java7.util7.TreeSet.readObject(java.io.ObjectInputStream) exclude",
            "java7.util7.TreeSet.subSet(java.lang.Object, boolean, java.lang.Object, boolean)"
                + " ignore17+",
            "java7.util7.TreeSet.subSet(java.lang.Object, java.lang.Object) ignore17+",
            "java7.util7.TreeSet.tailSet(java.lang.Object) ignore17+",
            "java7.util7.TreeSet.writeObject(java.io.ObjectOutputStream) exclude"
            // end of list (line break to permit easier sorting)
            );

    ExpectedTests expectedRegressionTests = ExpectedTests.SOME;
    ExpectedTests expectedErrorTests = ExpectedTests.DONT_CARE;

    generateAndTest(
        testEnvironment, options, expectedRegressionTests, expectedErrorTests, coverageChecker);
  }

  /**
   * Test formerly known as randoop3. Previously this test did nothing beyond generating the tests.
   */
  @Test
  public void runJDKTest() {

    SystemTestEnvironment testEnvironment =
        systemTestEnvironmentManager.createTestEnvironment("jdk-test");
    RandoopOptions options = createRandoopOptions(testEnvironment);
    options.setPackageName("jdktests");
    options.setRegressionBasename("JDK_Tests_regression");
    options.setErrorBasename("JDK_Tests_error");

    options.setOption("generated_limit", "8000");
    options.setOption("null-ratio", "0.3");
    options.setOption("alias-ratio", "0.3");
    options.setOption("input-selection", "small-tests");
    options.setOption("clear", "2500");
    options.addClassList("resources/systemTest/jdk_classlist.txt");

    ExpectedTests expectedRegressionTests = ExpectedTests.SOME;
    ExpectedTests expectedErrorTests = ExpectedTests.DONT_CARE;

    CoverageChecker coverageChecker =
        new CoverageChecker(
            options,
            "java7.util7.ArrayList.addAll(int, java7.util7.Collection) ignore17+",
            "java7.util7.ArrayList.addAll(java7.util7.Collection) ignore17+",
            "java7.util7.ArrayList.fastRemove(int) ignore",
            "java7.util7.ArrayList.fastRemove(int) ignore17+",
            "java7.util7.ArrayList.hugeCapacity(int) exclude",
            "java7.util7.ArrayList.readObject(java.io.ObjectInputStream) exclude",
            "java7.util7.ArrayList.removeRange(int, int) exclude",
            "java7.util7.ArrayList.set(int, java.lang.Object) ignore",
            "java7.util7.ArrayList.writeObject(java.io.ObjectOutputStream) exclude",
            "java7.util7.Arrays.binarySearch(char[], int, int, char) ignore",
            "java7.util7.Arrays.binarySearch(float[], float) ignore",
            "java7.util7.Arrays.binarySearch(float[], int, int, float) ignore",
            "java7.util7.Arrays.binarySearch(int[], int, int, int) ignore",
            "java7.util7.Arrays.binarySearch(java.lang.Object[], int, int, java.lang.Object)"
                + " ignore",
            "java7.util7.Arrays.binarySearch(java.lang.Object[], int, int, java.lang.Object,"
                + " java7.util7.Comparator) exclude",
            "java7.util7.Arrays.binarySearch(java.lang.Object[], java.lang.Object,"
                + " java7.util7.Comparator) ignore",
            "java7.util7.Arrays.binarySearch(java.lang.Object[], java.lang.Object,"
                + " java7.util7.Comparator) ignore17+",
            "java7.util7.Arrays.binarySearch(long[], int, int, long) ignore17+",
            "java7.util7.Arrays.binarySearch0(float[], int, int, float) ignore",
            "java7.util7.Arrays.binarySearch0(java.lang.Object[], int, int, java.lang.Object,"
                + " java7.util7.Comparator) ignore",
            "java7.util7.Arrays.copyOf(float[], int) ignore",
            "java7.util7.Arrays.deepEquals0(java.lang.Object, java.lang.Object) exclude",
            "java7.util7.Arrays.deepHashCode(java.lang.Object[]) exclude", // could be flaky
            "java7.util7.Arrays.fill(boolean[], int, int, boolean) ignore",
            "java7.util7.Arrays.fill(short[], int, int, short) ignore11",
            "java7.util7.Arrays.fill(short[], int, int, short) ignore17",
            "java7.util7.Arrays.sort(byte[], int, int) ignore17plus",
            "java7.util7.Arrays.fill(char[], int, int, char) ignore",
            "java7.util7.Arrays.fill(float[], float) ignore",
            "java7.util7.Arrays.fill(float[], int, int, float) ignore",
            "java7.util7.Arrays.fill(int[], int, int, int) ignore17+",
            "java7.util7.Arrays.hashCode(boolean[]) exclude",
            "java7.util7.Arrays.hashCode(byte[]) exclude",
            "java7.util7.Arrays.hashCode(char[]) exclude",
            "java7.util7.Arrays.hashCode(double[]) exclude",
            "java7.util7.Arrays.hashCode(float[]) exclude",
            "java7.util7.Arrays.hashCode(int[]) exclude",
            "java7.util7.Arrays.hashCode(java.lang.Object[]) exclude",
            "java7.util7.Arrays.hashCode(long[]) exclude",
            "java7.util7.Arrays.hashCode(short[]) exclude",
            "java7.util7.Arrays.legacyMergeSort(java.lang.Object[]) exclude",
            "java7.util7.Arrays.legacyMergeSort(java.lang.Object[], int, int) exclude",
            "java7.util7.Arrays.legacyMergeSort(java.lang.Object[], int, int,"
                + " java7.util7.Comparator) exclude",
            "java7.util7.Arrays.legacyMergeSort(java.lang.Object[], java7.util7.Comparator)"
                + " exclude",
            "java7.util7.Arrays.med3(byte[], int, int, int) exclude",
            "java7.util7.Arrays.med3(char[], int, int, int) exclude",
            "java7.util7.Arrays.med3(double[], int, int, int) exclude",
            "java7.util7.Arrays.med3(float[], int, int, int) exclude",
            "java7.util7.Arrays.med3(int[], int, int, int) exclude",
            "java7.util7.Arrays.med3(long[], int, int, int) exclude",
            "java7.util7.Arrays.med3(short[], int, int, int) exclude",
            "java7.util7.Arrays.mergeSort(java.lang.Object[], java.lang.Object[], int, int, int)"
                + " exclude",
            "java7.util7.Arrays.mergeSort(java.lang.Object[], java.lang.Object[], int, int, int,"
                + " java7.util7.Comparator) exclude",
            "java7.util7.Arrays.sort(byte[], int, int) exclude21",
            "java7.util7.Arrays.sort(float[]) ignore",
            "java7.util7.Arrays.sort(float[], int, int) ignore",
            "java7.util7.Arrays.sort(java.lang.Object[], java7.util7.Comparator) ignore11",
            "java7.util7.Arrays.sort(java.lang.Object[], java7.util7.Comparator) ignore17",
            "java7.util7.Arrays.sort(java.lang.Object[], int, int, java7.util7.Comparator) ignore",
            "java7.util7.Arrays.sort(java.lang.Object[], java7.util7.Comparator) ignore17+",
            "java7.util7.Arrays.swap(java.lang.Object[], int, int) exclude",
            "java7.util7.Arrays.vecswap(byte[], int, int, int) exclude",
            "java7.util7.Arrays.vecswap(char[], int, int, int) exclude",
            "java7.util7.Arrays.vecswap(double[], int, int, int) exclude",
            "java7.util7.Arrays.vecswap(float[], int, int, int) exclude",
            "java7.util7.Arrays.vecswap(int[], int, int, int) exclude",
            "java7.util7.Arrays.vecswap(long[], int, int, int) exclude",
            "java7.util7.Arrays.vecswap(short[], int, int, int) exclude",
            "java7.util7.BitSet.getBits(int) exclude",
            "java7.util7.BitSet.readObject(java.io.ObjectInputStream) exclude",
            "java7.util7.BitSet.valueOf(java.nio.LongBuffer) exclude",
            "java7.util7.BitSet.writeObject(java.io.ObjectOutputStream) exclude",
<<<<<<< HEAD
            "java7.util7.Collections.addAll(java7.util7.Collection, java.lang.Object[])"
                + " ignore17plus",
            "java7.util7.Collections.binarySearch(java7.util7.List, java.lang.Object) ignore",
=======
            "java7.util7.Collections.addAll(java7.util7.Collection, java.lang.Object[]) ignore17+",
            "java7.util7.Collections.binarySearch(java7.util7.List, java.lang.Object) exclude",
>>>>>>> 3f7fb123
            "java7.util7.Collections.binarySearch(java7.util7.List, java.lang.Object,"
                + " java7.util7.Comparator) exclude",
            "java7.util7.Collections.checkedCollection(java7.util7.Collection, java.lang.Class)"
                + " exclude",
            "java7.util7.Collections.checkedList(java7.util7.List,"
                + " java.lang.Class)"
                + " ignore", // inconsistent Java 8 vs 9, so ignore
            "java7.util7.Collections.checkedMap(java7.util7.Map, java.lang.Class, java.lang.Class)"
                + " exclude",
            "java7.util7.Collections.checkedSet(java7.util7.Set, java.lang.Class) exclude",
            "java7.util7.Collections.checkedSortedMap(java7.util7.SortedMap, java.lang.Class,"
                + " java.lang.Class) exclude",
            "java7.util7.Collections.checkedSortedSet(java7.util7.SortedSet, java.lang.Class)"
                + " exclude",
            "java7.util7.Collections.eq(java.lang.Object, java.lang.Object) ignore",
            "java7.util7.Collections.fill(java7.util7.List, java.lang.Object) ignore17+",
            "java7.util7.Collections.get(java7.util7.ListIterator, int) exclude",
            "java7.util7.Collections.indexedBinarySearch(java7.util7.List, java.lang.Object)"
                + " ignore",
            "java7.util7.Collections.indexedBinarySearch(java7.util7.List, java.lang.Object,"
                + " java7.util7.Comparator) exclude",
            "java7.util7.Collections.iteratorBinarySearch(java7.util7.List, java.lang.Object)"
                + " exclude",
            "java7.util7.Collections.iteratorBinarySearch(java7.util7.List, java.lang.Object,"
                + " java7.util7.Comparator) exclude",
            "java7.util7.Collections.max(java7.util7.Collection) exclude",
            "java7.util7.Collections.max(java7.util7.Collection, java7.util7.Comparator) exclude",
            "java7.util7.Collections.min(java7.util7.Collection) exclude",
            "java7.util7.Collections.min(java7.util7.Collection, java7.util7.Comparator) exclude",
            "java7.util7.Collections.newSetFromMap(java7.util7.Map) exclude",
            "java7.util7.Collections.rotate2(java7.util7.List, int) exclude",
            "java7.util7.Collections.shuffle(java7.util7.List) exclude",
            "java7.util7.Collections.singletonIterator(java.lang.Object) exclude",
            "java7.util7.Collections.singletonIterator(java.lang.Object) ignore",
            "java7.util7.Collections.singletonIterator(java.lang.Object) ignore17+",
            "java7.util7.Collections.sort(java7.util7.List) exclude",
            "java7.util7.Collections.sort(java7.util7.List, java7.util7.Comparator) exclude",
            "java7.util7.Collections.swap(java.lang.Object[], int, int) exclude",
            "java7.util7.Collections.synchronizedMap(java7.util7.Map) ignore",
            "java7.util7.Collections.unmodifiableCollection(java7.util7.Collection) exclude",
            "java7.util7.Collections.unmodifiableMap(java7.util7.Map) exclude",
<<<<<<< HEAD
            "java7.util7.Collections.unmodifiableSet(java7.util7.Set) exclude21plus",
            "java7.util7.Collections.unmodifiableSortedMap(java7.util7.SortedMap) ignore17plus",
=======
            "java7.util7.Collections.unmodifiableSortedMap(java7.util7.SortedMap) ignore17+",
>>>>>>> 3f7fb123
            "java7.util7.Collections.unmodifiableSortedSet(java7.util7.SortedSet) ignore",
            "java7.util7.Collections.zeroLengthArray(java.lang.Class) exclude",
            "java7.util7.Hashtable.putAll(java7.util7.Map) ignore",
            "java7.util7.Hashtable.readObject(java.io.ObjectInputStream) exclude",
            "java7.util7.Hashtable.reconstitutionPut(java7.util7.Hashtable.Entry[],"
                + " java.lang.Object, java.lang.Object) exclude",
            "java7.util7.Hashtable.rehash() exclude17plus",
            "java7.util7.Hashtable.writeObject(java.io.ObjectOutputStream) exclude",
            "java7.util7.LinkedHashMap.newValueIterator() ignore",
            "java7.util7.LinkedList.get(int) ignore17+",
            "java7.util7.LinkedList.linkBefore(java.lang.Object, java7.util7.LinkedList.Node)"
                + " ignore",
            "java7.util7.LinkedList.readObject(java.io.ObjectInputStream) exclude",
            "java7.util7.LinkedList.set(int, java.lang.Object) ignore17+",
            "java7.util7.LinkedList.writeObject(java.io.ObjectOutputStream) exclude",
            "java7.util7.Observable.clearChanged() exclude",
            "java7.util7.Observable.setChanged() exclude",
            "java7.util7.Stack.peek() ignore",
            "java7.util7.Stack.pop() ignore",
            "java7.util7.Stack.push(java.lang.Object) ignore",
            "java7.util7.StringTokenizer.isDelimiter(int) exclude",
            "java7.util7.TreeMap.addAllForTreeSet(java7.util7.SortedSet, java.lang.Object) ignore",
            "java7.util7.TreeMap.colorOf(java7.util7.TreeMap.Entry) exclude",
            "java7.util7.TreeMap.compare(java.lang.Object, java.lang.Object) exclude",
            "java7.util7.TreeMap.deleteEntry(java7.util7.TreeMap.Entry) ignore",
            "java7.util7.TreeMap.descendingKeyIterator() exclude",
            "java7.util7.TreeMap.firstKey() exclude",
            "java7.util7.TreeMap.fixAfterDeletion(java7.util7.TreeMap.Entry) exclude",
            "java7.util7.TreeMap.fixAfterInsertion(java7.util7.TreeMap.Entry) exclude",
            "java7.util7.TreeMap.get(java.lang.Object) ignore17+",
            "java7.util7.TreeMap.getEntryUsingComparator(java.lang.Object) exclude",
            "java7.util7.TreeMap.getPrecedingEntry(java.lang.Object) exclude",
            "java7.util7.TreeMap.headMap(java.lang.Object) exclude",
            "java7.util7.TreeMap.headMap(java.lang.Object, boolean) exclude",
            "java7.util7.TreeMap.lastKey() ignore",
            "java7.util7.TreeMap.leftOf(java7.util7.TreeMap.Entry) exclude",
            "java7.util7.TreeMap.parentOf(java7.util7.TreeMap.Entry) exclude",
            "java7.util7.TreeMap.predecessor(java7.util7.TreeMap.Entry) exclude",
            "java7.util7.TreeMap.putAll(java7.util7.Map) exclude",
            "java7.util7.TreeMap.readObject(java.io.ObjectInputStream) exclude",
            "java7.util7.TreeMap.readTreeSet(int, java.io.ObjectInputStream, java.lang.Object)"
                + " exclude",
            "java7.util7.TreeMap.rightOf(java7.util7.TreeMap.Entry) exclude",
            "java7.util7.TreeMap.rotateLeft(java7.util7.TreeMap.Entry) exclude",
            "java7.util7.TreeMap.rotateRight(java7.util7.TreeMap.Entry) exclude",
            "java7.util7.TreeMap.setColor(java7.util7.TreeMap.Entry, boolean) exclude",
            "java7.util7.TreeMap.subMap(java.lang.Object, boolean, java.lang.Object, boolean)"
                + " exclude",
            "java7.util7.TreeMap.subMap(java.lang.Object, java.lang.Object) ignore",
            "java7.util7.TreeMap.successor(java7.util7.TreeMap.Entry) exclude",
            "java7.util7.TreeMap.tailMap(java.lang.Object) exclude",
            "java7.util7.TreeMap.tailMap(java.lang.Object, boolean) exclude",
            "java7.util7.TreeMap.valEquals(java.lang.Object, java.lang.Object) exclude",
            "java7.util7.TreeMap.writeObject(java.io.ObjectOutputStream) exclude",
            "java7.util7.TreeSet.add(java.lang.Object) exclude",
            "java7.util7.TreeSet.first() ignore",
            "java7.util7.TreeSet.headSet(java.lang.Object) exclude",
            "java7.util7.TreeSet.headSet(java.lang.Object, boolean) exclude",
            "java7.util7.TreeSet.last() ignore",
            "java7.util7.TreeSet.readObject(java.io.ObjectInputStream) exclude",
            "java7.util7.TreeSet.remove(java.lang.Object) ignore17+",
            "java7.util7.TreeSet.subSet(java.lang.Object, boolean, java.lang.Object, boolean)"
                + " exclude",
            "java7.util7.TreeSet.subSet(java.lang.Object, java.lang.Object) ignore",
            "java7.util7.TreeSet.tailSet(java.lang.Object) exclude",
            "java7.util7.TreeSet.tailSet(java.lang.Object, boolean) exclude",
            "java7.util7.TreeSet.writeObject(java.io.ObjectOutputStream) exclude",
            "java7.util7.Vector.addAll(int, java7.util7.Collection) ignore17+",
            "java7.util7.Vector.addAll(java7.util7.Collection) ignore17+",
            "java7.util7.Vector.hugeCapacity(int) exclude",
            "java7.util7.Vector.removeRange(int, int) exclude",
            "java7.util7.Vector.writeObject(java.io.ObjectOutputStream) exclude",
            "java7.util7.WeakHashMap.putAll(java7.util7.Map) exclude",
            "java7.util7.WeakHashMap.removeMapping(java.lang.Object) exclude",
            "java7.util7.WeakHashMap.unmaskNull(java.lang.Object) ignore"
            // end of list (line break to permit easier sorting)
            );
    generateAndTest(
        testEnvironment, options, expectedRegressionTests, expectedErrorTests, coverageChecker);
  }

  /**
   * Test formerly known as randoop-contracts. Takes a long time. Evidence from running {@code time
   * make randoop-contracts} with previous Makefile. Reports:
   *
   * <pre>
   *  real	0m15.976s
   *  user	0m17.902s
   *  sys	0m9.814s
   * </pre>
   */
  @Test
  public void runContractsTest() {

    SystemTestEnvironment testEnvironment =
        systemTestEnvironmentManager.createTestEnvironment("contracts-test"); // temp directory
    RandoopOptions options = createRandoopOptions(testEnvironment);
    options.setErrorBasename("BuggyTest");

    options.setFlag("no-regression-tests");
    options.setOption("generated_limit", "1000");
    // Don't minimize the tests because it would take too long to finish.
    options.setOption("minimize_error_test", "false");
    options.addClassList("resources/systemTest/buggyclasses.txt");

    ExpectedTests expectedRegressionTests = ExpectedTests.NONE;
    ExpectedTests expectedErrorTests = ExpectedTests.SOME;

    CoverageChecker coverageChecker =
        new CoverageChecker(
            options,
            "examples.Buggy.throwStackOverflowError() ignore",
            "examples.Buggy.toString() ignore",

            // These should be covered, but are in failing assertions and won't show up in JaCoCo
            // results.
            "examples.Buggy.BuggyCompareToAntiSymmetric.compareTo(java.lang.Object) exclude",
            "examples.Buggy.BuggyCompareToEquals.compareTo(java.lang.Object) exclude",
            "examples.Buggy.BuggyCompareToEquals.equals(java.lang.Object) exclude",
            "examples.Buggy.BuggyCompareToReflexive.compareTo(java.lang.Object) exclude",
            "examples.Buggy.BuggyCompareToReflexive.equals(java.lang.Object) exclude",
            "examples.Buggy.BuggyCompareToSubs.compareTo(java.lang.Object) exclude",
            "examples.Buggy.BuggyCompareToTransitive.compareTo(java.lang.Object) exclude"
            // end of list (line break to permit easier sorting)
            );

    generateAndTest(
        testEnvironment, options, expectedRegressionTests, expectedErrorTests, coverageChecker);
  }

  /** Test formerly known as randoop-checkrep. */
  @Test
  public void runCheckRepTest() {

    SystemTestEnvironment testEnvironment =
        systemTestEnvironmentManager.createTestEnvironment("checkrep-test"); // temp directory
    RandoopOptions options = createRandoopOptions(testEnvironment);
    options.setErrorBasename("CheckRepTest");

    options.setFlag("no-regression-tests");
    options.setOption("attempted_limit", "1000");
    options.setOption("generated_limit", "200");
    options.addTestClass("examples.CheckRep1");
    options.addTestClass("examples.CheckRep2");

    ExpectedTests expectedRegressionTests = ExpectedTests.NONE;
    ExpectedTests expectedErrorTests = ExpectedTests.SOME;

    CoverageChecker coverageChecker =
        new CoverageChecker(
            options,
            // I don't see how to cover a checkRep method that always throws an exception.
            "examples.CheckRep1.throwsException() ignore");

    generateAndTest(
        testEnvironment, options, expectedRegressionTests, expectedErrorTests, coverageChecker);
  }

  /**
   * Test formerly known as randoop-literals. Previously did a diff on generated test file and goal.
   */
  @Test
  public void runLiteralsTest() {

    SystemTestEnvironment testEnvironment =
        systemTestEnvironmentManager.createTestEnvironment("literals-test"); // temp directory
    RandoopOptions options = createRandoopOptions(testEnvironment);
    options.setPackageName(null);
    options.setRegressionBasename("LiteralsReg");
    options.setErrorBasename("LiteralsErr");

    options.setOption("generated_limit", "1000");
    options.addTestClass("randoop.literals.A");
    options.addTestClass("randoop.literals.A2");
    options.addTestClass("randoop.literals.B");
    options.setOption("literals-level", "CLASS");
    options.setOption("literals-file", "resources/systemTest/literalsfile.txt");

    ExpectedTests expectedRegressionTests = ExpectedTests.SOME;
    ExpectedTests expectedErrorTests = ExpectedTests.NONE;
    generateAndTest(testEnvironment, options, expectedRegressionTests, expectedErrorTests);
  }

  /**
   * Test formerly known as randoop-long-string. Previously performed a diff on generated test and
   * goal file.
   */
  @Test
  public void runLongStringTest() {
    SystemTestEnvironment testEnvironment =
        systemTestEnvironmentManager.createTestEnvironment("longstring-test"); // temp directory
    RandoopOptions options = createRandoopOptions(testEnvironment);
    options.setPackageName(null);
    options.setRegressionBasename("LongString");
    // options.setErrorBasename("");

    options.setOption("attempted_limit", "1000");
    options.setOption("generated_limit", "100");
    options.addTestClass("randoop.test.LongString");

    ExpectedTests expectedRegressionTests = ExpectedTests.SOME;
    ExpectedTests expectedErrorTests = ExpectedTests.NONE;

    CoverageChecker coverageChecker =
        new CoverageChecker(
            options,
            // XXX after adding compile check this method did not appear in JDK7 runs
            "randoop.test.LongString.tooLongString() ignore");
    generateAndTest(
        testEnvironment, options, expectedRegressionTests, expectedErrorTests, coverageChecker);
  }

  @Test
  public void runAccessibilityTest() {
    SystemTestEnvironment testEnvironment =
        systemTestEnvironmentManager.createTestEnvironment("accessibility-test"); // temp directory
    RandoopOptions options = createRandoopOptions(testEnvironment);
    options.setPackageName(null);
    options.setRegressionBasename("AccessibilityTest");
    // options.setErrorBasename("");

    options.setOption("attempted_limit", "1000");
    options.setOption("generated_limit", "200");
    options.addTestClass("examples.Visibility");

    ExpectedTests expectedRegressionTests = ExpectedTests.SOME;
    ExpectedTests expectedErrorTests = ExpectedTests.NONE;

    CoverageChecker coverageChecker =
        new CoverageChecker(
            options,
            "examples.Visibility.getNonVisible() exclude",
            "examples.Visibility.takesNonVisible(examples.NonVisible) exclude");

    generateAndTest(
        testEnvironment, options, expectedRegressionTests, expectedErrorTests, coverageChecker);
  }

  /**
   * Test formerly known as randoop-no-output. Runs with {@code --progressdisplay=false} and so
   * should have no output.
   */
  @Test
  public void runNoOutputTest() {
    SystemTestEnvironment testEnvironment =
        systemTestEnvironmentManager.createTestEnvironment("no-output-test"); // temp directory
    RandoopOptions options = createRandoopOptions(testEnvironment);
    options.setPackageName(null);
    options.setRegressionBasename("NoOutputTest");
    // options.setErrorBasename("");

    options.setOption("generated_limit", "100");
    options.addTestClass("java.util.LinkedList");
    options.setOption("progressdisplay", "false");

    RandoopRunStatus randoopRunDesc =
        RandoopRunStatus.generateAndCompile(testEnvironment, options, false);

    List<String> outputLines = randoopRunDesc.processStatus.outputLines;
    // outputLines is a java.util.Arrays$ArrayList (not a java.util.ArrayList) and an iterator over
    // it does not support remove().
    List<String> outputLinesFiltered = new ArrayList<String>(outputLines.size());
    for (String line : outputLines) {
      if (!isIllegalReflectiveAccessWarning(line)) {
        outputLinesFiltered.add(line);
      }
    }

    if (outputLinesFiltered.size() != 0) {
      fail(
          "There should be no output, but got "
              + outputLinesFiltered.size()
              + " lines:"
              + lineSep
              + StringsPlume.join(lineSep, outputLinesFiltered));
    }
  }

  /**
   * Returns true if the line is a warning about an illegal reflective access.
   *
   * @param line the line of output to test
   * @return true if the line is a warning about an illegal reflective access
   */
  private boolean isIllegalReflectiveAccessWarning(String line) {
    return (line.startsWith("WARNING: An illegal reflective access operation has occurred")
        || line.startsWith("WARNING: Illegal reflective access by ")
        || line.startsWith("WARNING: Please consider reporting this to the maintainers of ")
        || line.startsWith(
            "WARNING: Use --illegal-access=warn to enable warnings of further illegal reflective"
                + " access operations")
        || line.startsWith(
            "WARNING: All illegal access operations will be denied in a future release"));
  }

  /** Runs with --side-effect-free-methods flag. */
  @Test
  public void runSideEffectFreeMethodTest() {
    String directoryName = "side-effect-free-method-test";
    SystemTestEnvironment testEnvironment =
        systemTestEnvironmentManager.createTestEnvironment(directoryName);
    RandoopOptions options = createRandoopOptions(testEnvironment);
    options.setPackageName(null);
    options.setRegressionBasename("SideEffectFreeTest");
    options.setErrorBasename("SideEffectFreeTestError");
    options.addTestClass("sideeffectfree.Box");
    options.setOption("maxsize", "7");
    options.setOption("attempted-limit", "1000");
    options.setOption(
        "side-effect-free-methods", "resources/systemTest/side_effect_free_Box_methods.txt");

    RandoopRunStatus runStatus = generateAndCompile(testEnvironment, options, false);

    int expectedTests = 5;
    assertEquals(expectedTests, runStatus.regressionTestCount);
  }

  @Test
  public void runInnerClassTest() {
    SystemTestEnvironment testEnvironment =
        systemTestEnvironmentManager.createTestEnvironment("inner-class-test");
    RandoopOptions options = createRandoopOptions(testEnvironment);
    options.setPackageName(null);
    options.setRegressionBasename("InnerClassRegression");
    options.setErrorBasename("InnerClassError");
    options.addTestClass("randoop.test.ClassWithInnerClass");
    options.addTestClass("randoop.test.ClassWithInnerClass$A");
    options.setOption("generated_limit", "40");
    options.setFlag("silently-ignore-bad-class-names");
    options.setOption("unchecked-exception", "ERROR");
    options.setOption("npe-on-null-input", "ERROR");
    options.setOption("npe-on-non-null-input", "ERROR");

    ExpectedTests expectedRegressionTests = ExpectedTests.SOME;
    ExpectedTests expectedErrorTests = ExpectedTests.SOME;
    generateAndTest(testEnvironment, options, expectedRegressionTests, expectedErrorTests);
  }

  @Test
  public void runParameterizedTypeTest() {
    SystemTestEnvironment testEnvironment =
        systemTestEnvironmentManager.createTestEnvironment("parameterized-type");
    RandoopOptions options = createRandoopOptions(testEnvironment);
    options.setPackageName(null);
    options.setRegressionBasename("ParamTypeReg");
    options.setErrorBasename("ParamTypeErr");
    options.addTestClass("muse.SortContainer");
    options.setOption("generated_limit", "30000");
    options.setOption("output_limit", "100");
    options.setFlag("forbid-null");
    options.setOption("null-ratio", "0");

    ExpectedTests expectedRegressionTests = ExpectedTests.SOME;
    ExpectedTests expectedErrorTests = ExpectedTests.NONE;
    generateAndTest(testEnvironment, options, expectedRegressionTests, expectedErrorTests);
  }

  @Test
  public void runRecursiveBoundTest() {
    SystemTestEnvironment testEnvironment =
        systemTestEnvironmentManager.createTestEnvironment("recursive-bound");
    RandoopOptions options = createRandoopOptions(testEnvironment);
    options.setPackageName("muse");
    options.setRegressionBasename("BoundsReg");
    options.setErrorBasename("BoundsErr");
    options.addTestClass("muse.RecursiveBound");
    options.setOption("generated_limit", "30000");
    options.setOption("output_limit", "100");
    options.setFlag("forbid-null");
    options.setOption("null-ratio", "0");

    ExpectedTests expectedRegressionTests = ExpectedTests.SOME;
    ExpectedTests expectedErrorTests = ExpectedTests.NONE;
    generateAndTest(testEnvironment, options, expectedRegressionTests, expectedErrorTests);
  }

  /** Runs Randoop on a class in the default package to ensure nothing breaks. */
  @Test
  public void runDefaultPackageTest() {
    SystemTestEnvironment testEnvironment =
        systemTestEnvironmentManager.createTestEnvironment("default-package");
    RandoopOptions options = createRandoopOptions(testEnvironment);
    options.setPackageName(null);
    options.setRegressionBasename("DefaultPackageReg");
    options.setErrorBasename("DefaultPackageErr");
    options.addTestClass("ClassInDefaultPackage");
    options.setOption("generated_limit", "20");

    ExpectedTests expectedRegressionTests = ExpectedTests.SOME;
    ExpectedTests expectedErrorTests = ExpectedTests.NONE;
    generateAndTest(testEnvironment, options, expectedRegressionTests, expectedErrorTests);
  }

  /** Tests that Randoop deals properly with exceptions. */
  @Test
  public void runExceptionTest() {
    SystemTestEnvironment testEnvironment =
        systemTestEnvironmentManager.createTestEnvironment("exception-tests");
    RandoopOptions options = createRandoopOptions(testEnvironment);
    options.setPackageName("misc");
    options.setRegressionBasename("ExceptionTest");
    options.setErrorBasename("ExceptionErr");
    options.addTestClass("misc.ThrowsAnonymousException");
    options.setOption("output_limit", "5");

    ExpectedTests expectedRegressionTests = ExpectedTests.SOME;
    ExpectedTests expectedErrorTests = ExpectedTests.NONE;
    generateAndTest(testEnvironment, options, expectedRegressionTests, expectedErrorTests);
  }

  /** Tests that Randoop deals properly with ConcurrentModificationException in contract checks. */
  @Test
  public void runCMExceptionTest() {

    SystemTestEnvironment testEnvironment =
        systemTestEnvironmentManager.createTestEnvironment("cm-exception-tests");
    RandoopOptions options = createRandoopOptions(testEnvironment);
    options.setPackageName("misc");
    options.setRegressionBasename("CMExceptionTest");
    options.setErrorBasename("CMExceptionErr");
    options.addTestClass("misc.MyCmeList");
    options.setOption("output_limit", "100");

    ExpectedTests expectedRegressionTests = ExpectedTests.SOME;
    ExpectedTests expectedErrorTests = ExpectedTests.NONE;

    CoverageChecker coverageChecker =
        new CoverageChecker(
            options,
            // Randoop does not test hashCode(), because it may be nondeterministic
            "misc.MyCmeList.hashCode() ignore");

    generateAndTest(
        testEnvironment, options, expectedRegressionTests, expectedErrorTests, coverageChecker);
  }

  /**
   * Test collection generation.
   *
   * <p>Uses collectiongen package in testInput. Expect that generated test will cover all methods
   * of collectiongen.InputClass as long as method input type is a test class. This will include the
   * enum Day and the class AnInputClass, but exclude the enum Season and the class ANonInputClass.
   *
   * <p>Note: if this test is failing coverage for a generic method (the message says a parameter is
   * Object), make sure that there are no overloads of the generic method with more specific
   * arguments in InputClass. If there are, method resolution rules may lead to a call that Randoop
   * thinks is to the generic method turning into a call to a more specific method, leading to
   * coverage issues.
   */
  @Test
  public void runCollectionGenerationTest() {
    SystemTestEnvironment testEnvironment =
        systemTestEnvironmentManager.createTestEnvironment("coll-gen-tests");
    RandoopOptions options = createRandoopOptions(testEnvironment);
    options.setPackageName("gen");
    options.setRegressionBasename("GenRegressionTest");
    options.setErrorBasename("GenErrorTest");
    options.addTestClass("collectiongen.InputClass");
    options.addTestClass("collectiongen.Day");
    options.addTestClass("collectiongen.AnInputClass");
    options.setOption("input-selection", "small-tests");
    options.setOption("generated_limit", "500");
    options.setOption("omit-methods", "hashCode\\(\\)");

    CoverageChecker coverageChecker =
        new CoverageChecker(
            options,
            "collectiongen.AnInputClass.hashCode() ignore",
            "collectiongen.Day.$values() ignore17+",
            "collectiongen.Day.valueOf(java.lang.String) exclude",
            "collectiongen.Day.values() ignore"
            // end of list (line break to permit easier sorting)
            );
    ExpectedTests expectedRegressionTests = ExpectedTests.SOME;
    ExpectedTests expectedErrorTests = ExpectedTests.NONE;
    generateAndTest(
        testEnvironment, options, expectedRegressionTests, expectedErrorTests, coverageChecker);
  }

  /**
   * Test for Enum value assertion generation.
   *
   * <p>Uses examples.Option class in testInput. Only actually tests whether methods are called.
   *
   * <p>Need to scrape generated source file for Enum constant values.
   */
  @Test
  public void runEnumAssertionTest() {
    SystemTestEnvironment testEnvironment =
        systemTestEnvironmentManager.createTestEnvironment("enum-assertions");
    RandoopOptions options = createRandoopOptions(testEnvironment);
    options.setPackageName("check");
    options.setRegressionBasename("EnumCheckRegression");
    options.setErrorBasename("EnumCheckError");
    options.addTestClass("examples.Option");
    options.setOption("input-selection", "small-tests");
    options.setOption("generated_limit", "20");

    ExpectedTests expectedRegressionTests = ExpectedTests.SOME;
    ExpectedTests expectedErrorTests = ExpectedTests.NONE;
    generateAndTest(testEnvironment, options, expectedRegressionTests, expectedErrorTests);
  }

  /** Test what happens when have empty input class names. */
  @Test
  public void runEmptyInputNamesTest() {
    SystemTestEnvironment testEnvironment =
        systemTestEnvironmentManager.createTestEnvironment("empty-names");
    RandoopOptions options = createRandoopOptions(testEnvironment);
    options.addClassList("resources/systemTest/emptyclasslist.txt");
    options.setOption("attempted_limit", "20");

    ProcessStatus result = generate(testEnvironment, options);

    Iterator<String> it = result.outputLines.iterator();
    String line = "";
    while (!line.contains(NO_OPERATIONS_TO_TEST) && it.hasNext()) {
      line = it.next();
    }
    boolean success = line.contains(NO_OPERATIONS_TO_TEST);
    if (!success) {
      System.out.println(result.dump());
    }
    assertTrue(success);
  }

  /**
   * Test for flaky NaN: the value Double.NaN and the computed NaN value are distinct. This means
   * that the same computation over each can have different outcomes, but both are printed as
   * Double.NaN so when run may have a different result from test during generation.
   */
  @Test
  public void runFlakyNaNTest() {
    SystemTestEnvironment testEnvironment =
        systemTestEnvironmentManager.createTestEnvironment("flaky-nan");
    RandoopOptions options = createRandoopOptions(testEnvironment);
    options.addTestClass("examples.NaNBadness");
    options.setRegressionBasename("NaNRegression");
    options.setErrorBasename("NaNError");
    options.setOption("generated_limit", "200");

    ExpectedTests expectedRegressionTests = ExpectedTests.SOME;
    ExpectedTests expectedErrorTests = ExpectedTests.NONE;
    generateAndTest(testEnvironment, options, expectedRegressionTests, expectedErrorTests);
  }

  /**
   * This test case checks that methods that cause flaky tests are categorized as flaky per the
   * tf-idf metric.
   */
  @Test
  public void runFlakyTest() {
    SystemTestEnvironment testEnvironment =
        systemTestEnvironmentManager.createTestEnvironment("flaky-test");
    RandoopOptions options = createRandoopOptions(testEnvironment);
    options.addTestClass("flaky.FlakyClass");
    options.setOption("generated_limit", "1000");
    options.setOption("output_limit", "1000");
    options.setOption("flaky-test-behavior", "OUTPUT");

    CoverageChecker coverageChecker =
        new CoverageChecker(
            options,
            "flaky.FlakyClass.flakyDefaultHashCode() ignore",
            "flaky.FlakyClass.getThree() include",
            "flaky.FlakyClass.getTwo() include",
            "flaky.FlakyClass.multiply(int, int) include"
            // end of list (line break to permit easier sorting)
            );

    List<String> expectedFlakyMethodsInOrder = new ArrayList<>();
    expectedFlakyMethodsInOrder.add("flaky.FlakyClass.flakyDefaultHashCode()");

    generateAndTest(
        testEnvironment,
        options,
        ExpectedTests.DONT_CARE,
        ExpectedTests.DONT_CARE,
        coverageChecker,
        expectedFlakyMethodsInOrder);
  }

  /** This test case verifies that flaky methods are excluded via --omit-methods. */
  @Test
  public void runFlakyOmitMethodsTest() {
    SystemTestEnvironment testEnvironment =
        systemTestEnvironmentManager.createTestEnvironment("flaky-omit-methods-test");
    RandoopOptions options = createRandoopOptions(testEnvironment);
    options.addTestClass("flaky.FlakyClass");
    options.setOption("generated_limit", "1000");
    options.setOption("output_limit", "1000");
    options.setOption("flaky-test-behavior", "OUTPUT");
    options.setOption("omit-methods", "flaky\\.FlakyClass\\.flakyDefaultHashCode\\(\\)");

    CoverageChecker coverageChecker =
        new CoverageChecker(
            options,
            "flaky.FlakyClass.flakyDefaultHashCode() ignore",
            "flaky.FlakyClass.getThree() include",
            "flaky.FlakyClass.getTwo() include",
            "flaky.FlakyClass.multiply(int, int) include"
            // end of list (line break to permit easier sorting)
            );

    List<String> expectedFlakyMethodsInOrder = null;

    generateAndTest(
        testEnvironment,
        options,
        ExpectedTests.DONT_CARE,
        ExpectedTests.DONT_CARE,
        coverageChecker,
        expectedFlakyMethodsInOrder);
  }

  /** Test for inserted test fixtures. */
  @Test
  public void runFixtureTest() {
    SystemTestEnvironment testEnvironment =
        systemTestEnvironmentManager.createTestEnvironment("fixtures");
    RandoopOptions options = createRandoopOptions(testEnvironment);
    options.addTestClass("examples.Dummy");
    options.setRegressionBasename("FixtureRegression");
    options.setOption("junit-before-all", "resources/systemTest/beforeallcode.txt");
    options.setOption("junit-after-all", "resources/systemTest/afterallcode.txt");
    options.setOption("junit-before-each", "resources/systemTest/beforeeachcode.txt");
    options.setOption("junit-after-each", "resources/systemTest/aftereachcode.txt");
    options.setOption("generated_limit", "200");
    options.setFlag("no-error-revealing-tests");

    RandoopRunStatus runStatus = generateAndCompile(testEnvironment, options, false);
    String packageName = options.getPackageName();
    TestRunStatus regressionRunDesc =
        runRegressionTests(testEnvironment, options, ExpectedTests.SOME, runStatus, packageName);

    int beforeAllCount = 0;
    int beforeEachCount = 0;
    int afterAllCount = 0;
    int afterEachCount = 0;
    for (String line : regressionRunDesc.processStatus.outputLines) {
      if (line.contains("Before All")) {
        beforeAllCount++;
      }
      if (line.contains("Before Each")) {
        beforeEachCount++;
      }
      if (line.contains("After All")) {
        afterAllCount++;
      }
      if (line.contains("After Each")) {
        afterEachCount++;
      }
    }

    assertEquals(1, beforeAllCount);
    assertEquals(1, afterAllCount);
    assertEquals(regressionRunDesc.testsRun, beforeEachCount);
    assertEquals(regressionRunDesc.testsRun, afterEachCount);
  }

  /** Runs the FixtureTest except with a driver instead of a JUnit test suite. */
  @Test
  public void runFixtureDriverTest() {
    SystemTestEnvironment testEnvironment =
        systemTestEnvironmentManager.createTestEnvironment("fixture-driver");
    RandoopOptions options = createRandoopOptions(testEnvironment);
    options.addTestClass("examples.Dummy");
    options.setRegressionBasename("FixtureRegression");
    options.setOption("junit-before-all", "resources/systemTest/beforeallcode.txt");
    options.setOption("junit-after-all", "resources/systemTest/afterallcode.txt");
    options.setOption("junit-before-each", "resources/systemTest/beforeeachcode.txt");
    options.setOption("junit-after-each", "resources/systemTest/aftereachcode.txt");
    options.setOption("generated_limit", "200");
    options.setFlag("no-error-revealing-tests");
    options.unsetFlag("junit-reflection-allowed");

    RandoopRunStatus runStatus = generateAndCompile(testEnvironment, options, false);
    String driverName = options.getRegressionBasename() + "Driver";
    List<String> command = new ArrayList<>(7);
    command.add("java");
    command.add("-ea");
    // cannot use randoop.main.GenInputsAbstract.jvm_max_memory due to package clash
    command.add("-Xmx3000m");
    command.add("-XX:+HeapDumpOnOutOfMemoryError");
    command.add("-classpath");
    command.add(testEnvironment.testClassPath);
    command.add(driverName);
    ProcessStatus status = ProcessStatus.runCommand(command);

    int beforeAllCount = 0;
    int beforeEachCount = 0;
    int afterAllCount = 0;
    int afterEachCount = 0;
    for (String line : status.outputLines) {
      if (line.contains("Before All")) {
        beforeAllCount++;
      }
      if (line.contains("Before Each")) {
        beforeEachCount++;
      }
      if (line.contains("After All")) {
        afterAllCount++;
      }
      if (line.contains("After Each")) {
        afterEachCount++;
      }
    }

    assertEquals(1, beforeAllCount);
    assertEquals(1, afterAllCount);
    assertEquals(runStatus.regressionTestCount, beforeEachCount);
    assertEquals(runStatus.regressionTestCount, afterEachCount);
  }

  // TODO figure out why Randoop won't generate the error test for this input class/spec.
  @Test
  public void runConditionInputTest() {
    SystemTestEnvironment testEnvironment =
        systemTestEnvironmentManager.createTestEnvironment("condition-input");
    RandoopOptions options = createRandoopOptions(testEnvironment);
    options.addTestClass("randoop.condition.ClassWithConditions");
    options.setOption(
        "specifications", "resources/systemTest/randoop/condition/classwithconditions.json");
    options.unsetFlag("use-jdk-specifications");
    options.setErrorBasename("ConditionError");
    options.setRegressionBasename("ConditionRegression");
    options.setOption("output_limit", "200");

    // TODO should check for invalid test count
    generateAndTest(testEnvironment, options, ExpectedTests.SOME, ExpectedTests.DONT_CARE);
  }

  /** Test input based on Toradocu tutorial example. */
  @Test
  public void runToradocuExampleTest() {
    SystemTestEnvironment testEnvironment =
        systemTestEnvironmentManager.createTestEnvironment("toradocu-input");
    RandoopOptions options = createRandoopOptions(testEnvironment);
    options.addTestClass("net.Connection");
    options.setOption(
        "specifications", "resources/systemTest/net/net_connection_toradocu_spec.json");
    options.unsetFlag("use-jdk-specifications");
    options.setErrorBasename("ConditionError");
    options.setRegressionBasename("ConditionRegression");
    options.setOption("output_limit", "200");

    // TODO should check for invalid test count
    generateAndTest(testEnvironment, options, ExpectedTests.SOME, ExpectedTests.DONT_CARE);
  }

  // TODO need these 3 together: counts should not change when standard classification changes
  @Test
  public void runToradocuExampleWithInvalidExceptionsTest() {
    SystemTestEnvironment testEnvironment =
        systemTestEnvironmentManager.createTestEnvironment("toradocu-invalid");
    RandoopOptions options = createRandoopOptions(testEnvironment);
    options.addTestClass("net.Connection");
    options.setOption(
        "specifications", "resources/systemTest/net/net_connection_toradocu_spec.json");
    options.unsetFlag("use-jdk-specifications");
    options.setErrorBasename("ConditionError");
    options.setRegressionBasename("ConditionRegression");
    options.setOption("output_limit", "200");
    options.setOption("checked-exception", "INVALID");
    options.setOption("unchecked-exception", "INVALID");

    // TODO should check for invalid test count
    generateAndTest(testEnvironment, options, ExpectedTests.SOME, ExpectedTests.DONT_CARE);
  }

  @Test
  public void runToradocuExampleWithErrorExceptionsTest() {
    SystemTestEnvironment testEnvironment =
        systemTestEnvironmentManager.createTestEnvironment("toradocu-error");
    RandoopOptions options = createRandoopOptions(testEnvironment);
    options.addTestClass("net.Connection");
    options.setOption(
        "specifications", "resources/systemTest/net/net_connection_toradocu_spec.json");
    options.unsetFlag("use-jdk-specifications");
    options.setErrorBasename("ConditionError");
    options.setRegressionBasename("ConditionRegression");
    options.setOption("output_limit", "200");
    options.setOption("checked-exception", "ERROR");
    options.setOption("unchecked-exception", "ERROR");

    // TODO should check for invalid test count
    generateAndTest(testEnvironment, options, ExpectedTests.SOME, ExpectedTests.DONT_CARE);
  }

  @Test
  public void runInheritedToradocuTest() {
    SystemTestEnvironment testEnvironment =
        systemTestEnvironmentManager.createTestEnvironment("toradocu-inherited");
    RandoopOptions options = createRandoopOptions(testEnvironment);
    options.addTestClass("pkg.SubClass");
    options.setOption("specifications", "resources/systemTest/pkg/pkg_subclass_toradocu_spec.json");
    options.unsetFlag("use-jdk-specifications");
    options.setErrorBasename("ConditionError");
    options.setRegressionBasename("ConditionRegression");
    options.setOption("output_limit", "200");

    generateAndTest(testEnvironment, options, ExpectedTests.SOME, ExpectedTests.DONT_CARE);
  }

  /**
   * Tests pre-conditions that throw exceptions. The methods in the class under test with failing
   * preconditions should not be covered by the generated tests.
   *
   * <p>The generation limits are set carefully, since only a few sequences are generated.
   */
  @Test
  public void runConditionWithExceptionTest() {
    SystemTestEnvironment testEnvironment =
        systemTestEnvironmentManager.createTestEnvironment("condition-with-exception");
    RandoopOptions options = createRandoopOptions(testEnvironment);
    options.addTestClass("randoop.condition.ConditionWithException");
    options.setOption(
        "specifications", "resources/systemTest/randoop/condition/condition_with_exception.json");
    options.unsetFlag("use-jdk-specifications");
    options.setFlag("ignore-condition-exception");
    // Exceptions are expected, so don't print alarming messages to the console.
    options.setFlag("ignore-condition-exception-quiet");
    options.setErrorBasename("ConditionError");
    options.setRegressionBasename("ConditionRegression");
    options.setOption("output_limit", "200");
    options.setOption("attempted_limit", "16");

    // These methods should not be called because the pre-conditions throw exceptions
    CoverageChecker coverageChecker =
        new CoverageChecker(
            options,
            "randoop.condition.ConditionWithException.getOne() exclude",
            "randoop.condition.ConditionWithException.getZero() exclude"
            //
            );

    generateAndTest(
        testEnvironment, options, ExpectedTests.SOME, ExpectedTests.NONE, coverageChecker);
  }

  @Test
  public void runInheritedConditionsTest() {
    SystemTestEnvironment testEnvironment =
        systemTestEnvironmentManager.createTestEnvironment("conditions-inherited");
    RandoopOptions options = createRandoopOptions(testEnvironment);
    options.addTestClass("randoop.condition.OverridingConditionsClass");
    options.setOption(
        "specifications", "resources/systemTest/randoop/condition/overridingconditionsclass.json");
    options.unsetFlag("use-jdk-specifications");
    options.setErrorBasename("ConditionsError");
    options.setRegressionBasename("ConditionsRegression");
    options.setOption("output_limit", "200");

    generateAndTest(testEnvironment, options, ExpectedTests.SOME, ExpectedTests.NONE);
  }

  @Test
  public void runSuperclassConditionsTest() {
    SystemTestEnvironment testEnvironment =
        systemTestEnvironmentManager.createTestEnvironment("conditions-superclass");
    RandoopOptions options = createRandoopOptions(testEnvironment);
    options.addTestClass("randoop.condition.OverridingConditionsClass");
    options.setOption(
        "specifications", "resources/systemTest/randoop/condition/conditionsuperclass.json");
    options.unsetFlag("use-jdk-specifications");
    options.setErrorBasename("ConditionsError");
    options.setRegressionBasename("ConditionsRegression");
    options.setOption("output_limit", "200");

    generateAndTest(testEnvironment, options, ExpectedTests.SOME, ExpectedTests.NONE);
  }

  @Test
  public void runInterfaceConditionsTest() {
    SystemTestEnvironment testEnvironment =
        systemTestEnvironmentManager.createTestEnvironment("conditions-interface");
    RandoopOptions options = createRandoopOptions(testEnvironment);
    options.addTestClass("randoop.condition.OverridingConditionsClass");
    options.setOption(
        "specifications", "resources/systemTest/randoop/condition/conditionsinterface.json");
    options.unsetFlag("use-jdk-specifications");
    options.setErrorBasename("ConditionsError");
    options.setRegressionBasename("ConditionsRegression");
    options.setOption("output_limit", "200");

    generateAndTest(testEnvironment, options, ExpectedTests.SOME, ExpectedTests.NONE);
  }

  @Test
  public void runSuperSuperclassConditionsTest() {
    SystemTestEnvironment testEnvironment =
        systemTestEnvironmentManager.createTestEnvironment("conditions-supersuperclass");
    RandoopOptions options = createRandoopOptions(testEnvironment);
    options.addTestClass("randoop.condition.OverridingConditionsClass");
    options.setOption(
        "specifications", "resources/systemTest/randoop/condition/conditionsupersuperclass.json");
    options.unsetFlag("use-jdk-specifications");
    options.setErrorBasename("ConditionsError");
    options.setRegressionBasename("ConditionsRegression");
    options.setOption("output_limit", "200");

    generateAndTest(testEnvironment, options, ExpectedTests.SOME, ExpectedTests.NONE);
  }

  /**
   * recreate problem with tests over Google Guava where value from private enum returned by public
   * method and value used in {@code randoop.test.ObjectCheck} surfaces in test code, creating
   * uncompilable code.
   */
  @Test
  public void runPrivateEnumTest() {
    SystemTestEnvironment testEnvironment =
        systemTestEnvironmentManager.createTestEnvironment("private-enum");
    RandoopOptions options = createRandoopOptions(testEnvironment);
    options.addTestClass("generror.Ints");
    options.setErrorBasename("LexError");
    options.setRegressionBasename("LexRegression");
    options.setOption("attempted_limit", "10000");
    options.setOption("generated_limit", "3000");

    generateAndTest(testEnvironment, options, ExpectedTests.SOME, ExpectedTests.DONT_CARE);
  }

  /** This test uses input classes that result in uncompilable tests. */
  @Test
  public void runInstantiationErrorTest() {
    SystemTestEnvironment testEnvironment =
        systemTestEnvironmentManager.createTestEnvironment("compile-error");
    RandoopOptions options = createRandoopOptions(testEnvironment);
    options.addTestClass("compileerr.WildcardCollection");
    options.setErrorBasename("CompError");
    options.setRegressionBasename("CompRegression");
    options.setOption("attempted_limit", "3000");

    CoverageChecker coverageChecker =
        new CoverageChecker(
            options, "compileerr.WildcardCollection.munge(java.util.List, java.util.List) ignore");
    generateAndTest(
        testEnvironment, options, ExpectedTests.SOME, ExpectedTests.NONE, coverageChecker);
  }

  @Test
  public void runCoveredClassFilterTest() {
    SystemTestEnvironment testEnvironment =
        systemTestEnvironmentManager.createTestEnvironment("covered-class");
    testEnvironment.addJavaAgent(systemTestEnvironmentManager.coveredClassAgentPath);
    RandoopOptions options = createRandoopOptions(testEnvironment);
    options.addClassList("resources/systemTest/instrument/testcase/allclasses.txt");
    options.setOption(
        "require-covered-classes", "resources/systemTest/instrument/testcase/coveredclasses.txt");
    options.setOption("generated_limit", "500");
    options.setOption("output_limit", "250");
    options.setErrorBasename("ExError");
    options.setRegressionBasename("ExRegression");

    CoverageChecker coverageChecker =
        new CoverageChecker(
            options,
            // TODO figure out why this method is not covered.
            "instrument.testcase.A.toString() ignore",
            "instrument.testcase.C.getValue() exclude",
            "instrument.testcase.C.isZero() exclude",
            "instrument.testcase.C.jumpValue() exclude");
    generateAndTest(
        testEnvironment, options, ExpectedTests.SOME, ExpectedTests.NONE, coverageChecker);
  }

  /**
   * Expecting something like.
   *
   * <pre>
   * generation.Dim6Matrix dim6Matrix = new generation.Dim6Matrix();
   * generation.Dim5Matrix copy = dim6Matrix.copy();
   * double d = copy.a1;
   * </pre>
   *
   * which fails at the second line in the JVM because of a bad cast that is not caught using
   * reflection.
   */
  @Test
  public void runBadCopyCastTest() {
    SystemTestEnvironment testEnvironment =
        systemTestEnvironmentManager.createTestEnvironment("bad-copy-cast");
    RandoopOptions options = createRandoopOptions(testEnvironment);
    options.addTestClass("generation.Dim5Matrix");
    options.addTestClass("generation.Dim6Matrix");
    options.setOption("generated_limit", "2000");
    options.setOption("output_limit", "200");

    generateAndTest(testEnvironment, options, ExpectedTests.SOME, ExpectedTests.NONE);
  }

  /** This test tests the contract collection.toArray().length == collection.size() */
  @Test
  public void runBadCollectionSizeTest() {
    SystemTestEnvironment testEnvironment =
        systemTestEnvironmentManager.createTestEnvironment("bad-collection-size");
    RandoopOptions options = createRandoopOptions(testEnvironment);
    options.addTestClass("collections.BadCollection");
    options.setOption("generated_limit", "10");
    options.setOption("output_limit", "10");

    CoverageChecker coverageChecker =
        new CoverageChecker(
            options,
            "collections.BadCollection.add(java.lang.Object) exclude",
            "collections.BadCollection.addAll(java.util.Collection) exclude",
            "collections.BadCollection.clear() exclude",
            "collections.BadCollection.contains(java.lang.Object) exclude",
            "collections.BadCollection.containsAll(java.util.Collection) exclude",
            "collections.BadCollection.isEmpty() exclude",
            "collections.BadCollection.iterator() exclude",
            "collections.BadCollection.remove(java.lang.Object) exclude",
            "collections.BadCollection.removeAll(java.util.Collection) exclude",
            "collections.BadCollection.retainAll(java.util.Collection) exclude",
            "collections.BadCollection.toArray(java.lang.Object[]) exclude"
            // end of list (line break to permit easier sorting)
            );

    generateAndTest(
        testEnvironment, options, ExpectedTests.DONT_CARE, ExpectedTests.SOME, coverageChecker);
  }

  /* Test based on classes from the olajgo library. Has an instantiation error for
      <N> randoop.types.CompoundFunction<N>.<init> : () -> randoop.types.CompoundFunction<N>
      and generates no sequences
  @Test
  public void runAbstractWithRecursiveBoundTest() {
    SystemTestEnvironment testEnvironment =
        systemTestEnvironmentManager.createTestEnvironment("abstract-recursive-bound");
    RandoopOptions options = createRandoopOptions(testEnvironment);
    options.addTestClass("randoop.types.AbstractMultiary"); // abstract shouldn't load
    options.addTestClass("randoop.types.CompoundFunction"); // uses AbstractMultiary
    options.setOption("generated_limit", "1");
    generateAndTest(testEnvironment, options, ExpectedTests.SOME, ExpectedTests.SOME);
  }
  */

  @Test
  public void runSystemExitTest() {
    String classpath =
        systemTestEnvironmentManager.classpath
            + java.io.File.pathSeparator
            + systemTestEnvironmentManager.replacecallAgentPath;
    SystemTestEnvironment testEnvironment =
        systemTestEnvironmentManager.createTestEnvironment(
            "system-exit-test",
            classpath,
            systemTestEnvironmentManager.replacecallAgentPath.toString());
    testEnvironment.addJavaAgent(
        systemTestEnvironmentManager.replacecallAgentPath,
        "--dont-transform=resources/systemTest/replacecall-exclusions.txt");
    RandoopOptions options = createRandoopOptions(testEnvironment);
    options.addTestClass("input.SystemExitClass");
    options.setOption("output_limit", "20");
    options.setOption("generated_limit", "80");
    CoverageChecker coverageChecker =
        new CoverageChecker(options, "input.SystemExitClass.hashCode() ignore");
    generateAndTest(
        testEnvironment, options, ExpectedTests.SOME, ExpectedTests.NONE, coverageChecker);
  }

  @Test
  public void runNoReplacementsTest() {
    String classpath =
        systemTestEnvironmentManager.classpath
            + java.io.File.pathSeparator
            + systemTestEnvironmentManager.replacecallAgentPath;
    SystemTestEnvironment testEnvironment =
        systemTestEnvironmentManager.createTestEnvironment(
            "no-replacement-test",
            classpath,
            systemTestEnvironmentManager.replacecallAgentPath.toString());
    testEnvironment.addJavaAgent(
        systemTestEnvironmentManager.replacecallAgentPath,
        "--dont-transform=resources/systemTest/replacecall-exclusions.txt");
    RandoopOptions options = createRandoopOptions(testEnvironment);
    options.addTestClass("input.NoExitClass");
    options.setOption("output_limit", "20");
    options.setOption("generated_limit", "40");
    CoverageChecker coverageChecker =
        new CoverageChecker(options, "input.NoExitClass.hashCode() exclude");
    generateAndTest(
        testEnvironment, options, ExpectedTests.SOME, ExpectedTests.NONE, coverageChecker);
  }

  @Test
  public void runJDKSpecificationsTest() {
    SystemTestEnvironment testEnvironment =
        systemTestEnvironmentManager.createTestEnvironment("jdk-specification-test");
    RandoopOptions options = createRandoopOptions(testEnvironment);
    options.addTestClass("java7.util7.ArrayList");
    options.addTestClass("java7.util7.LinkedHashSet");
    options.setFlag("use-jdk-specifications");
    options.setOption("output_limit", "800");
    options.setOption("generated_limit", "1600");

    CoverageChecker coverageChecker =
        new CoverageChecker(
            options,
            "java7.util7.ArrayList.addAll(int, java7.util7.Collection) ignore",
            "java7.util7.ArrayList.addAll(java7.util7.Collection) ignore",
            "java7.util7.ArrayList.elementData(int) ignore",
            "java7.util7.ArrayList.fastRemove(int) exclude",
            "java7.util7.ArrayList.hugeCapacity(int) exclude",
            "java7.util7.ArrayList.readObject(java.io.ObjectInputStream) exclude",
            "java7.util7.ArrayList.removeRange(int, int) exclude",
            "java7.util7.ArrayList.subList(int, int) exclude",
            "java7.util7.ArrayList.writeObject(java.io.ObjectOutputStream) exclude"
            // end of list (line break to permit easier sorting)
            );
    generateAndTest(
        testEnvironment, options, ExpectedTests.SOME, ExpectedTests.NONE, coverageChecker);
  }

  /** Test GRT Fuzzing component {@link randoop.generation.GrtFuzzing} */
  @Test
  public void runGrtFuzzingSeedCollectionTest() {
    SystemTestEnvironment testEnvironment =
        systemTestEnvironmentManager.createTestEnvironment("fuzzing-seed-collection");
    RandoopOptions options = createRandoopOptions(testEnvironment);
    options.addTestClass("collections.SeedIntegerCollection");
    options.setOption("output_limit", "20");
    options.setOption("grt-fuzzing", "true");
    options.setOption("grt_fuzzing_stddev", "10000");
    CoverageChecker coverageChecker =
        new CoverageChecker(
            options, "collections.SeedIntegerCollection.handleSeedNotFound() include");
    generateAndTest(
        testEnvironment, options, ExpectedTests.SOME, ExpectedTests.NONE, coverageChecker);
  }

  @Test
  public void runElephantBrainTest() {
    SystemTestEnvironment testEnvironment =
        systemTestEnvironmentManager.createTestEnvironment("elephant-brain-test");
    RandoopOptions options = createRandoopOptions(testEnvironment);
    options.addTestClass("misc.elephantbrain.ElephantBrainTest");
    options.addTestClass("misc.elephantbrain.GrandParent");
    options.addTestClass("misc.elephantbrain.Parent");
    options.addTestClass("misc.elephantbrain.ChildA");
    options.addTestClass("misc.elephantbrain.ChildB");
    options.setOption("cast_to_run_time_type", "true");
    options.setOption("output_limit", "50");
    options.setOption("generated_limit", "100");

    CoverageChecker coverageChecker =
        new CoverageChecker(
            options,
            "misc.elephantbrain.ElephantBrainTest.testA() include",
            "misc.elephantbrain.ElephantBrainTest.testB() include",
            "misc.elephantbrain.ElephantBrainTest.testP() exclude",
            "misc.elephantbrain.GrandParent.toString() ignore");
    generateAndTest(
        testEnvironment, options, ExpectedTests.SOME, ExpectedTests.NONE, coverageChecker);
  }

  /** Test Nonnull methods. */
  @Test
  public void NonNullCollectionTest() {
    SystemTestEnvironment testEnvironment =
        systemTestEnvironmentManager.createTestEnvironment("non-null-check");
    RandoopOptions options = createRandoopOptions(testEnvironment);
    options.addTestClass("collections.NonNullCollection");
    options.setOption("output_limit", "20");
    generateAndTest(testEnvironment, options, ExpectedTests.SOME, ExpectedTests.NONE);
  }

  /* ------------------------------ utility methods ---------------------------------- */

  /**
   * Runs a standard system test:
   *
   * <ol>
   *   <li>runs Randoop and compiles the generated tests,
   *   <li>checks that the number of generated tests meets the expectation (none or some),
   *   <li>runs any generated tests,
   *   <li>checks that types of tests run as expected,
   *   <li>checks that suspected flaky methods are identified as expected.
   * </ol>
   *
   * @param environment the working environment
   * @param options the Randoop command-line arguments
   * @param expectedRegression the minimum expected number of regression tests
   * @param expectedError the minimum expected number of error tests
   * @param coverageChecker the expected code coverage checker
   * @param expectedFlakyMethodNames the first few expected suspected flaky method names that must
   *     appear in this order. If this parameter is null, Randoop should output no flaky methods.
   */
  private void generateAndTest(
      SystemTestEnvironment environment,
      RandoopOptions options,
      ExpectedTests expectedRegression,
      ExpectedTests expectedError,
      CoverageChecker coverageChecker,
      List<String> expectedFlakyMethodNames) {

    if (expectedError == ExpectedTests.NONE) {
      options.setFlag("stop-on-error-test");
    }

    RandoopRunStatus runStatus = generateAndCompile(environment, options, false);

    List<String> generatedFlakyMethodNames = runStatus.suspectedFlakyMethodNames;
    if (expectedFlakyMethodNames == null) {
      assertTrue(generatedFlakyMethodNames.isEmpty());
    } else {
      // Assert that the flaky methods identified are present and in the order expected.
      assertTrue(generatedFlakyMethodNames.size() >= expectedFlakyMethodNames.size());
      for (int i = 0; i < expectedFlakyMethodNames.size(); i++) {
        assertEquals(
            "Mismatch at position " + i,
            expectedFlakyMethodNames.get(i),
            generatedFlakyMethodNames.get(i));
      }
    }

    String packageName = options.getPackageName();

    TestRunStatus regressionRunDesc =
        runRegressionTests(environment, options, expectedRegression, runStatus, packageName);

    TestRunStatus errorRunDesc =
        runErrorTests(environment, options, expectedError, runStatus, packageName);

    coverageChecker.checkCoverage(regressionRunDesc, errorRunDesc);
  }

  /**
   * Runs a standard system test:
   *
   * <ol>
   *   <li>runs Randoop and compiles the generated tests,
   *   <li>checks that the number of generated tests meets the expectation (none or some),
   *   <li>runs any generated tests,
   *   <li>checks that types of tests run as expected.
   * </ol>
   *
   * @param environment the working environment
   * @param options the Randoop command-line arguments
   * @param expectedRegression the minimum expected number of regression tests
   * @param expectedError the minimum expected number of error tests
   * @param coverageChecker the expected code coverage checker
   */
  private void generateAndTest(
      SystemTestEnvironment environment,
      RandoopOptions options,
      ExpectedTests expectedRegression,
      ExpectedTests expectedError,
      CoverageChecker coverageChecker) {

    generateAndTest(
        environment,
        options,
        expectedRegression,
        expectedError,
        coverageChecker,
        Collections.emptyList());
  }

  /**
   * Performs a standard test of Randoop including a check of coverage that assumes all declared
   * methods of the classes under test should be covered.
   *
   * @param environment the working environment of the test
   * @param options the Randoop options
   * @param expectedRegression the minimum expected number of regression tests
   * @param expectedError the minimum expected error tests
   */
  private void generateAndTest(
      SystemTestEnvironment environment,
      RandoopOptions options,
      ExpectedTests expectedRegression,
      ExpectedTests expectedError) {
    generateAndTest(
        environment, options, expectedRegression, expectedError, new CoverageChecker(options));
  }

  /**
   * Checks that the expected number of error-revealing tests have been generated, and if any are
   * expected runs them, captures and returns the result.
   *
   * @param environment the working environment for the test
   * @param options the Randoop options
   * @param expectedError the quantifier for the expected number of error tests
   * @param runStatus the status of the Randoop run
   * @param packageName the package name for generated tests
   * @return the {@link TestRunStatus} for running the error tests, may be null
   */
  private TestRunStatus runErrorTests(
      SystemTestEnvironment environment,
      RandoopOptions options,
      ExpectedTests expectedError,
      RandoopRunStatus runStatus,
      String packageName) {
    TestRunStatus errorRunDesc = null;
    String errorBasename = options.getErrorBasename();
    switch (expectedError) {
      case SOME:
        assertNotEquals("Test suite should have error tests", 0, runStatus.errorTestCount);
        try {
          errorRunDesc = TestRunStatus.runTests(environment, packageName, errorBasename);
        } catch (IOException e) {
          fail("Exception collecting coverage from error tests: " + e.getMessage());
        }
        assertTrue("JUnit should exit with error", errorRunDesc.processStatus.exitStatus != 0);
        if (errorRunDesc.testsFail != errorRunDesc.testsRun) {
          for (String line : errorRunDesc.processStatus.outputLines) {
            System.err.println(line);
          }
          fail(
              "All error tests should fail, but "
                  + errorRunDesc.testsSucceed
                  + " error tests passed");
        }
        break;
      case NONE:
        if (runStatus.errorTestCount != 0) {
          // TODO: should output the error tests.  Print the file?
          StringBuilder message = new StringBuilder();
          message.append(
              String.format(
                  "Test suite should have no error tests, but has %d:%n%n",
                  runStatus.errorTestCount));

          String packageString = options.getPackageName();
          String packagePathString = packageString == null ? "" : packageString.replace('.', '/');
          Path srcDir = environment.sourceDir.resolve(packagePathString);
          try (DirectoryStream<Path> testFiles =
              Files.newDirectoryStream(srcDir, errorBasename + "*.java")) {
            for (Path path : testFiles) {
              message.append(FileUtils.readFileToString(path.toFile(), (String) null));
              message.append(lineSep);
            }
          } catch (IOException e) {
            // The user can do nothing about this, and the test failure is more important.
            System.out.println("Ignoring error:");
            e.printStackTrace(System.out);
          }
          fail(message.toString());
        }
        break;
      case DONT_CARE:
        break;
    }
    return errorRunDesc;
  }

  /**
   * Checks that the expected number of regression tests have been generated, and if so runs them,
   * captures and returns the results.
   *
   * @param environment the working environment of the test
   * @param options the Randoop options
   * @param expectedRegression the quantifier for expected regression tests
   * @param runStatus the Randoop run status
   * @param packageName the package name for generated tests
   * @return the {@link TestRunStatus} for the execution of the regression tests, null if there are
   *     none
   */
  private TestRunStatus runRegressionTests(
      SystemTestEnvironment environment,
      RandoopOptions options,
      ExpectedTests expectedRegression,
      RandoopRunStatus runStatus,
      String packageName) {
    TestRunStatus regressionRunDesc = null;
    if (expectedRegression == ExpectedTests.NONE) {
      if (runStatus.regressionTestCount != 0) {
        fail(
            "Test suite should have no regression tests, but has " + runStatus.regressionTestCount);
      }
    } else if (expectedRegression == ExpectedTests.SOME
        || (expectedRegression == ExpectedTests.DONT_CARE && runStatus.regressionTestCount > 0)) {
      assertNotEquals("...has regression tests", 0, runStatus.regressionTestCount);
      String regressionBasename = options.getRegressionBasename();
      try {
        regressionRunDesc = TestRunStatus.runTests(environment, packageName, regressionBasename);
      } catch (IOException e) {
        fail("Exception collecting coverage from regression tests: " + e.getMessage());
      }
      if (regressionRunDesc.processStatus.exitStatus != 0) {
        for (String line : regressionRunDesc.processStatus.outputLines) {
          System.err.println(line);
        }
        System.err.printf("environment = %s%n", environment);
        System.err.printf("options = %s%n", options);
        System.err.printf("expectedRegression = %s%n", expectedRegression);
        System.err.printf("runStatus = %s%n", runStatus);
        System.err.printf("packageName = %s%n", packageName);
        fail("JUnit should exit properly, see diagnostics above");
      }
      if (regressionRunDesc.testsSucceed != regressionRunDesc.testsRun) {
        for (String line : regressionRunDesc.processStatus.outputLines) {
          System.err.println(line);
        }
        fail(
            "All regression tests should pass, but "
                + regressionRunDesc.testsFail
                + " regression tests failed");
      }
    } else if (expectedRegression == ExpectedTests.DONT_CARE
        && runStatus.regressionTestCount == 0) {
      // nothing to do
    } else {
      throw new Error("Unexpected fallthrough");
    }
    return regressionRunDesc;
  }

  /**
   * Runs Randoop using the given test environment and options, printing captured output to standard
   * output. Failure of Randoop may be allowed by passing true for {@code allowRandoopFailure},
   * otherwise, the test will fail.
   *
   * @param environment the working environment for the test
   * @param options the Randoop options
   * @param allowRandoopFailure flag whether to allow Randoop failure
   * @return the captured {@link RandoopRunStatus} from running Randoop
   */
  private RandoopRunStatus generateAndCompile(
      SystemTestEnvironment environment, RandoopOptions options, boolean allowRandoopFailure) {
    RandoopRunStatus runStatus =
        RandoopRunStatus.generateAndCompile(environment, options, allowRandoopFailure);

    if (!allowRandoopFailure) {
      System.out.println("Randoop:");
      boolean prevLineIsBlank = false;
      for (String line : runStatus.processStatus.outputLines) {
        if ((line.isEmpty() && !prevLineIsBlank)
            || (!line.isEmpty() && !line.startsWith("Progress update:"))) {
          System.out.println(line);
        }
        prevLineIsBlank = line.isEmpty();
      }
    }
    return runStatus;
  }

  private ProcessStatus generate(SystemTestEnvironment testEnvironment, RandoopOptions options) {
    ProcessStatus status = RandoopRunStatus.generate(testEnvironment, options);

    System.out.println("Randoop:");
    boolean prevLineIsBlank = false;
    for (String line : status.outputLines) {
      if ((line.isEmpty() && !prevLineIsBlank)
          || (!line.isEmpty() && !line.startsWith("Progress update:"))) {
        System.out.println(line);
      }
      prevLineIsBlank = line.isEmpty();
    }
    return status;
  }
}<|MERGE_RESOLUTION|>--- conflicted
+++ resolved
@@ -199,12 +199,7 @@
     CoverageChecker coverageChecker =
         new CoverageChecker(
             options,
-<<<<<<< HEAD
-            "java7.util7.Collections.addAll(java7.util7.Collection, java.lang.Object[])"
-                + " ignore17plus",
-=======
             "java7.util7.Collections.addAll(java7.util7.Collection, java.lang.Object[]) ignore17+",
->>>>>>> 3f7fb123
             "java7.util7.Collections.asLifoQueue(java7.util7.Deque) exclude",
             "java7.util7.Collections.binarySearch(java7.util7.List, java.lang.Object) exclude",
             "java7.util7.Collections.binarySearch(java7.util7.List, java.lang.Object,"
@@ -455,7 +450,7 @@
             "java7.util7.Arrays.fill(boolean[], int, int, boolean) ignore",
             "java7.util7.Arrays.fill(short[], int, int, short) ignore11",
             "java7.util7.Arrays.fill(short[], int, int, short) ignore17",
-            "java7.util7.Arrays.sort(byte[], int, int) ignore17plus",
+            "java7.util7.Arrays.sort(byte[], int, int) ignore17+",
             "java7.util7.Arrays.fill(char[], int, int, char) ignore",
             "java7.util7.Arrays.fill(float[], float) ignore",
             "java7.util7.Arrays.fill(float[], int, int, float) ignore",
@@ -505,14 +500,9 @@
             "java7.util7.BitSet.readObject(java.io.ObjectInputStream) exclude",
             "java7.util7.BitSet.valueOf(java.nio.LongBuffer) exclude",
             "java7.util7.BitSet.writeObject(java.io.ObjectOutputStream) exclude",
-<<<<<<< HEAD
             "java7.util7.Collections.addAll(java7.util7.Collection, java.lang.Object[])"
-                + " ignore17plus",
+                + " ignore17+",
             "java7.util7.Collections.binarySearch(java7.util7.List, java.lang.Object) ignore",
-=======
-            "java7.util7.Collections.addAll(java7.util7.Collection, java.lang.Object[]) ignore17+",
-            "java7.util7.Collections.binarySearch(java7.util7.List, java.lang.Object) exclude",
->>>>>>> 3f7fb123
             "java7.util7.Collections.binarySearch(java7.util7.List, java.lang.Object,"
                 + " java7.util7.Comparator) exclude",
             "java7.util7.Collections.checkedCollection(java7.util7.Collection, java.lang.Class)"
@@ -554,19 +544,15 @@
             "java7.util7.Collections.synchronizedMap(java7.util7.Map) ignore",
             "java7.util7.Collections.unmodifiableCollection(java7.util7.Collection) exclude",
             "java7.util7.Collections.unmodifiableMap(java7.util7.Map) exclude",
-<<<<<<< HEAD
-            "java7.util7.Collections.unmodifiableSet(java7.util7.Set) exclude21plus",
-            "java7.util7.Collections.unmodifiableSortedMap(java7.util7.SortedMap) ignore17plus",
-=======
+            "java7.util7.Collections.unmodifiableSet(java7.util7.Set) exclude21+",
             "java7.util7.Collections.unmodifiableSortedMap(java7.util7.SortedMap) ignore17+",
->>>>>>> 3f7fb123
             "java7.util7.Collections.unmodifiableSortedSet(java7.util7.SortedSet) ignore",
             "java7.util7.Collections.zeroLengthArray(java.lang.Class) exclude",
             "java7.util7.Hashtable.putAll(java7.util7.Map) ignore",
             "java7.util7.Hashtable.readObject(java.io.ObjectInputStream) exclude",
             "java7.util7.Hashtable.reconstitutionPut(java7.util7.Hashtable.Entry[],"
                 + " java.lang.Object, java.lang.Object) exclude",
-            "java7.util7.Hashtable.rehash() exclude17plus",
+            "java7.util7.Hashtable.rehash() exclude17+",
             "java7.util7.Hashtable.writeObject(java.io.ObjectOutputStream) exclude",
             "java7.util7.LinkedHashMap.newValueIterator() ignore",
             "java7.util7.LinkedList.get(int) ignore17+",
