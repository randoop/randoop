--- conflicted
+++ resolved
@@ -1706,7 +1706,24 @@
   }
 
   @Test
-<<<<<<< HEAD
+  public void UnaryObserverPurityEnforcementTest() {
+    SystemTestEnvironment testEnvironment =
+            systemTestEnvironmentManager.createTestEnvironment("unary-observer-purity-enforcement");
+    RandoopOptions options = createRandoopOptions(testEnvironment);
+    options.addTestClass("misc.PureStaticUnaryMethodExample");
+    options.setOption("generated_limit", "100");
+    generateAndTest(
+            testEnvironment,
+            options,
+            ExpectedTests.SOME,
+            ExpectedTests.NONE,
+            new CoverageChecker(
+                    options,
+                    "misc.PureStaticUnaryMethodExample.describeLength(java.lang.String) ignore",
+                    "misc.PureStaticUnaryMethodExample.printAndStore(java.lang.String) ignore"));
+  }
+
+  @Test
   public void impurityObjectFuzzingTest() {
     SystemTestEnvironment testEnvironment =
         systemTestEnvironmentManager.createTestEnvironment("object-fuzzing-test");
@@ -1736,23 +1753,6 @@
 
     generateAndTest(
         testEnvironment, options, ExpectedTests.SOME, ExpectedTests.NONE, coverageChecker);
-=======
-  public void UnaryObserverPurityEnforcementTest() {
-    SystemTestEnvironment testEnvironment =
-        systemTestEnvironmentManager.createTestEnvironment("unary-observer-purity-enforcement");
-    RandoopOptions options = createRandoopOptions(testEnvironment);
-    options.addTestClass("misc.PureStaticUnaryMethodExample");
-    options.setOption("generated_limit", "100");
-    generateAndTest(
-        testEnvironment,
-        options,
-        ExpectedTests.SOME,
-        ExpectedTests.NONE,
-        new CoverageChecker(
-            options,
-            "misc.PureStaticUnaryMethodExample.describeLength(java.lang.String) ignore",
-            "misc.PureStaticUnaryMethodExample.printAndStore(java.lang.String) ignore"));
->>>>>>> 24580361
   }
 
   /* ------------------------------ utility methods ---------------------------------- */
