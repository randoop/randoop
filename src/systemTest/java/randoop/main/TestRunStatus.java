--- conflicted
+++ resolved
@@ -85,12 +85,8 @@
       command.add(agent);
     }
     command.add("-ea");
-<<<<<<< HEAD
-    command.add("-Xmx3000m");
-=======
     // cannot use randoop.main.GenInputsAbstract.jvm_max_memory due to package clash
     command.add("-Xmx2000m");
->>>>>>> cee5bf32
     command.add("-classpath");
     command.add(testClasspath);
     command.add("org.junit.runner.JUnitCore");
