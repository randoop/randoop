--- conflicted
+++ resolved
@@ -72,13 +72,7 @@
     ClassNameErrorHandler classNameErrorHandler = new ThrowClassNameError();
 
     OmitMethodsPredicate omitMethodsPredicate =
-<<<<<<< HEAD
-        (GenInputsAbstract.omitmethods == null)
-            ? new OmitMethodsPredicate()
-            : new OmitMethodsPredicate(GenInputsAbstract.omitmethods);
-=======
         new OmitMethodsPredicate(GenInputsAbstract.omitmethods);
->>>>>>> 957d0ed7
 
     OperationModel operationModel = null;
     try {
