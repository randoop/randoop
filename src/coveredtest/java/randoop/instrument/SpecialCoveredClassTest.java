package randoop.instrument;

import static org.junit.Assert.assertEquals;
import static org.junit.Assert.assertFalse;
import static org.junit.Assert.assertTrue;

import java.io.File;
import java.lang.ClassNotFoundException;
import java.lang.NoSuchMethodException;
import java.util.ArrayList;
import java.util.HashSet;
import java.util.LinkedHashSet;
import java.util.List;
import java.util.Set;
import org.junit.Test;
import randoop.generation.ComponentManager;
import randoop.generation.ForwardGenerator;
import randoop.generation.RandoopListenerManager;
import randoop.generation.SeedSequences;
import randoop.generation.TestUtils;
import randoop.main.ClassNameErrorHandler;
import randoop.main.GenInputsAbstract;
import randoop.main.GenTests;
import randoop.main.RandoopInputException;
import randoop.main.ThrowClassNameError;
import randoop.operation.TypedClassOperation;
import randoop.operation.TypedOperation;
import randoop.reflection.DefaultReflectionPredicate;
import randoop.reflection.OperationModel;
import randoop.reflection.PublicVisibilityPredicate;
import randoop.reflection.ReflectionPredicate;
import randoop.reflection.SignatureParseException;
import randoop.reflection.TypeNames;
import randoop.reflection.VisibilityPredicate;
import randoop.sequence.ExecutableSequence;
import randoop.sequence.Sequence;
import randoop.test.ContractSet;
import randoop.test.TestCheckGenerator;
import randoop.types.ClassOrInterfaceType;
import randoop.types.Type;
import randoop.util.MultiMap;
import randoop.util.ReflectionExecutor;
import randoop.util.predicate.Predicate;

/**
 * Test special cases of covered class filtering. Want to ensure behaves well when given abstract
 * class and interface.
 */
public class SpecialCoveredClassTest {

  @Test
  public void abstractClassTest()
      throws ClassNotFoundException, NoSuchMethodException, RandoopInputException,
          SignatureParseException {
    TestUtils.setSelectionLog();
    GenInputsAbstract.silently_ignore_bad_class_names = false;
    GenInputsAbstract.classlist = new File("instrument/testcase/special-allclasses.txt");
    GenInputsAbstract.require_covered_classes =
        new File("instrument/testcase/special-coveredclasses.txt");
    ReflectionExecutor.usethreads = false;
    GenInputsAbstract.generatedLimit = 10000;
    GenInputsAbstract.outputLimit = 5000;
    randoop.util.Randomness.setSeed(0);

<<<<<<< HEAD
    Set<String> classnames = null;
    Set<String> coveredClassesGoalNames = null;
    VisibilityPredicate visibility = new PublicVisibilityPredicate();
    Set<String> omitFields = new HashSet<>();
    ReflectionPredicate reflectionPredicate = new DefaultReflectionPredicate(omitFields);
    Set<String> methodSignatures = null;
    try {
      classnames = GenInputsAbstract.getClassnamesFromArgs();
      coveredClassesGoalNames =
          GenInputsAbstract.getStringSetFromFile(
              GenInputsAbstract.require_covered_classes, "coverage class names");
      methodSignatures =
          GenInputsAbstract.getStringSetFromFile(GenInputsAbstract.methodlist, "method list");
    } catch (RandoopInputException e) {
      fail("Input error: " + e.getMessage());
    }
    ClassNameErrorHandler classNameErrorHandler = new ThrowClassNameError();

    OperationModel operationModel = null;
    try {
      operationModel =
          OperationModel.createModel(
              visibility,
              reflectionPredicate,
              GenInputsAbstract.omitmethods,
              classnames,
              coveredClassesGoalNames,
              methodSignatures,
              classNameErrorHandler,
              GenInputsAbstract.literals_file);
    } catch (Throwable e) {
      fail("Error: " + e);
    }
    assert operationModel != null;

    Set<Class<?>> coveredClassesGoal = operationModel.getCoveredClassesGoal();
    Set<ClassOrInterfaceType> classes = operationModel.getClassTypes();
    //
    assertEquals(coveredClassesGoal.size(), 1);
    for (Class<?> c : coveredClassesGoal) {
=======
    Set<String> classnames = GenInputsAbstract.getClassnamesFromArgs();
    Set<String> coveredClassnames =
        GenInputsAbstract.getStringSetFromFile(
            GenInputsAbstract.require_covered_classes, "coverage class names");
    VisibilityPredicate visibility = new PublicVisibilityPredicate();
    Set<String> omitFields = new HashSet<>();
    ReflectionPredicate reflectionPredicate = new DefaultReflectionPredicate(omitFields);
    Set<String> methodSignatures =
        GenInputsAbstract.getStringSetFromFile(GenInputsAbstract.methodlist, "method list");

    ClassNameErrorHandler classNameErrorHandler = new ThrowClassNameError();

    OperationModel operationModel =
        OperationModel.createModel(
            visibility,
            reflectionPredicate,
            GenInputsAbstract.omitmethods,
            classnames,
            coveredClassnames,
            methodSignatures,
            classNameErrorHandler,
            GenInputsAbstract.literals_file);

    Set<Class<?>> coveredClasses = operationModel.getCoveredClasses();
    assertEquals("should be one covered classes", coveredClasses.size(), 1);
    for (Class<?> c : coveredClasses) {
>>>>>>> f2926975
      assertEquals(
          "name should be AbstractTarget", "instrument.testcase.AbstractTarget", c.getName());
    }

    Set<ClassOrInterfaceType> classes = operationModel.getClassTypes();
    assertEquals("should have classes", 3, classes.size()); // 2 classes plus Object
    for (Type c : classes) {
      assertTrue("should not be interface: " + c.getName(), !c.isInterface());
    }

    List<TypedOperation> model = operationModel.getOperations();
    assertEquals("model operations", 7, model.size());

    Set<Sequence> components = new LinkedHashSet<>();
    components.addAll(SeedSequences.defaultSeeds());
    components.addAll(operationModel.getAnnotatedTestValues());

    ComponentManager componentMgr = new ComponentManager(components);
    operationModel.addClassLiterals(
        componentMgr, GenInputsAbstract.literals_file, GenInputsAbstract.literals_level);

    RandoopListenerManager listenerMgr = new RandoopListenerManager();
    Set<TypedOperation> observers = new LinkedHashSet<>();
    ForwardGenerator testGenerator =
        new ForwardGenerator(
            model, observers, new GenInputsAbstract.Limits(), componentMgr, listenerMgr);
    GenTests genTests = new GenTests();

    TypedOperation objectConstructor = TypedOperation.forConstructor(Object.class.getConstructor());

    Set<Sequence> excludeSet = new LinkedHashSet<>();
    excludeSet.add(new Sequence().extend(objectConstructor));

    Predicate<ExecutableSequence> isOutputTest =
        genTests.createTestOutputPredicate(
            excludeSet,
            operationModel.getCoveredClassesGoal(),
            GenInputsAbstract.require_classname_in_test);
    testGenerator.addTestPredicate(isOutputTest);
    ContractSet contracts = operationModel.getContracts();
    MultiMap<Type, TypedOperation> observerMap = new MultiMap<>();
    TestCheckGenerator checkGenerator =
        genTests.createTestCheckGenerator(visibility, contracts, observerMap);
    testGenerator.addTestCheckGenerator(checkGenerator);
    testGenerator.addExecutionVisitor(new CoveredClassVisitor(coveredClassesGoal));
    TestUtils.setOperationLog(testGenerator);
    TestUtils.setSelectionLog();
    testGenerator.explore();
    //    testGenerator.getOperationHistory().outputTable();

    List<ExecutableSequence> rTests = testGenerator.getRegressionSequences();
    System.out.println("number of regression tests: " + rTests.size());
    assertTrue("should have some regression tests", !rTests.isEmpty());

    List<ExecutableSequence> eTests = testGenerator.getErrorTestSequences();
    assertFalse("don't expect error tests", !eTests.isEmpty());

    Class<?> atClass = TypeNames.getTypeForName("instrument.testcase.AbstractTarget");

    Set<TypedOperation> opSet = new LinkedHashSet<>();
    for (ExecutableSequence e : rTests) {
      assertTrue(e.coversClass(atClass));
      for (int i = 0; i < e.sequence.size(); i++) {
        TypedOperation op = e.sequence.getStatement(i).getOperation();
        if (model.contains(op)) {
          opSet.add(op);
        }
      }
    }

    List<TypedOperation> unused = new ArrayList<>();
    Type iotType = Type.forName("instrument.testcase.ImplementorOfTarget");
    for (TypedOperation op : model) {
      if (op instanceof TypedClassOperation) {
        if (!(opSet.contains(op)
            || ((TypedClassOperation) op).getDeclaringType().equals(iotType))) {
          unused.add(op);
        }
      } else {
        if (!opSet.contains(op)) {
          unused.add(op);
        }
      }
    }
    if (!unused.isEmpty()) {
      // TODO: could output the generated tests too.
      throw new Error("Unused operations: " + unused);
    }
  }
}<|MERGE_RESOLUTION|>--- conflicted
+++ resolved
@@ -62,48 +62,6 @@
     GenInputsAbstract.outputLimit = 5000;
     randoop.util.Randomness.setSeed(0);
 
-<<<<<<< HEAD
-    Set<String> classnames = null;
-    Set<String> coveredClassesGoalNames = null;
-    VisibilityPredicate visibility = new PublicVisibilityPredicate();
-    Set<String> omitFields = new HashSet<>();
-    ReflectionPredicate reflectionPredicate = new DefaultReflectionPredicate(omitFields);
-    Set<String> methodSignatures = null;
-    try {
-      classnames = GenInputsAbstract.getClassnamesFromArgs();
-      coveredClassesGoalNames =
-          GenInputsAbstract.getStringSetFromFile(
-              GenInputsAbstract.require_covered_classes, "coverage class names");
-      methodSignatures =
-          GenInputsAbstract.getStringSetFromFile(GenInputsAbstract.methodlist, "method list");
-    } catch (RandoopInputException e) {
-      fail("Input error: " + e.getMessage());
-    }
-    ClassNameErrorHandler classNameErrorHandler = new ThrowClassNameError();
-
-    OperationModel operationModel = null;
-    try {
-      operationModel =
-          OperationModel.createModel(
-              visibility,
-              reflectionPredicate,
-              GenInputsAbstract.omitmethods,
-              classnames,
-              coveredClassesGoalNames,
-              methodSignatures,
-              classNameErrorHandler,
-              GenInputsAbstract.literals_file);
-    } catch (Throwable e) {
-      fail("Error: " + e);
-    }
-    assert operationModel != null;
-
-    Set<Class<?>> coveredClassesGoal = operationModel.getCoveredClassesGoal();
-    Set<ClassOrInterfaceType> classes = operationModel.getClassTypes();
-    //
-    assertEquals(coveredClassesGoal.size(), 1);
-    for (Class<?> c : coveredClassesGoal) {
-=======
     Set<String> classnames = GenInputsAbstract.getClassnamesFromArgs();
     Set<String> coveredClassnames =
         GenInputsAbstract.getStringSetFromFile(
@@ -127,10 +85,9 @@
             classNameErrorHandler,
             GenInputsAbstract.literals_file);
 
-    Set<Class<?>> coveredClasses = operationModel.getCoveredClasses();
-    assertEquals("should be one covered classes", coveredClasses.size(), 1);
-    for (Class<?> c : coveredClasses) {
->>>>>>> f2926975
+    Set<Class<?>> coveredClassesGoal = operationModel.getCoveredClassesGoal();
+    assertEquals("should be one covered classes goal", coveredClassesGoal.size(), 1);
+    for (Class<?> c : coveredClassesGoal) {
       assertEquals(
           "name should be AbstractTarget", "instrument.testcase.AbstractTarget", c.getName());
     }
