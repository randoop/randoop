--- conflicted
+++ resolved
@@ -62,14 +62,9 @@
     Set<String> classnames = null;
     Set<String> coveredClassnames = null;
     VisibilityPredicate visibility = new PublicVisibilityPredicate();
-<<<<<<< HEAD
-    ReflectionPredicate reflectionPredicate = new DefaultReflectionPredicate(omitFields);
-    Set<String> methodSignatures =
-        GenInputsAbstract.getStringSetFromFile(GenInputsAbstract.methodlist, "method list");
-=======
     Set<String> omitFields = new HashSet<>();
     ReflectionPredicate reflectionPredicate =
-        new DefaultReflectionPredicate(GenInputsAbstract.omitmethods, omitFields);
+        new DefaultReflectionPredicate(omitFields);
     Set<String> methodSignatures = null;
     try {
       classnames = GenInputsAbstract.getClassnamesFromArgs();
@@ -81,7 +76,6 @@
     } catch (RandoopInputException e) {
       fail("Input error: " + e.getMessage());
     }
->>>>>>> e6b30561
     ClassNameErrorHandler classNameErrorHandler = new ThrowClassNameError();
 
     OperationModel operationModel = null;
