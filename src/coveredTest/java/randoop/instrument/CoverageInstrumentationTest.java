package randoop.instrument;

import static org.junit.Assert.assertEquals;
import static org.junit.Assert.assertFalse;
import static org.junit.Assert.assertNotNull;
import static org.junit.Assert.assertTrue;
import static org.junit.Assert.fail;

import java.lang.reflect.Constructor;
import java.lang.reflect.Field;
import java.lang.reflect.InvocationTargetException;
import java.lang.reflect.Method;
import org.junit.Test;
import randoop.reflection.TypeNames;

public class CoverageInstrumentationTest {

  @Test
  public void test() {

    // get class for A
    Class<?> ac = null;
    try {
      ac = TypeNames.getTypeForName("instrument.testcase.AE");
    } catch (ClassNotFoundException e) {
      fail("cannot find class: " + e);
    }

    // get instrument field from A
    Field used = null;
    try {
      used = ac.getDeclaredField("randoop_classUsedFlag");
      used.setAccessible(true);
    } catch (NoSuchFieldException e2) {
      fail("didn't find field " + e2);
    } catch (SecurityException e2) {
      fail("can't access field " + e2);
    }

    // get instrument check method for A
    Method check = null;
    try {
      check = ac.getMethod("randoop_checkAndReset", new Class<?>[0]);
      check.setAccessible(true);
    } catch (NoSuchMethodException e1) {
      fail("no such method: " + e1);
    } catch (SecurityException e1) {
      fail("security exception " + e1);
    }

    // get class B
    Class<?> bc = null;
    try {
      bc = TypeNames.getTypeForName("instrument.testcase.BE");
    } catch (ClassNotFoundException e) {
      fail("cannot find class: " + e);
    }

    // Let's check instrumentation is working correctly, B has method
    Method bcheck;
    try {
      bcheck = bc.getMethod("randoop_checkAndReset", new Class<?>[0]);
<<<<<<< HEAD
      assertNotNull(bcheck);
=======
      assertTrue(bcheck != null);
>>>>>>> 4c4d0c8e
    } catch (NoSuchMethodException e1) {
      // passes
    } catch (SecurityException e1) {
      fail("security exception " + e1);
    }

    // get class A
    try {
      TypeNames.getTypeForName("instrument.testcase.CE");
    } catch (ClassNotFoundException e) {
      fail("cannot find class: " + e);
    }

    // Let's check instrumentation is working correctly, C doesn't have method
    Method ccheck;
    try {
      ccheck = bc.getMethod("randoop_checkAndReset", new Class<?>[0]);
<<<<<<< HEAD
      assertNotNull(ccheck);
=======
      assertTrue(ccheck != null);
>>>>>>> 4c4d0c8e
    } catch (NoSuchMethodException e1) {
      // passes
    } catch (SecurityException e1) {
      fail("security exception " + e1);
    }

    // be sure that instrumentation field in A is false
    boolean lastUsedValue = true;

    try {
      lastUsedValue = (boolean) used.get(null);
      assertFalse(lastUsedValue);
    } catch (IllegalArgumentException e2) {
      fail("bad field access" + e2);
    } catch (IllegalAccessException e2) {
      fail("can't access field " + e2);
    }

    // ask instrumentation method for field value
    try {
      assertEquals(
          "flag should not have changed",
          lastUsedValue,
          (boolean) check.invoke(null, new Object[0]));
    } catch (IllegalAccessException e) {
      fail("illegal access " + e);
    } catch (IllegalArgumentException e) {
      fail("illegal argument " + e);
    } catch (InvocationTargetException e) {
      fail("invocation target " + e);
    }

    try {
      lastUsedValue = (boolean) used.get(null);
      assertFalse(lastUsedValue);
    } catch (IllegalArgumentException e2) {
      fail("bad field access" + e2);
    } catch (IllegalAccessException e2) {
      fail("can't access field " + e2);
    }

    try {
      assertFalse((boolean) check.invoke(null, new Object[0]));
    } catch (IllegalAccessException e) {
      fail("illegal access " + e);
    } catch (IllegalArgumentException e) {
      fail("illegal argument " + e);
    } catch (InvocationTargetException e) {
      fail("invocation target " + e);
    }

    try {
      lastUsedValue = (boolean) used.get(null);
      assertFalse(lastUsedValue);
    } catch (IllegalArgumentException e2) {
      fail("bad field access" + e2);
    } catch (IllegalAccessException e2) {
      fail("can't access field " + e2);
    }

    // Make an AE(BE) constructor to check direct manipulation of flag
    Constructor<?> acon = null;
    try {
      acon = ac.getDeclaredConstructor(bc);
      acon.setAccessible(true);
    } catch (NoSuchMethodException e3) {
      fail("cannot find A(B) " + e3);
    } catch (SecurityException e3) {
      fail("cannot access A(B) " + e3);
    }

    Constructor<?> bcon = null;
    try {
      bcon = bc.getConstructor(int.class);
      bcon.setAccessible(true);
    } catch (NoSuchMethodException e) {
      fail("can't find BE(int) " + e);
    } catch (SecurityException e) {
      fail("security exception for BE(int) " + e);
    }

    try {
      assertEquals("field should not have changed", lastUsedValue, (boolean) used.get(null));
    } catch (IllegalArgumentException e2) {
      fail("bad field access" + e2);
    } catch (IllegalAccessException e2) {
      fail("can't access field " + e2);
    }

    Object[] args = new Object[1];
    args[0] = Integer.valueOf(1);
    Object bobj = null;
    try {
      bobj = bcon.newInstance(args);
    } catch (InstantiationException e) {
      fail("failed to instantiate " + e);
    } catch (IllegalAccessException e) {
      fail("bad access " + e);
    } catch (IllegalArgumentException e) {
      fail("bad argument " + e);
    } catch (InvocationTargetException e) {
      fail("bad invocation target " + e);
    }

    // should be true since B constructor uses A constructor
    try {
      lastUsedValue = (boolean) used.get(null);
      assertTrue(lastUsedValue);
    } catch (IllegalArgumentException e2) {
      fail("bad field access" + e2);
    } catch (IllegalAccessException e2) {
      fail("can't access field " + e2);
    }

    try {
      assertTrue((boolean) check.invoke(null, new Object[0]));
    } catch (IllegalAccessException e) {
      fail("illegal access " + e);
    } catch (IllegalArgumentException e) {
      fail("illegal argument " + e);
    } catch (InvocationTargetException e) {
      fail("invocation target " + e);
    }

    try {
      lastUsedValue = (boolean) used.get(null);
      assertFalse(lastUsedValue);
    } catch (IllegalArgumentException e2) {
      fail("bad field access" + e2);
    } catch (IllegalAccessException e2) {
      fail("can't access field " + e2);
    }

    try {
      acon.newInstance(bobj);
    } catch (InstantiationException e) {
      fail("failed to instantiate " + e);
    } catch (IllegalAccessException e) {
      fail("bad access " + e);
    } catch (IllegalArgumentException e) {
      fail("bad argument " + e);
    } catch (InvocationTargetException e) {
      fail("bad invocation target " + e);
    }

    try {
      assertTrue((boolean) used.get(null));
    } catch (IllegalArgumentException e2) {
      fail("bad field access" + e2);
    } catch (IllegalAccessException e2) {
      fail("can't access field " + e2);
    }

    try {
      assertTrue((boolean) check.invoke(null, new Object[0]));
    } catch (IllegalAccessException e) {
      fail("illegal access " + e);
    } catch (IllegalArgumentException e) {
      fail("illegal argument " + e);
    } catch (InvocationTargetException e) {
      fail("invocation target " + e);
    }

    try {
      lastUsedValue = (boolean) used.get(null);
      assertFalse(lastUsedValue);
    } catch (IllegalArgumentException e2) {
      fail("bad field access" + e2);
    } catch (IllegalAccessException e2) {
      fail("can't access field " + e2);
    }

    Method jump = null;
    try {
      jump = bc.getDeclaredMethod("jumpValue", new Class<?>[0]);
    } catch (NoSuchMethodException e) {
      fail("cannot find method" + e);
    } catch (SecurityException e) {
      fail("cannot access method" + e);
    }

    try {
      assertEquals("field should not have changed", lastUsedValue, (boolean) used.get(null));
    } catch (IllegalArgumentException e2) {
      fail("bad field access" + e2);
    } catch (IllegalAccessException e2) {
      fail("can't access field " + e2);
    }

    try {
      jump.invoke(bobj, new Object[0]);
    } catch (IllegalAccessException e) {
      fail("cannot access " + e);
    } catch (IllegalArgumentException e) {
      fail("bad argument" + e);
    } catch (InvocationTargetException e) {
      fail("bad invocation " + e);
    }

    try {
      assertTrue((boolean) used.get(null));
    } catch (IllegalArgumentException e2) {
      fail("bad field access" + e2);
    } catch (IllegalAccessException e2) {
      fail("can't access field " + e2);
    }
  }
}<|MERGE_RESOLUTION|>--- conflicted
+++ resolved
@@ -60,11 +60,7 @@
     Method bcheck;
     try {
       bcheck = bc.getMethod("randoop_checkAndReset", new Class<?>[0]);
-<<<<<<< HEAD
       assertNotNull(bcheck);
-=======
-      assertTrue(bcheck != null);
->>>>>>> 4c4d0c8e
     } catch (NoSuchMethodException e1) {
       // passes
     } catch (SecurityException e1) {
@@ -82,11 +78,7 @@
     Method ccheck;
     try {
       ccheck = bc.getMethod("randoop_checkAndReset", new Class<?>[0]);
-<<<<<<< HEAD
       assertNotNull(ccheck);
-=======
-      assertTrue(ccheck != null);
->>>>>>> 4c4d0c8e
     } catch (NoSuchMethodException e1) {
       // passes
     } catch (SecurityException e1) {
