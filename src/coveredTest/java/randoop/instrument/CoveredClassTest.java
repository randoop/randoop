--- conflicted
+++ resolved
@@ -229,19 +229,12 @@
     MultiMap<Type, TypedOperation> sideEffectFreeJDKMap;
     MultiMap<Type, TypedOperation> sideEffectFreeUserMap;
     try {
-<<<<<<< HEAD
-      sideEffectFreeJDKMap =
-          OperationModel.readOperations(GenInputsAbstract.side_effect_free_JDK_methods, true);
-      sideEffectFreeUserMap =
-          OperationModel.readOperations(GenInputsAbstract.side_effect_free_user_methods, true);
-=======
       String sfeDefaultsFileName = "/randoop-sfe.txt";
       InputStream inputStream = GenTests.class.getResourceAsStream(sfeDefaultsFileName);
       sideEffectFreeJDKMap =
           OperationModel.readOperationsFromStream(inputStream, sfeDefaultsFileName, true);
       sideEffectFreeUserMap =
           OperationModel.readOperations(GenInputsAbstract.side_effect_free_methods, true);
->>>>>>> 99fe1c19
     } catch (OperationParseException e) {
       System.out.printf("Error parsing observers: %s%n", e.getMessage());
       System.exit(1);
