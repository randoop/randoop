package randoop.sequence;

import static org.junit.Assert.assertFalse;

import org.junit.Test;
import randoop.types.ClassOrInterfaceType;
import randoop.types.GenericClassType;
import randoop.types.InstantiatedType;
import randoop.types.JDKTypes;
import randoop.types.JavaTypes;
import randoop.types.ParameterizedType;
import randoop.types.ReferenceType;
import randoop.types.Substitution;

public class VariableNamerTest {

  @Test
  public void testNamesEndingInDigit() {
    ClassOrInterfaceType nonParamType =
        ClassOrInterfaceType.forClass(NonparameterizedTypeWithDigit19.class);
    String name = VariableRenamer.getVariableName(nonParamType);
    assertFalse("last character should not be a digit: " + name, lastCharIsDigit(name));

    GenericClassType genericType = ParameterizedType.forClass(GenericTypeWithDigit2.class);
    InstantiatedType type;
    Substitution substitution =
<<<<<<< HEAD
        new Substitution(genericType.getTypeParameters(), (ReferenceType) JavaTypes.STRING_TYPE);
    type = genericType.apply(substitution);
=======
        Substitution.forArgs(
            genericType.getTypeParameters(), (ReferenceType) JavaTypes.STRING_TYPE);
    type = genericType.substitute(substitution);
>>>>>>> ac4b19c5
    name = VariableRenamer.getVariableName(type);
    assertFalse("last character should not be a digit: " + name, lastCharIsDigit(name));

    genericType = JDKTypes.LIST_TYPE;
<<<<<<< HEAD
    substitution = new Substitution(genericType.getTypeParameters(), (ReferenceType) nonParamType);
    InstantiatedType listType = genericType.apply(substitution);
=======
    substitution =
        Substitution.forArgs(genericType.getTypeParameters(), (ReferenceType) nonParamType);
    InstantiatedType listType = genericType.substitute(substitution);
>>>>>>> ac4b19c5
    name = VariableRenamer.getVariableName(listType);
    assertFalse("last character should not be a digit: " + name, lastCharIsDigit(name));
  }

  private boolean lastCharIsDigit(String name) {
    return Character.isDigit(name.charAt(name.length() - 1));
  }
}<|MERGE_RESOLUTION|>--- conflicted
+++ resolved
@@ -24,26 +24,14 @@
     GenericClassType genericType = ParameterizedType.forClass(GenericTypeWithDigit2.class);
     InstantiatedType type;
     Substitution substitution =
-<<<<<<< HEAD
         new Substitution(genericType.getTypeParameters(), (ReferenceType) JavaTypes.STRING_TYPE);
-    type = genericType.apply(substitution);
-=======
-        Substitution.forArgs(
-            genericType.getTypeParameters(), (ReferenceType) JavaTypes.STRING_TYPE);
     type = genericType.substitute(substitution);
->>>>>>> ac4b19c5
     name = VariableRenamer.getVariableName(type);
     assertFalse("last character should not be a digit: " + name, lastCharIsDigit(name));
 
     genericType = JDKTypes.LIST_TYPE;
-<<<<<<< HEAD
     substitution = new Substitution(genericType.getTypeParameters(), (ReferenceType) nonParamType);
-    InstantiatedType listType = genericType.apply(substitution);
-=======
-    substitution =
-        Substitution.forArgs(genericType.getTypeParameters(), (ReferenceType) nonParamType);
     InstantiatedType listType = genericType.substitute(substitution);
->>>>>>> ac4b19c5
     name = VariableRenamer.getVariableName(listType);
     assertFalse("last character should not be a digit: " + name, lastCharIsDigit(name));
   }
