--- conflicted
+++ resolved
@@ -50,25 +50,15 @@
               .substitute(substTS)
               .applyCaptureConversion();
       Substitution substWC =
-<<<<<<< HEAD
           new Substitution(wcTS.getTypeParameters(), (ReferenceType) JavaTypes.STRING_TYPE);
-      TypedOperation newTS = wcTS.apply(substWC);
-=======
-          Substitution.forArgs(wcTS.getTypeParameters(), (ReferenceType) JavaTypes.STRING_TYPE);
       TypedOperation newTS = wcTS.substitute(substWC);
->>>>>>> ac4b19c5
 
       // call to generic operation
       TypedOperation syncA =
           TypedOperation.forMethod(Collections.class.getMethod("synchronizedSet", Set.class));
       Substitution substA =
-<<<<<<< HEAD
           new Substitution(syncA.getTypeParameters(), (ReferenceType) JavaTypes.STRING_TYPE);
-      TypedOperation syncS = syncA.apply(substA);
-=======
-          Substitution.forArgs(syncA.getTypeParameters(), (ReferenceType) JavaTypes.STRING_TYPE);
       TypedOperation syncS = syncA.substitute(substA);
->>>>>>> ac4b19c5
 
       // Now, create the sequence by repeated extension.
       Sequence s = new Sequence();
