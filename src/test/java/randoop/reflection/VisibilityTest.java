--- conflicted
+++ resolved
@@ -12,7 +12,6 @@
 import java.lang.reflect.Method;
 import java.lang.reflect.Modifier;
 import java.util.ArrayList;
-import java.util.LinkedHashSet;
 import java.util.List;
 import java.util.Set;
 import org.junit.Test;
@@ -532,24 +531,10 @@
       Class<?> c,
       ReflectionPredicate reflectionPredicate,
       VisibilityPredicate visibilityPredicate) {
-<<<<<<< HEAD
-    ReflectionManager typeManager = new ReflectionManager(visibilityPredicate);
-    Set<ClassOrInterfaceType> classTypes = new LinkedHashSet<>();
-    typeManager.apply(new DeclarationExtractor(classTypes, reflectionPredicate), c);
+    Set<ClassOrInterfaceType> classTypes =
+        DeclarationExtractor.classTypes(c, reflectionPredicate, visibilityPredicate);
     final List<TypedOperation> operations =
         OperationExtractor.operations(classTypes, reflectionPredicate, visibilityPredicate);
-=======
-    Set<ClassOrInterfaceType> classTypes =
-        DeclarationExtractor.classTypes(c, reflectionPredicate, visibilityPredicate);
-    final Set<TypedOperation> operations = new LinkedHashSet<>();
-    ReflectionManager opManager = new ReflectionManager(visibilityPredicate);
-    for (ClassOrInterfaceType type : classTypes) {
-      final OperationExtractor extractor =
-          new OperationExtractor(type, reflectionPredicate, visibilityPredicate);
-      opManager.apply(extractor, type.getRuntimeClass());
-      operations.addAll(extractor.getOperations());
-    }
->>>>>>> 1d51c5c9
     return operations;
   }
 
