package randoop.reflection;

import static org.hamcrest.CoreMatchers.anyOf;
import static org.hamcrest.CoreMatchers.equalTo;
import static org.hamcrest.CoreMatchers.is;
import static org.hamcrest.MatcherAssert.assertThat;
import static org.junit.Assert.assertEquals;
import static org.junit.Assert.assertFalse;
import static org.junit.Assert.assertNotNull;
import static org.junit.Assert.assertTrue;
import static org.junit.Assert.fail;
import static randoop.reflection.VisibilityPredicate.IS_PUBLIC;

import java.util.Collection;
import java.util.LinkedHashSet;
import java.util.Set;
import org.junit.Test;
import randoop.operation.TypedOperation;
import randoop.types.ClassOrInterfaceType;
import randoop.types.JavaTypes;
import randoop.types.ReferenceType;
import randoop.types.Substitution;

/**
 * Tests for {@link OperationExtractor} to ensure it is collecting the right types and operations.
 * Tests separately for a concrete class and a generic class.
 */
public class OperationExtractorTest {

  @Test
  public void concreteClassTest() {
    Class<?> c;
    try {
      c = TypeNames.getTypeForName("randoop.reflection.ConcreteClass");
    } catch (ClassNotFoundException e) {
      fail("didn't find class: " + e);
      throw new Error("Unreachable");
    }
    ClassOrInterfaceType classType = ClassOrInterfaceType.forClass(c);
<<<<<<< HEAD
    Collection<TypedOperation> operations =
        OperationExtractor.operations(classType, new DefaultReflectionPredicate(), IS_PUBLIC);
    assertEquals("name should be", c.getName(), classType.getBinaryName());
=======
    final OperationExtractor extractor =
        new OperationExtractor(classType, new DefaultReflectionPredicate(), IS_PUBLIC);
    mgr.apply(extractor, c);
    operations.addAll(extractor.getOperations());
    assertEquals(c.getName(), classType.getBinaryName());
>>>>>>> 6d550391

    assertEquals(14, operations.size());

    int genericOpCount = 0;
    int wildcardOpCount = 0;
    for (TypedOperation operation : operations) {
      if (operation.isGeneric()) {
        genericOpCount++;
      }
      if (operation.hasWildcardTypes()) {
        wildcardOpCount++;
      }
    }
    assertEquals(1, genericOpCount);
    assertEquals(1, wildcardOpCount);
  }

  @Test
  public void genericClassTest() {
    Class<?> c;
    try {
      c = TypeNames.getTypeForName("randoop.reflection.GenericClass");
    } catch (ClassNotFoundException e) {
      fail("didn't find class: " + e);
      throw new Error("Unreachable");
    }
    ClassOrInterfaceType classType = ClassOrInterfaceType.forClass(c);
    assertTrue(classType.isGeneric());

    assertFalse(classType.getTypeParameters().isEmpty());
    Substitution substitution =
        new Substitution(classType.getTypeParameters(), (ReferenceType) JavaTypes.STRING_TYPE);
    classType = classType.substitute(substitution);
<<<<<<< HEAD
    final Collection<TypedOperation> operations =
        OperationExtractor.operations(classType, new DefaultReflectionPredicate(), IS_PUBLIC);
    int expectedCount = 21;
    assertEquals(
        "there should be " + expectedCount + " operations", operations.size(), expectedCount);
=======
    final OperationExtractor extractor =
        new OperationExtractor(classType, new DefaultReflectionPredicate(), IS_PUBLIC);
    mgr.apply(extractor, c);
    operations.addAll(extractor.getOperations());
    assertEquals(21, operations.size());
>>>>>>> 6d550391
  }

  @Test
  public void memberOfGenericTest() {
    String classname = "randoop.reflection.GenericTreeWithInnerNode";
    Class<?> c;
    try {
      c = TypeNames.getTypeForName(classname);
    } catch (ClassNotFoundException e) {
      fail("did not find class: " + e);
      throw new Error("Unreachable");
    }
    ClassOrInterfaceType classType = ClassOrInterfaceType.forClass(c);
    assertTrue(classType.isGeneric());
    assertFalse(classType.getTypeParameters().isEmpty());

    Substitution substitution =
        new Substitution(classType.getTypeParameters(), (ReferenceType) JavaTypes.STRING_TYPE);
    classType = classType.substitute(substitution);
<<<<<<< HEAD

    final Collection<TypedOperation> operations =
        OperationExtractor.operations(classType, new DefaultReflectionPredicate(), IS_PUBLIC);
    int expectedCount = 4;
    assertEquals("should be " + expectedCount + " operations", 4, expectedCount);
=======
    final OperationExtractor extractor =
        new OperationExtractor(classType, new DefaultReflectionPredicate(), IS_PUBLIC);
    mgr.apply(extractor, c);
    operations.addAll(extractor.getOperations());
    assertEquals(4, operations.size());
>>>>>>> 6d550391

    ClassOrInterfaceType memberType = null;
    for (TypedOperation operation : operations) {
      if (!operation.getOutputType().equals(classType)
          && !operation.getOutputType().equals(JavaTypes.VOID_TYPE)) {
        memberType = (ClassOrInterfaceType) operation.getOutputType();
      }
    }
    assertNotNull(memberType);
    assertEquals(
        "randoop.reflection.GenericTreeWithInnerNode<java.lang.String>$Node",
        memberType.getBinaryName());
    assertFalse(memberType.isGeneric());
    assertTrue(memberType.isParameterized());
  }

  @Test
  public void memberExtendingEnclosingTest() {
    String classname = "randoop.reflection.GenericWithInnerSub$Inner";
    Class<?> c;
    try {
      c = TypeNames.getTypeForName(classname);
    } catch (ClassNotFoundException e) {
      fail("did not find class: " + e);
      throw new Error("Unreachable");
    }
    ClassOrInterfaceType classType = ClassOrInterfaceType.forClass(c);
<<<<<<< HEAD
    assertFalse("static member should not be a generic type", classType.isGeneric());
    assertFalse("should not have type parameters", classType.getTypeParameters().size() > 0);
    assertFalse("static member is not parameterized", classType.isParameterized());
    final Collection<TypedOperation> operations =
        OperationExtractor.operations(classType, new DefaultReflectionPredicate(), IS_PUBLIC);
    int expectedCount = 3;
    assertEquals("should be " + expectedCount + " operations", operations.size(), expectedCount);
=======
    assertFalse(classType.isGeneric());
    assertFalse(classType.getTypeParameters().size() > 0);
    assertFalse(classType.isParameterized());
    final OperationExtractor extractor =
        new OperationExtractor(classType, new DefaultReflectionPredicate(), IS_PUBLIC);
    mgr.apply(extractor, classType.getRuntimeClass());
    operations.addAll(extractor.getOperations());
    assertEquals(3, operations.size());
>>>>>>> 6d550391
  }

  @Test
  public void partialInstantiationTest() {
    final Set<TypedOperation> operations = new LinkedHashSet<>();
    ReflectionManager mgr =
        new ReflectionManager(
            new VisibilityPredicate.PackageVisibilityPredicate(
                this.getClass().getPackage().getName()));

    String classname = "randoop.reflection.PartialBindingInput";
    Class<?> c;
    try {
      c = TypeNames.getTypeForName(classname);
    } catch (ClassNotFoundException e) {
      fail("did not find class: " + e);
      throw new Error("Unreachable");
    }
    ClassOrInterfaceType classType = ClassOrInterfaceType.forClass(c);
    assertFalse(classType.isGeneric());
    assertFalse(classType.isParameterized());
    assertFalse(classType.getTypeParameters().size() > 0);
    final OperationExtractor extractor =
        new OperationExtractor(classType, new DefaultReflectionPredicate(), IS_PUBLIC);
    mgr.apply(extractor, classType.getRuntimeClass());
    operations.addAll(extractor.getOperations());
    assertEquals(4, operations.size());
  }

  @Test
  public void inaccessibleArgumentTest() {
    VisibilityPredicate visibility = IS_PUBLIC;
    String classname = "randoop.reflection.visibilitytest.InaccessibleArgumentInput";
    Class<?> c;
    try {
      c = TypeNames.getTypeForName(classname);
    } catch (ClassNotFoundException e) {
      fail("did not find class: " + e);
      throw new Error("Unreachable");
    }
<<<<<<< HEAD

    final Collection<TypedOperation> operations =
        OperationExtractor.operations(c, new DefaultReflectionPredicate(), visibility);
    assertTrue("should be three usable operations", operations.size() == 3);
=======
    ClassOrInterfaceType classType = ClassOrInterfaceType.forClass(c);
    final OperationExtractor extractor =
        new OperationExtractor(classType, new DefaultReflectionPredicate(), visibility);
    mgr.apply(extractor, classType.getRuntimeClass());
    operations.addAll(extractor.getOperations());
    assertEquals(3, operations.size());
>>>>>>> 6d550391
    for (TypedOperation operation : operations) {
      assertThat(
          "should be wildcard or variable",
          operation.getName(),
          anyOf(
              is(
                  equalTo(
                      "randoop.reflection.visibilitytest.InaccessibleArgumentInput.mTypeVariable")),
              is(equalTo("randoop.reflection.visibilitytest.InaccessibleArgumentInput.mWildcard")),
              is(equalTo("java.lang.Object.getClass"))));
    }
  }
}<|MERGE_RESOLUTION|>--- conflicted
+++ resolved
@@ -37,17 +37,9 @@
       throw new Error("Unreachable");
     }
     ClassOrInterfaceType classType = ClassOrInterfaceType.forClass(c);
-<<<<<<< HEAD
     Collection<TypedOperation> operations =
         OperationExtractor.operations(classType, new DefaultReflectionPredicate(), IS_PUBLIC);
-    assertEquals("name should be", c.getName(), classType.getBinaryName());
-=======
-    final OperationExtractor extractor =
-        new OperationExtractor(classType, new DefaultReflectionPredicate(), IS_PUBLIC);
-    mgr.apply(extractor, c);
-    operations.addAll(extractor.getOperations());
     assertEquals(c.getName(), classType.getBinaryName());
->>>>>>> 6d550391
 
     assertEquals(14, operations.size());
 
@@ -81,19 +73,9 @@
     Substitution substitution =
         new Substitution(classType.getTypeParameters(), (ReferenceType) JavaTypes.STRING_TYPE);
     classType = classType.substitute(substitution);
-<<<<<<< HEAD
     final Collection<TypedOperation> operations =
         OperationExtractor.operations(classType, new DefaultReflectionPredicate(), IS_PUBLIC);
-    int expectedCount = 21;
-    assertEquals(
-        "there should be " + expectedCount + " operations", operations.size(), expectedCount);
-=======
-    final OperationExtractor extractor =
-        new OperationExtractor(classType, new DefaultReflectionPredicate(), IS_PUBLIC);
-    mgr.apply(extractor, c);
-    operations.addAll(extractor.getOperations());
     assertEquals(21, operations.size());
->>>>>>> 6d550391
   }
 
   @Test
@@ -113,19 +95,10 @@
     Substitution substitution =
         new Substitution(classType.getTypeParameters(), (ReferenceType) JavaTypes.STRING_TYPE);
     classType = classType.substitute(substitution);
-<<<<<<< HEAD
 
     final Collection<TypedOperation> operations =
         OperationExtractor.operations(classType, new DefaultReflectionPredicate(), IS_PUBLIC);
-    int expectedCount = 4;
-    assertEquals("should be " + expectedCount + " operations", 4, expectedCount);
-=======
-    final OperationExtractor extractor =
-        new OperationExtractor(classType, new DefaultReflectionPredicate(), IS_PUBLIC);
-    mgr.apply(extractor, c);
-    operations.addAll(extractor.getOperations());
     assertEquals(4, operations.size());
->>>>>>> 6d550391
 
     ClassOrInterfaceType memberType = null;
     for (TypedOperation operation : operations) {
@@ -153,24 +126,12 @@
       throw new Error("Unreachable");
     }
     ClassOrInterfaceType classType = ClassOrInterfaceType.forClass(c);
-<<<<<<< HEAD
-    assertFalse("static member should not be a generic type", classType.isGeneric());
-    assertFalse("should not have type parameters", classType.getTypeParameters().size() > 0);
-    assertFalse("static member is not parameterized", classType.isParameterized());
-    final Collection<TypedOperation> operations =
-        OperationExtractor.operations(classType, new DefaultReflectionPredicate(), IS_PUBLIC);
-    int expectedCount = 3;
-    assertEquals("should be " + expectedCount + " operations", operations.size(), expectedCount);
-=======
     assertFalse(classType.isGeneric());
     assertFalse(classType.getTypeParameters().size() > 0);
     assertFalse(classType.isParameterized());
-    final OperationExtractor extractor =
-        new OperationExtractor(classType, new DefaultReflectionPredicate(), IS_PUBLIC);
-    mgr.apply(extractor, classType.getRuntimeClass());
-    operations.addAll(extractor.getOperations());
+    final Collection<TypedOperation> operations =
+        OperationExtractor.operations(classType, new DefaultReflectionPredicate(), IS_PUBLIC);
     assertEquals(3, operations.size());
->>>>>>> 6d550391
   }
 
   @Test
@@ -211,19 +172,10 @@
       fail("did not find class: " + e);
       throw new Error("Unreachable");
     }
-<<<<<<< HEAD
 
     final Collection<TypedOperation> operations =
         OperationExtractor.operations(c, new DefaultReflectionPredicate(), visibility);
-    assertTrue("should be three usable operations", operations.size() == 3);
-=======
-    ClassOrInterfaceType classType = ClassOrInterfaceType.forClass(c);
-    final OperationExtractor extractor =
-        new OperationExtractor(classType, new DefaultReflectionPredicate(), visibility);
-    mgr.apply(extractor, classType.getRuntimeClass());
-    operations.addAll(extractor.getOperations());
     assertEquals(3, operations.size());
->>>>>>> 6d550391
     for (TypedOperation operation : operations) {
       assertThat(
           "should be wildcard or variable",
