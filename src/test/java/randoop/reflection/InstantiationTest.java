--- conflicted
+++ resolved
@@ -297,11 +297,7 @@
           OperationModel.createModel(
               visibility,
               reflectionPredicate,
-<<<<<<< HEAD
-              new OmitMethodsPredicate(),
-=======
               OmitMethodsPredicate.NO_OMISSION,
->>>>>>> 957d0ed7
               names,
               coveredClassnames,
               methodSignatures,
