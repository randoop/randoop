package randoop.reflection;

import static org.hamcrest.CoreMatchers.equalTo;
import static org.hamcrest.CoreMatchers.is;
import static org.junit.Assert.assertFalse;
import static org.junit.Assert.assertNotNull;
import static org.junit.Assert.assertThat;
import static org.junit.Assert.assertTrue;
import static org.junit.Assert.fail;

import java.util.ArrayList;
import java.util.HashSet;
import java.util.LinkedHashSet;
import java.util.List;
import java.util.Set;
import org.junit.Test;
import randoop.main.ClassNameErrorHandler;
import randoop.main.ThrowClassNameError;
import randoop.operation.TypedClassOperation;
import randoop.operation.TypedOperation;
import randoop.reflection.intersectiontypes.AccessibleInterval;
import randoop.types.ClassOrInterfaceType;
import randoop.types.GenericClassType;
import randoop.types.InstantiatedType;
import randoop.types.JDKTypes;
import randoop.types.JavaTypes;
import randoop.types.ReferenceType;
import randoop.types.Substitution;
import randoop.types.Type;

/** Tests instantiation of type parameters by OperationModel. */
public class InstantiationTest {

  @Test
  public void testGenericBounds() {
    Set<String> classnames = new LinkedHashSet<>();
    String packageName = "randoop.reflection";
    classnames.add(packageName + "." + "GenericBounds");
    classnames.add(packageName + "." + "TW");
    classnames.add(packageName + "." + "SW");
    classnames.add(packageName + "." + "UW");
    classnames.add(packageName + "." + "VW");
    classnames.add(packageName + "." + "WW");
    classnames.add(packageName + "." + "XW");
    classnames.add(packageName + "." + "YW");
    classnames.add(packageName + "." + "RML");

    String classname = packageName + "." + "GenericBounds";
    Set<String> methodNames = new LinkedHashSet<>();
    methodNames.add(classname + "." + "m00");
    methodNames.add(classname + "." + "m01");
    methodNames.add(classname + "." + "m02");
    methodNames.add(classname + "." + "m03");
    methodNames.add(classname + "." + "m04");
    methodNames.add(classname + "." + "m05");
    methodNames.add(classname + "." + "m06");
    methodNames.add(classname + "." + "m07");
    methodNames.add(classname + "." + "m08");
    //    methodNames.add("m09");
    System.out.println("Note: test for m09 is disabled until have constraint propagation working");
    methodNames.add(classname + "." + "m10");
    methodNames.add(classname + "." + "m11");
    methodNames.add(classname + "." + "m12");
    methodNames.add("randoop.reflection.RML.getZ");
    methodNames.add("randoop.reflection.RML.setZ");
    methodNames.add("java.lang.Object.getClass");

    OperationModel model = createModel(classnames, packageName);

    Set<TypedOperation> classOperations = new LinkedHashSet<>();
    Set<Type> inputTypes = new LinkedHashSet<>();
    addTypes(JavaTypes.STRING_TYPE, inputTypes);
    getOperations(model, classOperations, inputTypes);

    int expectedClassCount = classnames.size() + 1;
    assertThat(
        "expect "
            + expectedClassCount
            + " classes: GenericBounds, SW, TW, UW, VW, WW, XW, YW, RML and Object",
        model.getClassTypes().size(),
        is(equalTo(expectedClassCount)));

    int methodCount = 0;
    for (TypedOperation operation : classOperations) {
      if (operation.isMethodCall()) {
        assertTrue(
            "method name " + operation.getName() + " should be in expected list",
            methodNames.contains(operation.getName()));
        methodCount++;
      }
    }
    assertThat(
        "expect " + methodNames.size() + " methods", methodCount, is(equalTo(methodNames.size())));
  }

  /**
   * This test fails if {@code D_BST} is removed since model always chooses {@code String} for
   * parameter to {@code BST} and without {@code D_BST} there is no class that implements {@code
   * C_BST<String>}.
   *
   * <p>it should be possible for it to pass with {@code B_BST}.
   */
  /*
  @Test
  public void testOperationInstantiation() {
    Set<String> classnames = new LinkedHashSet<>();
    String packageName = "randoop.reflection";
    classnames.add(packageName + "." + "BST");
    classnames.add(packageName + "." + "B_BST");
    classnames.add(packageName + "." + "D_BST");

    OperationModel model = createModel(classnames, packageName);

    int expectedClassCount = classnames.size() + 1;
    assertThat(
        "expect " + expectedClassCount + " classes",
        model.getClassTypes().size(),
        is(equalTo(expectedClassCount)));

    Set<TypedOperation> classOperations = new LinkedHashSet<>();
    Set<Type> inputTypes = new LinkedHashSet<>();
    addTypes(JavaTypes.STRING_TYPE, inputTypes);
    getOperations(model, classOperations, inputTypes);

    int methodCount = 0;
    for (TypedOperation operation : classOperations) {
      if (operation.isMethodCall()) {
        methodCount++;
        if (!operation.getName().equals("m")) {
          fail("should only have method m, got " + operation.getName());
        }
      }
    }
    // XXX this should be 1, but running on travis using 1.8.0_101 misses the method,
    //    while running on my machine with 1.8.0_102 finds it
    assertThat("expect one method", methodCount, isOneOf(0, 1));
  }
  */
  /*
  @Test
  public void testRecursiveInstantiation() {
    Set<String> classnames = new LinkedHashSet<>();
    String packageName = "randoop.reflection";
    classnames.add(packageName + "." + "BMB");
    classnames.add(packageName + "." + "AI");
    classnames.add(packageName + "." + "AT");

    OperationModel model = createModel(classnames, packageName);

    int expectedClassCount = classnames.size() + 1;
    assertThat(
        "expect " + expectedClassCount + " classes",
        model.getClassTypes().size(),
        is(equalTo(expectedClassCount)));

    for (ClassOrInterfaceType type : model.getClassTypes()) {
      assertThat(
          "class name one of BMB, AI, AT, or Object",
          type.getSimpleName(),
          isOneOf("BMB", "AI", "AT", "Object"));
    }
  }
  */
  /*
  @Test
  public void testSortedSet() {
    Set<String> classnames = new LinkedHashSet<>();
    String packageName = "randoop.reflection";
    classnames.add(packageName + "." + "OrderedSet");
    classnames.add(packageName + "." + "SetUtility");
    OperationModel model = createModel(classnames, packageName);
    int expectedClassCount = classnames.size() + 1;
    assertThat(
            "expect " + expectedClassCount + " classes",
            model.getClassTypes().size(),
            is(equalTo(expectedClassCount)));

    Set<TypedOperation> classOperations = new LinkedHashSet<>();
    Set<Type> inputTypes = new LinkedHashSet<>();
    addTypes(JavaTypes.STRING_TYPE, inputTypes);
    try {
      addTypes(Type.forName("randoop.reflection.StringComparator"), inputTypes);
    } catch (ClassNotFoundException e) {
      fail("cannot build type for comparator");
    }
    Set<String> nullOKNames = new HashSet<>();
    nullOKNames.add("forEach");
    nullOKNames.add("removeIf");
    getOperations(model, classOperations, inputTypes, nullOKNames);

    int count = 0;
    for (TypedOperation operation : classOperations) {
      assertFalse("should not be generic " + operation, operation.getInputTypes().isGeneric());
      assertFalse("should not have wildcards" + operation, operation.getInputTypes().hasWildcard());
      count++;
    }
    assertThat("should have X operations", count, is(equalTo(24)));

  }
  */

  /** Based on a case from imglib2. */
  @Test
  public void testIntersectionType() {
    Set<String> classnames = new LinkedHashSet<>();
    classnames.add("randoop.reflection.intersectiontypes.ExtendedBase");
    Package pkg = randoop.reflection.intersectiontypes.ExtendedBase.class.getPackage();
    assertNotNull(pkg);
    OperationModel model = createModel(classnames, pkg.getName());

    Set<TypedOperation> classOperations = new LinkedHashSet<>();
    Set<Type> inputTypes = new LinkedHashSet<>();
    addTypes(JavaTypes.INT_TYPE.toBoxedPrimitive(), inputTypes);
    addTypes(ClassOrInterfaceType.forClass(AccessibleInterval.class), inputTypes);
    Set<String> nullOKNames = new HashSet<>();
    getOperations(model, classOperations, inputTypes, nullOKNames);

    assertTrue("should be some operations", classOperations.size() > 0);
    for (TypedOperation operation : classOperations) {
      assertFalse("should not be generic " + operation, operation.getInputTypes().isGeneric());
      assertFalse("should not have wildcards" + operation, operation.getInputTypes().hasWildcard());
    }
  }

  /** Based on a case from Apache Commons Collections. */
  @Test
  public void testCaptureConvInstantiation() {
    Set<String> classnames = new LinkedHashSet<>();
    classnames.add("randoop.reflection.CaptureInstantiationCase");
    OperationModel model = createModel(classnames, "randoop.reflection");
    Set<TypedOperation> classOperations = new LinkedHashSet<>();
    Set<Type> inputTypes = new LinkedHashSet<>();
    addTypes(JavaTypes.INT_TYPE.toBoxedPrimitive(), inputTypes);
    addTypes(ClassOrInterfaceType.forClass(AnIterable.class), inputTypes);
    Substitution subst;
    GenericClassType predicateType =
        GenericClassType.forClass(CaptureInstantiationCase.LocalPredicate.class);
<<<<<<< HEAD
    subst = new Substitution(predicateType.getTypeParameters(), JavaTypes.SERIALIZABLE_TYPE);
    addTypes(predicateType.apply(subst), inputTypes);
    GenericClassType onePredicateType =
        GenericClassType.forClass(CaptureInstantiationCase.OnePredicate.class);
    subst = new Substitution(onePredicateType.getTypeParameters(), JavaTypes.SERIALIZABLE_TYPE);
    InstantiatedType oneSerializablePredicateType = onePredicateType.apply(subst);
=======
    subst = Substitution.forArgs(predicateType.getTypeParameters(), JavaTypes.SERIALIZABLE_TYPE);
    addTypes(predicateType.substitute(subst), inputTypes);
    GenericClassType onePredicateType =
        GenericClassType.forClass(CaptureInstantiationCase.OnePredicate.class);
    subst = Substitution.forArgs(onePredicateType.getTypeParameters(), JavaTypes.SERIALIZABLE_TYPE);
    InstantiatedType oneSerializablePredicateType = onePredicateType.substitute(subst);
>>>>>>> ac4b19c5
    addTypes(oneSerializablePredicateType, inputTypes);
    subst =
        new Substitution(
            JDKTypes.TREE_SET_TYPE.getTypeParameters(),
            (ReferenceType) oneSerializablePredicateType);
    addTypes(JDKTypes.TREE_SET_TYPE.substitute(subst), inputTypes);
    subst =
        new Substitution(
            predicateType.getTypeParameters(), (ReferenceType) oneSerializablePredicateType);
    addTypes(predicateType.substitute(subst), inputTypes);

    Set<String> nullOKNames = new HashSet<>();
    getOperations(model, classOperations, inputTypes, nullOKNames);
    assertTrue("should be some operations", classOperations.size() > 0);
    for (TypedOperation operation : classOperations) {
      if (operation.getName().equals("filter")) {
        assertFalse("filter operation should be instantiated ", operation.isGeneric());
      }
      if (operation.getName().equals("oneOf")) {
        assertFalse("oneOf operation should be instantiated", operation.isGeneric());
      }
    }
  }

  /* disabled until fix type parameter management
  @Test
  public void testLazyConversionInstantiation() {
    Set<String> classnames = new LinkedHashSet<>();
    classnames.add("randoop.reflection.LazyConversionInstantiationCase");
    OperationModel model = createModel(classnames, "randoop.reflection");
    Set<TypedOperation> classOperations = new LinkedHashSet<>();
    Set<Type> inputTypes = new LinkedHashSet<>();
    addTypes(JavaTypes.STRING_TYPE, inputTypes);
<<<<<<< HEAD
    Substitution substitution = new Substitution(JDKTypes.TREE_SET_TYPE.getTypeParameters(), (ReferenceType)JavaTypes.STRING_TYPE);
    addTypes(JDKTypes.TREE_SET_TYPE.apply(substitution), inputTypes);
=======
    Substitution substitution = Substitution.forArgs(JDKTypes.TREE_SET_TYPE.getTypeParameters(), (ReferenceType)JavaTypes.STRING_TYPE);
    addTypes(JDKTypes.TREE_SET_TYPE.substitute(substitution), inputTypes);
>>>>>>> ac4b19c5

    Set<String> nullOKNames = new HashSet<>();
    getOperations(model, classOperations, inputTypes, nullOKNames);
    assertTrue("should be some operations", classOperations.size() > 0);

  }
  */

  private OperationModel createModel(Set<String> classnames, String packageName) {
    VisibilityPredicate visibility =
        new VisibilityPredicate.PackageVisibilityPredicate(packageName);
    ReflectionPredicate reflectionPredicate = new DefaultReflectionPredicate();
    Set<String> coveredClassnames = new LinkedHashSet<>();
    ClassNameErrorHandler errorHandler = new ThrowClassNameError();
    List<String> literalsFileList = new ArrayList<>();
    OperationModel model = null;
    try {
      model =
          OperationModel.createModel(
              visibility,
              reflectionPredicate,
              classnames,
              coveredClassnames,
              errorHandler,
              literalsFileList);
    } catch (SignatureParseException e) {
      fail("failed to parse operation: " + e.getMessage());
    } catch (NoSuchMethodException e) {
      fail("did not find method: " + e.getMessage());
    }
    assertNotNull(model);
    return model;
  }

  private void getOperations(
      OperationModel model, Set<TypedOperation> classOperations, Set<Type> inputTypes) {
    getOperations(model, classOperations, inputTypes, new HashSet<String>());
  }

  private void getOperations(
      OperationModel model,
      Set<TypedOperation> classOperations,
      Set<Type> inputTypes,
      Set<String> nullOKNames) {
    TypeInstantiator instantiator = new TypeInstantiator(inputTypes);

    Set<TypedClassOperation> genericConstructors = new LinkedHashSet<>();
    // prime the type set by including types from non-generic constructors
    for (TypedOperation operation : model.getOperations()) {
      if (operation.isConstructorCall()) {
        if (operation.isGeneric()) { //
          genericConstructors.add((TypedClassOperation) operation);
        } else {
          addTypes(operation, inputTypes);
        }
      }
    }

    // instantiate generic constructors
    for (TypedClassOperation operation : genericConstructors) {
      TypedClassOperation classOperation = instantiator.instantiate(operation);
      assertNotNull(
          "instantiation of constructor " + operation + " should not be null", classOperation);
      addTypes(classOperation, inputTypes);
    }

    for (TypedOperation operation : model.getOperations()) {
      if (operation.isGeneric()) {
        if (!nullOKNames.contains(operation.getName())) {
          TypedClassOperation classOperation =
              instantiator.instantiate((TypedClassOperation) operation);
          if (!operation.getName().equals("randoop.reflection.GenericBounds.m09")) {
            assertNotNull(
                "instantiation of method " + operation + " should not be null", classOperation);
            addTypes(classOperation, inputTypes);
            if (classOperation.isMethodCall()) {
              classOperations.add(classOperation);
            }
          }
        }
      } else {
        if (operation.isMethodCall()) {
          classOperations.add(operation);
        }
      }
    }
  }

  private void addTypes(TypedOperation operation, Set<Type> typeSet) {
    Type outputType = operation.getOutputType();
    if (outputType.isClassOrInterfaceType()) {
      addTypes(outputType, typeSet);
    }
  }

  private void addTypes(Type type, Set<Type> typeSet) {
    if (type.isClassOrInterfaceType()) {
      ClassOrInterfaceType classType = (ClassOrInterfaceType) type;
      if (!(classType.isGeneric() || classType.hasWildcard())) {
        typeSet.add(classType);
        typeSet.addAll(classType.getSuperTypes());
      }
    }
  }
}<|MERGE_RESOLUTION|>--- conflicted
+++ resolved
@@ -235,21 +235,12 @@
     Substitution subst;
     GenericClassType predicateType =
         GenericClassType.forClass(CaptureInstantiationCase.LocalPredicate.class);
-<<<<<<< HEAD
     subst = new Substitution(predicateType.getTypeParameters(), JavaTypes.SERIALIZABLE_TYPE);
-    addTypes(predicateType.apply(subst), inputTypes);
+    addTypes(predicateType.substitute(subst), inputTypes);
     GenericClassType onePredicateType =
         GenericClassType.forClass(CaptureInstantiationCase.OnePredicate.class);
     subst = new Substitution(onePredicateType.getTypeParameters(), JavaTypes.SERIALIZABLE_TYPE);
-    InstantiatedType oneSerializablePredicateType = onePredicateType.apply(subst);
-=======
-    subst = Substitution.forArgs(predicateType.getTypeParameters(), JavaTypes.SERIALIZABLE_TYPE);
-    addTypes(predicateType.substitute(subst), inputTypes);
-    GenericClassType onePredicateType =
-        GenericClassType.forClass(CaptureInstantiationCase.OnePredicate.class);
-    subst = Substitution.forArgs(onePredicateType.getTypeParameters(), JavaTypes.SERIALIZABLE_TYPE);
     InstantiatedType oneSerializablePredicateType = onePredicateType.substitute(subst);
->>>>>>> ac4b19c5
     addTypes(oneSerializablePredicateType, inputTypes);
     subst =
         new Substitution(
@@ -283,13 +274,8 @@
     Set<TypedOperation> classOperations = new LinkedHashSet<>();
     Set<Type> inputTypes = new LinkedHashSet<>();
     addTypes(JavaTypes.STRING_TYPE, inputTypes);
-<<<<<<< HEAD
     Substitution substitution = new Substitution(JDKTypes.TREE_SET_TYPE.getTypeParameters(), (ReferenceType)JavaTypes.STRING_TYPE);
-    addTypes(JDKTypes.TREE_SET_TYPE.apply(substitution), inputTypes);
-=======
-    Substitution substitution = Substitution.forArgs(JDKTypes.TREE_SET_TYPE.getTypeParameters(), (ReferenceType)JavaTypes.STRING_TYPE);
     addTypes(JDKTypes.TREE_SET_TYPE.substitute(substitution), inputTypes);
->>>>>>> ac4b19c5
 
     Set<String> nullOKNames = new HashSet<>();
     getOperations(model, classOperations, inputTypes, nullOKNames);
