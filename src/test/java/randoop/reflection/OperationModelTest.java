--- conflicted
+++ resolved
@@ -46,11 +46,7 @@
           OperationModel.createModel(
               visibility,
               reflectionPredicate,
-<<<<<<< HEAD
-              new OmitMethodsPredicate(),
-=======
               OmitMethodsPredicate.NO_OMISSION,
->>>>>>> 957d0ed7
               classnames,
               coveredClassnames,
               methodSignatures,
@@ -105,11 +101,7 @@
           OperationModel.createModel(
               visibilityPredicate,
               reflectionPredicate,
-<<<<<<< HEAD
-              new OmitMethodsPredicate(),
-=======
               OmitMethodsPredicate.NO_OMISSION,
->>>>>>> 957d0ed7
               classnames,
               coveredClassnames,
               methodSignatures,
@@ -183,11 +175,7 @@
           OperationModel.createModel(
               visibilityPredicate,
               reflectionPredicate,
-<<<<<<< HEAD
-              new OmitMethodsPredicate(),
-=======
               OmitMethodsPredicate.NO_OMISSION,
->>>>>>> 957d0ed7
               classnames,
               coveredClassnames,
               methodSignatures,
@@ -370,11 +358,7 @@
           OperationModel.createModel(
               visibilityPredicate,
               reflectionPredicate,
-<<<<<<< HEAD
-              new OmitMethodsPredicate(),
-=======
               OmitMethodsPredicate.NO_OMISSION,
->>>>>>> 957d0ed7
               classnames,
               coveredClassnames,
               methodSignatures,
