--- conflicted
+++ resolved
@@ -1,11 +1,9 @@
 package randoop.test;
 
 import static org.junit.Assert.fail;
-import static randoop.reflection.VisibilityPredicate.IS_PUBLIC;
 
 import java.io.IOException;
 import java.util.ArrayList;
-import java.util.Collection;
 import java.util.LinkedHashSet;
 import java.util.List;
 import org.checkerframework.checker.signature.qual.ClassGetName;
@@ -18,8 +16,8 @@
 import randoop.main.GenInputsAbstract;
 import randoop.main.OptionsCache;
 import randoop.operation.TypedOperation;
-import randoop.reflection.DefaultReflectionPredicate;
 import randoop.reflection.OperationExtractor;
+import randoop.types.ClassOrInterfaceType;
 
 // DEPRECATED. Will delete after testing other performance tests
 // in different machines.
@@ -60,8 +58,7 @@
 
     String resourcename = "java.util.classlist.java1.6.txt";
 
-    final List<TypedOperation> operations = new ArrayList<>();
-    final List<TypedOperation> omittedOperations = new ArrayList<>();
+    final List<ClassOrInterfaceType> classTypes = new ArrayList<>();
 
     try (EntryReader er =
         new EntryReader(ForwardExplorerPerformanceTest.class.getResourceAsStream(resourcename))) {
@@ -69,18 +66,8 @@
         @SuppressWarnings("signature:assignment.type.incompatible") // need run-time check
         @ClassGetName String entry = entryLine;
         Class<?> c = Class.forName(entry);
-<<<<<<< HEAD
         ClassOrInterfaceType classType = ClassOrInterfaceType.forClass(c);
-        final OperationExtractor extractor =
-            new OperationExtractor(classType, new DefaultReflectionPredicate(), IS_PUBLIC);
-        manager.apply(extractor, c);
-        operations.addAll(extractor.getOperations());
-        omittedOperations.addAll(extractor.getOmittedOperations());
-=======
-        Collection<TypedOperation> oneClassOperations =
-            OperationExtractor.operations(c, new DefaultReflectionPredicate(), IS_PUBLIC);
-        model.addAll(oneClassOperations);
->>>>>>> 6b577e11
+        classTypes.add(classType);
       }
     } catch (IOException e) {
       fail("exception when reading class names " + e);
@@ -88,12 +75,14 @@
       fail("class not found when reading classnames: " + e);
     }
 
+    final List<TypedOperation> operations = OperationExtractor.operations(classTypes);
+
     System.out.println("done creating model.");
     GenInputsAbstract.dontexecute = true; // FIXME make this an instance field?
     GenInputsAbstract.debug_checks = false;
     ForwardGenerator explorer =
         new ForwardGenerator(
-            model,
+            operations,
             new LinkedHashSet<TypedOperation>(),
             new GenInputsAbstract.Limits(
                 TIME_LIMIT_SECS, Integer.MAX_VALUE, Integer.MAX_VALUE, Integer.MAX_VALUE),
