--- conflicted
+++ resolved
@@ -6,7 +6,8 @@
 import static org.junit.Assert.fail;
 import static randoop.reflection.VisibilityPredicate.IS_PUBLIC;
 
-import java.util.ArrayList;
+import java.util.Arrays;
+import java.util.Collections;
 import java.util.LinkedHashSet;
 import java.util.List;
 import org.junit.AfterClass;
@@ -19,15 +20,12 @@
 import randoop.main.GenTests;
 import randoop.main.OptionsCache;
 import randoop.operation.TypedOperation;
-import randoop.reflection.OmitMethodsPredicate;
-<<<<<<< HEAD
-=======
 import randoop.reflection.OperationExtractor;
->>>>>>> 6b577e11
 import randoop.sequence.Sequence;
 import randoop.sequence.SequenceExceptionError;
 import randoop.test.treeadd.TreeAdd;
 import randoop.test.treeadd.TreeNode;
+import randoop.types.ClassOrInterfaceType;
 import randoop.util.MultiMap;
 import randoop.util.ReflectionExecutor;
 
@@ -73,14 +71,15 @@
     assertTrue(
         ReflectionExecutor.usethreads); // This test does not terminate if threads are not used.
 
-    List<Class<?>> classes = new ArrayList<>();
-    classes.add(TreeNode.class);
-    classes.add(TreeAdd.class);
+    List<ClassOrInterfaceType> classTypes =
+        Arrays.asList(
+            ClassOrInterfaceType.forClass(TreeNode.class),
+            ClassOrInterfaceType.forClass(TreeAdd.class));
 
-    System.out.println(classes);
+    System.out.println(classTypes);
 
     // SimpleExplorer exp = new SimpleExplorer(classes, Long.MAX_VALUE, 100);
-    List<TypedOperation> model = getConcreteOperations(classes);
+    List<TypedOperation> model = OperationExtractor.operations(classTypes);
     assertFalse(model.isEmpty());
     ComponentManager mgr = new ComponentManager(SeedSequences.defaultSeeds());
     ForwardGenerator exp =
@@ -107,16 +106,8 @@
     }
   }
 
-<<<<<<< HEAD
-=======
-  private static List<TypedOperation> getConcreteOperations(List<Class<?>> classes) {
-    List<ClassOrInterfaceType> types = OperationExtractor.classListToTypeList(classes);
-    return OperationExtractor.operations(types, new DefaultReflectionPredicate(), IS_PUBLIC);
-  }
-
->>>>>>> 6b577e11
   private static TestCheckGenerator createChecker(ContractSet contracts) {
     return GenTests.createTestCheckGenerator(
-        IS_PUBLIC, contracts, new MultiMap<>(), OmitMethodsPredicate.NO_OMISSION);
+        IS_PUBLIC, contracts, new MultiMap<>(), Collections.emptyList());
   }
 }