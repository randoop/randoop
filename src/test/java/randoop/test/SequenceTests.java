package randoop.test;

import org.junit.AfterClass;
import org.junit.BeforeClass;
import org.junit.Test;

import java.io.BufferedReader;
import java.io.InputStream;
import java.io.InputStreamReader;
import java.util.ArrayList;
import java.util.Arrays;
import java.util.LinkedHashSet;
import java.util.List;
import java.util.Set;

import randoop.DummyVisitor;
import randoop.contract.EqualsHashcode;
import randoop.contract.EqualsReflexive;
import randoop.contract.EqualsSymmetric;
import randoop.contract.EqualsToNullRetFalse;
import randoop.Globals;
import randoop.contract.ObjectContract;
import randoop.main.GenInputsAbstract;
import randoop.main.GenInputsAbstract.BehaviorType;
import randoop.main.OptionsCache;
import randoop.operation.TypedOperation;
import randoop.reflection.PublicVisibilityPredicate;
import randoop.reflection.VisibilityPredicate;
import randoop.sequence.ExecutableSequence;
import randoop.sequence.Sequence;
import randoop.sequence.SequenceParseException;
import randoop.test.predicate.ExceptionBehaviorPredicate;
import randoop.test.predicate.ExceptionPredicate;
import randoop.types.GeneralType;
import randoop.util.MultiMap;
import randoop.util.RecordListReader;
import randoop.util.RecordProcessor;
import randoop.util.Util;

import static org.junit.Assert.assertEquals;
import static org.junit.Assert.fail;

/*
Note: I disabled this test in the build script because the test-script includes the use of
ArrayList as a rawtype. Capturing operations using rawtypes conflicts with the use of parsing to
add methods when populating the model, which recognizes that the type is generic and adds it to the
pool of types to be instantiated. Since this test is the only reason for parsing sequences,
and we aren't trying to parse parameterized types, I'm kicking this down the road.
*/

public class SequenceTests {

  private static OptionsCache optionsCache;

   @BeforeClass
   public static void setup() {
     optionsCache = new OptionsCache();
     optionsCache.saveState();
   }

   @AfterClass
   public static void restore() {
     optionsCache.restoreState();
   }

  /**
   * Tests the sequence execution and code generation aspects of Randoop.
   *
   * Reads in a file describing a collection of sequences along with the test
   * code that Randoop should generate after executing them. The file consists
   * of a collection of records, each of the form:
   *
   * START TEST
   * TEST_ID
   * <string identifying this test for debugging>
   * SEQUENCE
   * <parseable sequence description>
   * EXPECTED_CODE
   * <Expected Java code resulting from sequence execution>
   * END RECORD
   *
   * Each sequence is parsed, then two checks performed:
   *
   * 1. (Test parsing code) s.toParsableString() can be parsed back into an equivalent sequence
   * 2. (Test execution and test generation code) sequence is executed and the resulting test code is
   *    compared with the expected code from the "EXPECTED_CODE" field in the record.
   */
  @Test
  public void test1() throws Exception {

    RecordProcessor processor =
        new RecordProcessor() {
          @Override
          public void processRecord(List<String> lines) {

            parseRecord(lines);
          }
        };

    RecordListReader reader = new RecordListReader("TEST", processor);
    InputStream stream = SequenceTests.class.getResourceAsStream("/sequence_tests_script.txt");
    BufferedReader b = new BufferedReader(new InputStreamReader(stream));
    reader.parse(b);
  }

  /**
   * The "default" set of visitors that Randoop uses during execution.
   */
  private static final TestCheckGenerator testGen;

  static {
    Set<ObjectContract> contracts = new LinkedHashSet<>();
    contracts.add(EqualsReflexive.getInstance());
<<<<<<< HEAD
    contracts.add(EqualsSymmetric.getInstance());
    contracts.add(EqualsHashcode.getInstance());
    contracts.add(EqualsToNullRetFalse.getInstance());
=======
    contracts.add(EqualsToNullRetFalse.getInstance());
    contracts.add(EqualsHashcode.getInstance());
    contracts.add(EqualsSymmetric.getInstance());
>>>>>>> 99669ad1

    GenInputsAbstract.unchecked_exception = BehaviorType.EXPECTED;
    VisibilityPredicate visibility = new PublicVisibilityPredicate();
    ExceptionPredicate isExpected = new ExceptionBehaviorPredicate(BehaviorType.EXPECTED);
    ExpectedExceptionCheckGen expectation;
    expectation = new ExpectedExceptionCheckGen(visibility, isExpected);
    testGen =
        new ExtendGenerator(
            new ContractCheckingVisitor(
                contracts, new ExceptionBehaviorPredicate(BehaviorType.ERROR)),
            new RegressionCaptureVisitor(expectation, new MultiMap<GeneralType, TypedOperation>(), new LinkedHashSet<TypedOperation>() , true));
  }

  // See http://bugs.sun.com/bugdatabase/view_bug.do;:WuuT?bug_id=4094886
  private static void parseRecord(List<String> lines) {

    String testId;
    if (!lines.get(0).equals("TEST_ID")) {
      throw new RuntimeException(
          "Malformed test record (does not have a \"TEST_ID\" field): " + lines.toString());
    }
    testId = lines.get(1);

    if (!lines.get(2).equals("SEQUENCE")) {
      throw new RuntimeException(
          "Malformed test record (does not have a \"SEQUENCE\" field): " + lines.toString());
    }

    int currIdx = 3;
    List<String> sequenceLines = new ArrayList<>();
    while (currIdx < lines.size() && !lines.get(currIdx).equals("EXPECTED_CODE")) {
      sequenceLines.add(lines.get(currIdx));
      currIdx++;
    }
    if (currIdx == lines.size()) {
      throw new IllegalArgumentException(
          "Malformed test record (missing \"EXPECTED_CODE\" record): " + lines.toString());
    }
    if (sequenceLines.size() == 0) {
      throw new IllegalArgumentException("Empty sequence found.");
    }

    currIdx++;
    List<String> expectedCode = new ArrayList<>();
    while (currIdx < lines.size()) {
      expectedCode.add(lines.get(currIdx));
      currIdx++;
    }

    if (expectedCode.size() == 0) {
      throw new IllegalArgumentException("Expected code is empty.");
    }

    Sequence sequence;
    try {
      sequence = Sequence.parse(sequenceLines);
    } catch (SequenceParseException e) {
      throw new RuntimeException(e);
    }

    checkListsEqual(
        sequenceLines, Arrays.asList(sequence.toParseableString().split(Globals.lineSep)), testId);

    ExecutableSequence ds = new ExecutableSequence(sequence);
    ds.execute(new DummyVisitor(), testGen);
    checkListsEqual(expectedCode, Arrays.asList(ds.toCodeString().split(Globals.lineSep)), testId);
  }

  private static void checkListsEqual(List<String> expected, List<String> actual, String testId) {

    expected = trimmedLines(expected);
    actual = trimmedLines(actual);

    if (expected.size() != actual.size()) {
      fail(
          failureMessage(
              testId,
              "List lengths differ: expected " + expected.size() + " but got " + actual.size(),
              expected,
              actual));
    }

    for (int i = 0; i < expected.size(); i++) {
      assertEquals(
          failureMessage(testId, "(lists differ at index " + i + ")", expected, actual),
          expected.get(i),
          actual.get(i));
    }
  }

  private static String failureMessage(
      String testId, String msg, List<String> expected, List<String> actual) {
    StringBuilder b = new StringBuilder();
    b.append("Failure in test ").append(testId).append(": ").append(msg).append(".");
    b.append("").append(Globals.lineSep).append("Expected:").append(Globals.lineSep).append("");
    for (int i = 0; i < expected.size(); i++) b.append(i).append(": ").append(expected.get(i)).append(Util.newLine);
    b.append("").append(Globals.lineSep).append("Actual:").append(Globals.lineSep).append("");
    for (int i = 0; i < actual.size(); i++) {
      b.append(i).append(": ").append(actual.get(i)).append(Util.newLine);
    }
    return b.toString();
  }

  // Skips empty lines.
  private static List<String> trimmedLines(List<String> list) {
    List<String> trimmed = new ArrayList<>();
    for (String str : list) {
      String t = str.trim();
      if (! t.isEmpty()) {
        trimmed.add(t);
      }
    }
    return trimmed;
  }
}<|MERGE_RESOLUTION|>--- conflicted
+++ resolved
@@ -111,15 +111,10 @@
   static {
     Set<ObjectContract> contracts = new LinkedHashSet<>();
     contracts.add(EqualsReflexive.getInstance());
-<<<<<<< HEAD
-    contracts.add(EqualsSymmetric.getInstance());
-    contracts.add(EqualsHashcode.getInstance());
-    contracts.add(EqualsToNullRetFalse.getInstance());
-=======
     contracts.add(EqualsToNullRetFalse.getInstance());
     contracts.add(EqualsHashcode.getInstance());
     contracts.add(EqualsSymmetric.getInstance());
->>>>>>> 99669ad1
+
 
     GenInputsAbstract.unchecked_exception = BehaviorType.EXPECTED;
     VisibilityPredicate visibility = new PublicVisibilityPredicate();
