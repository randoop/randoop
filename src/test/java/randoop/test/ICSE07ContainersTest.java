package randoop.test;

import static org.junit.Assert.assertEquals;
import static org.junit.Assert.assertFalse;
import static org.junit.Assert.assertTrue;
import static randoop.reflection.VisibilityPredicate.IS_PUBLIC;

import java.io.IOException;
import java.lang.reflect.Field;
import java.util.Collections;
import java.util.HashSet;
import java.util.LinkedHashSet;
import java.util.List;
import java.util.Set;
import java.util.TreeSet;
import java.util.regex.Pattern;
import org.junit.AfterClass;
import org.junit.BeforeClass;
import org.junit.Test;
import randoop.generation.ComponentManager;
import randoop.generation.ForwardGenerator;
import randoop.generation.IStopper;
import randoop.generation.SeedSequences;
import randoop.main.GenInputsAbstract;
import randoop.main.OptionsCache;
import randoop.operation.TypedOperation;
import randoop.reflection.DefaultReflectionPredicate;
import randoop.reflection.OmitMethodsPredicate;
import randoop.reflection.OperationExtractor;
import randoop.reflection.VisibilityPredicate;
import randoop.test.issta2006.BinTree;
import randoop.test.issta2006.BinomialHeap;
import randoop.test.issta2006.FibHeap;
import randoop.test.issta2006.TreeMap;
import randoop.types.ClassOrInterfaceType;
import randoop.util.ReflectionExecutor;

/**
 * This test ensures that Randoop achieves a certain level of coverage across 4 data structures. The
 * coverage level that we check of is the one published in the ICSE 2007 paper "Feedback-directed
 * Random Test Generation" (Section 3.1).
 *
 * <p>For each data structure, we expect Randoop to achieve the published coverage in no longer than
 * 2 minutes.
 *
 * <p>Note that this test does not constitute the experiment published in the paper; it only checks
 * that the achievable coverage number can be in fact achieved by Randoop.
 *
 * <p>IMPORTANT: this test DOES NOT work if GenInputsAbstract.repeat_heuristic is disabled. If the
 * heuristic in {@link randoop.generation.ForwardGenerator ForwardGenerator} is not used, the branch
 * count targets are not met.
 */
public class ICSE07ContainersTest {

  private static OptionsCache optionsCache;

  @BeforeClass
  public static void setup() {
    optionsCache = new OptionsCache();
    optionsCache.saveState();
    GenInputsAbstract.maxsize = 10000; // Integer.MAX_VALUE;
    GenInputsAbstract.repeat_heuristic = true;
    GenInputsAbstract.debug_checks = false;
  }

  @AfterClass
  public static void restore() {
    optionsCache.restoreState();
  }

  private void runRandoop(
      String name,
      List<Class<?>> classList,
      List<Pattern> omitMethodPatterns,
      IStopper stopper,
      Set<String> excludeNames) {

    System.out.println("ICSE 2006 container: " + name);
    System.out.println("GenInputsAbstract.clear=" + GenInputsAbstract.clear);
    System.out.println("GenInputsAbstract.repeat_heuristic=" + GenInputsAbstract.repeat_heuristic);
    System.out.println("GenInputsAbstract.maxsize=" + GenInputsAbstract.maxsize);
    System.out.println("GenInputsAbstract.alias_ratio=" + GenInputsAbstract.alias_ratio);
    System.out.println("GenInputsAbstract.forbid_null=" + GenInputsAbstract.forbid_null);
    System.out.println("GenInputsAbstract.null_ratio=" + GenInputsAbstract.null_ratio);
    System.out.println("GenInputsAbstract.input_selection=" + GenInputsAbstract.input_selection);

    VisibilityPredicate visibility = IS_PUBLIC;
    Set<ClassOrInterfaceType> classesUnderTest = new HashSet<>();
    for (Class<?> c : classList) {
      ClassOrInterfaceType classType = ClassOrInterfaceType.forClass(c);
      classesUnderTest.add(classType);
    }
<<<<<<< HEAD
    final List<TypedOperation> model =
        OperationExtractor.operations(
            OperationExtractor.classListToTypeList(classList),
            new DefaultReflectionPredicate(excludeNames),
            new OmitMethodsPredicate(omitMethodPatterns),
            visibility);
    assertTrue("model should not be empty", !model.isEmpty());
=======
    assertFalse(model.isEmpty());
>>>>>>> 6d550391
    System.out.println("Number of operations: " + model.size());

    ComponentManager componentMgr = new ComponentManager(SeedSequences.defaultSeeds());
    assertEquals(SeedSequences.defaultSeeds().size(), componentMgr.numGeneratedSequences());
    ForwardGenerator explorer =
        new ForwardGenerator(
            model,
            new LinkedHashSet<TypedOperation>(),
            new GenInputsAbstract.Limits(
                120 /* 2 minutes */, Integer.MAX_VALUE, Integer.MAX_VALUE, Integer.MAX_VALUE),
            componentMgr,
            stopper,
            null,
            classesUnderTest);
    explorer.setTestCheckGenerator(new DummyCheckGenerator());
    explorer.createAndClassifySequences();
  }

  @Test
  public void testFibHeap() throws IOException {
    randoop.util.Randomness.setSeed(0);
    ReflectionExecutor.resetStatistics();

    final int goalBranches = 96;
    GenInputsAbstract.null_ratio = 0.05;
    List<Class<?>> classList = Collections.singletonList(FibHeap.class);
    FibHeap.rand.setSeed(0);
    randoop.util.Randomness.setSeed(0);
    IStopper stopper =
        new IStopper() {
          @Override
          public boolean shouldStop() {
            return FibHeap.branchFingerprints.size() >= goalBranches;
          }
        };
    Set<String> excludeNames = new TreeSet<>();
    for (Class<?> c : classList) {
      for (Field f : c.getFields()) {
        excludeNames.add(f.getDeclaringClass().getName() + "." + f.getName());
      }
    }
    List<Pattern> omitPatterns =
        Collections.singletonList(
            Pattern.compile(
                "decreaseKey|delete\\(randoop.test.issta2006.Node\\)|empty\\(\\)|insert\\(randoop.test.issta2006.Node\\)|min\\(\\)|size\\(\\)|union"));
    runRandoop("FibHeap", classList, omitPatterns, stopper, excludeNames);
    assertTrue(goalBranches <= FibHeap.branchFingerprints.size());
  }

  @Test
  public void testBinTree() {
    randoop.util.Randomness.setSeed(0);
    ReflectionExecutor.resetStatistics();

    final int goalBranches = 54;
    GenInputsAbstract.null_ratio = 0.5;
    List<Class<?>> classList = Collections.singletonList(BinTree.class);
    randoop.util.Randomness.setSeed(0);
    IStopper stopper =
        new IStopper() {
          @Override
          public boolean shouldStop() {
            return BinTree.branchFingerprints.size() >= goalBranches;
          }
        };
    Set<String> excludeNames = new TreeSet<>();
    for (Class<?> c : classList) {
      for (Field f : c.getFields()) {
        excludeNames.add(f.getDeclaringClass().getName() + "." + f.getName());
      }
    }
    List<Pattern> omitPatterns =
        Collections.singletonList(Pattern.compile("find\\(int\\)|gen_native"));
    runRandoop("BinTree", classList, omitPatterns, stopper, excludeNames);
    assertTrue(goalBranches <= BinTree.branchFingerprints.size());
  }

  @Test
  public void testTreeMap() {
    randoop.util.Randomness.setSeed(0);
    ReflectionExecutor.resetStatistics();

    final int goalBranches = 106;
    GenInputsAbstract.null_ratio = 0.05;
    List<Class<?>> classList = Collections.singletonList(TreeMap.class);
    randoop.util.Randomness.setSeed(0);
    IStopper stopper =
        new IStopper() {
          @Override
          public boolean shouldStop() {
            return TreeMap.branchFingerprints.size() >= goalBranches;
          }
        };
    Set<String> excludeNames = new TreeSet<>();
    for (Class<?> c : classList) {
      for (Field f : c.getFields()) {
        excludeNames.add(f.getDeclaringClass().getName() + "." + f.getName());
      }
    }
    List<Pattern> omitPatterns =
        Collections.singletonList(
            Pattern.compile(
                "toString\\(\\)|size\\(\\)|containsKey\\(int\\)|print\\(\\)|concreteString\\(int\\)"));
    runRandoop("TreeMap", classList, omitPatterns, stopper, excludeNames);
    assertTrue(goalBranches <= TreeMap.branchFingerprints.size());
  }

  @Test
  public void testBinomialHeap() {
    randoop.util.Randomness.setSeed(0);
    ReflectionExecutor.resetStatistics();

    final int goalBranches = 101;
    GenInputsAbstract.null_ratio = 0.05;
    List<Class<?>> classList = Collections.singletonList(BinomialHeap.class);
    randoop.util.Randomness.setSeed(0);
    IStopper stopper =
        new IStopper() {
          @Override
          public boolean shouldStop() {
            return BinomialHeap.branchFingerprints.size() >= goalBranches;
          }
        };
    Set<String> excludeNames = new TreeSet<>();
    for (Class<?> c : classList) {
      for (Field f : c.getFields()) {
        excludeNames.add(f.getDeclaringClass().getName() + "." + f.getName());
      }
    }
    List<Pattern> omitPatterns = Collections.singletonList(Pattern.compile("findMinimum\\(\\)"));
    runRandoop("BinomialHeap", classList, omitPatterns, stopper, excludeNames);
    assertTrue(goalBranches <= randoop.test.issta2006.BinomialHeap.branchFingerprints.size());
  }
}<|MERGE_RESOLUTION|>--- conflicted
+++ resolved
@@ -90,17 +90,13 @@
       ClassOrInterfaceType classType = ClassOrInterfaceType.forClass(c);
       classesUnderTest.add(classType);
     }
-<<<<<<< HEAD
     final List<TypedOperation> model =
         OperationExtractor.operations(
             OperationExtractor.classListToTypeList(classList),
             new DefaultReflectionPredicate(excludeNames),
             new OmitMethodsPredicate(omitMethodPatterns),
             visibility);
-    assertTrue("model should not be empty", !model.isEmpty());
-=======
     assertFalse(model.isEmpty());
->>>>>>> 6d550391
     System.out.println("Number of operations: " + model.size());
 
     ComponentManager componentMgr = new ComponentManager(SeedSequences.defaultSeeds());
