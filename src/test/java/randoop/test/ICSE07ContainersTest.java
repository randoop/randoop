package randoop.test;

import static org.junit.Assert.assertEquals;
import static org.junit.Assert.assertTrue;
import static randoop.reflection.VisibilityPredicate.IS_PUBLIC;

import java.io.IOException;
import java.lang.reflect.Field;
import java.util.*;
import java.util.regex.Pattern;
import org.junit.AfterClass;
import org.junit.BeforeClass;
import org.junit.Test;
import randoop.generation.ComponentManager;
import randoop.generation.ForwardGenerator;
import randoop.generation.IStopper;
import randoop.generation.SeedSequences;
import randoop.main.GenInputsAbstract;
import randoop.main.OptionsCache;
import randoop.operation.TypedOperation;
import randoop.reflection.DefaultReflectionPredicate;
import randoop.reflection.OmitMethodsPredicate;
import randoop.reflection.OperationExtractor;
import randoop.reflection.ReflectionManager;
import randoop.reflection.VisibilityPredicate;
import randoop.test.issta2006.BinTree;
import randoop.test.issta2006.BinomialHeap;
import randoop.test.issta2006.FibHeap;
import randoop.test.issta2006.TreeMap;
import randoop.types.ClassOrInterfaceType;
import randoop.util.ReflectionExecutor;

/**
 * This test ensures that Randoop achieves a certain level of coverage across 4 data structures. The
 * coverage level that we check of is the one published in the ICSE 2007 paper "Feedback-directed
 * Random Test Generation" (Section 3.1).
 *
 * <p>For each data structure, we expect Randoop to achieve the published coverage in no longer than
 * 2 minutes.
 *
 * <p>Note that this test does not constitute the experiment published in the paper; it only checks
 * that the achievable coverage number can be in fact achieved by Randoop.
 *
 * <p>IMPORTANT: this test DOES NOT work if GenInputsAbstract.repeat_heuristic is disabled. If the
 * heuristic in {@link randoop.generation.ForwardGenerator ForwardGenerator} is not used, the branch
 * count targets are not met.
 */
public class ICSE07ContainersTest {

  private static OptionsCache optionsCache;

  @BeforeClass
  public static void setup() {
    optionsCache = new OptionsCache();
    optionsCache.saveState();
    GenInputsAbstract.maxsize = 10000; // Integer.MAX_VALUE;
    GenInputsAbstract.repeat_heuristic = true;
    GenInputsAbstract.debug_checks = false;
  }

  @AfterClass
  public static void restore() {
    optionsCache.restoreState();
  }

  private void runRandoop(
      String name,
      List<Class<?>> classList,
      List<Pattern> omitMethodPatterns,
      IStopper stopper,
      Set<String> excludeNames) {

    System.out.println("ICSE 2006 container: " + name);
    System.out.println("GenInputsAbstract.clear=" + GenInputsAbstract.clear);
    System.out.println("GenInputsAbstract.repeat_heuristic=" + GenInputsAbstract.repeat_heuristic);
    System.out.println("GenInputsAbstract.maxsize=" + GenInputsAbstract.maxsize);
    System.out.println("GenInputsAbstract.alias_ratio=" + GenInputsAbstract.alias_ratio);
    System.out.println("GenInputsAbstract.forbid_null=" + GenInputsAbstract.forbid_null);
    System.out.println("GenInputsAbstract.null_ratio=" + GenInputsAbstract.null_ratio);
    System.out.println("GenInputsAbstract.small_tests=" + GenInputsAbstract.small_tests);

    final List<TypedOperation> model = new ArrayList<>();
    VisibilityPredicate visibility = IS_PUBLIC;
    ReflectionManager mgr = new ReflectionManager(visibility);
    for (Class<?> c : classList) {
      ClassOrInterfaceType classType = ClassOrInterfaceType.forClass(c);
      final OperationExtractor extractor =
          new OperationExtractor(
              classType,
              new DefaultReflectionPredicate(excludeNames),
              new OmitMethodsPredicate(omitMethodPatterns),
              visibility);
      mgr.apply(extractor, c);
      model.addAll(extractor.getOperations());
    }
    assertTrue("model should not be empty", !model.isEmpty());
    System.out.println("Number of operations: " + model.size());

    ComponentManager componentMgr = new ComponentManager(SeedSequences.defaultSeeds());
    assertEquals(
        "Number of seed sequences should be same as default seeds",
        SeedSequences.defaultSeeds().size(),
        componentMgr.numGeneratedSequences());
    ForwardGenerator explorer =
        new ForwardGenerator(
            model,
            new LinkedHashSet<TypedOperation>(),
            new GenInputsAbstract.Limits(
                120 /* 2 minutes */, Integer.MAX_VALUE, Integer.MAX_VALUE, Integer.MAX_VALUE),
            componentMgr,
            stopper,
            null);
    explorer.setTestCheckGenerator(new DummyCheckGenerator());
    explorer.createAndClassifySequences();
  }

  @Test
  public void testFibHeap() throws IOException {
    randoop.util.Randomness.setSeed(0);
    ReflectionExecutor.resetStatistics();

    final int goalBranches = 21;
    GenInputsAbstract.null_ratio = 0.05;
    List<Class<?>> classList = new ArrayList<>();
    classList.add(FibHeap.class);
    FibHeap.rand.setSeed(0);
    randoop.util.Randomness.setSeed(0);
    IStopper stopper =
        new IStopper() {
          @Override
          public boolean shouldStop() {
            return FibHeap.branchFingerprints.size() >= goalBranches;
          }
        };
    Set<String> excludeNames = new TreeSet<>();
    for (Class<?> c : classList) {
      for (Field f : c.getFields()) {
        excludeNames.add(f.getDeclaringClass().getName() + "." + f.getName());
      }
    }
    List<Pattern> omitPatterns = new ArrayList<>();
    omitPatterns.add(
        Pattern.compile(
            "decreaseKey|delete\\(randoop.test.issta2006.Node\\)|empty\\(\\)|insert\\(randoop.test.issta2006.Node\\)|min\\(\\)|size\\(\\)|union"));
    runRandoop("FibHeap", classList, omitPatterns, stopper, excludeNames);
    assertTrue(goalBranches <= FibHeap.branchFingerprints.size());
  }

  @Test
  public void testBinTree() {
    randoop.util.Randomness.setSeed(0);
    ReflectionExecutor.resetStatistics();

    final int goalBranches = 14;
    GenInputsAbstract.null_ratio = 0.5;
    List<Class<?>> classList = new ArrayList<>();
    classList.add(BinTree.class);
    randoop.util.Randomness.setSeed(0);
    IStopper stopper =
        new IStopper() {
          @Override
          public boolean shouldStop() {
            return BinTree.branchFingerprints.size() >= goalBranches;
          }
        };
    Set<String> excludeNames = new TreeSet<>();
    for (Class<?> c : classList) {
      for (Field f : c.getFields()) {
        excludeNames.add(f.getDeclaringClass().getName() + "." + f.getName());
      }
    }
    List<Pattern> omitPatterns = new ArrayList<>();
    omitPatterns.add(Pattern.compile("find\\(int\\)|gen_native"));
    runRandoop("BinTree", classList, omitPatterns, stopper, excludeNames);
    assertTrue(goalBranches <= BinTree.branchFingerprints.size());
  }

  @Test
  public void testTreeMap() {
    randoop.util.Randomness.setSeed(0);
    ReflectionExecutor.resetStatistics();

    final int goalBranches = 37;
    GenInputsAbstract.null_ratio = 0.05;
    List<Class<?>> classList = new ArrayList<>();
    classList.add(TreeMap.class);
    randoop.util.Randomness.setSeed(0);
    IStopper stopper =
        new IStopper() {
          @Override
          public boolean shouldStop() {
            return TreeMap.branchFingerprints.size() >= goalBranches;
          }
        };
    Set<String> excludeNames = new TreeSet<>();
    for (Class<?> c : classList) {
      for (Field f : c.getFields()) {
        excludeNames.add(f.getDeclaringClass().getName() + "." + f.getName());
      }
    }
    List<Pattern> omitPatterns = new ArrayList<>();
    omitPatterns.add(
        Pattern.compile(
            "toString\\(\\)|size\\(\\)|containsKey\\(int\\)|print\\(\\)|concreteString\\(int\\)"));
    runRandoop("TreeMap", classList, omitPatterns, stopper, excludeNames);
    assertTrue(goalBranches <= TreeMap.branchFingerprints.size());
  }

  @Test
  public void testBinomialHeap() {
    randoop.util.Randomness.setSeed(0);
    ReflectionExecutor.resetStatistics();

    final int goalBranches = 17;
    GenInputsAbstract.null_ratio = 0.05;
    List<Class<?>> classList = new ArrayList<>();
    classList.add(BinomialHeap.class);
    randoop.util.Randomness.setSeed(0);
    IStopper stopper =
        new IStopper() {
          @Override
          public boolean shouldStop() {
            return BinomialHeap.branchFingerprints.size() >= goalBranches;
          }
        };
    Set<String> excludeNames = new TreeSet<>();
    for (Class<?> c : classList) {
      for (Field f : c.getFields()) {
        excludeNames.add(f.getDeclaringClass().getName() + "." + f.getName());
      }
    }
    List<Pattern> omitPatterns = new ArrayList<>();
    omitPatterns.add(Pattern.compile("findMinimum\\(\\)"));
    runRandoop("BinomialHeap", classList, omitPatterns, stopper, excludeNames);
<<<<<<< HEAD

    Set<String> strings = new TreeSet<>(randoop.test.issta2006.BinomialHeap.branchFingerprints);
    System.out.println(strings);
    assertEquals(goalBranches, randoop.test.issta2006.BinomialHeap.branchFingerprints.size());
=======
    assertTrue(goalBranches <= randoop.test.issta2006.BinomialHeap.branchFingerprints.size());
>>>>>>> 5cafc1ec
  }
}<|MERGE_RESOLUTION|>--- conflicted
+++ resolved
@@ -232,13 +232,7 @@
     List<Pattern> omitPatterns = new ArrayList<>();
     omitPatterns.add(Pattern.compile("findMinimum\\(\\)"));
     runRandoop("BinomialHeap", classList, omitPatterns, stopper, excludeNames);
-<<<<<<< HEAD
-
-    Set<String> strings = new TreeSet<>(randoop.test.issta2006.BinomialHeap.branchFingerprints);
-    System.out.println(strings);
-    assertEquals(goalBranches, randoop.test.issta2006.BinomialHeap.branchFingerprints.size());
-=======
+
     assertTrue(goalBranches <= randoop.test.issta2006.BinomialHeap.branchFingerprints.size());
->>>>>>> 5cafc1ec
   }
 }