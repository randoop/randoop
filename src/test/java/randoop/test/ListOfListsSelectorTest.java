package randoop.test;

import static org.junit.Assert.assertEquals;
import static org.junit.Assert.assertTrue;
import static org.junit.Assert.fail;

import java.util.ArrayList;
import java.util.Collections;
import java.util.List;
import org.junit.BeforeClass;
import org.junit.Test;
<<<<<<< HEAD
import randoop.util.list.EmptyList;
import randoop.util.list.ListOfLists;
=======
>>>>>>> f4da0241
import randoop.util.list.SimpleArrayList;
import randoop.util.list.SimpleList;

public class ListOfListsSelectorTest {

<<<<<<< HEAD
  static SimpleList<Integer> empty = new EmptyList<>();
=======
  static SimpleList<Integer> empty;
>>>>>>> f4da0241
  private static SimpleList<Integer> l1;
  private static SimpleList<Integer> l3;
  private static SimpleList<Integer> l1l2;
  private static SimpleList<Integer> l1l2l3;
  private static SimpleList<Integer> l3l3l1l2;

  @BeforeClass
  public static void setUp() throws Exception {

    SimpleArrayList<Integer> l1List = new SimpleArrayList<>();
    SimpleArrayList<Integer> l2List = new SimpleArrayList<>();
    l2List.add(1);
    SimpleArrayList<Integer> l3List = new SimpleArrayList<>();
    l3List.add(2);
    l3List.add(3);

<<<<<<< HEAD
=======
    List<SimpleList<Integer>> emptyList = new ArrayList<>();
    empty = SimpleList.concat(emptyList);

>>>>>>> f4da0241
    List<SimpleList<Integer>> l1ListList = Collections.singletonList(l1List);
    l1 = SimpleList.concat(l1ListList);

    List<SimpleList<Integer>> l3ListList = Collections.singletonList(l3List);
    l3 = SimpleList.concat(l3ListList);

    List<SimpleList<Integer>> l1l2ListList = new ArrayList<>();
    l1l2ListList.add(l1List);
    l1l2ListList.add(l2List);
    l1l2 = SimpleList.concat(l1l2ListList);

    List<SimpleList<Integer>> l1l2l3ListList = new ArrayList<>();
    l1l2l3ListList.add(l1List);
    l1l2l3ListList.add(l2List);
    l1l2l3ListList.add(l3List);
    l1l2l3 = SimpleList.concat(l1l2l3ListList);

    List<SimpleList<Integer>> l3l3l1l2ListList = new ArrayList<>();
    l3l3l1l2ListList.add(l3List);
    l3l3l1l2ListList.add(l3List);
    l3l3l1l2ListList.add(l1List);
    l3l3l1l2ListList.add(l2List);
    l3l3l1l2 = SimpleList.concat(l3l3l1l2ListList);
  }

  /** Test method for 'randoop.util.list.ListOfLists.size()' */
  @Test
  public void testSize() {
    assertEquals(empty.size(), 0);
    assertEquals(l1.size(), 0);
    assertEquals(l3.size(), 2);
    assertEquals(l1l2.size(), 1);
    assertEquals(l1l2l3.size(), 3);
    assertEquals(l3l3l1l2.size(), 5);
  }

  private static void callGetElementShouldFail(SimpleList<?> s, int i) {
    try {
      s.get(i);
      fail("Should raise an IllegalArgumentException");
    } catch (IllegalArgumentException expected) {
      assertTrue(true);
    }
  }

  /** Test method for 'randoop.util.list.ListOfLists.get(int)' */
  @Test
  public void testGetElement() {

    callGetElementShouldFail(empty, 0);
    callGetElementShouldFail(empty, -1);
    callGetElementShouldFail(empty, 1);

    callGetElementShouldFail(l1, 0);
    callGetElementShouldFail(l1, -1);
    callGetElementShouldFail(l1, 1);

    callGetElementShouldFail(l3, -1);
    callGetElementShouldFail(l3, 2);
    assertEquals(l3.get(0), Integer.valueOf(2));
    assertEquals(l3.get(1), Integer.valueOf(3));

    callGetElementShouldFail(l1l2, -1);
    callGetElementShouldFail(l1l2, 1);
    assertEquals(l1l2.get(0), Integer.valueOf(1));

    callGetElementShouldFail(l1l2l3, -1);
    callGetElementShouldFail(l1l2l3, 3);
    assertEquals(l1l2l3.get(0), Integer.valueOf(1));
    assertEquals(l1l2l3.get(1), Integer.valueOf(2));
    assertEquals(l1l2l3.get(2), Integer.valueOf(3));

    callGetElementShouldFail(l3l3l1l2, -1);
    callGetElementShouldFail(l3l3l1l2, 5);
    assertEquals(l3l3l1l2.get(0), Integer.valueOf(2));
    assertEquals(l3l3l1l2.get(1), Integer.valueOf(3));
    assertEquals(l3l3l1l2.get(2), Integer.valueOf(2));
    assertEquals(l3l3l1l2.get(3), Integer.valueOf(3));
    assertEquals(l3l3l1l2.get(4), Integer.valueOf(1));
  }
}<|MERGE_RESOLUTION|>--- conflicted
+++ resolved
@@ -9,21 +9,13 @@
 import java.util.List;
 import org.junit.BeforeClass;
 import org.junit.Test;
-<<<<<<< HEAD
 import randoop.util.list.EmptyList;
-import randoop.util.list.ListOfLists;
-=======
->>>>>>> f4da0241
 import randoop.util.list.SimpleArrayList;
 import randoop.util.list.SimpleList;
 
 public class ListOfListsSelectorTest {
 
-<<<<<<< HEAD
   static SimpleList<Integer> empty = new EmptyList<>();
-=======
-  static SimpleList<Integer> empty;
->>>>>>> f4da0241
   private static SimpleList<Integer> l1;
   private static SimpleList<Integer> l3;
   private static SimpleList<Integer> l1l2;
@@ -40,12 +32,6 @@
     l3List.add(2);
     l3List.add(3);
 
-<<<<<<< HEAD
-=======
-    List<SimpleList<Integer>> emptyList = new ArrayList<>();
-    empty = SimpleList.concat(emptyList);
-
->>>>>>> f4da0241
     List<SimpleList<Integer>> l1ListList = Collections.singletonList(l1List);
     l1 = SimpleList.concat(l1ListList);
 
