package randoop.test;

import static org.junit.Assert.assertEquals;
import static org.junit.Assert.assertTrue;
import static org.junit.Assert.fail;

import java.util.ArrayList;
import java.util.Collections;
import java.util.List;
import org.junit.BeforeClass;
import org.junit.Test;
<<<<<<< HEAD
=======
import randoop.util.list.ListOfLists;
>>>>>>> ed3498f9
import randoop.util.list.SimpleArrayList;
import randoop.util.list.SimpleList;

public class ListOfListsSelectorTest {

  static SimpleList<Integer> empty;
  private static SimpleList<Integer> l1;
  private static SimpleList<Integer> l3;
  private static SimpleList<Integer> l1l2;
  private static SimpleList<Integer> l1l2l3;
  private static SimpleList<Integer> l3l3l1l2;

  @BeforeClass
  public static void setUp() throws Exception {

    SimpleArrayList<Integer> l1List = new SimpleArrayList<>();
    SimpleArrayList<Integer> l2List = new SimpleArrayList<>();
    l2List.add(1);
    SimpleArrayList<Integer> l3List = new SimpleArrayList<>();
    l3List.add(2);
    l3List.add(3);

    List<SimpleList<Integer>> emptyList = new ArrayList<>();
    empty = SimpleList.concat(emptyList);

    List<SimpleList<Integer>> l1ListList = Collections.singletonList(l1List);
    l1 = SimpleList.concat(l1ListList);

    List<SimpleList<Integer>> l3ListList = Collections.singletonList(l3List);
    l3 = SimpleList.concat(l3ListList);

    List<SimpleList<Integer>> l1l2ListList = new ArrayList<>();
    l1l2ListList.add(l1List);
    l1l2ListList.add(l2List);
    l1l2 = SimpleList.concat(l1l2ListList);

    List<SimpleList<Integer>> l1l2l3ListList = new ArrayList<>();
    l1l2l3ListList.add(l1List);
    l1l2l3ListList.add(l2List);
    l1l2l3ListList.add(l3List);
    l1l2l3 = SimpleList.concat(l1l2l3ListList);

    List<SimpleList<Integer>> l3l3l1l2ListList = new ArrayList<>();
    l3l3l1l2ListList.add(l3List);
    l3l3l1l2ListList.add(l3List);
    l3l3l1l2ListList.add(l1List);
    l3l3l1l2ListList.add(l2List);
    l3l3l1l2 = SimpleList.concat(l3l3l1l2ListList);
  }

  /** Test method for 'randoop.util.ListOfLists.size()' */
  @Test
  public void testSize() {
    assertEquals(empty.size(), 0);
    assertEquals(l1.size(), 0);
    assertEquals(l3.size(), 2);
    assertEquals(l1l2.size(), 1);
    assertEquals(l1l2l3.size(), 3);
    assertEquals(l3l3l1l2.size(), 5);
  }

  private static void callGetElementShouldFail(SimpleList<?> s, int i) {
    try {
      s.get(i);
      fail("Should raise an IllegalArgumentException");
    } catch (IllegalArgumentException expected) {
      assertTrue(true);
    }
  }

  /** Test method for 'randoop.util.ListOfLists.get(int)' */
  @Test
  public void testGetElement() {

    callGetElementShouldFail(empty, 0);
    callGetElementShouldFail(empty, -1);
    callGetElementShouldFail(empty, 1);

    callGetElementShouldFail(l1, 0);
    callGetElementShouldFail(l1, -1);
    callGetElementShouldFail(l1, 1);

    callGetElementShouldFail(l3, -1);
    callGetElementShouldFail(l3, 2);
    assertEquals(l3.get(0), Integer.valueOf(2));
    assertEquals(l3.get(1), Integer.valueOf(3));

    callGetElementShouldFail(l1l2, -1);
    callGetElementShouldFail(l1l2, 1);
    assertEquals(l1l2.get(0), Integer.valueOf(1));

    callGetElementShouldFail(l1l2l3, -1);
    callGetElementShouldFail(l1l2l3, 3);
    assertEquals(l1l2l3.get(0), Integer.valueOf(1));
    assertEquals(l1l2l3.get(1), Integer.valueOf(2));
    assertEquals(l1l2l3.get(2), Integer.valueOf(3));

    callGetElementShouldFail(l3l3l1l2, -1);
    callGetElementShouldFail(l3l3l1l2, 5);
    assertEquals(l3l3l1l2.get(0), Integer.valueOf(2));
    assertEquals(l3l3l1l2.get(1), Integer.valueOf(3));
    assertEquals(l3l3l1l2.get(2), Integer.valueOf(2));
    assertEquals(l3l3l1l2.get(3), Integer.valueOf(3));
    assertEquals(l3l3l1l2.get(4), Integer.valueOf(1));
  }
}<|MERGE_RESOLUTION|>--- conflicted
+++ resolved
@@ -9,10 +9,6 @@
 import java.util.List;
 import org.junit.BeforeClass;
 import org.junit.Test;
-<<<<<<< HEAD
-=======
-import randoop.util.list.ListOfLists;
->>>>>>> ed3498f9
 import randoop.util.list.SimpleArrayList;
 import randoop.util.list.SimpleList;
 
@@ -63,7 +59,7 @@
     l3l3l1l2 = SimpleList.concat(l3l3l1l2ListList);
   }
 
-  /** Test method for 'randoop.util.ListOfLists.size()' */
+  /** Test method for 'randoop.util.list.ListOfLists.size()' */
   @Test
   public void testSize() {
     assertEquals(empty.size(), 0);
@@ -83,7 +79,7 @@
     }
   }
 
-  /** Test method for 'randoop.util.ListOfLists.get(int)' */
+  /** Test method for 'randoop.util.list.ListOfLists.get(int)' */
   @Test
   public void testGetElement() {
 
