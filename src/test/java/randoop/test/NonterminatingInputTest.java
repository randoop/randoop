package randoop.test;

import static org.junit.Assert.assertTrue;
import static org.junit.Assert.fail;

import java.lang.reflect.Constructor;
import java.util.ArrayList;
import java.util.List;
import java.util.concurrent.TimeoutException;
import org.junit.Test;
import randoop.DummyVisitor;
import randoop.operation.ConstructorCall;
import randoop.operation.TypedClassOperation;
import randoop.operation.TypedOperation;
import randoop.sequence.ExecutableSequence;
import randoop.sequence.Sequence;
import randoop.sequence.Variable;
import randoop.types.ClassOrInterfaceType;
import randoop.types.RandoopTypeException;
import randoop.types.Type;
import randoop.types.TypeTuple;
import randoop.util.ReflectionExecutor;

public class NonterminatingInputTest {

  @Test
  public void test() throws SecurityException, NoSuchMethodException {

    Sequence s = new Sequence();
    TypedOperation con = null;
    try {
      con = createConstructorCall(Looper.class.getConstructor());
    } catch (RandoopTypeException e) {
      fail("type error: " + e.getMessage());
    }
    s = s.extend(con, new ArrayList<Variable>());
<<<<<<< HEAD
    int oldCallTimeout = ReflectionExecutor.call_timeout_millis;
    ReflectionExecutor.call_timeout_millis = 500;
    ExecutableSequence es = new ExecutableSequence(s);
    es.execute(new DummyVisitor(), new DummyCheckGenerator());
    ReflectionExecutor.call_timeout_millis = oldCallTimeout;
=======
    int oldCallTimeoutMillis = ReflectionExecutor.call_timeout_millis;
    ReflectionExecutor.call_timeout_millis = 500;
    ExecutableSequence es = new ExecutableSequence(s);
    es.execute(new DummyVisitor(), new DummyCheckGenerator());
    ReflectionExecutor.call_timeout_millis = oldCallTimeoutMillis;
>>>>>>> 44512397
    assertTrue(es.throwsException(TimeoutException.class));
  }

  static class Looper {
    public Looper() {
      while (true) {
        // loop.
      }
    }
  }

  private TypedOperation createConstructorCall(Constructor<?> con) throws RandoopTypeException {
    ConstructorCall op = new ConstructorCall(con);
    ClassOrInterfaceType declaringType = ClassOrInterfaceType.forClass(con.getDeclaringClass());
    List<Type> paramTypes = new ArrayList<>();
    for (Class<?> pc : con.getParameterTypes()) {
      paramTypes.add(Type.forClass(pc));
    }
    return new TypedClassOperation(op, declaringType, new TypeTuple(paramTypes), declaringType);
  }
}<|MERGE_RESOLUTION|>--- conflicted
+++ resolved
@@ -34,19 +34,11 @@
       fail("type error: " + e.getMessage());
     }
     s = s.extend(con, new ArrayList<Variable>());
-<<<<<<< HEAD
-    int oldCallTimeout = ReflectionExecutor.call_timeout_millis;
-    ReflectionExecutor.call_timeout_millis = 500;
-    ExecutableSequence es = new ExecutableSequence(s);
-    es.execute(new DummyVisitor(), new DummyCheckGenerator());
-    ReflectionExecutor.call_timeout_millis = oldCallTimeout;
-=======
     int oldCallTimeoutMillis = ReflectionExecutor.call_timeout_millis;
     ReflectionExecutor.call_timeout_millis = 500;
     ExecutableSequence es = new ExecutableSequence(s);
     es.execute(new DummyVisitor(), new DummyCheckGenerator());
     ReflectionExecutor.call_timeout_millis = oldCallTimeoutMillis;
->>>>>>> 44512397
     assertTrue(es.throwsException(TimeoutException.class));
   }
 
