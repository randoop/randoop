--- conflicted
+++ resolved
@@ -132,13 +132,8 @@
       InstantiatedType convertedArgumentType = argumentType.applyCaptureConversion();
       List<TypeVariable> arguments = convertedArgumentType.getTypeParameters();
       if (arguments.size() > 0) {
-<<<<<<< HEAD
         Substitution wcSubst = new Substitution(arguments, actualArgType);
-        convertedArgumentType = convertedArgumentType.apply(wcSubst);
-=======
-        Substitution wcSubst = Substitution.forArgs(arguments, actualArgType);
         convertedArgumentType = convertedArgumentType.substitute(wcSubst);
->>>>>>> ac4b19c5
       }
       if (op.hasWildcardTypes()) {
         assertEquals(
