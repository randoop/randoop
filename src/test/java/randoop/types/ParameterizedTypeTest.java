--- conflicted
+++ resolved
@@ -213,25 +213,15 @@
         "member of generic has type parameters",
         innerType.getTypeParameters().size(),
         is(equalTo(1)));
-<<<<<<< HEAD
     substitution = new Substitution(innerType.getTypeParameters(), integerType);
-    ClassOrInterfaceType instantiatedInnerType = innerType.apply(substitution);
-=======
-    substitution = Substitution.forArgs(innerType.getTypeParameters(), integerType);
     ClassOrInterfaceType instantiatedInnerType = innerType.substitute(substitution);
->>>>>>> ac4b19c5
     assertThat(
         "name of instantiated member class",
         instantiatedInnerType.getName(),
         is(equalTo("randoop.types.GenericWithInnerClass<java.lang.Integer>.InnerClass")));
     substitution =
-<<<<<<< HEAD
         new Substitution(innerType.getTypeParameters(), (ReferenceType) JavaTypes.STRING_TYPE);
-    ClassOrInterfaceType instantiatedInnerType2 = innerType.apply(substitution);
-=======
-        Substitution.forArgs(innerType.getTypeParameters(), (ReferenceType) JavaTypes.STRING_TYPE);
     ClassOrInterfaceType instantiatedInnerType2 = innerType.substitute(substitution);
->>>>>>> ac4b19c5
     assertTrue("equality should be reflexive", instantiatedInnerType.equals(instantiatedInnerType));
     assertFalse(
         "different instantiations not equal", instantiatedInnerType.equals(instantiatedInnerType2));
@@ -261,14 +251,8 @@
         genericNestedType.getTypeParameters().size(),
         is(equalTo(2)));
     substitution =
-<<<<<<< HEAD
         new Substitution(genericNestedType.getTypeParameters(), JavaTypes.STRING_TYPE, integerType);
-    ClassOrInterfaceType instantiatedGenericNestedType = genericNestedType.apply(substitution);
-=======
-        Substitution.forArgs(
-            genericNestedType.getTypeParameters(), JavaTypes.STRING_TYPE, integerType);
     ClassOrInterfaceType instantiatedGenericNestedType = genericNestedType.substitute(substitution);
->>>>>>> ac4b19c5
     assertThat(
         "unqual name",
         instantiatedGenericNestedType.getUnqualifiedName(),
@@ -284,15 +268,9 @@
             equalTo(
                 "randoop.types.GenericWithInnerClass<java.lang.String>.GenericNestedClass<java.lang.Integer>")));
     substitution =
-<<<<<<< HEAD
         new Substitution(genericNestedType.getTypeParameters(), integerType, JavaTypes.STRING_TYPE);
-    ClassOrInterfaceType instantiatedGenericNestedType2 = genericNestedType.apply(substitution);
-=======
-        Substitution.forArgs(
-            genericNestedType.getTypeParameters(), integerType, JavaTypes.STRING_TYPE);
     ClassOrInterfaceType instantiatedGenericNestedType2 =
         genericNestedType.substitute(substitution);
->>>>>>> ac4b19c5
     assertTrue(
         "equality should be reflexive",
         instantiatedGenericNestedType.equals(instantiatedGenericNestedType));
