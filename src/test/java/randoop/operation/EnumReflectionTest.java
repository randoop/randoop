--- conflicted
+++ resolved
@@ -147,13 +147,8 @@
 
     // TODO test that declaring class of operations for inner enum is enum
 
-<<<<<<< HEAD
     List<TypedOperation> actual = getConcreteOperations(cwim);
-    assertEquals("number of statements", 14, actual.size());
-=======
-    Set<TypedOperation> actual = getConcreteOperations(cwim);
     assertEquals(14, actual.size());
->>>>>>> 6d550391
 
     for (TypedOperation op : include) {
       assertTrue("operation " + op + " should occur", actual.contains(op));
@@ -208,13 +203,8 @@
       }
     }
 
-<<<<<<< HEAD
     List<TypedOperation> actual = getConcreteOperations(c);
-    assertEquals("number of operations", 5, actual.size());
-=======
-    Set<TypedOperation> actual = getConcreteOperations(c);
     assertEquals(5, actual.size());
->>>>>>> 6d550391
 
     for (TypedOperation op : actual) {
       if (op.getName().equals("test")) {
