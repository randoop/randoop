package randoop.operation;

import static org.junit.Assert.assertEquals;
import static org.junit.Assert.assertTrue;

import java.util.Collection;
import java.util.Set;
import java.util.TreeSet;
import org.junit.Test;
import randoop.reflection.DefaultReflectionPredicate;
import randoop.reflection.OperationExtractor;
import randoop.reflection.ReflectionPredicate;
import randoop.reflection.VisibilityPredicate;
import randoop.reflection.omitinputs.p.C;
import randoop.types.ClassOrInterfaceType;

public class TypedClassOperationTest {
  @Test
  public void testOperationForType() {
    ClassOrInterfaceType cType = ClassOrInterfaceType.forClass(C.class);
    Set<TypedOperation> operations = getOperations(cType);

    for (TypedOperation operation : operations) {
      TypedClassOperation classOperation = (TypedClassOperation) operation;
      final TypedClassOperation operationForType = classOperation.getOperationForType(cType);
      String expectedSignatureString = getExpectedSignature(classOperation, cType);
      assertEquals(classOperation.getOperation(), operationForType.getOperation());
      if (classOperation.isConstructorCall()) {
        assertTrue(operationForType.isConstructorCall());
        String signatureString = operationForType.getRawSignature().toString();
        assertEquals(expectedSignatureString, signatureString);
      }
      if (classOperation.isMethodCall()) {
        assertTrue(operationForType.isMethodCall());
        String signatureString = operationForType.getRawSignature().toString();
        assertEquals(expectedSignatureString, signatureString);
      }
    }
  }

  /**
   * Signature from {@link TypedClassOperation#getOperationForType(ClassOrInterfaceType)} should be
   * the same for constructors but should have type substituted for methods.
   *
   * @param operation the operation to get the expected signature for
   * @param type the substituted type
   * @return the String for the signature of the operation with declaring class substituted
   */
  private String getExpectedSignature(TypedClassOperation operation, ClassOrInterfaceType type) {
    String signature = operation.getRawSignature().toString();
    if (operation.isMethodCall() && !operation.getDeclaringType().equals(type)) {
      signature =
          signature.replace(operation.getDeclaringType().getBinaryName(), type.getBinaryName());
    }
    return signature;
  }

  private Set<TypedOperation> getOperations(ClassOrInterfaceType type) {
    VisibilityPredicate visibility =
        new VisibilityPredicate.PackageVisibilityPredicate("randoop.reflection");
    ReflectionPredicate reflectionPredicate = new DefaultReflectionPredicate();
    Collection<TypedOperation> oneClassOperations =
<<<<<<< HEAD
        OperationExtractor.operations(type, reflectionPredicate, visibility);
=======
        OperationExtractor.operations(type, reflectionPredicate, omitMethodsPredicate, visibility);
>>>>>>> a8b48db5
    return new TreeSet<>(oneClassOperations);
  }
}<|MERGE_RESOLUTION|>--- conflicted
+++ resolved
@@ -9,7 +9,6 @@
 import org.junit.Test;
 import randoop.reflection.DefaultReflectionPredicate;
 import randoop.reflection.OperationExtractor;
-import randoop.reflection.ReflectionPredicate;
 import randoop.reflection.VisibilityPredicate;
 import randoop.reflection.omitinputs.p.C;
 import randoop.types.ClassOrInterfaceType;
@@ -58,13 +57,8 @@
   private Set<TypedOperation> getOperations(ClassOrInterfaceType type) {
     VisibilityPredicate visibility =
         new VisibilityPredicate.PackageVisibilityPredicate("randoop.reflection");
-    ReflectionPredicate reflectionPredicate = new DefaultReflectionPredicate();
     Collection<TypedOperation> oneClassOperations =
-<<<<<<< HEAD
-        OperationExtractor.operations(type, reflectionPredicate, visibility);
-=======
-        OperationExtractor.operations(type, reflectionPredicate, omitMethodsPredicate, visibility);
->>>>>>> a8b48db5
+        OperationExtractor.operations(type, new DefaultReflectionPredicate(), visibility);
     return new TreeSet<>(oneClassOperations);
   }
 }