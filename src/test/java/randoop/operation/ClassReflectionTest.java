package randoop.operation;

import static org.junit.Assert.assertEquals;
import static org.junit.Assert.fail;

import java.util.LinkedHashSet;
import java.util.Set;
import org.junit.Test;
import randoop.Globals;
import randoop.reflection.DefaultReflectionPredicate;
import randoop.reflection.OmitMethodsPredicate;
import randoop.reflection.OperationExtractor;
import randoop.reflection.PublicVisibilityPredicate;
import randoop.reflection.ReflectionManager;
import randoop.reflection.ReflectionPredicate;
import randoop.reflection.VisibilityPredicate;
import randoop.sequence.Sequence;
import randoop.sequence.Variable;
import randoop.test.AnIntegerPredicate;
import randoop.types.ClassOrInterfaceType;
import randoop.types.JavaTypes;

/** Tests of reflection. */
public class ClassReflectionTest {

  @Test
  public void implementsParameterizedTypeTest() {
    Class<?> c = AnIntegerPredicate.class;
    Set<TypedOperation> actual = getConcreteOperations(c);

    // TODO be sure the types of the inherited method has the proper type arguments
    assertEquals("number of operations", 4, actual.size());
  }

  private Set<TypedOperation> getConcreteOperations(Class<?> c) {
    return getConcreteOperations(
        c, new DefaultReflectionPredicate(), new PublicVisibilityPredicate());
  }

  private Set<TypedOperation> getConcreteOperations(
      Class<?> c, ReflectionPredicate predicate, VisibilityPredicate visibilityPredicate) {
    ClassOrInterfaceType classType = ClassOrInterfaceType.forClass(c);
    final Set<TypedOperation> operations = new LinkedHashSet<>();
    OperationExtractor extractor =
        new OperationExtractor(
<<<<<<< HEAD
            classType, operations, predicate, new OmitMethodsPredicate(), visibilityPredicate);
=======
            classType,
            operations,
            predicate,
            OmitMethodsPredicate.NO_OMISSION,
            visibilityPredicate);
>>>>>>> 957d0ed7
    ReflectionManager manager = new ReflectionManager(visibilityPredicate);
    manager.apply(extractor, c);
    return operations;
  }

  @Test
  public void innerClassTest() {
    Class<?> outer = randoop.test.ClassWithInnerClass.class;
    Class<?> inner = null;
    try {
      inner = Class.forName("randoop.test.ClassWithInnerClass$A");
    } catch (ClassNotFoundException e) {
      fail("could not load inner class" + e.getMessage());
    }

    Set<TypedOperation> innerActual = getConcreteOperations(inner);
    assertEquals("number of inner class operations", 6, innerActual.size());

    Set<TypedOperation> outerActual = getConcreteOperations(outer);
    assertEquals("number of outer operations", 2, outerActual.size());

    TypedOperation constructorOp = null;
    for (TypedOperation op : outerActual) {
      if (op.isConstructorCall()) {
        constructorOp = op;
      }
    }
    assert constructorOp != null : "should find outer class constructor";

    Sequence sequence = new Sequence();
    randoop.test.ClassWithInnerClass classWithInnerClass1 = new randoop.test.ClassWithInnerClass(1);
    TypedOperation nextOp = TypedOperation.createPrimitiveInitialization(JavaTypes.INT_TYPE, 1);
    sequence = sequence.extend(nextOp);
    sequence = sequence.extend(constructorOp, new Variable(sequence, 0));

    randoop.test.ClassWithInnerClass.A a4 = classWithInnerClass1.new A("blah", 29);
    sequence =
        sequence.extend(
            TypedOperation.createPrimitiveInitialization(JavaTypes.STRING_TYPE, "blah"));
    sequence =
        sequence.extend(TypedOperation.createPrimitiveInitialization(JavaTypes.INT_TYPE, 29));

    TypedOperation innerConstructorOp = null;
    for (TypedOperation op : innerActual) {
      if (op.isConstructorCall()) {
        innerConstructorOp = op;
      }
    }
    assert innerConstructorOp != null : "should find inner class constructor";
    sequence =
        sequence.extend(
            innerConstructorOp,
            new Variable(sequence, 1),
            new Variable(sequence, 2),
            new Variable(sequence, 3));

    String expectedCode =
        "randoop.test.ClassWithInnerClass classWithInnerClass1 = new randoop.test.ClassWithInnerClass(1);"
            + Globals.lineSep
            + "randoop.test.ClassWithInnerClass.A a4 = classWithInnerClass1.new A(\"blah\", 29);"
            + Globals.lineSep;

    assertEquals("code test", expectedCode, sequence.toCodeString());

    // TODO be more sophisticated in checking operations
  }
}<|MERGE_RESOLUTION|>--- conflicted
+++ resolved
@@ -43,15 +43,11 @@
     final Set<TypedOperation> operations = new LinkedHashSet<>();
     OperationExtractor extractor =
         new OperationExtractor(
-<<<<<<< HEAD
-            classType, operations, predicate, new OmitMethodsPredicate(), visibilityPredicate);
-=======
             classType,
             operations,
             predicate,
             OmitMethodsPredicate.NO_OMISSION,
             visibilityPredicate);
->>>>>>> 957d0ed7
     ReflectionManager manager = new ReflectionManager(visibilityPredicate);
     manager.apply(extractor, c);
     return operations;
