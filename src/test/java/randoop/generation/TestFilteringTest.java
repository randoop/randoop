package randoop.generation;

import static org.junit.Assert.assertTrue;

import java.util.ArrayList;
import java.util.Collection;
import java.util.HashSet;
import java.util.LinkedHashSet;
import java.util.List;
import java.util.Set;
import java.util.regex.Pattern;
import org.junit.AfterClass;
import org.junit.BeforeClass;
import org.junit.Test;
import randoop.DummyVisitor;
import randoop.main.GenInputsAbstract;
import randoop.main.GenInputsAbstract.BehaviorType;
import randoop.main.GenTests;
import randoop.main.OptionsCache;
import randoop.operation.TypedOperation;
import randoop.reflection.DefaultReflectionPredicate;
import randoop.reflection.OmitMethodsPredicate;
import randoop.reflection.OperationExtractor;
import randoop.reflection.PublicVisibilityPredicate;
import randoop.reflection.ReflectionManager;
import randoop.reflection.ReflectionPredicate;
import randoop.reflection.VisibilityPredicate;
import randoop.sequence.ExecutableSequence;
import randoop.sequence.Sequence;
import randoop.test.ContractSet;
import randoop.test.TestCheckGenerator;
import randoop.types.ClassOrInterfaceType;
import randoop.types.Type;
import randoop.util.MultiMap;
import randoop.util.predicate.Predicate;

public class TestFilteringTest {

  private static OptionsCache optionsCache;

  @BeforeClass
  public static void setup() {
    optionsCache = new OptionsCache();
    optionsCache.saveState();

    TestUtils.setSelectionLog();
  }

  @AfterClass
  public static void restore() {
    optionsCache.restoreState();
  }

  /**
   * Make sure that we are getting both regression and error tests with default filtering settings.
   */
  @Test
  public void nonemptyOutputTest() {
    GenInputsAbstract.dont_output_tests = false;
    GenInputsAbstract.require_classname_in_test = null;
    GenInputsAbstract.no_error_revealing_tests = false;
    GenInputsAbstract.no_regression_tests = false;
    // arguments below ensure we get both kinds of tests
    GenInputsAbstract.no_regression_assertions = false;
    GenInputsAbstract.checked_exception = BehaviorType.EXPECTED;
    GenInputsAbstract.unchecked_exception = BehaviorType.ERROR;
    GenInputsAbstract.npe_on_null_input = BehaviorType.ERROR;
    GenInputsAbstract.npe_on_non_null_input = BehaviorType.ERROR;
    GenInputsAbstract.oom_exception = BehaviorType.INVALID;
    GenInputsAbstract.sof_exception = BehaviorType.INVALID;
    GenInputsAbstract.outputLimit = 1000;
    GenInputsAbstract.forbid_null = false;

    Class<?> c = Flaky.class;
    ForwardGenerator gen = buildAndRunGenerator(c);
    List<ExecutableSequence> rTests = gen.getRegressionSequences();
    List<ExecutableSequence> eTests = gen.getErrorTestSequences();

    assertTrue("should have some regression tests", rTests.size() > 0);
    assertTrue("should have some error tests", eTests.size() > 0);
  }

  /**
   * Make sure there is no output when dont-output-tests is set. Need to set an input limit here.
   */
  @Test
  public void noOutputTest() {
    GenInputsAbstract.dont_output_tests = true;
    GenInputsAbstract.require_classname_in_test = null;
    GenInputsAbstract.no_error_revealing_tests = false;
    GenInputsAbstract.no_regression_tests = false;
    // arguments below ensure we get both kinds of tests
    GenInputsAbstract.no_regression_assertions = false;
    GenInputsAbstract.checked_exception = BehaviorType.EXPECTED;
    GenInputsAbstract.unchecked_exception = BehaviorType.ERROR;
    GenInputsAbstract.npe_on_null_input = BehaviorType.ERROR;
    GenInputsAbstract.npe_on_non_null_input = BehaviorType.ERROR;
    GenInputsAbstract.oom_exception = BehaviorType.INVALID;
    GenInputsAbstract.sof_exception = BehaviorType.INVALID;
    GenInputsAbstract.generatedLimit = 1000;
    GenInputsAbstract.outputLimit = 1000;
    GenInputsAbstract.forbid_null = false;

    Class<?> c = Flaky.class;
    ForwardGenerator gen = buildAndRunGenerator(c);
    List<ExecutableSequence> rTests = gen.getRegressionSequences();
    List<ExecutableSequence> eTests = gen.getErrorTestSequences();

    assertTrue("should have no regression tests", rTests.size() == 0);
    assertTrue("should have no error tests", eTests.size() == 0);
  }

  /** Make sure get no error test output when no-error-revealing-tests is set. */
  @Test
  public void noErrorOutputTest() {
    GenInputsAbstract.dont_output_tests = false;
    GenInputsAbstract.require_classname_in_test = null;
    GenInputsAbstract.no_error_revealing_tests = true;
    GenInputsAbstract.no_regression_tests = false;
    // arguments below ensure we get both kinds of tests
    GenInputsAbstract.no_regression_assertions = false;
    GenInputsAbstract.checked_exception = BehaviorType.EXPECTED;
    GenInputsAbstract.unchecked_exception = BehaviorType.ERROR;
    GenInputsAbstract.npe_on_null_input = BehaviorType.ERROR;
    GenInputsAbstract.npe_on_non_null_input = BehaviorType.ERROR;
    GenInputsAbstract.oom_exception = BehaviorType.INVALID;
    GenInputsAbstract.sof_exception = BehaviorType.INVALID;
    GenInputsAbstract.outputLimit = 1000;
    GenInputsAbstract.forbid_null = false;

    Class<?> c = Flaky.class;
    ForwardGenerator gen = buildAndRunGenerator(c);
    List<ExecutableSequence> rTests = gen.getRegressionSequences();
    List<ExecutableSequence> eTests = gen.getErrorTestSequences();

    assertTrue("should have some regression tests", rTests.size() > 0);
    assertTrue("should have no error tests", eTests.size() == 0);
  }

  /**
   * Make sure that no regression tests are output when no-regression-tests is set. Better to set
   * generatedLimit here since most tests are regression tests.
   */
  @Test
  public void noRegressionOutputTest() {
    GenInputsAbstract.dont_output_tests = false;
    GenInputsAbstract.require_classname_in_test = null;
    GenInputsAbstract.no_error_revealing_tests = false;
    GenInputsAbstract.no_regression_tests = true;
    // arguments below ensure we get both kinds of tests
    GenInputsAbstract.no_regression_assertions = false;
    GenInputsAbstract.checked_exception = BehaviorType.EXPECTED;
    GenInputsAbstract.unchecked_exception = BehaviorType.ERROR;
    GenInputsAbstract.npe_on_null_input = BehaviorType.ERROR;
    GenInputsAbstract.npe_on_non_null_input = BehaviorType.ERROR;
    GenInputsAbstract.oom_exception = BehaviorType.INVALID;
    GenInputsAbstract.sof_exception = BehaviorType.INVALID;
    GenInputsAbstract.generatedLimit = 1000;
    GenInputsAbstract.outputLimit = 1000;
    GenInputsAbstract.forbid_null = false;

    Class<?> c = Flaky.class;
    ForwardGenerator gen = buildAndRunGenerator(c);
    List<ExecutableSequence> rTests = gen.getRegressionSequences();
    List<ExecutableSequence> eTests = gen.getErrorTestSequences();

    assertTrue("should have no regression tests, but getting " + rTests.size(), rTests.size() == 0);
    assertTrue("should have some error tests", eTests.size() > 0);
  }

  /** Having both Error and Regression tests turned off should give nothing. Set generatedLimit. */
  @Test
  public void noErrorOrRegressionOutputTest() {
    GenInputsAbstract.dont_output_tests = false;
    GenInputsAbstract.require_classname_in_test = null;
    GenInputsAbstract.no_error_revealing_tests = true;
    GenInputsAbstract.no_regression_tests = true;
    // arguments below ensure we get both kinds of tests
    GenInputsAbstract.no_regression_assertions = false;
    GenInputsAbstract.checked_exception = BehaviorType.EXPECTED;
    GenInputsAbstract.unchecked_exception = BehaviorType.ERROR;
    GenInputsAbstract.npe_on_null_input = BehaviorType.ERROR;
    GenInputsAbstract.npe_on_non_null_input = BehaviorType.ERROR;
    GenInputsAbstract.oom_exception = BehaviorType.INVALID;
    GenInputsAbstract.sof_exception = BehaviorType.INVALID;
    GenInputsAbstract.generatedLimit = 1000;
    GenInputsAbstract.outputLimit = 1000;
    GenInputsAbstract.forbid_null = false;

    Class<?> c = Flaky.class;
    ForwardGenerator gen = buildAndRunGenerator(c);
    List<ExecutableSequence> rTests = gen.getRegressionSequences();
    List<ExecutableSequence> eTests = gen.getErrorTestSequences();

    assertTrue("should have no regression tests", rTests.size() == 0);
    assertTrue("should have no error tests", eTests.size() == 0);
  }

  /** Filtering tests matching CUT should produce output tests. */
  @Test
  public void matchOutputTest() {
    GenInputsAbstract.dont_output_tests = false;
    GenInputsAbstract.require_classname_in_test = Pattern.compile("randoop\\.sequence\\.Flaky");
    GenInputsAbstract.no_error_revealing_tests = false;
    GenInputsAbstract.no_regression_tests = false;
    // arguments below ensure we get both kinds of tests
    GenInputsAbstract.no_regression_assertions = false;
    GenInputsAbstract.checked_exception = BehaviorType.EXPECTED;
    GenInputsAbstract.unchecked_exception = BehaviorType.ERROR;
    GenInputsAbstract.npe_on_null_input = BehaviorType.ERROR;
    GenInputsAbstract.npe_on_non_null_input = BehaviorType.ERROR;
    GenInputsAbstract.oom_exception = BehaviorType.INVALID;
    GenInputsAbstract.sof_exception = BehaviorType.INVALID;
    GenInputsAbstract.generatedLimit = 1000;
    GenInputsAbstract.outputLimit = 1000;
    GenInputsAbstract.forbid_null = false;

    Class<?> c = Flaky.class;
    ForwardGenerator gen = buildAndRunGenerator(c);
    List<ExecutableSequence> rTests = gen.getRegressionSequences();
    List<ExecutableSequence> eTests = gen.getErrorTestSequences();

    assertTrue("should have some regression tests", rTests.size() > 0);
    assertTrue("should have some error tests", eTests.size() > 0);
  }

  private ForwardGenerator buildAndRunGenerator(Class<?> c) {
    Set<String> omitfields = new HashSet<>();
    VisibilityPredicate visibility = new PublicVisibilityPredicate();
    ReflectionPredicate predicate = new DefaultReflectionPredicate(omitfields);
    ClassOrInterfaceType classType = ClassOrInterfaceType.forClass(c);
    final List<TypedOperation> model = new ArrayList<>();
    OmitMethodsPredicate omitMethodsPredicate =
<<<<<<< HEAD
        (GenInputsAbstract.omitmethods == null)
            ? new OmitMethodsPredicate()
            : new OmitMethodsPredicate(GenInputsAbstract.omitmethods);
=======
        new OmitMethodsPredicate(GenInputsAbstract.omitmethods);
>>>>>>> 957d0ed7
    ReflectionManager manager = new ReflectionManager(visibility);
    manager.apply(
        new OperationExtractor(classType, model, predicate, omitMethodsPredicate, visibility), c);
    Collection<Sequence> components = new LinkedHashSet<>();
    components.addAll(SeedSequences.defaultSeeds());
    ComponentManager componentMgr = new ComponentManager(components);
    RandoopListenerManager listenerMgr = new RandoopListenerManager();
    ForwardGenerator gen =
        new ForwardGenerator(
            model,
            new LinkedHashSet<TypedOperation>(),
            new GenInputsAbstract.Limits(),
            componentMgr,
            null,
            listenerMgr);
    GenTests genTests = new GenTests();
    Predicate<ExecutableSequence> isOutputTest =
        genTests.createTestOutputPredicate(new HashSet<Sequence>(), new HashSet<Class<?>>(), null);
    gen.addTestPredicate(isOutputTest);
    TestCheckGenerator checkGenerator =
        (new GenTests())
            .createTestCheckGenerator(
                visibility,
                new ContractSet(),
                new MultiMap<Type, TypedOperation>(),
                new LinkedHashSet<TypedOperation>());
    gen.addTestCheckGenerator(checkGenerator);
    gen.addExecutionVisitor(new DummyVisitor());
    TestUtils.setOperationLog(gen);
    gen.explore();
    gen.getOperationHistory().outputTable();
    return gen;
  }
}<|MERGE_RESOLUTION|>--- conflicted
+++ resolved
@@ -231,13 +231,7 @@
     ClassOrInterfaceType classType = ClassOrInterfaceType.forClass(c);
     final List<TypedOperation> model = new ArrayList<>();
     OmitMethodsPredicate omitMethodsPredicate =
-<<<<<<< HEAD
-        (GenInputsAbstract.omitmethods == null)
-            ? new OmitMethodsPredicate()
-            : new OmitMethodsPredicate(GenInputsAbstract.omitmethods);
-=======
         new OmitMethodsPredicate(GenInputsAbstract.omitmethods);
->>>>>>> 957d0ed7
     ReflectionManager manager = new ReflectionManager(visibility);
     manager.apply(
         new OperationExtractor(classType, model, predicate, omitMethodsPredicate, visibility), c);
