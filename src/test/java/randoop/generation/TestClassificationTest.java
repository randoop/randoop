--- conflicted
+++ resolved
@@ -418,12 +418,7 @@
             new LinkedHashSet<TypedOperation>(),
             new GenInputsAbstract.Limits(),
             componentMgr,
-<<<<<<< HEAD
-            null,
-=======
             /*stopper=*/ null,
-            listenerMgr,
->>>>>>> 546f64f6
             operationModel.getClassTypes());
     Predicate<ExecutableSequence> isOutputTest = new AlwaysTrue<>();
     gen.setTestPredicate(isOutputTest);
