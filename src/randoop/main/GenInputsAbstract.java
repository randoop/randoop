--- conflicted
+++ resolved
@@ -218,7 +218,6 @@
    */
   @Option("Whether OutOfMemoryException is an ERROR, EXPECTED or INVALID")
   public static BehaviorType oom_exception = BehaviorType.INVALID;
-<<<<<<< HEAD
   
   /**
    * Ignore the situation where a code sequence that previously executed
@@ -230,10 +229,6 @@
   @Option("Whether to ignore non-determinism in test execution")
   public static boolean ignore_flaky_tests = false;
   
-=======
-
-
->>>>>>> 2f1e7b95
   /**
    * Maximum number of seconds to spend generating tests.
    *
