package randoop.instrument;

import java.lang.instrument.IllegalClassFormatException;
import java.util.Arrays;
import java.util.Objects;
import org.apache.bcel.classfile.JavaClass;
import org.apache.bcel.classfile.Method;
import org.apache.bcel.generic.ConstantPoolGen;
import org.apache.bcel.generic.InvokeInstruction;
import org.apache.bcel.generic.Type;
import org.checkerframework.checker.signature.qual.BinaryName;
import org.checkerframework.checker.signature.qual.FqBinaryName;
import org.plumelib.bcelutil.BcelUtil;
import org.plumelib.reflection.Signatures;
import org.plumelib.util.UtilPlume;

/**
 * Defines a method in a way that can be used to substitute method calls using BCEL. A method is
 * represented by its fully-qualified name and parameter types as BCEL {@code Type}. Once a
 * MethodSignature is created it is never modified.
 *
 * <p>Note: this is similar to the Randoop {@code randoop.reflection.RawSignature} class, but uses
 * BCEL {@code Type} instead of {@code java.lang.reflect.Class} for the parameter types.
 */
public class MethodSignature implements Comparable<MethodSignature> {

  /** The fully-qualified class name. */
  private final String classname;

  /** The method name. */
  private final String name;

  /** The parameter types. */
  private final Type[] paramTypes;

  /**
   * Cached {@link org.apache.bcel.classfile.Method} object for this {@link MethodSignature}. Is set
   * by {@link #toMethod}.
   */
  private Method method;

  /**
   * Creates a {@code MethodSignature}.
   *
   * @param classname the fully-qualified classname
   * @param name the method name
   * @param argTypes the parameter types for the method
   */
  private MethodSignature(String classname, String name, Type[] argTypes) {
    this.classname = classname;
    this.name = name;
    this.paramTypes = argTypes;
    this.method = null;
  }

  /**
   * Creates a {@link MethodSignature} object for a {@code org.apache.bcel.classfile.Method} object.
   *
   * @param classname the class containing the method
   * @param method the Method object
   * @return the {@link MethodSignature} representation of the Method object
   */
  public static MethodSignature of(String classname, org.apache.bcel.classfile.Method method) {
    return new MethodSignature(classname, method.getName(), method.getArgumentTypes());
  }

  /**
   * Creates a {@link MethodSignature} object for the method called by a BCEL {@code
   * InvokeInstruction}.
   *
   * @param invocation the BCEL {@code InvokeInstruction} of the method
   * @param pgen the constant pool where the instruction occurs
   * @return the {@link MethodSignature} for the method invoked by the given instruction
   */
  static MethodSignature of(InvokeInstruction invocation, ConstantPoolGen pgen) {
    return new MethodSignature(
        invocation.getClassName(pgen),
        invocation.getMethodName(pgen),
        invocation.getArgumentTypes(pgen));
  }

  /**
   * Creates a {@link MethodSignature} object from string representations of its method name and
   * types.
   *
   * @param fullMethodName fully-qualified name of method
   * @param params fully-qualified binary names of parameter types (= fully-qualified, but with $
   *     separating outer from inner types)
   * @return the {@link MethodSignature} for the method represented by the string
   */
  static MethodSignature of(String fullMethodName, @FqBinaryName String[] params) {
    int dotPos = fullMethodName.lastIndexOf('.');
    if (dotPos < 1) {
      throw new IllegalArgumentException(
          "Fully-qualified method name expected, no period found: " + fullMethodName);
    }
    String classname = fullMethodName.substring(0, dotPos);
    String methodName = fullMethodName.substring(dotPos + 1);
    Type[] paramTypes = new Type[params.length];
    for (int i = 0; i < params.length; i++) {
      paramTypes[i] = BcelUtil.classnameToType(params[i]);
    }

    return new MethodSignature(classname, methodName, paramTypes);
  }

  /**
   * Reads a signature string and builds the corresponding {@link MethodSignature}.
   *
   * <p>The signature string must start with the fully-qualified classname, followed by the method
   * name, and then the fully-qualified parameter types in parentheses. Note that a signature does
   * not include a return type.
   *
   * @param signature the method signature string, all types must be fully-qualified binary names (=
   *     fully-qualified, but with $ separating outer from inner types)
   * @return the {@link MethodSignature} for the method represented by the signature string
   * @throws IllegalArgumentException if {@code signature} is not formatted correctly
   */
  static MethodSignature of(String signature) {
    int parenPos = signature.indexOf('(');
    if (parenPos < 1) {
      throw new IllegalArgumentException(
          "Method signature expected, did not find beginning parenthesis: " + signature);
    }
    String fullMethodName = signature.substring(0, parenPos);
    int lastParenPos = signature.lastIndexOf(')');
    if (lastParenPos < parenPos + 1) {
      throw new IllegalArgumentException(
          "Method signature expected, mismatched parenthesis: " + signature);
    }
    String paramString = signature.substring(parenPos + 1, lastParenPos);
<<<<<<< HEAD
    @SuppressWarnings("signature") // string parsing; run-time checking below
    @BinaryName String[] parameters =
        paramString.isEmpty() ? new String[0] : paramString.trim().split("\\s*,\\s*");
    for (String parameter : parameters) {
      if (!Signatures.isFqBinaryName(parameter)) {
        throw new IllegalArgumentException(
            String.format(
                "In method signature, \"%s\" is not a fully-qualified binary name: %s",
                parameter, signature));
=======
    @SuppressWarnings("signature:assignment.type.incompatible") // dynamically checked just below
    @BinaryName String[] parameters =
        paramString.isEmpty() ? new String[0] : paramString.trim().split("\\s*,\\s*");
    for (String parameter : parameters) {
      if (!Signatures.isBinaryName(parameter)) {
        throw new IllegalArgumentException(
            "Bad parameter \"" + parameter + "\" in signature: " + signature);
>>>>>>> 1f4bde7d
      }
    }
    return MethodSignature.of(fullMethodName, parameters);
  }

  @Override
  public boolean equals(Object obj) {
    if (this == obj) {
      return true;
    }
    if (!(obj instanceof MethodSignature)) {
      return false;
    }
    MethodSignature md = (MethodSignature) obj;
    return this.classname.equals(md.classname)
        && this.name.equals(md.name)
        && Arrays.equals(this.paramTypes, md.paramTypes);
  }

  @Override
  public int compareTo(MethodSignature m) {
    int result = this.classname.compareTo(m.classname);
    if (result == 0) {
      result = this.name.compareTo(m.name);
      if (result == 0) {
        // shorter array is considered 'less than'
        if (this.paramTypes.length < m.paramTypes.length) {
          return -1;
        } else if (this.paramTypes.length > m.paramTypes.length) {
          return 1;
        }
        for (int i = 0; i < this.paramTypes.length; i++) {
          result = this.paramTypes[i].getSignature().compareTo(m.paramTypes[i].getSignature());
          if (result != 0) {
            return result;
          }
        }
      }
    }
    return result;
  }

  @Override
  public int hashCode() {
    return Objects.hash(classname, name, Arrays.hashCode(paramTypes));
  }

  /**
   * Returns the fully-qualified signature string for this {@link MethodSignature}.
   *
   * @return the fully-qualified signature string for this {@link MethodSignature}
   */
  @Override
  public String toString() {
    return String.format("%s.%s(%s)", classname, name, UtilPlume.join(paramTypes, ", "));
  }

  /**
   * Returns the fully-qualified class name of this {@link MethodSignature}.
   *
   * @return the fully-qualified class name of this {@link MethodSignature}
   */
  String getClassname() {
    return classname;
  }

  /**
   * Returns the simple method name for this {@link MethodSignature}.
   *
   * @return the simple method name of this {@link MethodSignature}
   */
  String getName() {
    return name;
  }

  /**
   * Returns the parameter types (as BCEL {@code Type} references) for this {@link MethodSignature}.
   *
   * @return the parameter types for this {@link MethodSignature}
   */
  Type[] getParameterTypes() {
    return paramTypes;
  }

  /**
   * Returns the {@code java.lang.reflect.Method} object for this {@link MethodSignature}.
   *
   * <p>Tries to locate a class file whose name is contained in {@code this.classname}. If found, it
   * then searches that class file for a method whose name matches {@code this.name} and whose
   * argument types match {@code this.paramTypes}. If it finds a matching method it returns the
   * corresponding {@code org.apache.bcel.classfile.Method} object for this {@link MethodSignature}.
   * If the class exists, but the method is not found, it checks to see if there is a superclass and
   * repeats the search process.
   *
   * @return the Method object for this {@link MethodSignature}
   * @throws ClassNotFoundException if the containing class of this {@link MethodSignature} is not
   *     found on the classpath
   * @throws NoSuchMethodException if the containing class of this {@link MethodSignature} does not
   *     have the represented method as a member
   * @throws IllegalClassFormatException if the containing class of this {@link MethodSignature}
   *     exists, but cannot be loaded
   */
  Method toMethod()
      throws ClassNotFoundException, NoSuchMethodException, IllegalClassFormatException {
    if (method != null) {
      return method;
    }

    String currentClassname = classname;
    while (true) {
      // Check that the class exists
      JavaClass currentClass;
      try {
        currentClass = ReplacementFileReader.getJavaClassFromClassname(currentClassname);
      } catch (Throwable e) {
        throw new IllegalClassFormatException("Unable to read: " + currentClassname);
      }
      if (currentClass == null) {
        throw new ClassNotFoundException("Class " + currentClassname + " not found");
      }

      for (Method m : currentClass.getMethods()) {
        if (m.getName().equals(this.name) && Arrays.equals(m.getArgumentTypes(), this.paramTypes)) {
          // we have a match
          this.method = m;
          return m;
        }
      }

      // Method not found; perhaps inherited from superclass.
      // Cannot use "currentClass = currentClass.getSuperClass()" because the superclass might
      // not have been loaded into BCEL yet.
      if (currentClass.getSuperclassNameIndex() == 0) {
        // The current class is Object; the search completed without finding a matching method.
        throw new NoSuchMethodException("Method " + this.name + " not found");
      }
      currentClassname = currentClass.getSuperclassName();
    }
  }

  /**
   * Indicates whether the method represented by this {@link MethodSignature} is found on the
   * classpath. (Specifically, whether the containing class can be loaded, and contains the
   * represented method.)
   *
   * @return true if the the represented method exists on the classpath, false otherwise
   */
  boolean exists() {
    try {
      return toMethod() != null;
    } catch (ClassNotFoundException | NoSuchMethodException | IllegalClassFormatException e) {
      return false;
    }
  }

  /**
   * Returns the {@link MethodSignature} formed by substituting the given classname for the
   * classname of this {@link MethodSignature}.
   *
   * @param classname the substitute classname
   * @return a new {@link MethodSignature} with {@code classname} as the class name, and the
   *     signature of this
   */
  MethodSignature substituteClassname(String classname) {
    return new MethodSignature(classname, this.getName(), this.getParameterTypes());
  }

  /**
   * Returns the {@link MethodSignature} formed by removing the first parameter of this {@link
   * MethodSignature}.
   *
   * @return a new {@link MethodSignature} identical to this one except the signature has the first
   *     parameter removed
   */
  MethodSignature removeFirstParameter() {
    Type[] types = new Type[paramTypes.length - 1];
    System.arraycopy(paramTypes, 1, types, 0, paramTypes.length - 1);
    return new MethodSignature(this.classname, this.getName(), types);
  }
}<|MERGE_RESOLUTION|>--- conflicted
+++ resolved
@@ -129,8 +129,7 @@
           "Method signature expected, mismatched parenthesis: " + signature);
     }
     String paramString = signature.substring(parenPos + 1, lastParenPos);
-<<<<<<< HEAD
-    @SuppressWarnings("signature") // string parsing; run-time checking below
+    @SuppressWarnings("signature:assignment.type.incompatible") // string parsing; dynamic check
     @BinaryName String[] parameters =
         paramString.isEmpty() ? new String[0] : paramString.trim().split("\\s*,\\s*");
     for (String parameter : parameters) {
@@ -139,15 +138,6 @@
             String.format(
                 "In method signature, \"%s\" is not a fully-qualified binary name: %s",
                 parameter, signature));
-=======
-    @SuppressWarnings("signature:assignment.type.incompatible") // dynamically checked just below
-    @BinaryName String[] parameters =
-        paramString.isEmpty() ? new String[0] : paramString.trim().split("\\s*,\\s*");
-    for (String parameter : parameters) {
-      if (!Signatures.isBinaryName(parameter)) {
-        throw new IllegalArgumentException(
-            "Bad parameter \"" + parameter + "\" in signature: " + signature);
->>>>>>> 1f4bde7d
       }
     }
     return MethodSignature.of(fullMethodName, parameters);
