/* build file for mapcall agent */

plugins {
<<<<<<< HEAD
  id 'com.github.johnrengelman.shadow' version '2.0.1'
=======
>>>>>>> 91bf228d
  id 'java'
}

description = "mapcall agent"

dependencies {
  // use plume.jar from parent project
  compile project(path: ':', configuration: 'plume' )

  testCompile group: 'junit', name: 'junit', version: '4.+'
  testCompile group: 'org.hamcrest', name: 'hamcrest-all', version: '1.3'
}

/*
 * Jar needs to be executable as a javaagent.
 */
jar {
  manifest {
    attributes(
      "Premain-Class": "randoop.instrument.MapCallsAgent",
      "Can-Redefine-Classes": "true"
      )
  }
}

test {
  testLogging {
    events 'started', 'passed'
    showStandardStreams = true
    exceptionFormat = 'full'
  }
}

shadowJar {
  // should be named mapcall-version.jar
  classifier = null

  relocate 'com.google', 'mapcall.com.google'
  relocate 'com.jcraft.jsch', 'mapcall.com.jcraft.jsch'
  relocate 'com.sun.javadoc', 'mapcall.com.sun.javadoc'
  relocate 'com.sun.jna', 'mapcall.com.sun.jna'
  relocate 'com.trilead.ssh2', 'mapcall.com.trilead.ssh2'
  relocate 'de.regnis.q.sequence', 'mapcall.de.regnis.q.sequence'
  relocate 'edu.emory.mathcs.backport.java.util', 'mapcall.edu.emory.mathcs.backport.java.util'
  relocate 'net.fortuna.ical4j', 'mapcall.net.fortuna.ical4j'
  relocate 'nu.xom', 'mapcall.nu.xom'
  relocate 'org.antlr', 'mapcall.org.antlr'
  relocate 'org.apache', 'mapcall.org.apache'
  relocate 'org.ccil.cowan.tagsoup', 'mapcall.org.ccil.cowan.tagsoup'
  relocate 'org.checkerframework', 'mapcall.org.checkerframework'
  relocate 'org.ini4j', 'mapcall.org.ini4j'
  relocate 'org.junit', 'mapcall.org.junit'
  relocate 'org.slf4j', 'mapcall.org.slf4j'
  relocate 'org.tigris.subversion', 'mapcall.org.tigris.subversion'
  relocate 'org.tmatesoft', 'mapcall.org.tmatesoft'
  relocate 'plume', 'mapcall.plume'
}<|MERGE_RESOLUTION|>--- conflicted
+++ resolved
@@ -1,10 +1,6 @@
 /* build file for mapcall agent */
 
 plugins {
-<<<<<<< HEAD
-  id 'com.github.johnrengelman.shadow' version '2.0.1'
-=======
->>>>>>> 91bf228d
   id 'java'
 }
 
