--- conflicted
+++ resolved
@@ -15,29 +15,6 @@
 import java.util.List;
 import java.util.Map;
 import java.util.regex.Pattern;
-<<<<<<< HEAD
-import org.apache.commons.bcel6.Const;
-import org.apache.commons.bcel6.classfile.Attribute;
-import org.apache.commons.bcel6.classfile.ClassParser;
-import org.apache.commons.bcel6.classfile.Constant;
-import org.apache.commons.bcel6.classfile.ConstantUtf8;
-import org.apache.commons.bcel6.classfile.JavaClass;
-import org.apache.commons.bcel6.classfile.Method;
-import org.apache.commons.bcel6.generic.ClassGen;
-import org.apache.commons.bcel6.generic.CodeExceptionGen;
-import org.apache.commons.bcel6.generic.ConstantPoolGen;
-import org.apache.commons.bcel6.generic.INVOKESTATIC;
-import org.apache.commons.bcel6.generic.INVOKEVIRTUAL;
-import org.apache.commons.bcel6.generic.Instruction;
-import org.apache.commons.bcel6.generic.InstructionFactory;
-import org.apache.commons.bcel6.generic.InstructionHandle;
-import org.apache.commons.bcel6.generic.InstructionList;
-import org.apache.commons.bcel6.generic.InstructionTargeter;
-import org.apache.commons.bcel6.generic.LineNumberGen;
-import org.apache.commons.bcel6.generic.LocalVariableGen;
-import org.apache.commons.bcel6.generic.MethodGen;
-import org.apache.commons.bcel6.generic.Type;
-=======
 import org.apache.bcel.Const;
 import org.apache.bcel.classfile.Attribute;
 import org.apache.bcel.classfile.ClassParser;
@@ -59,7 +36,6 @@
 import org.apache.bcel.generic.LocalVariableGen;
 import org.apache.bcel.generic.MethodGen;
 import org.apache.bcel.generic.Type;
->>>>>>> 7a8a8f4f
 import plume.ArraysMDE;
 import plume.BCELUtil;
 import plume.SimpleLog;
@@ -93,11 +69,7 @@
   /** Debug information on method maping */
   public static SimpleLog debug_map = new SimpleLog("method_mapping.txt", true);
 
-<<<<<<< HEAD
   /** Class that defines a method (by its fully-qualified name and argument types) */
-=======
-  /** Class that defines a method (by its name and argument types) */
->>>>>>> 7a8a8f4f
   static class MethodDef {
     /** Fully-qualified method name, such as "javax.swing.JOptionPane.showMessageDialog" */
     String name;
@@ -137,17 +109,12 @@
     }
   }
 
-<<<<<<< HEAD
   /**
    * Wrapper class that gives the fully-qualified class name of the class that contains a
    * replacement call, and counts the number of replacements performed.
    */
   private static class ReplacementClass {
     /** Fully-qualified class name. */
-=======
-  /** Class that defines the replacement call for a particular method map */
-  private static class MethodInfo {
->>>>>>> 7a8a8f4f
     String method_class;
     /** The number of times that the replacement has been performed so far. */
     int cnt;
@@ -158,7 +125,6 @@
     }
   }
 
-<<<<<<< HEAD
   /**
    * Represents one block in a map_calls file:
    *
@@ -167,9 +133,6 @@
    *   <li>a method map, indicating for each old method the class containing its replacement
    * </ul>
    */
-=======
-  /** Class that keeps track of all of the method maps for a particular class regular expression */
->>>>>>> 7a8a8f4f
   private static class MethodMapInfo {
     /** Classes in which to do the replacement */
     Pattern class_regex;
@@ -182,33 +145,20 @@
     }
   }
 
-<<<<<<< HEAD
   /**
    * Represents all method replacements the user has requested. Another way of viewing this is that
    * it represents a complete map_calls file. Such a file contains a set of MethodMapInfos, each of
    * which specifies some replacements.
    */
   public static List<MethodMapInfo> map_calls_file = new ArrayList<>();
-=======
-  /** List of all classname regexs and their corresponding method maps */
-  public static List<MethodMapInfo> map_list = new ArrayList<>();
-
-  /** Map from original method call to replacement method for current class */
-  Map<MethodDef, MethodInfo> method_map = null;
->>>>>>> 7a8a8f4f
 
   public Instrument() {}
 
   /**
-<<<<<<< HEAD
    * {@inheritDoc}
    *
    * <p>Transforms class by replacing calls to methods with corresponding calls defined in this
    * class.
-=======
-   * {@inheritDoc} Transforms class by replacing calls to methods with corresponding calls defined
-   * in this class.
->>>>>>> 7a8a8f4f
    */
   @Override
   public byte[] transform(
@@ -568,11 +518,7 @@
     return (att_name);
   }
 
-<<<<<<< HEAD
   /** Class that reports tokenizing errors from the map file. */
-=======
-  /** Class the reports tokenizing errors from the map file. All errors are throw IOExceptions */
->>>>>>> 7a8a8f4f
   static class MapFileErrorHandler extends StrTok.ErrorHandler {
     LineNumberReader lr;
     File map_file;
@@ -683,11 +629,7 @@
   }
 
   /** Dumps out the map list to the debug_map logger */
-<<<<<<< HEAD
   public static void dump_map_calls_file() {
-=======
-  public static void dump_map_list() {
->>>>>>> 7a8a8f4f
     if (debug_map.enabled()) {
       for (MethodMapInfo mmi : map_calls_file) {
         debug_map.log("Class re '%s': %n", mmi.class_regex);
