package randoop.instrument;

import java.io.File;
import java.io.FileReader;
import java.io.IOException;
import java.io.InputStream;
import java.io.InputStreamReader;
import java.io.Reader;
import java.lang.instrument.Instrumentation;
import java.nio.file.Files;
import java.nio.file.Path;
import java.nio.file.Paths;
import java.util.Arrays;
import java.util.LinkedHashSet;
import java.util.Set;
import java.util.concurrent.ConcurrentHashMap;
import plume.EntryReader;
import plume.Option;
import plume.Options;

/**
 * The MapCalls javaagent applies the {@link CallReplacementTransformer} to map calls in loaded
 * classes to alternate implementations.
 *
 * <p>The transformer applies method call replacements as specified in either the default or a user
 * provided replacement file. (See the <a
 * href="https://randoop.github.io/randoop/manual/index.html#map_calls">mapcall user documentat</a>
 * for details on the file format.) Default replacements are given in an internal resource file
 * {@code "default-replacements.txt"}. User replacements are then loaded using the {@link #map_calls
 * --map-calls} command-line argument. A user replacement may override a default replacement.
 *
 * <p>The classes of packages listed in the resource file {@code "default-load-exclusions.txt"} are
 * excluded from transformation.
 */
public class MapCallsAgent {

  /** Run the mapcall agent in debug mode. */
  @SuppressWarnings("WeakerAccess")
  @Option("print debug information")
  public static boolean debug = false;

  @SuppressWarnings("WeakerAccess")
  @Option("directory name for debug information")
  public static String debug_directory = "";

  static Path debugPath = Paths.get("").toAbsolutePath().normalize();

  @SuppressWarnings("WeakerAccess")
  @Option("print progress information")
  public static boolean verbose = false;

  /** The file from which to read the user replacements for mapping calls. */
  @SuppressWarnings("WeakerAccess")
<<<<<<< HEAD
  @Option("file containing methods whose calls to replace by substitute methods")
=======
  @Option("file listing methods whose calls to replace by substitute methods")
>>>>>>> 455f4da9
  public static File map_calls = null;

  /** Exclude transformation of classes in the the listed packages. */
  @SuppressWarnings("WeakerAccess")
<<<<<<< HEAD
  @Option("file containing list of packages whose classes should not be transformed")
  public static File dont_transform = null;

  /**
   * Entry point of the mapcall java agent. Initializes the {@link CallReplacementTransformer} so
=======
  @Option("file listing packages whose classes should not be transformed")
  public static File dont_transform = null;

  /**
   * Entry point of the mapcall Java agent. Initializes the {@link CallReplacementTransformer} so
>>>>>>> 455f4da9
   * that when classes are loaded they are transformed to replace calls to methods as specified in
   * the replacements file(s).
   *
   * @param agentArgs the arguments to the agent
   * @param inst the {@code Instrumentation} object
   * @throws IOException if there is an error reading a file
   */
  public static void premain(String agentArgs, Instrumentation inst) throws IOException {
    if (verbose) {
      System.out.format(
          "In premain, agentargs ='%s', " + "Instrumentation = '%s'%n", agentArgs, inst);
    }

    if (agentArgs != null) { // if there are any arguments, parse them
      Options options = new Options(MapCallsAgent.class);
      String[] target_args = options.parse_or_usage(agentArgs);
      if (target_args.length > 0) {
        System.err.printf("Unexpected agent arguments %s%n", Arrays.toString(target_args));
        System.exit(1);
      }
    }

    if (debug && !debug_directory.isEmpty()) {
      debugPath = debugPath.resolve(debug_directory);
      if (!Files.exists(debugPath)) {
        Files.createDirectory(debugPath);
      }
    }

    // Load named default package exclusions from the resource file in the jar
    Set<String> excludedPackages = new LinkedHashSet<>();

    String exclusionFileName = "/default-load-exclusions.txt";
    InputStream inputStream = MapCallsAgent.class.getResourceAsStream(exclusionFileName);
    if (inputStream == null) {
      System.err.println("unable to open default package exclusion file. Please report.");
      System.exit(1);
    }
    try {
      loadExclusions(new InputStreamReader(inputStream), exclusionFileName, excludedPackages);
    } catch (IOException e) {
      System.err.format(
          "Unable to read default package exclusion file: %s%nPlease report.", e.getMessage());
      System.exit(1);
    }

    // If user provided package exclusion file, load user package exclusions
    if (dont_transform != null) {
      try {
        loadExclusions(new FileReader(dont_transform), dont_transform.getName(), excludedPackages);
      } catch (IOException e) {
        System.err.format(
            "Error reading package exclusion file %s:%n %s%n", dont_transform, e.getMessage());
        System.exit(1);
      }
    }

    ConcurrentHashMap<MethodDef, MethodDef> replacementMap = new ConcurrentHashMap<>();

    // Read the default replacement file
    inputStream = MapCallsAgent.class.getResourceAsStream("/default-replacements.txt");
    if (inputStream == null) {
      System.err.println("Unable to open default replacements file. Please report.");
      System.exit(1);
    }
    try {
      replacementMap = ReplacementFileReader.readFile(new InputStreamReader(inputStream));
    } catch (Throwable e) {
      System.err.printf("Error reading default replacement file:%n  %s%n", e);
      System.err.println("Please report.");
      System.exit(1);
    }

    // If the user has provided a replacement file, load user replacements allowing overrides
    if (map_calls != null) {
      try {
        replacementMap.putAll(ReplacementFileReader.readFile(map_calls));
      } catch (Throwable e) {
        System.err.printf("Error reading replacement file %s:%n  %s%n", map_calls, e.getMessage());
        System.exit(1);
      }
    }

    // Communicate the list of replaced methods to Randoop
    MethodReplacements.addReplacedMethods(replacementMap);

    CallReplacementTransformer transformer =
        new CallReplacementTransformer(excludedPackages, replacementMap);
    transformer.addMapFileShutdownHook();

    inst.addTransformer(transformer);
  }

  /**
   * Load package names from the given file and add them to the set of excluded package names. Adds
   * a period to the end of any name that does not have one.
   *
   * @param exclusionReader the reader for the text file containing the list of excluded packages,
   *     must not be null
   * @param filename the name of the file read by the reader
   * @param excludedPackages the set of excluded package names, must not be null
   * @throws IOException if there is an error reading the file
   */
  private static void loadExclusions(
      Reader exclusionReader, String filename, Set<String> excludedPackages) throws IOException {
    try (EntryReader reader = new EntryReader(exclusionReader, filename, "//.*$", null)) {
      for (String line : reader) {
        String trimmed = line.trim();
        if (!trimmed.isEmpty()) {
          if (trimmed.charAt(trimmed.length() - 1) != '.') {
            trimmed = trimmed + ".";
          }
          excludedPackages.add(trimmed);
        }
      }
    }
  }
}<|MERGE_RESOLUTION|>--- conflicted
+++ resolved
@@ -51,28 +51,16 @@
 
   /** The file from which to read the user replacements for mapping calls. */
   @SuppressWarnings("WeakerAccess")
-<<<<<<< HEAD
-  @Option("file containing methods whose calls to replace by substitute methods")
-=======
   @Option("file listing methods whose calls to replace by substitute methods")
->>>>>>> 455f4da9
   public static File map_calls = null;
 
   /** Exclude transformation of classes in the the listed packages. */
   @SuppressWarnings("WeakerAccess")
-<<<<<<< HEAD
-  @Option("file containing list of packages whose classes should not be transformed")
-  public static File dont_transform = null;
-
-  /**
-   * Entry point of the mapcall java agent. Initializes the {@link CallReplacementTransformer} so
-=======
   @Option("file listing packages whose classes should not be transformed")
   public static File dont_transform = null;
 
   /**
    * Entry point of the mapcall Java agent. Initializes the {@link CallReplacementTransformer} so
->>>>>>> 455f4da9
    * that when classes are loaded they are transformed to replace calls to methods as specified in
    * the replacements file(s).
    *
