package randoop.instrument;

import java.io.ByteArrayInputStream;
<<<<<<< HEAD
=======
import java.io.File;
>>>>>>> 91bf228d
import java.lang.instrument.ClassFileTransformer;
import java.lang.instrument.IllegalClassFormatException;
import java.nio.file.Path;
import java.security.ProtectionDomain;
import java.util.Map;
import java.util.Set;
import java.util.concurrent.ConcurrentHashMap;
import org.apache.bcel.Const;
import org.apache.bcel.classfile.ClassParser;
import org.apache.bcel.classfile.JavaClass;
import org.apache.bcel.classfile.Method;
import org.apache.bcel.generic.ClassGen;
import org.apache.bcel.generic.ConstantPoolGen;
import org.apache.bcel.generic.Instruction;
import org.apache.bcel.generic.InstructionFactory;
import org.apache.bcel.generic.InstructionHandle;
import org.apache.bcel.generic.InstructionList;
<<<<<<< HEAD
import org.apache.bcel.generic.InstructionTargeter;
import org.apache.bcel.generic.InvokeInstruction;
import org.apache.bcel.generic.LineNumberGen;
import org.apache.bcel.generic.LocalVariableGen;
=======
import org.apache.bcel.generic.InvokeInstruction;
>>>>>>> 91bf228d
import org.apache.bcel.generic.MethodGen;
import org.apache.bcel.generic.Type;
import plume.BCELUtil;
import plume.SimpleLog;

/**
 * The {@code CallReplacementTransformer} replaces each call to method m1 by a call to method m2. It
 * is used by the MapCallsAgent.
 *
<<<<<<< HEAD
 * <p>Replacements may be given as original-replacement pairs of methods, classes, or packages. For
 * a replacement pair consisting of methods, the original method is replaced by the replacement
 * method. Replacement methods must be static. If the pair consists of classes, the methods of the
 * original class will be replaced by identically named static methods of a class with the
 * replacement name. (If the original method is non-static, the class
 *
=======
>>>>>>> 91bf228d
 * @see MapCallsAgent
 */
public class CallReplacementTransformer implements ClassFileTransformer {

<<<<<<< HEAD
  //XXX fix path construction for windows
  /** Debug information about which classes are transformed and why */
  private static SimpleLog debug_transform =
      new SimpleLog(MapCallsAgent.debugPath + "/transform-log.txt", MapCallsAgent.debug);

  private static SimpleLog debug_instrument_inst =
      new SimpleLog(MapCallsAgent.debugPath + "/instrument-log.txt", MapCallsAgent.debug);

  /** Debug information on method maping */
  private static SimpleLog debug_map =
      new SimpleLog(MapCallsAgent.debugPath + "/method_mapping.txt", MapCallsAgent.debug);
=======
  /** Debug information about which classes are transformed and why */
  private static SimpleLog debug_transform =
      new SimpleLog(
          MapCallsAgent.debugPath + File.separator + "transform-log.txt", MapCallsAgent.debug);

  private static SimpleLog debug_instrument_inst =
      new SimpleLog(
          MapCallsAgent.debugPath + File.separator + "instrument-log.txt", MapCallsAgent.debug);

  /** Debug information on method maping */
  private static SimpleLog debug_map =
      new SimpleLog(
          MapCallsAgent.debugPath + File.separator + "method_mapping.txt", MapCallsAgent.debug);
>>>>>>> 91bf228d

  /** Map from a method to its replacement. */
  private final ConcurrentHashMap<MethodDef, MethodDef> replacementMap;

<<<<<<< HEAD
  /** The list of packages to exclude from transformation */
  private final Set<String> excludedPackages;
=======
  /** The list of package prefixes (package name + ".") to exclude from transformation */
  private final Set<String> excludedPackagePrefixes;
>>>>>>> 91bf228d

  /**
   * Create a {@link CallReplacementTransformer} that transforms method calls in classes other than
   * those named in the given exclusion set.
   *
   * <p>The transformer can be run by multiple threads, so the replacement maps use concurrent
   * implementations.
   *
<<<<<<< HEAD
   * @param excludedPackages the packages from which classes should not be transformed
   * @param replacementMap the concurrent hash map with method replacements
   */
  CallReplacementTransformer(
      Set<String> excludedPackages, ConcurrentHashMap<MethodDef, MethodDef> replacementMap) {
    this.excludedPackages = excludedPackages;
=======
   * @param excludedPackagePrefixes the period terminated prefixes for packages from which classes
   *     should not be transformed
   * @param replacementMap the concurrent hash map with method replacements
   */
  CallReplacementTransformer(
      Set<String> excludedPackagePrefixes, ConcurrentHashMap<MethodDef, MethodDef> replacementMap) {
    this.excludedPackagePrefixes = excludedPackagePrefixes;
>>>>>>> 91bf228d
    this.replacementMap = replacementMap;
  }

  /**
   * {@inheritDoc}
   *
   * <p>Transforms the given class class by replacing calls to methods with corresponding calls as
   * determined by {@link #replacementMap}.
   *
   * <p>Excludes bootloaded classes that are not AWT/Swing classes. Other exclusions are determined
<<<<<<< HEAD
   * by the set of {@link #excludedPackages}.
=======
   * by the set of {@link #excludedPackagePrefixes}.
>>>>>>> 91bf228d
   *
   * @see MapCallsAgent
   */
  @Override
  public byte[] transform(
      ClassLoader loader,
      String className,
      Class<?> classBeingRedefined,
      ProtectionDomain protectionDomain,
      byte[] classfileBuffer)
      throws IllegalClassFormatException {

    if (className == null) {
      return null;
<<<<<<< HEAD
    }

    String fullClassName = className.replace("/", ".");

    if (isNonGUIBootClass(loader, fullClassName)) {
      return null;
    }

    debug_transform.log("%ntransform: ENTER %s%n", className);

    if (isExcludedClass(fullClassName)) {
      debug_transform.log("transform: EXIT ignoring excluded class %s%n", className);
      return null;
    }

    debug_transform.log(
        "transforming class %s, loader %s - %s%n",
        className, loader, (loader == null ? null : loader.getParent()));
=======
    }

    String fullClassName = className.replace("/", ".");

    if (isExcludedClass(loader, fullClassName)) {
      debug_transform.log("transform: ignoring excluded class %s%n", className);
      return null;
    }

    debug_transform.log("%ntransform: ENTER %s%n", className);
>>>>>>> 91bf228d

    // Parse the bytes of the classfile
    JavaClass c;
    try {
      ClassParser parser = new ClassParser(new ByteArrayInputStream(classfileBuffer), className);
      c = parser.parse();
    } catch (Exception e) {
      debug_transform.log("transform: EXIT parse of %s resulted in error %s%n", className, e);
      throw new RuntimeException("Unexpected parse exception: ", e);
    }

    try {
      // Get the class information
      ClassGen cg = new ClassGen(c);
      if (transformClass(cg)) {
<<<<<<< HEAD
        if (MapCallsAgent.debug) {
          JavaClass njc = cg.getJavaClass();
          njc.dump("/tmp/ret/" + njc.getClassName() + ".class");
        }
        debug_transform.log("transform: EXIT class %s transformed", className);
        return cg.getJavaClass().getBytes();
=======
        JavaClass javaClass = cg.getJavaClass();
        if (MapCallsAgent.debug) {
          Path filepath = MapCallsAgent.debugPath.resolve(javaClass.getClassName() + ".class");
          javaClass.dump(filepath.toFile());
        }
        debug_transform.log("transform: EXIT class %s transformed", className);
        return javaClass.getBytes();
>>>>>>> 91bf228d
      } else {
        debug_transform.log("transform: EXIT class %s not transformed", className);
        return null;
      }
    } catch (Throwable e) {
      debug_transform.log(
          "transform: EXIT transform of %s resulted in exception %s%n", className, e);
      System.out.format(
          "Unexpected exception %s (%s) in class transform of %s%n", e, e.getCause(), className);
      e.printStackTrace();
      return null;
    }
  }

  /**
   * Indicates whether the class is a non-AWT/Swing boot loaded class.
   *
   * <p>This check is for performance, since attempting to transform all of {@code rt.jar} is
   * unnecessary. However, we want to transform AWT/Swing classes if they are loaded.
<<<<<<< HEAD
   *
   * <p>Actually checks whether the class is loaded by the bootstrap loader or by the first
   * classloader. The first classloader will either be a user provided boot loader, or the extension
   * class loader. Since predicate is mostly for performance, we don't make the extra check to
   * determine if the user has given a boot loader.
   *
=======
   *
   * <p>Actually checks whether the class is loaded by the bootstrap loader or by the first
   * classloader. The first classloader will either be a user provided boot loader, or the extension
   * class loader. Since predicate is mostly for performance, we don't make the extra check to
   * determine if the user has given a boot loader.
   *
>>>>>>> 91bf228d
   * @param loader the class loader for the class
   * @param fullClassName the fully-qualified name of the class
   * @return true if the named class is boot loaded and not in {@code java.awt.} or {@code
   *     javax.swing.}, false otherwise
   */
  private boolean isNonGUIBootClass(ClassLoader loader, String fullClassName) {
    return (loader == null || loader.getParent() == null)
        && !(fullClassName.startsWith("java.awt.") || fullClassName.startsWith("javax.swing."));
  }
<<<<<<< HEAD

  /**
   * Indicates whether the named class occurs in a package that is excluded. Tests whether one of
   * the excluded package names is a prefix of the fully-qualified class name.
   *
   * @param fullClassName the fully-qualified class name, must be non-null
   * @return true if any excluded package is a prefix of the class name, false otherwise
   */
  private boolean isExcludedClass(String fullClassName) {
    for (String excludedPackage : excludedPackages) {
      if (fullClassName.startsWith(excludedPackage)) {
        return true;
      }
    }
    return false;
  }

  /**
   * Processes each method in the given class replacing any specified calls with static user calls.
   *
   * @param cg the BCEL class representation
   * @return true if the class has been transformed, false otherwise
   */
  private boolean transformClass(ClassGen cg) {
=======

  /**
   * Indicates whether the named class occurs in a package that is excluded. Tests whether one of
   * the excluded package names is a prefix of the fully-qualified class name.
   *
   * @param fullClassName the fully-qualified class name, must be non-null
   * @return true if any excluded package is a prefix of the class name, false otherwise
   */
  private boolean isExcludedClass(ClassLoader loader, String fullClassName) {
    if (isNonGUIBootClass(loader, fullClassName)) {
      return false;
    }

    for (String prefix : excludedPackagePrefixes) {
      if (fullClassName.startsWith(prefix)) {
        return true;
      }
    }
    return false;
  }

  /**
   * Processes each method in the given class replacing any specified calls with static user calls.
   *
   * @param cg the BCEL class representation
   * @return true if the class has been transformed, false if either no calls were replaced or an
   *     error occured.
   */
  private boolean transformClass(ClassGen cg) throws IllegalClassFormatException {
>>>>>>> 91bf228d
    boolean transformed = false;
    ConstantPoolGen pgen = cg.getConstantPool();
    debug_transform.log("transformClass: ENTER %s", cg.getClassName());
    // Loop through each method in the class
    for (Method method : cg.getMethods()) {
      MethodGen mg = new MethodGen(method, cg.getClassName(), pgen);

      // Get the instruction list and skip methods with no instructions
      InstructionList instructionList = mg.getInstructionList();
      if (instructionList == null) {
        continue;
      }

      debug_instrument_inst.log(
          "%n%s.%s original code: %s%n", mg.getClassName(), mg.getName(), mg.getMethod().getCode());
<<<<<<< HEAD

      if (transformMethod(mg, new InstructionFactory(cg), pgen)) {
        transformed = true;
      }

      // Update the instruction list
      mg.setInstructionList(instructionList);
      mg.update();

      // Update the max stack and Max Locals
      mg.setMaxLocals();
      mg.setMaxStack();
      mg.update();

      // Update the method in the class
      cg.replaceMethod(method, mg.getMethod());

=======

      if (transformMethod(mg, new InstructionFactory(cg), pgen)) {
        transformed = true;

        // Update the instruction list
        mg.setInstructionList(instructionList);
        mg.update();

        // Update the max stack and Max Locals
        // Since the locals and stack are not modified these three lines should not be necessary,
        // and are here to be cautious. The performance hit is expected to be minimal.
        mg.setMaxLocals();
        mg.setMaxStack();
        mg.update();

        // Update the method in the class
        cg.replaceMethod(method, mg.getMethod());
      }

>>>>>>> 91bf228d
      debug_instrument_inst.log(
          "%s.%s modified code: %s%n%n", mg.getClassName(), mg.getName(), mg.getMethod().getCode());
    }
    cg.update();

    debug_transform.log("transformClass: EXIT %s", cg.getClassName());
    return transformed;
  }

  /**
   * Transforms the specified method to replace mapped calls.
   *
   * @param mg the method generator
   * @param ifact the instrument factory for the enclosing class of this method
   * @param pgen the constant pool for this class
<<<<<<< HEAD
   */
  private boolean transformMethod(MethodGen mg, InstructionFactory ifact, ConstantPoolGen pgen) {
=======
   * @return true if the method was modified, false otherwise
   */
  private boolean transformMethod(MethodGen mg, InstructionFactory ifact, ConstantPoolGen pgen)
      throws IllegalClassFormatException {
>>>>>>> 91bf228d
    boolean transformed = false;
    // Loop through each instruction, making substitutions
    debug_transform.log("transformMethod: ENTER %s.%s%n", mg.getClassName(), mg.getName());
    InstructionList instructionList = mg.getInstructionList();
<<<<<<< HEAD
    for (InstructionHandle instructionHandle = instructionList.getStart();
        instructionHandle != null;
        ) {
=======
    InstructionHandle instructionHandle = instructionList.getStart();
    while (instructionHandle != null) {
>>>>>>> 91bf228d

      debug_instrument_inst.log(
          "%s.%s: instrumenting instruction %s%n",
          mg.getClassName(), mg.getName(), instructionHandle);

      // The next instruction for next iteration
      InstructionHandle nextHandle = instructionHandle.getNext();

      InvokeInstruction instruction =
          getReplacementInstruction(mg, instructionHandle.getInstruction(), ifact, pgen);
      debug_instrument_inst.log(
          " %s.%s new inst: %s%n", mg.getClassName(), mg.getName(), instruction);

      if (instruction != null) {
        transformed = true;
<<<<<<< HEAD
        replaceInstructions(instructionList, instructionHandle, instruction);
      }

      instructionHandle = nextHandle;
    }
    debug_transform.log("transformMethod: EXIT %s.%s%n", mg.getClassName(), mg.getName());
    return transformed;
  }

  /**
   * Transforms invoke instructions that match a replacement so that it calls the replacement method
   * instead of the original method.
   *
   * @param mg the BCEL representation of the method being transformed
   * @param inst the instruction to transform
   * @param ifact the instruction factory for the enclosing class
   * @return the transformed instruction list, or null if the instruction is not transformed
   */
  private InvokeInstruction getReplacementInstruction(
      MethodGen mg, Instruction inst, InstructionFactory ifact, ConstantPoolGen pgen) {
    debug_transform.log(
        "getReplacementInstruction: ENTER %s.%s%n", mg.getClassName(), mg.getName());
    if (!(inst instanceof InvokeInstruction)) {
      debug_transform.log(
          "getReplacementInstruction: EXIT %s.%s%n", mg.getClassName(), mg.getName());
      return null;
    }

    InvokeInstruction invocation = (InvokeInstruction) inst;
    MethodDef orig;
    try {
      orig = MethodDef.of(invocation, pgen);
    } catch (Throwable e) {

      debug_transform.log(
          "getReplacementInstruction: EXIT exception getting method for instruction %s of %s.%s: %s%n",
          invocation.toString(), mg.getClassName(), mg.getName(), e);
      return null;
    }
    MethodDef call = getReplacementMethod(orig);
    if (call == null) {
      debug_transform.log(
          "%s.%s: No replacement for %s%n", mg.getClassName(), mg.getName(), orig.toString());
      debug_transform.log(
          "getReplacementInstruction: EXIT %s.%s%n", mg.getClassName(), mg.getName());
      return null;
    }

    debug_transform.log(
        "%s.%s: Replacing method %s with %s%n",
        mg.getClassName(), mg.getName(), orig.toString(), call);

    InvokeInstruction instruction;

    switch (inst.getOpcode()) {
      case Const.INVOKEDYNAMIC:
      case Const.INVOKEINTERFACE:
      case Const.INVOKESPECIAL:
      case Const.INVOKEVIRTUAL:
        /*
         * These are invocations where an implicit argument occurs in the call.
         */
        Type instanceType = invocation.getReferenceType(pgen);
        Type[] arguments = BCELUtil.insert_type(instanceType, invocation.getArgumentTypes(pgen));
        instruction =
            ifact.createInvoke(
                call.getClassname(),
                call.getName(),
                invocation.getReturnType(pgen),
                arguments,
                Const.INVOKESTATIC);
        break;
      case Const.INVOKESTATIC:
        instruction =
            ifact.createInvoke(
                call.getClassname(),
                call.getName(),
                invocation.getReturnType(pgen),
                invocation.getArgumentTypes(pgen),
                Const.INVOKESTATIC);
        break;
      default:
        debug_transform.log(
            "getReplacementInstruction: EXIT wrong instruction type in %s.%s%n",
            mg.getClassName(), mg.getName());
        return null;
    }
    debug_transform.log("getReplacementInstruction: EXIT %s.%s%n", mg.getClassName(), mg.getName());
    return instruction;
  }

  /**
   * Returns the replacement method for the given method if one is determined by a method, class or
   * package replacement, or null otherwise.
   *
   * @param methodDef the method to replace, must not be null
   * @return the replacement method, null if there is none
   */
  private MethodDef getReplacementMethod(MethodDef methodDef) {
    return replacementMap.get(methodDef);
  }

  /**
   * Replace the instruction in the original instruction list with the instructions in the new
   * instruction list. If this instruction was the target of any jumps or line numbers, replace them
   * with the first instruction in the new list.
   *
   * @param instructionList the original instruction list, must be non-null
   * @param instruction the instruction to replace
   * @param invokeInstruction the new instructions to substitute for the instruction, must be
   *     non-null and non-empty
   */
  private static void replaceInstructions(
      InstructionList instructionList,
      InstructionHandle instruction,
      InvokeInstruction invokeInstruction) {

    if ((invokeInstruction == null)) {
      throw new IllegalArgumentException("New instruction must be non-null");
    }

    // If there is only one new instruction, just replace it in the handle
    if (invokeInstruction.getLength() == 1) {
      instruction.setInstruction(invokeInstruction);
      return;
    }

    InstructionList newInstructionList = new InstructionList();
    newInstructionList.append(invokeInstruction);

    // Get the start and end instruction of the new instructions
    InstructionHandle newEnd = newInstructionList.getEnd();
    InstructionHandle newBegin = instructionList.insert(instruction, newInstructionList);

    // Move all of the branches from the old instruction to the new start
    instructionList.redirectBranches(instruction, newBegin);

    // Move other targets to the new instuctions.
    if (instruction.hasTargeters()) {
      for (InstructionTargeter it : instruction.getTargeters()) {
        if (it instanceof LineNumberGen) {
          it.updateTarget(instruction, newBegin);
        } else if (it instanceof LocalVariableGen) {
          it.updateTarget(instruction, newEnd);
        } else if (it instanceof CodeExceptionGen) {
          CodeExceptionGen exc = (CodeExceptionGen) it;
          if (exc.getStartPC() == instruction) exc.updateTarget(instruction, newBegin);
          else if (exc.getEndPC() == instruction) exc.updateTarget(instruction, newEnd);
          else if (exc.getHandlerPC() == instruction) exc.setHandlerPC(newBegin);
          else System.out.printf("Malformed CodeException: %s%n", exc);
        } else {
          System.out.printf("unexpected target %s%n", it);
        }
=======
        instructionHandle.setInstruction(instruction);
>>>>>>> 91bf228d
      }

<<<<<<< HEAD
    // Remove the old handle. There should be no targeters left to it.
    try {
      instructionList.delete(instruction);
    } catch (Exception e) {
      throw new Error("Can't delete instruction", e);
=======
      instructionHandle = nextHandle;
>>>>>>> 91bf228d
    }
    debug_transform.log("transformMethod: EXIT %s.%s%n", mg.getClassName(), mg.getName());
    return transformed;
  }

<<<<<<< HEAD
=======
  /**
   * Returns the instruction to call a replacement method instead of the original method.
   *
   * @param mg the BCEL representation of the method being transformed
   * @param inst the instruction to replace
   * @param ifact the instruction factory for the enclosing class
   * @return the new instruction, or null if the instruction has no replacement
   */
  private InvokeInstruction getReplacementInstruction(
      MethodGen mg, Instruction inst, InstructionFactory ifact, ConstantPoolGen pgen)
      throws IllegalClassFormatException {
    debug_transform.log(
        "getReplacementInstruction: ENTER %s.%s%n", mg.getClassName(), mg.getName());
    if (!(inst instanceof InvokeInstruction)) {
      debug_transform.log(
          "getReplacementInstruction: EXIT %s.%s%n", mg.getClassName(), mg.getName());
      return null;
    }

    InvokeInstruction invocation = (InvokeInstruction) inst;
    MethodDef orig = MethodDef.of(invocation, pgen);

    MethodDef call = replacementMap.get(orig);
    if (call == null) {
      debug_transform.log(
          "%s.%s: No replacement for %s%n", mg.getClassName(), mg.getName(), orig.toString());
      debug_transform.log(
          "getReplacementInstruction: EXIT %s.%s%n", mg.getClassName(), mg.getName());
      return null;
    }

    debug_transform.log(
        "%s.%s: Replacing method %s with %s%n",
        mg.getClassName(), mg.getName(), orig.toString(), call);

    InvokeInstruction instruction;

    switch (inst.getOpcode()) {
      case Const.INVOKEINTERFACE:
      case Const.INVOKESPECIAL:
      case Const.INVOKEVIRTUAL:
        /*
         * These calls have an implicit argument of the  {@code this} pointer. Since coversion is
         * to a static call, need to insert the receiver type at the beginning of the argument type
         * array. This argument has already been explicitly pushed onto the stack, so modifying the
         * call signature is enough.
         */
        Type instanceType = invocation.getReferenceType(pgen);
        Type[] arguments = BCELUtil.insert_type(instanceType, invocation.getArgumentTypes(pgen));
        instruction =
            ifact.createInvoke(
                call.getClassname(),
                call.getName(),
                invocation.getReturnType(pgen),
                arguments,
                Const.INVOKESTATIC);
        break;
      case Const.INVOKESTATIC:
        instruction =
            ifact.createInvoke(
                call.getClassname(),
                call.getName(),
                invocation.getReturnType(pgen),
                invocation.getArgumentTypes(pgen),
                Const.INVOKESTATIC);
        break;
      default:
        // This should be impossible.  The only unhandled instruction type is Const.INVOKEDYNAMIC
        // which is a nameless method (lambda) and would not have a replacement.
        debug_transform.log(
            "getReplacementInstruction: EXIT Exception thrown due to wrong instruction type in %s.%s%n",
            mg.getClassName(), mg.getName());
        String msg =
            String.format(
                "Unexpected invoke instruction in %s.%s", mg.getClassName(), mg.getName());
        throw new IllegalClassFormatException(msg);
    }
    debug_transform.log("getReplacementInstruction: EXIT %s.%s%n", mg.getClassName(), mg.getName());
    return instruction;
  }

>>>>>>> 91bf228d
  /** Dumps out the map list to the debug_map logger */
  private void logReplacementMap() {
    if (debug_map.enabled()) {
      if (replacementMap.isEmpty()) {
        debug_map.log("no method replacements");
      } else {
        for (Map.Entry<MethodDef, MethodDef> entry : replacementMap.entrySet()) {
          debug_map.log("Method: %s (%d): %s", entry.getKey(), entry.hashCode(), entry.getValue());
        }
      }
    }
  }

  /** Adds a shutdown hook that prints out the results of the method maps */
  void addMapFileShutdownHook() {
    // Add a shutdown hook to printout some debug information
    Runtime.getRuntime()
        .addShutdownHook(
            new Thread() {
              @Override
              public void run() {
                logReplacementMap();
              }
            });
  }
}<|MERGE_RESOLUTION|>--- conflicted
+++ resolved
@@ -1,10 +1,7 @@
 package randoop.instrument;
 
 import java.io.ByteArrayInputStream;
-<<<<<<< HEAD
-=======
 import java.io.File;
->>>>>>> 91bf228d
 import java.lang.instrument.ClassFileTransformer;
 import java.lang.instrument.IllegalClassFormatException;
 import java.nio.file.Path;
@@ -22,14 +19,7 @@
 import org.apache.bcel.generic.InstructionFactory;
 import org.apache.bcel.generic.InstructionHandle;
 import org.apache.bcel.generic.InstructionList;
-<<<<<<< HEAD
-import org.apache.bcel.generic.InstructionTargeter;
 import org.apache.bcel.generic.InvokeInstruction;
-import org.apache.bcel.generic.LineNumberGen;
-import org.apache.bcel.generic.LocalVariableGen;
-=======
-import org.apache.bcel.generic.InvokeInstruction;
->>>>>>> 91bf228d
 import org.apache.bcel.generic.MethodGen;
 import org.apache.bcel.generic.Type;
 import plume.BCELUtil;
@@ -39,32 +29,10 @@
  * The {@code CallReplacementTransformer} replaces each call to method m1 by a call to method m2. It
  * is used by the MapCallsAgent.
  *
-<<<<<<< HEAD
- * <p>Replacements may be given as original-replacement pairs of methods, classes, or packages. For
- * a replacement pair consisting of methods, the original method is replaced by the replacement
- * method. Replacement methods must be static. If the pair consists of classes, the methods of the
- * original class will be replaced by identically named static methods of a class with the
- * replacement name. (If the original method is non-static, the class
- *
-=======
->>>>>>> 91bf228d
  * @see MapCallsAgent
  */
 public class CallReplacementTransformer implements ClassFileTransformer {
 
-<<<<<<< HEAD
-  //XXX fix path construction for windows
-  /** Debug information about which classes are transformed and why */
-  private static SimpleLog debug_transform =
-      new SimpleLog(MapCallsAgent.debugPath + "/transform-log.txt", MapCallsAgent.debug);
-
-  private static SimpleLog debug_instrument_inst =
-      new SimpleLog(MapCallsAgent.debugPath + "/instrument-log.txt", MapCallsAgent.debug);
-
-  /** Debug information on method maping */
-  private static SimpleLog debug_map =
-      new SimpleLog(MapCallsAgent.debugPath + "/method_mapping.txt", MapCallsAgent.debug);
-=======
   /** Debug information about which classes are transformed and why */
   private static SimpleLog debug_transform =
       new SimpleLog(
@@ -78,18 +46,12 @@
   private static SimpleLog debug_map =
       new SimpleLog(
           MapCallsAgent.debugPath + File.separator + "method_mapping.txt", MapCallsAgent.debug);
->>>>>>> 91bf228d
 
   /** Map from a method to its replacement. */
   private final ConcurrentHashMap<MethodDef, MethodDef> replacementMap;
 
-<<<<<<< HEAD
-  /** The list of packages to exclude from transformation */
-  private final Set<String> excludedPackages;
-=======
   /** The list of package prefixes (package name + ".") to exclude from transformation */
   private final Set<String> excludedPackagePrefixes;
->>>>>>> 91bf228d
 
   /**
    * Create a {@link CallReplacementTransformer} that transforms method calls in classes other than
@@ -98,14 +60,6 @@
    * <p>The transformer can be run by multiple threads, so the replacement maps use concurrent
    * implementations.
    *
-<<<<<<< HEAD
-   * @param excludedPackages the packages from which classes should not be transformed
-   * @param replacementMap the concurrent hash map with method replacements
-   */
-  CallReplacementTransformer(
-      Set<String> excludedPackages, ConcurrentHashMap<MethodDef, MethodDef> replacementMap) {
-    this.excludedPackages = excludedPackages;
-=======
    * @param excludedPackagePrefixes the period terminated prefixes for packages from which classes
    *     should not be transformed
    * @param replacementMap the concurrent hash map with method replacements
@@ -113,7 +67,6 @@
   CallReplacementTransformer(
       Set<String> excludedPackagePrefixes, ConcurrentHashMap<MethodDef, MethodDef> replacementMap) {
     this.excludedPackagePrefixes = excludedPackagePrefixes;
->>>>>>> 91bf228d
     this.replacementMap = replacementMap;
   }
 
@@ -124,11 +77,7 @@
    * determined by {@link #replacementMap}.
    *
    * <p>Excludes bootloaded classes that are not AWT/Swing classes. Other exclusions are determined
-<<<<<<< HEAD
-   * by the set of {@link #excludedPackages}.
-=======
    * by the set of {@link #excludedPackagePrefixes}.
->>>>>>> 91bf228d
    *
    * @see MapCallsAgent
    */
@@ -143,26 +92,6 @@
 
     if (className == null) {
       return null;
-<<<<<<< HEAD
-    }
-
-    String fullClassName = className.replace("/", ".");
-
-    if (isNonGUIBootClass(loader, fullClassName)) {
-      return null;
-    }
-
-    debug_transform.log("%ntransform: ENTER %s%n", className);
-
-    if (isExcludedClass(fullClassName)) {
-      debug_transform.log("transform: EXIT ignoring excluded class %s%n", className);
-      return null;
-    }
-
-    debug_transform.log(
-        "transforming class %s, loader %s - %s%n",
-        className, loader, (loader == null ? null : loader.getParent()));
-=======
     }
 
     String fullClassName = className.replace("/", ".");
@@ -173,7 +102,6 @@
     }
 
     debug_transform.log("%ntransform: ENTER %s%n", className);
->>>>>>> 91bf228d
 
     // Parse the bytes of the classfile
     JavaClass c;
@@ -189,14 +117,6 @@
       // Get the class information
       ClassGen cg = new ClassGen(c);
       if (transformClass(cg)) {
-<<<<<<< HEAD
-        if (MapCallsAgent.debug) {
-          JavaClass njc = cg.getJavaClass();
-          njc.dump("/tmp/ret/" + njc.getClassName() + ".class");
-        }
-        debug_transform.log("transform: EXIT class %s transformed", className);
-        return cg.getJavaClass().getBytes();
-=======
         JavaClass javaClass = cg.getJavaClass();
         if (MapCallsAgent.debug) {
           Path filepath = MapCallsAgent.debugPath.resolve(javaClass.getClassName() + ".class");
@@ -204,7 +124,6 @@
         }
         debug_transform.log("transform: EXIT class %s transformed", className);
         return javaClass.getBytes();
->>>>>>> 91bf228d
       } else {
         debug_transform.log("transform: EXIT class %s not transformed", className);
         return null;
@@ -224,21 +143,12 @@
    *
    * <p>This check is for performance, since attempting to transform all of {@code rt.jar} is
    * unnecessary. However, we want to transform AWT/Swing classes if they are loaded.
-<<<<<<< HEAD
    *
    * <p>Actually checks whether the class is loaded by the bootstrap loader or by the first
    * classloader. The first classloader will either be a user provided boot loader, or the extension
    * class loader. Since predicate is mostly for performance, we don't make the extra check to
    * determine if the user has given a boot loader.
    *
-=======
-   *
-   * <p>Actually checks whether the class is loaded by the bootstrap loader or by the first
-   * classloader. The first classloader will either be a user provided boot loader, or the extension
-   * class loader. Since predicate is mostly for performance, we don't make the extra check to
-   * determine if the user has given a boot loader.
-   *
->>>>>>> 91bf228d
    * @param loader the class loader for the class
    * @param fullClassName the fully-qualified name of the class
    * @return true if the named class is boot loaded and not in {@code java.awt.} or {@code
@@ -248,32 +158,6 @@
     return (loader == null || loader.getParent() == null)
         && !(fullClassName.startsWith("java.awt.") || fullClassName.startsWith("javax.swing."));
   }
-<<<<<<< HEAD
-
-  /**
-   * Indicates whether the named class occurs in a package that is excluded. Tests whether one of
-   * the excluded package names is a prefix of the fully-qualified class name.
-   *
-   * @param fullClassName the fully-qualified class name, must be non-null
-   * @return true if any excluded package is a prefix of the class name, false otherwise
-   */
-  private boolean isExcludedClass(String fullClassName) {
-    for (String excludedPackage : excludedPackages) {
-      if (fullClassName.startsWith(excludedPackage)) {
-        return true;
-      }
-    }
-    return false;
-  }
-
-  /**
-   * Processes each method in the given class replacing any specified calls with static user calls.
-   *
-   * @param cg the BCEL class representation
-   * @return true if the class has been transformed, false otherwise
-   */
-  private boolean transformClass(ClassGen cg) {
-=======
 
   /**
    * Indicates whether the named class occurs in a package that is excluded. Tests whether one of
@@ -303,7 +187,6 @@
    *     error occured.
    */
   private boolean transformClass(ClassGen cg) throws IllegalClassFormatException {
->>>>>>> 91bf228d
     boolean transformed = false;
     ConstantPoolGen pgen = cg.getConstantPool();
     debug_transform.log("transformClass: ENTER %s", cg.getClassName());
@@ -319,25 +202,6 @@
 
       debug_instrument_inst.log(
           "%n%s.%s original code: %s%n", mg.getClassName(), mg.getName(), mg.getMethod().getCode());
-<<<<<<< HEAD
-
-      if (transformMethod(mg, new InstructionFactory(cg), pgen)) {
-        transformed = true;
-      }
-
-      // Update the instruction list
-      mg.setInstructionList(instructionList);
-      mg.update();
-
-      // Update the max stack and Max Locals
-      mg.setMaxLocals();
-      mg.setMaxStack();
-      mg.update();
-
-      // Update the method in the class
-      cg.replaceMethod(method, mg.getMethod());
-
-=======
 
       if (transformMethod(mg, new InstructionFactory(cg), pgen)) {
         transformed = true;
@@ -357,7 +221,6 @@
         cg.replaceMethod(method, mg.getMethod());
       }
 
->>>>>>> 91bf228d
       debug_instrument_inst.log(
           "%s.%s modified code: %s%n%n", mg.getClassName(), mg.getName(), mg.getMethod().getCode());
     }
@@ -373,27 +236,16 @@
    * @param mg the method generator
    * @param ifact the instrument factory for the enclosing class of this method
    * @param pgen the constant pool for this class
-<<<<<<< HEAD
-   */
-  private boolean transformMethod(MethodGen mg, InstructionFactory ifact, ConstantPoolGen pgen) {
-=======
    * @return true if the method was modified, false otherwise
    */
   private boolean transformMethod(MethodGen mg, InstructionFactory ifact, ConstantPoolGen pgen)
       throws IllegalClassFormatException {
->>>>>>> 91bf228d
     boolean transformed = false;
     // Loop through each instruction, making substitutions
     debug_transform.log("transformMethod: ENTER %s.%s%n", mg.getClassName(), mg.getName());
     InstructionList instructionList = mg.getInstructionList();
-<<<<<<< HEAD
-    for (InstructionHandle instructionHandle = instructionList.getStart();
-        instructionHandle != null;
-        ) {
-=======
     InstructionHandle instructionHandle = instructionList.getStart();
     while (instructionHandle != null) {
->>>>>>> 91bf228d
 
       debug_instrument_inst.log(
           "%s.%s: instrumenting instruction %s%n",
@@ -409,8 +261,7 @@
 
       if (instruction != null) {
         transformed = true;
-<<<<<<< HEAD
-        replaceInstructions(instructionList, instructionHandle, instruction);
+        instructionHandle.setInstruction(instruction);
       }
 
       instructionHandle = nextHandle;
@@ -419,171 +270,6 @@
     return transformed;
   }
 
-  /**
-   * Transforms invoke instructions that match a replacement so that it calls the replacement method
-   * instead of the original method.
-   *
-   * @param mg the BCEL representation of the method being transformed
-   * @param inst the instruction to transform
-   * @param ifact the instruction factory for the enclosing class
-   * @return the transformed instruction list, or null if the instruction is not transformed
-   */
-  private InvokeInstruction getReplacementInstruction(
-      MethodGen mg, Instruction inst, InstructionFactory ifact, ConstantPoolGen pgen) {
-    debug_transform.log(
-        "getReplacementInstruction: ENTER %s.%s%n", mg.getClassName(), mg.getName());
-    if (!(inst instanceof InvokeInstruction)) {
-      debug_transform.log(
-          "getReplacementInstruction: EXIT %s.%s%n", mg.getClassName(), mg.getName());
-      return null;
-    }
-
-    InvokeInstruction invocation = (InvokeInstruction) inst;
-    MethodDef orig;
-    try {
-      orig = MethodDef.of(invocation, pgen);
-    } catch (Throwable e) {
-
-      debug_transform.log(
-          "getReplacementInstruction: EXIT exception getting method for instruction %s of %s.%s: %s%n",
-          invocation.toString(), mg.getClassName(), mg.getName(), e);
-      return null;
-    }
-    MethodDef call = getReplacementMethod(orig);
-    if (call == null) {
-      debug_transform.log(
-          "%s.%s: No replacement for %s%n", mg.getClassName(), mg.getName(), orig.toString());
-      debug_transform.log(
-          "getReplacementInstruction: EXIT %s.%s%n", mg.getClassName(), mg.getName());
-      return null;
-    }
-
-    debug_transform.log(
-        "%s.%s: Replacing method %s with %s%n",
-        mg.getClassName(), mg.getName(), orig.toString(), call);
-
-    InvokeInstruction instruction;
-
-    switch (inst.getOpcode()) {
-      case Const.INVOKEDYNAMIC:
-      case Const.INVOKEINTERFACE:
-      case Const.INVOKESPECIAL:
-      case Const.INVOKEVIRTUAL:
-        /*
-         * These are invocations where an implicit argument occurs in the call.
-         */
-        Type instanceType = invocation.getReferenceType(pgen);
-        Type[] arguments = BCELUtil.insert_type(instanceType, invocation.getArgumentTypes(pgen));
-        instruction =
-            ifact.createInvoke(
-                call.getClassname(),
-                call.getName(),
-                invocation.getReturnType(pgen),
-                arguments,
-                Const.INVOKESTATIC);
-        break;
-      case Const.INVOKESTATIC:
-        instruction =
-            ifact.createInvoke(
-                call.getClassname(),
-                call.getName(),
-                invocation.getReturnType(pgen),
-                invocation.getArgumentTypes(pgen),
-                Const.INVOKESTATIC);
-        break;
-      default:
-        debug_transform.log(
-            "getReplacementInstruction: EXIT wrong instruction type in %s.%s%n",
-            mg.getClassName(), mg.getName());
-        return null;
-    }
-    debug_transform.log("getReplacementInstruction: EXIT %s.%s%n", mg.getClassName(), mg.getName());
-    return instruction;
-  }
-
-  /**
-   * Returns the replacement method for the given method if one is determined by a method, class or
-   * package replacement, or null otherwise.
-   *
-   * @param methodDef the method to replace, must not be null
-   * @return the replacement method, null if there is none
-   */
-  private MethodDef getReplacementMethod(MethodDef methodDef) {
-    return replacementMap.get(methodDef);
-  }
-
-  /**
-   * Replace the instruction in the original instruction list with the instructions in the new
-   * instruction list. If this instruction was the target of any jumps or line numbers, replace them
-   * with the first instruction in the new list.
-   *
-   * @param instructionList the original instruction list, must be non-null
-   * @param instruction the instruction to replace
-   * @param invokeInstruction the new instructions to substitute for the instruction, must be
-   *     non-null and non-empty
-   */
-  private static void replaceInstructions(
-      InstructionList instructionList,
-      InstructionHandle instruction,
-      InvokeInstruction invokeInstruction) {
-
-    if ((invokeInstruction == null)) {
-      throw new IllegalArgumentException("New instruction must be non-null");
-    }
-
-    // If there is only one new instruction, just replace it in the handle
-    if (invokeInstruction.getLength() == 1) {
-      instruction.setInstruction(invokeInstruction);
-      return;
-    }
-
-    InstructionList newInstructionList = new InstructionList();
-    newInstructionList.append(invokeInstruction);
-
-    // Get the start and end instruction of the new instructions
-    InstructionHandle newEnd = newInstructionList.getEnd();
-    InstructionHandle newBegin = instructionList.insert(instruction, newInstructionList);
-
-    // Move all of the branches from the old instruction to the new start
-    instructionList.redirectBranches(instruction, newBegin);
-
-    // Move other targets to the new instuctions.
-    if (instruction.hasTargeters()) {
-      for (InstructionTargeter it : instruction.getTargeters()) {
-        if (it instanceof LineNumberGen) {
-          it.updateTarget(instruction, newBegin);
-        } else if (it instanceof LocalVariableGen) {
-          it.updateTarget(instruction, newEnd);
-        } else if (it instanceof CodeExceptionGen) {
-          CodeExceptionGen exc = (CodeExceptionGen) it;
-          if (exc.getStartPC() == instruction) exc.updateTarget(instruction, newBegin);
-          else if (exc.getEndPC() == instruction) exc.updateTarget(instruction, newEnd);
-          else if (exc.getHandlerPC() == instruction) exc.setHandlerPC(newBegin);
-          else System.out.printf("Malformed CodeException: %s%n", exc);
-        } else {
-          System.out.printf("unexpected target %s%n", it);
-        }
-=======
-        instructionHandle.setInstruction(instruction);
->>>>>>> 91bf228d
-      }
-
-<<<<<<< HEAD
-    // Remove the old handle. There should be no targeters left to it.
-    try {
-      instructionList.delete(instruction);
-    } catch (Exception e) {
-      throw new Error("Can't delete instruction", e);
-=======
-      instructionHandle = nextHandle;
->>>>>>> 91bf228d
-    }
-    debug_transform.log("transformMethod: EXIT %s.%s%n", mg.getClassName(), mg.getName());
-    return transformed;
-  }
-
-<<<<<<< HEAD
-=======
   /**
    * Returns the instruction to call a replacement method instead of the original method.
    *
@@ -665,7 +351,6 @@
     return instruction;
   }
 
->>>>>>> 91bf228d
   /** Dumps out the map list to the debug_map logger */
   private void logReplacementMap() {
     if (debug_map.enabled()) {
