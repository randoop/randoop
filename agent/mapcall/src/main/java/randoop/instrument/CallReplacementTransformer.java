package randoop.instrument;

import java.io.ByteArrayInputStream;
import java.io.File;
import java.io.FileReader;
import java.io.IOException;
import java.io.LineNumberReader;
import java.io.Reader;
import java.lang.instrument.ClassFileTransformer;
import java.lang.instrument.IllegalClassFormatException;
import java.security.ProtectionDomain;
import java.util.Arrays;
import java.util.HashMap;
import java.util.Map;
import java.util.Objects;
import java.util.Set;
import java.util.regex.Matcher;
import java.util.regex.Pattern;
import org.apache.bcel.Const;
import org.apache.bcel.classfile.Attribute;
import org.apache.bcel.classfile.ClassParser;
import org.apache.bcel.classfile.Constant;
import org.apache.bcel.classfile.ConstantUtf8;
import org.apache.bcel.classfile.JavaClass;
import org.apache.bcel.classfile.Method;
import org.apache.bcel.generic.ClassGen;
import org.apache.bcel.generic.CodeExceptionGen;
import org.apache.bcel.generic.ConstantPoolGen;
import org.apache.bcel.generic.Instruction;
import org.apache.bcel.generic.InstructionFactory;
import org.apache.bcel.generic.InstructionHandle;
import org.apache.bcel.generic.InstructionList;
import org.apache.bcel.generic.InstructionTargeter;
import org.apache.bcel.generic.InvokeInstruction;
import org.apache.bcel.generic.LineNumberGen;
import org.apache.bcel.generic.LocalVariableGen;
import org.apache.bcel.generic.MethodGen;
import org.apache.bcel.generic.Type;
import org.checkerframework.checker.initialization.qual.Initialized;
import org.checkerframework.checker.interning.qual.UnknownInterned;
import org.checkerframework.checker.nullness.qual.NonNull;
import org.checkerframework.checker.nullness.qual.UnknownKeyFor;
import plume.BCELUtil;
import plume.SimpleLog;
import plume.UtilMDE;

/**
 * The {@code CallReplacementTransformer} replaces each call to method m1 by a call to method m2, as
 * specified by files loaded with {@link #readMapFile(File)} or {@link #readMapFile(Reader)}. It is
 * used by the MapCallsAgent.
 *
 * @see MapCallsAgent
 */
public class CallReplacementTransformer implements ClassFileTransformer {

  /** Current Constant Pool */
  private static ConstantPoolGen pgen = null;

  /** Debug information about which classes are transformed and why */
  private static SimpleLog debug_transform = new SimpleLog(MapCallsAgent.debug);

  private static SimpleLog debug_instrument_inst = new SimpleLog(MapCallsAgent.debug);

  /** Debug information on method maping */
  private static SimpleLog debug_map = new SimpleLog("method_mapping.txt", MapCallsAgent.debug);

  /** Map from a method to its replacement. */
  private final Map<MethodDef, MethodDef> replacementMap;

  /** Maps a class name prefix to its replacement. */
  private final Map<String, String> prefixReplacementMap;

  /** The list of packages to exclude from transformation */
  private final Set<String> excludedPackages;

  /**
   * Create a {@link CallReplacementTransformer} that transforms method calls in classes other than
   * those named in the given exclusion set. (Replacements are added using {@link
   * #readMapFile(Reader)}.)
   *
   * @param excludedPackages the packages from which classes should not be transformed
   */
  CallReplacementTransformer(Set<String> excludedPackages) {
    this.excludedPackages = excludedPackages;
    this.replacementMap = new HashMap<>();
    this.prefixReplacementMap = new HashMap<>();
  }

  /**
   * {@inheritDoc}
   *
   * <p>Transforms the given class class by replacing calls to methods with corresponding calls as
   * determined by {@link #replacementMap} (and {@link #prefixReplacementMap}).
   *
   * <p>Excludes bootloaded classes that are not AWT/Swing classes. Other exclusions are determined
   * by the set of {@link #excludedPackages}.
   *
   * @see MapCallsAgent
   */
  @Override
  public byte[] transform(
      ClassLoader loader,
      String className,
      Class<?> classBeingRedefined,
      ProtectionDomain protectionDomain,
      byte[] classfileBuffer)
      throws IllegalClassFormatException {

    debug_transform.log("In transform: class = %s%n", className);
    String fullClassName = className.replace("/", ".");
    if (isBootClass(loader, fullClassName)) {
      if (!isAWTSwingClass(fullClassName)) {
        debug_transform.log("ignoring non-AWT/Swing class %s, null class loader", fullClassName);
        return null;
      }
    }
    if (isExcludedClass(fullClassName)) {
      debug_transform.log("ignoring excluded class %s%n", fullClassName);
      return null;
    }

    debug_transform.log(
        "transforming class %s, loader %s - %s%n", className, loader, loader.getParent());

    // Parse the bytes of the classfile
    JavaClass c;
    try {
      ClassParser parser = new ClassParser(new ByteArrayInputStream(classfileBuffer), className);
      c = parser.parse();
    } catch (Exception e) {
      throw new RuntimeException("Unexpected error", e);
    }

    try {
      // Get the class information
      ClassGen cg = new ClassGen(c);
      if (mapCalls(cg)) {
        if (MapCallsAgent.debug) {
          JavaClass njc = cg.getJavaClass();
          njc.dump("/tmp/ret/" + njc.getClassName() + ".class");
        }
        return (cg.getJavaClass().getBytes());
      } else {
        debug_transform.log("class %s not transformed", className);
        return null;
      }
    } catch (Throwable e) {
      System.out.format("Unexpected error %s in transform", e);
      e.printStackTrace();
      return null;
    }
  }

  /**
   * Indicates whether the named class is in either the AWT ({@code java.awt}) or Swing ({@code
   * javax.swing}) packages.
   *
   * @param classname the fully-qualified class name, must be non-null
   * @return true if the method is in either the AWT or Swing package, false otherwise
   */
  private boolean isAWTSwingClass(String classname) {
    return classname.startsWith("java.awt") || classname.startsWith("javax.swing");
  }

  /**
   * Indicate whether the class is boot loaded. Checks if the loader or the parent of the loader is
   * {@code null}.
   *
   * @param loader the class loader for the method
   * @param fullClassName the fully-qualified class name of the method
   * @return true if the class is boot loaded, false, otherwise
   */
  private boolean isBootClass(ClassLoader loader, String fullClassName) {
    if (loader == null) {
      return true;
    } else if (loader.getParent() == null) {
      return true;
    }
    return false;
  }

  /**
   * Indicates whether the named class occurs in a package that is excluded. Tests whether one of
   * the excluded package names is a prefix of the fully-qualified class name.
   *
   * @param fullClassName the fully-qualified class name, must be non-null
   * @return true if any excluded package is a prefix of the class name, false otherwise
   */
  private boolean isExcludedClass(String fullClassName) {
    for (String excludedPackage : excludedPackages) {
      if (fullClassName.startsWith(excludedPackage)) {
        return true;
      }
    }
    return false;
  }

  /**
   * Processes each method in the given class replacing any specified calls with static user calls.
   *
   * @param cg the BCEL class representation
   * @return true if the class has been transformed, false otherwise
   */
  private boolean mapCalls(ClassGen cg) {
    boolean transformed = false;
    pgen = cg.getConstantPool();

    // Loop through each method in the class
    for (Method method : cg.getMethods()) {
      MethodGen mg = new MethodGen(method, cg.getClassName(), pgen);

      // Get the instruction list and skip methods with no instructions
      InstructionList instructionList = mg.getInstructionList();
      if (instructionList == null) {
        continue;
      }

      debug_transform.log("Original code: %s%n", mg.getMethod().getCode());

      instrumentMethod(mg, new InstructionFactory(cg));

      // Remove the Local variable type table attribute (if any).
      // Evidently, some changes we make require this to be updated, but
      // without BCEL support, that would be hard to do. Just delete it
      // for now (since it is optional, and we are unlikely to be used by
      // a debugger).
      // Also remove the StackMap table because we are breaking it.
      for (Attribute a : mg.getCodeAttributes()) {
        if (isLocalVariableTypeTable(a)) {
          mg.removeCodeAttribute(a);
        }
      }

      // Update the instruction list
      mg.setInstructionList(instructionList);
      mg.update();

      // Update the max stack and Max Locals
      mg.setMaxLocals();
      mg.setMaxStack();
      mg.update();

      // Update the method in the class
      cg.replaceMethod(method, mg.getMethod());
      debug_transform.log("Modified code: %s%n", mg.getMethod().getCode());

      transformed = true;
    }

    cg.update();

    return transformed;
  }

  /**
   * Transforms the specified method to replace mapped calls.
   *
   * @param mg the method generator
   * @param ifact the instrument factory for the enclosing class of this method
   */
  private void instrumentMethod(MethodGen mg, InstructionFactory ifact) {

    // Loop through each instruction, making substitutions
    InstructionList instructionList = mg.getInstructionList();
    for (InstructionHandle instructionHandle = instructionList.getStart();
        instructionHandle != null;
        ) {
      if (debug_instrument_inst.enabled()) {
        debug_instrument_inst.log("instrumenting instruction %s%n", instructionHandle);
      }

      // Remember the next instruction to process
      InstructionHandle nextHandle = instructionHandle.getNext();

      // Get the translation for this instruction (if any)
      InstructionList new_il = transformInstruction(mg, instructionHandle.getInstruction(), ifact);
      if (debug_instrument_inst.enabled()) {
        debug_instrument_inst.log("  new inst: %s%n", new_il);
      }

      // If this instruction was modified, replace it with the new
      // instruction list. If this instruction was the target of any
      // jumps or line numbers, replace them with the first
      // instruction in the new list.
      replaceInstructions(instructionList, instructionHandle, new_il);

      instructionHandle = nextHandle;
    }
  }

  /**
   * Transforms invoke instructions that match a replacement so that it calls the replacement method
   * instead of the original method.
   *
   * @param mg the BCEL representation of the method being transformed
   * @param inst the instruction in mg to transform
   * @param ifact the instruction factory for the class that encloses mg
   * @return the transformed instruction list, or null if the instruction is not trasformed
   */
  private InstructionList transformInstruction(
      MethodGen mg, Instruction inst, InstructionFactory ifact) {

    if (!(inst instanceof InvokeInstruction)) {
      return null;
    }

    InvokeInstruction invocation = (InvokeInstruction) inst;
    MethodDef orig;
    try {
      orig = MethodDef.of(invocation);
    } catch (Throwable e) {
      return null;
    }
    MethodDef call = getReplacement(orig);
    if (call == null) {
      debug_transform.log(
          "%s.%s: No replacement for %s%n", mg.getClassName(), mg.getName(), orig.toString());
      return null;
    }

    debug_transform.log(
        "%s.%s: Replacing method %s with %s%n",
        mg.getClassName(), mg.getName(), orig.toString(), call.getQualifiedName());

    InstructionList instructionList = new InstructionList();

    switch (inst.getOpcode()) {
      case Const.INVOKEDYNAMIC:
      case Const.INVOKEINTERFACE:
      case Const.INVOKESPECIAL:
      case Const.INVOKEVIRTUAL:
        /*
         * These are invocations where an implicit argument occurs in the call.
         */
        Type instanceType = invocation.getReferenceType(pgen);
        @UnknownInterned
        @UnknownKeyFor
        @NonNull
        @Initialized
        Type[] arguments = BCELUtil.insert_type(instanceType, invocation.getArgumentTypes(pgen));
        instructionList.append(
            ifact.createInvoke(
                call.getClassname(),
                call.getName(),
                invocation.getReturnType(pgen),
                arguments,
                Const.INVOKESTATIC));
        break;

      case Const.INVOKESTATIC:
        instructionList.append(
            ifact.createInvoke(
                call.getClassname(),
                call.getName(),
                invocation.getReturnType(pgen),
                invocation.getArgumentTypes(pgen),
                Const.INVOKESTATIC));
        break;

      default:
        return null;
    }
    return instructionList;
  }

  /**
   * Returns the replacement method for the given method if one is determined by a method, class or
   * package replacement, or null otherwise.
   *
   * <p>Class or package replacements are represented as strings in the {@link
   * #prefixReplacementMap}. When the argument method belongs to one of these classes/packages, a
   * new {@link MethodDef} replacement is constructed for the method and is added to the {@link
   * #replacementMap}.
   *
   * @param orig the method to replace, must not be null
   * @return the replacement method, null if there is none
   */
  private MethodDef getReplacement(MethodDef orig) {
    MethodDef replacement = replacementMap.get(orig);
    if (replacement != null) {
      return replacement;
    }
    // check for a class or package prefix.
    String prefix = orig.getClassname();
    String prefixReplacement = prefixReplacementMap.get(prefix);
    // if prefixReplacement not null, the class name has a replacement
    // otherwise, strip off classname and search for package
    if (prefixReplacement == null) {
      int dotPos = prefix.lastIndexOf('.');
      if (dotPos > 0) {
        prefix = prefix.substring(0, dotPos);
        prefixReplacement = prefixReplacementMap.get(prefix);
      }
    }
    // if prefixReplacement is not null, then use it to replace prefix
    // in class name to create replacement method name
    if (prefixReplacement != null) {
      String replacementName = prefixReplacement + orig.getClassname().substring(prefix.length());
      replacement = new MethodDef(replacementName, orig.getName(), orig.getArgTypes());
      replacementMap.put(orig, replacement);
    }

    return replacement;
  }

  /**
   * Replace the instruction in the original instruction list with the instructions in the new
   * instruction list.
   *
   * @param instructionList the original instruction list
   * @param instruction the instruction to replace
   * @param newInstructionList the new instructions to substitute for the instruction, must be
   *     non-null and non-empty
   */
  private static void replaceInstructions(
      InstructionList instructionList,
      InstructionHandle instruction,
      InstructionList newInstructionList) {

    if ((newInstructionList == null) || newInstructionList.isEmpty()) {
      return;
    }

    // If there is only one new instruction, just replace it in the handle
    if (newInstructionList.getLength() == 1) {
      instruction.setInstruction(newInstructionList.getEnd().getInstruction());
      return;
    }

    // Get the start and end instruction of the new instructions
    InstructionHandle newEnd = newInstructionList.getEnd();
    InstructionHandle newBegin = instructionList.insert(instruction, newInstructionList);

    // Move all of the branches from the old instruction to the new start
    instructionList.redirectBranches(instruction, newBegin);

    // Move other targets to the new instuctions.
    if (instruction.hasTargeters()) {
      for (InstructionTargeter it : instruction.getTargeters()) {
        if (it instanceof LineNumberGen) {
          it.updateTarget(instruction, newBegin);
        } else if (it instanceof LocalVariableGen) {
          it.updateTarget(instruction, newEnd);
        } else if (it instanceof CodeExceptionGen) {
          CodeExceptionGen exc = (CodeExceptionGen) it;
          if (exc.getStartPC() == instruction) exc.updateTarget(instruction, newBegin);
          else if (exc.getEndPC() == instruction) exc.updateTarget(instruction, newEnd);
          else if (exc.getHandlerPC() == instruction) exc.setHandlerPC(newBegin);
          else System.out.printf("Malformed CodeException: %s%n", exc);
        } else {
          System.out.printf("unexpected target %s%n", it);
        }
      }
    }

    // Remove the old handle. There should be no targeters left to it.
    try {
      instructionList.delete(instruction);
    } catch (Exception e) {
      throw new Error("Can't delete instruction", e);
    }
  }

  /**
   * Indicates whether the method attribute is the local variable type table for the method.
   *
   * @param methodAttribute the method attribute
   * @return true if the attribute is a local variable type table, false otherwise
   */
  private boolean isLocalVariableTypeTable(Attribute methodAttribute) {
    int con_index = methodAttribute.getNameIndex();
    Constant c = pgen.getConstant(con_index);
    return (((ConstantUtf8) c).getBytes().equals("LocalVariableTypeTable"));
  }

  /**
   * Reads the file that specifies method calls that should be replaced by other method calls. The
   * file is of the form:
   *
   * <p>[orig-package-name] [new-package-name]
   *
   * <p>Blank lines and // comments are ignored. A call to a method in a class of the
   * orig-package-name is replaced by a call to the same method within the new-package-name. All
   * method names and argument types should be fully-qualified.
   *
   * @param map_file the file with map of method substitutions
   * @throws IOException if there is an error reading the file
   */
  void readMapFile(File map_file) throws IOException {
    readMapFile(new FileReader(map_file));
  }

  /** Regex string for Java identifiers */
  private static final String ID_STRING =
      "\\p{javaJavaIdentifierStart}\\p{javaJavaIdentifierPart}*";

<<<<<<< HEAD
  /**
   * Pattern to recognize a prefix of a fully qualified method name: either package or class. Does
   * not match the trailing "." that separates a package from a class.
   */
=======
  /** Pattern to match a prefix of a fully-qualified method name: either package or class */
>>>>>>> 2c7aa9fe
  private static final Pattern PREFIX_PATTERN =
      Pattern.compile(ID_STRING + "(\\." + ID_STRING + ")*");

  /**
   * Pattern for checking replacement file line for method. Has two groups, first matching
   * everything up to first left parenthesis (exclusive), and second matching everything within the
   * parentheses (exclusive).
   */
  private static final Pattern SIGNATURE_PATTERN = Pattern.compile("([^(]+)\\(([^)]*)\\)");

  /**
   * Reads the replacement file specifying method calls that should be replaced by other method
   * calls. The file may have lines of the form:
   *
   * <p>[original-name] [replacement-name]
   *
   * <p>where both names are either method names, class names or package names.
   *
   * <p>Blank lines and // comments are ignored. A call to a method in a class of the
   * orig-package-name is replaced by a call to the same method within the new-package-name. All
   * method names and argument types should be fully-qualified.
   *
   * @param in the {@code Reader} for the replacement file
   * @throws IOException if there is an error reading from the file
   */
  void readMapFile(Reader in) throws IOException {
    LineNumberReader lr = new LineNumberReader(in);
    for (String line = lr.readLine(); line != null; line = lr.readLine()) {
      line = line.replaceFirst("//.*$", "").trim();
      if (line.length() == 0) {
        continue;
      }
      Matcher sigMatcher = SIGNATURE_PATTERN.matcher(line);
      if (sigMatcher.find() && sigMatcher.groupCount() == 2) {
        String[] arguments = new String[0];
        String argString = sigMatcher.group(2);
        if (!argString.isEmpty()) {
          arguments = argString.split(",");
        }
        MethodDef orig = getMethod(sigMatcher.group(1).trim(), arguments);
        if (sigMatcher.find() && sigMatcher.groupCount() == 2) {
          arguments = sigMatcher.group(2).split(",");
          MethodDef replacement = getMethod(sigMatcher.group(1).trim(), arguments);
          replacementMap.put(orig, replacement);
        }
      } else {
        Matcher prefixMatcher = PREFIX_PATTERN.matcher(line);
        if (prefixMatcher.find()) {
          String orig = prefixMatcher.group(0).trim();
          if (prefixMatcher.find()) {
            prefixReplacementMap.put(orig, prefixMatcher.group(0).trim());
          }
        }
      }
    }

    dumpMapCallsFile();
  }

  /**
   * @param fullMethodName fully-qualified name of method
   * @param args fully-qualified names of argument types
   */
  private MethodDef getMethod(String fullMethodName, String[] args) {
    String methodName = fullMethodName;
    String classname = "";
    int dotPos = fullMethodName.lastIndexOf('.');
    if (dotPos > 0) {
      methodName = fullMethodName.substring(dotPos + 1);
      classname = fullMethodName.substring(0, dotPos);
    }
    Type[] argTypes = new Type[args.length];
    for (int i = 0; i < args.length; i++) {
      argTypes[i] = BCELUtil.classname_to_type(args[i].trim());
    }
    return new MethodDef(classname, methodName, argTypes);
  }

  /** Dumps out the map list to the debug_map logger */
  private void dumpMapCallsFile() {
    if (debug_map.enabled()) {
      if (replacementMap.isEmpty()) {
        debug_map.log("no method replacements");
      } else {
        for (Map.Entry<MethodDef, MethodDef> entry : replacementMap.entrySet()) {
          debug_map.log("Method: %s (%d): %s", entry.getKey(), entry.hashCode(), entry.getValue());
        }
      }
      if (prefixReplacementMap.isEmpty()) {
        debug_map.log("no prefix replacements");
      } else {
        for (Map.Entry<String, String> entry : prefixReplacementMap.entrySet()) {
          debug_map.log("Prefix: %s : %s", entry.getKey(), entry.getValue());
        }
      }
    }
  }

  /** Adds a shutdown hook that prints out the results of the method maps */
  void addMapFileShutdownHook() {
    // Add a shutdown hook to printout some debug information
    Runtime.getRuntime()
        .addShutdownHook(
            new Thread() {
              @Override
              public void run() {
                dumpMapCallsFile();
              }
            });
  }

  /** Class that defines a method (by its fully-qualified name and argument types) */
  private static class MethodDef {

    /** fully-qualified class name */
    private final String classname;

    /** simple method name */
    private final String name;

    /** The argument types */
    private final Type[] argTypes;

    MethodDef(String classname, String name, Type[] argTypes) {
      this.classname = classname;
      this.name = name;
      this.argTypes = argTypes;
    }

    static MethodDef of(InvokeInstruction invocation) {
      return new MethodDef(
          invocation.getClassName(pgen),
          invocation.getMethodName(pgen),
          invocation.getArgumentTypes(pgen));
    }

    @Override
    public boolean equals(Object obj) {
      if (!(obj instanceof MethodDef)) {
        return false;
      }
      MethodDef md = (MethodDef) obj;
      return this.classname.equals(md.classname)
          && this.name.equals(md.name)
          && Arrays.equals(this.argTypes, md.argTypes);
    }

    @Override
    public int hashCode() {
      if (argTypes.length > 0) {
        return Objects.hash(classname, name, Arrays.hashCode(argTypes));
      } else {
        return Objects.hash(classname, name);
      }
    }

    @Override
    public String toString() {
      return String.format("%s.%s (%s)", classname, name, UtilMDE.join(argTypes, ", "));
    }

    String getClassname() {
      return classname;
    }

    String getName() {
      return name;
    }

    String getQualifiedName() {
      return classname + "." + name;
    }

    Type[] getArgTypes() {
      return argTypes;
    }
  }
}<|MERGE_RESOLUTION|>--- conflicted
+++ resolved
@@ -494,14 +494,10 @@
   private static final String ID_STRING =
       "\\p{javaJavaIdentifierStart}\\p{javaJavaIdentifierPart}*";
 
-<<<<<<< HEAD
-  /**
-   * Pattern to recognize a prefix of a fully qualified method name: either package or class. Does
-   * not match the trailing "." that separates a package from a class.
-   */
-=======
-  /** Pattern to match a prefix of a fully-qualified method name: either package or class */
->>>>>>> 2c7aa9fe
+  /**
+   * Pattern to match a prefix of a fully qualified method name: either package or class. Does not
+   * match the trailing "." that separates a package from a class.
+   */
   private static final Pattern PREFIX_PATTERN =
       Pattern.compile(ID_STRING + "(\\." + ID_STRING + ")*");
 
