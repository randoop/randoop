--- conflicted
+++ resolved
@@ -112,18 +112,9 @@
       return null;
     }
 
-<<<<<<< HEAD
-    if (loader != null) {
-      debug_transform.log(
-          "transforming class %s, loader %s - %s%n", className, loader, loader.getParent());
-    } else {
-      debug_transform.log("transforming class %s, null - null%n", className);
-    }
-=======
     debug_transform.log(
         "transforming class %s, loader %s - %s%n",
         className, loader, (loader == null ? null : loader.getParent()));
->>>>>>> 455f4da9
 
     // Parse the bytes of the classfile
     JavaClass c;
@@ -179,7 +170,6 @@
     return (loader == null || loader.getParent() == null)
         && !(fullClassName.startsWith("java.awt.") || fullClassName.startsWith("javax.swing."));
   }
-<<<<<<< HEAD
 
   /**
    * Indicates whether the named class occurs in a package that is excluded. Tests whether one of
@@ -198,26 +188,6 @@
   }
 
   /**
-=======
-
-  /**
-   * Indicates whether the named class occurs in a package that is excluded. Tests whether one of
-   * the excluded package names is a prefix of the fully-qualified class name.
-   *
-   * @param fullClassName the fully-qualified class name, must be non-null
-   * @return true if any excluded package is a prefix of the class name, false otherwise
-   */
-  private boolean isExcludedClass(String fullClassName) {
-    for (String excludedPackage : excludedPackages) {
-      if (fullClassName.startsWith(excludedPackage)) {
-        return true;
-      }
-    }
-    return false;
-  }
-
-  /**
->>>>>>> 455f4da9
    * Processes each method in the given class replacing any specified calls with static user calls.
    *
    * @param cg the BCEL class representation
@@ -342,19 +312,11 @@
           "getReplacementInstruction: EXIT %s.%s%n", mg.getClassName(), mg.getName());
       return null;
     }
-<<<<<<< HEAD
 
     debug_transform.log(
         "%s.%s: Replacing method %s with %s%n",
         mg.getClassName(), mg.getName(), orig.toString(), call);
 
-=======
-
-    debug_transform.log(
-        "%s.%s: Replacing method %s with %s%n",
-        mg.getClassName(), mg.getName(), orig.toString(), call);
-
->>>>>>> 455f4da9
     InvokeInstruction instruction;
 
     switch (inst.getOpcode()) {
