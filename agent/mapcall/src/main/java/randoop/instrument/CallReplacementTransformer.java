--- conflicted
+++ resolved
@@ -64,21 +64,13 @@
   private static SimpleLog debug_map =
       new SimpleLog(MapCallsAgent.debugPath + "/method_mapping.txt", MapCallsAgent.debug);
 
-<<<<<<< HEAD
-  /** The map of method replacements. See {@link #getReplacementMethod(MethodDef)}. */
+  /** Map from a method to its replacement. See {@link #getReplacementMethod(MethodDef)}. */
   private final Map<MethodDef, MethodDef> replacementMap;
 
   /**
-   * The map of class or package name replacements. See {@link #getReplacementMethod(MethodDef)}.
+   * Map from a class or package name to its replacement. See {@link #getReplacementMethod(MethodDef)}.
    */
   private final Map<String, String> classOrPackageReplacementsMap;
-=======
-  /** Map from a method to its replacement. */
-  private final Map<MethodDef, MethodDef> replacementMap;
-
-  /** Maps a class name prefix to its replacement. */
-  private final Map<String, String> prefixReplacementMap;
->>>>>>> ba713e46
 
   /** The list of packages to exclude from transformation */
   private final Set<String> excludedPackages;
@@ -180,7 +172,6 @@
   /**
    * Indicates whether the class is a non-AWT/Swing boot loaded class.
    *
-<<<<<<< HEAD
    * @param loader the class loader for the class
    * @param fullClassName the fully-qualified name of the class
    * @return true if the named class is boot loaded and not in {@code java.awt.} or {@code
@@ -189,30 +180,6 @@
   private boolean isNonGUIBootClass(ClassLoader loader, String fullClassName) {
     return (loader == null || loader.getParent() == null)
         && !(fullClassName.startsWith("java.awt.") || fullClassName.startsWith("javax.swing."));
-=======
-   * @param classname the fully-qualified class name, must be non-null
-   * @return true if the method is in either the AWT or Swing package, false otherwise
-   */
-  private boolean isAWTSwingClass(String classname) {
-    return classname.startsWith("java.awt") || classname.startsWith("javax.swing");
-  }
-
-  /**
-   * Indicate whether the class is boot loaded. Checks if the loader or the parent of the loader is
-   * {@code null}.
-   *
-   * @param loader the class loader for the method
-   * @param fullClassName the fully-qualified class name of the method
-   * @return true if the class is boot loaded, false, otherwise
-   */
-  private boolean isBootClass(ClassLoader loader, String fullClassName) {
-    if (loader == null) {
-      return true;
-    } else if (loader.getParent() == null) {
-      return true;
-    }
-    return false;
->>>>>>> ba713e46
   }
 
   /**
@@ -254,23 +221,8 @@
       debug_instrument_inst.log(
           "%n%s.%s original code: %s%n", mg.getClassName(), mg.getName(), mg.getMethod().getCode());
 
-<<<<<<< HEAD
       if (transformMethod(mg, new InstructionFactory(cg), pgen)) {
         transformed = true;
-=======
-      instrumentMethod(mg, new InstructionFactory(cg));
-
-      // Remove the Local variable type table attribute (if any).
-      // Evidently, some changes we make require this to be updated, but
-      // without BCEL support, that would be hard to do. Just delete it
-      // for now (since it is optional, and we are unlikely to be used by
-      // a debugger).
-      // Also remove the StackMap table because we are breaking it.
-      for (Attribute a : mg.getCodeAttributes()) {
-        if (isLocalVariableTypeTable(a)) {
-          mg.removeCodeAttribute(a);
-        }
->>>>>>> ba713e46
       }
 
       // Update the instruction list
@@ -338,15 +290,9 @@
    * instead of the original method.
    *
    * @param mg the BCEL representation of the method being transformed
-<<<<<<< HEAD
    * @param inst the instruction to transform
    * @param ifact the instruction factory for the enclosing class
    * @return the transformed instruction list, or null if the instruction is not transformed
-=======
-   * @param inst the instruction in mg to transform
-   * @param ifact the instruction factory for the class that encloses mg
-   * @return the transformed instruction list, or null if the instruction is not trasformed
->>>>>>> ba713e46
    */
   private InvokeInstruction getReplacementInstruction(
       MethodGen mg, Instruction inst, InstructionFactory ifact, ConstantPoolGen pgen) {
@@ -567,16 +513,10 @@
       Pattern.compile(ID_STRING + "(\\." + ID_STRING + ")*");
 
   /**
-<<<<<<< HEAD
    * Pattern for checking for a method signature on a replacement file line. (See the <a
    * href="https://randoop.github.io/randoop/manual/index.html#map_calls">mapcall user
    * documentation</a> for details on the file format.) Has two groups, first matching everything up
    * to first left parenthesis, and second matching everything within the parentheses.
-=======
-   * Pattern for checking replacement file line for method. Has two groups, first matching
-   * everything up to first left parenthesis (exclusive), and second matching everything within the
-   * parentheses (exclusive).
->>>>>>> ba713e46
    */
   private static final Pattern SIGNATURE_PATTERN = Pattern.compile("([^(]+)\\(([^)]*)\\)");
 
