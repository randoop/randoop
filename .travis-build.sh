--- conflicted
+++ resolved
@@ -33,17 +33,12 @@
 
 if [[ "${GROUP}" == "test" || "${GROUP}" == "all" ]]; then
   # need gui for running tests of replace call agent with Swing/AWT
-<<<<<<< HEAD
-  export DISPLAY=:99.0
-  sh -e /etc/init.d/xvfb start
-=======
   # run xvfb
   export DISPLAY=:99.0
   XVFB=/usr/bin/Xvfb
   XVFBARGS="$DISPLAY -ac -screen 0 1024x768x16 +extension RANDR"
   PIDFILE=/var/xvfb_${DISPLAY:1}.pid
   /sbin/start-stop-daemon --start --quiet --pidfile $PIDFILE --make-pidfile --background --exec $XVFB -- $XVFBARGS
->>>>>>> 38752280
   sleep 3 # give xvfb some time to start
 
   # ./gradlew --info check
