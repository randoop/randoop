--- conflicted
+++ resolved
@@ -47,14 +47,9 @@
   /sbin/start-stop-daemon --start --quiet --pidfile $PIDFILE --make-pidfile --background --exec $XVFB -- $XVFBARGS
   sleep 3 # give xvfb some time to start
 
-<<<<<<< HEAD
-  # `gradle build` == `gradle check assemble`
+  # `gradle build` == `gradle check assemble`.
   # There is no need for checkstyle targets here; they are checked in "misc" job.
   ./gradlew --info check -x checkstyle checkstyleMain checkstyleCoveredTest checkstyleReplacecallTest
-=======
-  # `gradle build` == `gradle check assemble`.
-  ./gradlew --info check
->>>>>>> 20a06db0
 fi
 
 ## Splitting tests into 2 parts reduces latency for the whole job to complete.
@@ -62,9 +57,6 @@
 ## By default `gradle check` == `gradle test`, but Randoop's buildfile adds more dependences.
 
 if [[ "${GROUP}" == "testPart1" ]]; then
-  ./gradlew --info test
-  ./gradlew --info coveredTest
-
   # Need GUI for running tests of replace call agent with Swing/AWT.
   # Run xvfb.
   export DISPLAY=:99.0
@@ -75,8 +67,8 @@
   sleep 3 # give xvfb some time to start
 
   # `gradle build` == `gradle check assemble`.
-  # By default `gradle check` == `gradle test`, but Randoop's buildfile adds more dependences
-  ./gradlew --info replacecallTest
+  # There is no need for checkstyle targets here; they are checked in "misc" job.
+  ./gradlew --info test coveredTest replacecallTest -x checkstyle checkstyleMain checkstyleCoveredTest checkstyleReplacecallTest
 fi
 
 if [[ "${GROUP}" == "testPart2" ]]; then
@@ -89,7 +81,7 @@
   /sbin/start-stop-daemon --start --quiet --pidfile $PIDFILE --make-pidfile --background --exec $XVFB -- $XVFBARGS
   sleep 3 # give xvfb some time to start
 
-  ./gradlew --info systemTest
+  ./gradlew --info systemTest -x checkstyle checkstyleMain checkstyleCoveredTest checkstyleReplacecallTest
 fi
 
 ## There is no need to run jacocoTestReport in continuous integration.
