Version ?, released July ?, 2017

Randoop contains a test suite minimizer.  Given a test suite containing
failing tests, it creates a test suite with smaller tests that fail the
same way.
 * You can run this minimizer on any test suite, whether it was created by
   Randoop or not.
 * Randoop automatically runs the minimizer on fault-revealing tests before
   it outputs them; this makes the failures easier to understand.  You can
   disable this behavior.

<<<<<<< HEAD
Improves how --omitmethods works so that it matches against the signature of a
method or constructor rather than java.lang.reflect.Method.toString(). Also,
omits method throughout the inheritance hierarchy. See the documentation of
--omitmethods in the user manual for details.

Changes --methodlist to use method or constructor signatures similar to those
used for --omitmethods. See the documentation of --methodlist in the user manual
for details. Also, makes the handling of methods from --methodlist consistent
with what is done for methods of classes in --testclass or --classlist.
=======
Improves how --omitmethods works so that it matches against the signature
of a method or constructor rather than java.lang.reflect.Method.toString().
Also, omits the method throughout the inheritance hierarchy. See the
documentation of --omitmethods in the user manual for details.

Changes --methodlist to use method or constructor signatures similar to
those used for --omitmethods. See the documentation of --methodlist in the
user manual for details. Also, makes the handling of methods from
--methodlist consistent with what is done for methods of classes in
--testclass or --classlist.
>>>>>>> 957d0ed7

New option --operation-history-log will write table of operation used during
generation to either a file or standard out as indicated by the argument.

Fixes a problem in progress reporting where the wrong count was being used for
error-revealing sequences.

Added the --deterministic command-line argument (default = false).  When
set to true, Randoop is deterministic and produces the same test suite when
run twice.  When set to false, Randoop may or may not produce the same test
suite when run twice.  Use --randomseed to produce a different test suite.

The --usethreads command-line option defaults to false.  This makes Randoop
run faster and generate more tests, but Randoop will hang if it calls a
method that does not terminate and return.

The --timelimit command-line option has been renamed to --timeLimit.
The --inputlimit command-line option has been renamed to --generatedLimit.
The --outputlimit command-line option has been renamed to --outputLimit.
New --attemptedLimit command-line option is a new way to limit test generation.

The option --include-if-classname-appears has been renamed to
--require-classname-in-test.
The option --include-if-class-exercised has been renamed to
--require-covered-classes.  The "exercised-class.jar" is now "covered-class.jar".


Version 3.1.5, released April 28, 2017

Fixes a bug where a call to a method with a type variable return type should
result in a ClassCastException does not throw the exception, but instead leads
to a later failure when invoking a class member.

Fixes and improves error handling.


Version 3.1.4, released April 11, 2017

Fixes a bug uncovered in obscure cases when package visibility is used.


Version 3.1.3, released April 11, 2017

Fixes a bug where package visibility checks fail to work correctly.


Version 3.1.2, released March 21, 2017

The exercised-class jar now includes dependencies.


Version 3.1.1, released March 15, 2017

Fix to make the numbering of test classes consistent with previous versions.


Version 3.1.0, released March 14, 2017

Filters generated test sequences that don't compile. There are a small number of
known input cases for which Randoop produces uncompilable tests. This check will
prevent these tests from being created, but has a runtime penalty. In cases where
generating uncompilable tests is not a concern this check can be disabled by
setting --check-compilable=false.

Adds new command-line option --sof-exception that controls how Randoop
classifies a test that throws a StackOverflowError exception.


Version 3.0.10, released March 6, 2017

Avoids Randoop failures due to issues that arise during test generation.


Version 3.0.9, released February 22, 2017

New command-line option --stop-on-error-test stops test generation once
an error-revealing test is generated.  This is useful during cycles of
fixing errors discovered by Randoop.

Classpath error message explains why a class is not found.

Fixes
- Many fixes, mostly related to Java generics, including the following.
- Fixed issues: 123, 128, 132, 139, 141, 143, 144, 145.
- Fixed assignability for parameterized types with wildcard arguments.
- Fixed failure when a generic method or constructor has an
  argument type that has a wildcard with a bound that includes the type
  parameter of the generic (e.g., Iterable<? extends T>).

Thanks to Marko Dimjasevic for issue reports.


Version 3.0.8, released December 8, 2016

Fixes
- a failure when instantiating the generic containing type of a non-generic
  member class.
- generation of different tests between runs over the same classes
  where the classes were given in different order.
- generation of invalid calls to a static member of an inaccessible class when
  inherited by an accessible subclass.
- a failure when checking type instantiations against certain kinds of bounds
  on type variables.
- generation of uncompilable code when static final fields with same name are
  inherited by a class under test from more than one class or interface.
- a failure due to an assertion enforcing a property on type bounds that is
  valid for type parameters, but not for wildcard bounds.
- generation of uncompilable code due to improper instantiation when a type
  parameter has a bound that is an intersection type that includes a generic
  type.

Thanks to Mark Roberts and Marko Dimjasevic for issue reports.


Version 3.0.7, released November 28, 2016

Randoop now
- instantiates generic classes and operations on-the-fly using the
  types in previously generated test sequences. As a result, Randoop is able to
  generate more diverse instantiations of generics, as well as multidimensional
  arrays.
- supports insertion of Java code into test fixtures when tests are written to
  disk. Given as filename to new command-line arguments: --junit-before-each,
  --junit-after-each, --junit-before-all, and --junit-after-each.


Version 3.0.6, released October 14, 2016

Randoop now uses an approach to selecting instantiations of generic types (including
type arguments of generic methods/constructors) that is less likely to lead to
an OutOfMemoryError.

Fixed bug that would lead to failure involving a particular case of a static
member class.


Version 3.0.5, released October 5, 2016

Randoop now ignores generic operations or classes for which it is unable to
assign a type to a type argument. These are included in log output.

Fixed bugs resulting in runtime failures:
- a member class of a generic class was being constructed so that type
  parameters were not tracked.
- an exception during loading of a class would result in a failure, now ignored.
- an enum has an override of toString() that returns null.

Fixed bug in which flaky tests could be generated involving NaN. Thanks to
Naljorpa Chagmed for reporting this issue.


Version 3.0.4, released August 29, 2016

Randoop now:
- collects all member types visible to generated tests (fixes issue #88).
- generates EnumSet objects for an Enum that is an input class (fixes issue #100)
- generates assertions on Enum values (fixes issue #87)
- generates Collection objects with parameterized element type (fixes issue #115)
- generates arrays with parameterized element type (fixes issue #114)

Fixed a bug in which uncompilable code was being generated for a call to a static
method of a generic class. Also, fixes a bug where uncompilable code to initialize
a generic array was being generated.

Fixed a bug where test code was being generated that would result in an NPE when
an inner class constructor is called with the first parameter null. (Due to an
apparent bug in Java reflection classes.)

Fixed a bug that was preventing contracts over compareTo from being tested.
Issue thanks to Waylon Huang.


Version 3.0.3, released July 28, 2016

Fixed bugs that resulted in runtime errors. One involving failure to instantiate
type parameters with dependencies among type bounds. Another resulting in a
failure during capture conversion.
Also, fixed a case where uncompilable tests involving bridge methods could be
generated.


Version 3.0.2, released July 20, 2016

Fixed a bug related to recursive type bounds of wildcard arguments. Thanks to
Huascar Sanchez for reporting this issue.

Fixed a bug resulting in tests that threw an NPE when an expected anonymous
exception was caught. Thanks to Matias Martinez for reporting this issue.

Fixed a bug in reading input class names and an empty string was read.

The command-line argument --init-routine has been removed.


Version 3.0.1, released June 16, 2016

Randoop now includes all of the contracts described in the user manual.
It also uses a new contract checking heuristic that avoids exhaustive
enumeration over the new ternary contracts.

Fixed a bug that prevented generation of collections.


Version 3.0.0, released June 6, 2016

Randoop now tracks types independently of the Java reflection classes. This
means for generic classes it will select a type argument for each type parameter
and use that selection consistently. This will avoid compile and run time type
errors related to inconsistent use of a parameterized type.

Randoop will now generate longer arrays for reference types. Element types must
be primitive, boxed primitive, or be input with --testclass.

Fixed a bug where the opening parenthesis was not being generated for a call to
the constructor of a non-static inner class.

The following command-line arguments have been removed: -output-tests-serialized,
--componentfile-ser, --componentfile-txt, --output-components

For developers: Randoop is now built using Gradle (with the Gradle Wrapper).
File organization has changed to the default used by Gradle Java plugin.
See the developer manual for details.


Version 2.1.4, released February 24, 2016

Fixed a bug in --include-if-class-exercised that was including too many tests.
The option now requires that Randoop be run with -javaagent:exercised_agent.jar.
Also, modified the option so that allow any class, and not just those specified
by --testclass or --classlist. This change allows abstract classes, which cannot
be given to --testclass.

The Java agent jar files are now part of distribution files and can be found in
dist after running 'make distribution-files'. The agent jar randoop_agent.jar
has been renamed to mapcall_agent.jar.

Fixed code generation in --junit_reflection_allowed so that generated
driver file will compile.

Renamed command-line arguments --{error,regression}-test-filename to
--{error,regression}-test-basename.

Documented that Randoop may create dependent tests whose outcome depends
on the order in which they are run, and what to do about it.


Version 2.1.3, released February 5, 2016

Renamed command-line argument --include-only-classes to
--include-if-classname-appears.  Clarified that a test is output only if
the test's source code textually uses some member from the classes.

New command-line argument --include-if-class-exercised causes Randoop to
output only tests that execute some method in the given classes, whether or
not the method appears in the source code of the test.

Changed command-line argument defaults to forbid-null=false and
--null-ratio=0.05.

Fixed a bug in which a primitive type would be selected as a receiver of a
method call.


Version 2.1.2, released January 26, 2016

Fixed issues related to filtering of classes and members so that Randoop ignores:
- public methods/constructors with package private parameter types, and
- synthetic constructor with anonymous parameter (generated for
  private constructor of outer class used by inner class).
Thanks to Rene Just and Gordon Fraser.


Version 2.1.1, released January 22, 2016

Randoop now prints nicer error information when it halts after encountering a
flaky test (a test in which an exception is thrown elsewhere than at the last
statement).  This flaky behavior is usually due to nondeterminism or to side
effects on global state.  So, the best solution is to not run Randoop on
methods that are nondeterministic or that side-effect global state.
Alternately, you can use the --ignore-flaky-tests option to make Randoop discard
flaky tests and proceed.

Randoop is now package-access-aware in determining which class members to
include in a test.  If --junit-package-name is set to the package of a
class under test, the tests will include non-private members of the
class. Restrict tests to only public members by setting
--only-test-public-members.

Fixed issue #78:  Number objects were tested for equality with Double.Nan
or Float.Nan without a cast.
Fixed issue #80: package access fields can now be set and read.
Fixed issue where evaluating a contract resulted in an IllegalArgumentException.
Thanks to Juan Pablo Galeotti, Rene Just, and Gordon Fraser.


Version 2.1.0, released December 30, 2015

Randoop now splits generated tests into three categories: error-revealing,
regression, and invalid. Error-revealing and regression are now output as
separate test suites rather than combining all tests into a single suite.
(Invalid tests are discarded.) Also, new command-line options allow the
classification of exceptions to control how tests are categorized.

Both error-revealing and regression tests are output by default. Each category
is output only if a test of that category is generated. Use the command-line
arguments --no-error-revealing-tests and --no-regression-tests to disable
generation of one or the other of the suites. Use --error-test-filename and
--regression-test-filename to set the file names. These command-line
arguments replace the arguments --check-object-contracts,
--check-regression-behavior and --junit-classname that have been removed.

Tests where exceptions are thrown are classified by how exceptions are
assigned types of behavior. A test with with an exception that is INVALID
behavior is invalid, one with an exception that is ERROR behavior (and none
that are INVALID) is an error-revealing test, and one with no INVALID or ERROR
behaviors and an exception that is an EXPECTED behavior is a regression test.
Customize the classification of exceptions by setting the behavior type for
exceptions using the command-line arguments --checked-exception,
--unchecked-exception, --npe-on-null-input, --npe-on-non-null-input,
and --oom-exception.
(Issues #20, #69 and #72)

Additional changes:

You can control whether assertions appear in regression tests with the new
command-line argument --no-regression-assertions.

The command line --test-classes has been changed to --include-only-classes to
distance meaning from --testclass argument. (Addresses #66)

The command-line arguments --simplify-failed-tests, --remove-subsequences,
--compare-checks, --clean-checks, --print-diff-obs and --output-nonexec have
been removed. The command option exec has been removed.

Support for the Eclipse plugin has been removed. The option --comp-port has been
removed.

The interface for ExecutionVisitor has been changed to visitAfterStatement and
visitBeforeStatement to clarify that the methods are invoked relative to the
execution of each statement. Note that an ExecutionVisitor may no longer modify
the Checks for a Sequence.

This release fixes a bug in which a public method inherited from a package
private class was being excluded from testing. (Thanks to Alberto Goffi for
raising the issue and providing a concise example.)


Version 2.0.1, released November 30, 2015

Fixed a bug in the variable names for generated array declarations.

Randoop now generates tests involving fields (fixes issues #21 and #47).
A Randoop-generated test previously only invoked methods; now the
generated tests may access and set fields as well.  Use command-line
option --omit-field-list to make Randoop ignore certain fields.

Randoop now includes enums in generated tests (fixes issue #17).

JUnit now executes Randoop-generated tests in a deterministic order:
in ascending order by name.

The Randoop Eclipse plugin has moved into its own repository:
https://github.com/randoop/randoop-eclipse-plugin


Version 2.0, released October 13, 2015

The Randoop homepage is now http://randoop.github.io/randoop/ .
Moved the Randoop version control repository to its own GitHub organization:
it now appears at https://github.com/randoop/randoop
(previously https://github.com/mernst/randoop).

Randoop now outputs JUnit 4 tests (previously JUnit 3 tests).
These can be run from the command line using a command such as

  java -classpath .:$JUNITPATH org.junit.runner.JUnitCore RandoopTest

If command-line argument --junit-reflection-allowed=false is set when
running Randoop, then Randoop instead produces a Main class that calls each
of the test methods individually, without using reflection.

Created a new mailing list, randoop-discuss@googlegroups.com, for
discussions with Randoop users.  It is open to join and should be easier to
search than the existing randoop-developers@googlegroups.com mailing list.


Version 1.3.6, released August 10, 2015

Command-line-argument --junit-reflection-allowed=false causes Randoop to
avoid use of JUnit's reflective test invocation.  Use of direct method
calls instead can make Randoop's generated tests easier to analyze.

Changed default for --literals-level to CLASS.

Improvements in treatment of observer methods:  put observer results in the
pool, but not receivers after observer invocations.  If you are not using
observers when you run Randoop, then you are not using Randoop as intended
and Randoop may be generating sub-optimal test suites.

Fix bugs, notably:
 * #18 Handle non-visible thrown exceptions
 * #51 Use better variable names in generated tests
 * Use equals, not ==, to compare NaN

Many documentation improvements, including clarifications and
restructuring.  The manual mentions the Maven plug-in and explains that
Randoop is deterministic but your sequential Java program may not be.

Not directly related to Randoop, but possibly of interest to Randoop users:
ABB Corporation has released an improved version of Randoop.NET.  Compared to
the original version of Randoop.NET from Microsoft Research:
 * It fixes some bugs.
 * It adds new features, notably regression assertions for more effective
   regression testing, method transformers to delete or replace calls to
   specific methods in the assembly, and richer debug information collection.
 * It adds a GUI, as a VS2010 add-in.
The Java implementation of Randoop continues to have more features than
Randoop.NET, but ABB's improvements make the .NET tool more usable.


Version 1.3.5, released May 28, 2015

Command-line argument --check-regression-behavior controls whether the tests
include assertions about the current behavior.

Command-line argument --observers lets you provide a file listing observer
functions.

The Randoop homepage is now http://mernst.github.io/randoop/ .

Moved the Randoop version control repository from Google Code to GitHub,
and from the Mercurial version control system to Git.

Randoop now compiles, and its tests pass, under Java 8.


Version 1.3.4, released January 1, 2014

Bug fixes:
 * String lengths are checked correctly
 * No global timeout when per-thread timeout is in force
 * Better agent flag parsing
 * Don't output code like "catch (null e)".

Documentation:
 * Add troubleshooting section about no tests being created
 * Tips on reporting a bug
 * Documentation for building a release


Version 1.3.3, released Novmember 21, 2012

Bugfixes
  - Workaround for openjdk bug (http://bugs.sun.com/view_bug.do?bug_id=6973831)
  - Fix for PrettyPrinter
  - Unquoted character constants make Randoop generate uncompilable tests
  - Problem of using compare_checks in eclipse plugin by adding

Features
  - Suppress generics-related compiler warnings
  - Renaming sequence variables for a better name, and minimizing faulty sequence
  - Generated JUnit tests are compatible with Java 1.4
  - TimeoutExceeded and TimeOutException unified into TimeoutExceededException

Documentation enhanced


Version 1.3.2, released August 22, 2010

(No changelog entry available.)


Version 1.3.1

Added @TestValue annotation, allowing users to specify additional
primitive values to Randoop programmatically.

Added checks for NullPointerException (in the absence of null inputs)
as a default contract.<|MERGE_RESOLUTION|>--- conflicted
+++ resolved
@@ -9,17 +9,6 @@
    it outputs them; this makes the failures easier to understand.  You can
    disable this behavior.
 
-<<<<<<< HEAD
-Improves how --omitmethods works so that it matches against the signature of a
-method or constructor rather than java.lang.reflect.Method.toString(). Also,
-omits method throughout the inheritance hierarchy. See the documentation of
---omitmethods in the user manual for details.
-
-Changes --methodlist to use method or constructor signatures similar to those
-used for --omitmethods. See the documentation of --methodlist in the user manual
-for details. Also, makes the handling of methods from --methodlist consistent
-with what is done for methods of classes in --testclass or --classlist.
-=======
 Improves how --omitmethods works so that it matches against the signature
 of a method or constructor rather than java.lang.reflect.Method.toString().
 Also, omits the method throughout the inheritance hierarchy. See the
@@ -30,7 +19,6 @@
 user manual for details. Also, makes the handling of methods from
 --methodlist consistent with what is done for methods of classes in
 --testclass or --classlist.
->>>>>>> 957d0ed7
 
 New option --operation-history-log will write table of operation used during
 generation to either a file or standard out as indicated by the argument.
